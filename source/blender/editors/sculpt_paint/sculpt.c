/* SPDX-License-Identifier: GPL-2.0-or-later
 * Copyright 2006 by Nicholas Bishop. All rights reserved. */

/** \file
 * \ingroup edsculpt
 * Implements the Sculpt Mode tools.
 */

#include "MEM_guardedalloc.h"

#include "BLI_blenlib.h"
#include "BLI_dial_2d.h"
#include "BLI_ghash.h"
#include "BLI_gsqueue.h"
#include "BLI_math.h"
#include "BLI_task.h"
#include "BLI_utildefines.h"

#include "DNA_brush_types.h"
#include "DNA_customdata_types.h"
#include "DNA_mesh_types.h"
#include "DNA_meshdata_types.h"
#include "DNA_node_types.h"
#include "DNA_object_types.h"
#include "DNA_scene_types.h"

#include "BKE_attribute.h"
#include "BKE_brush.h"
#include "BKE_ccg.h"
#include "BKE_colortools.h"
#include "BKE_context.h"
#include "BKE_image.h"
#include "BKE_key.h"
#include "BKE_lib_id.h"
#include "BKE_main.h"
#include "BKE_mesh.h"
#include "BKE_mesh_mapping.h"
#include "BKE_modifier.h"
#include "BKE_multires.h"
#include "BKE_object.h"
#include "BKE_paint.h"
#include "BKE_pbvh.h"
#include "BKE_report.h"
#include "BKE_subdiv_ccg.h"
#include "BKE_subsurf.h"

#include "NOD_texture.h"

#include "DEG_depsgraph.h"

#include "WM_api.h"
#include "WM_types.h"

#include "ED_paint.h"
#include "ED_screen.h"
#include "ED_sculpt.h"
#include "ED_view3d.h"

#include "paint_intern.h"
#include "sculpt_intern.h"

#include "RNA_access.h"
#include "RNA_define.h"

#include "bmesh.h"

#include <math.h>
#include <stdlib.h>
#include <string.h>

/* -------------------------------------------------------------------- */
/** \name Sculpt PBVH Abstraction API
 *
 * This is read-only, for writing use PBVH vertex iterators. There vd.index matches
 * the indices used here.
 *
 * For multi-resolution, the same vertex in multiple grids is counted multiple times, with
 * different index for each grid.
 * \{ */

void SCULPT_vertex_random_access_ensure(SculptSession *ss)
{
  if (BKE_pbvh_type(ss->pbvh) == PBVH_BMESH) {
    BM_mesh_elem_index_ensure(ss->bm, BM_VERT);
    BM_mesh_elem_table_ensure(ss->bm, BM_VERT);
  }
}

int SCULPT_vertex_count_get(SculptSession *ss)
{
  switch (BKE_pbvh_type(ss->pbvh)) {
    case PBVH_FACES:
      return ss->totvert;
    case PBVH_BMESH:
      return BM_mesh_elem_count(BKE_pbvh_get_bmesh(ss->pbvh), BM_VERT);
    case PBVH_GRIDS:
      return BKE_pbvh_get_grid_num_verts(ss->pbvh);
  }

  return 0;
}

const float *SCULPT_vertex_co_get(SculptSession *ss, PBVHVertRef vertex)
{
  switch (BKE_pbvh_type(ss->pbvh)) {
    case PBVH_FACES: {
      if (ss->shapekey_active || ss->deform_modifiers_active) {
        const MVert *mverts = BKE_pbvh_get_verts(ss->pbvh);
        return mverts[vertex.i].co;
      }
      return ss->mvert[vertex.i].co;
    }
    case PBVH_BMESH:
      return ((BMVert *)vertex.i)->co;
    case PBVH_GRIDS: {
      const CCGKey *key = BKE_pbvh_get_grid_key(ss->pbvh);
      const int grid_index = vertex.i / key->grid_area;
      const int vertex_index = vertex.i - grid_index * key->grid_area;
      CCGElem *elem = BKE_pbvh_get_grids(ss->pbvh)[grid_index];
      return CCG_elem_co(key, CCG_elem_offset(key, elem, vertex_index));
    }
  }
  return NULL;
}

bool SCULPT_has_loop_colors(const Object *ob)
{
  Mesh *me = BKE_object_get_original_mesh(ob);
  const CustomDataLayer *layer = BKE_id_attributes_active_color_get(&me->id);

  return layer && BKE_id_attribute_domain(&me->id, layer) == ATTR_DOMAIN_CORNER;
}

bool SCULPT_has_colors(const SculptSession *ss)
{
  return ss->vcol || ss->mcol;
}

void SCULPT_vertex_color_get(const SculptSession *ss, PBVHVertRef vertex, float r_color[4])
{
  BKE_pbvh_vertex_color_get(ss->pbvh, vertex, r_color);
}

void SCULPT_vertex_color_set(SculptSession *ss, PBVHVertRef vertex, const float color[4])
{
  BKE_pbvh_vertex_color_set(ss->pbvh, vertex, color);
}

void SCULPT_vertex_normal_get(SculptSession *ss, PBVHVertRef vertex, float no[3])
{
  switch (BKE_pbvh_type(ss->pbvh)) {
    case PBVH_FACES: {
      const float(*vert_normals)[3] = BKE_pbvh_get_vert_normals(ss->pbvh);
      copy_v3_v3(no, vert_normals[vertex.i]);
      break;
    }
    case PBVH_BMESH: {
      BMVert *v = (BMVert *)vertex.i;
      copy_v3_v3(no, v->no);
      break;
    }
    case PBVH_GRIDS: {
      const CCGKey *key = BKE_pbvh_get_grid_key(ss->pbvh);
      const int grid_index = vertex.i / key->grid_area;
      const int vertex_index = vertex.i - grid_index * key->grid_area;
      CCGElem *elem = BKE_pbvh_get_grids(ss->pbvh)[grid_index];
      copy_v3_v3(no, CCG_elem_no(key, CCG_elem_offset(key, elem, vertex_index)));
      break;
    }
  }
}

const float *SCULPT_vertex_persistent_co_get(SculptSession *ss, PBVHVertRef vertex)
{
  if (ss->attrs.persistent_co) {
    return (const float *)SCULPT_vertex_attr_get(vertex, ss->attrs.persistent_co);
  }

  return SCULPT_vertex_co_get(ss, vertex);
}

const float *SCULPT_vertex_co_for_grab_active_get(SculptSession *ss, PBVHVertRef vertex)
{
  if (BKE_pbvh_type(ss->pbvh) == PBVH_FACES) {
    /* Always grab active shape key if the sculpt happens on shapekey. */
    if (ss->shapekey_active) {
      const MVert *mverts = BKE_pbvh_get_verts(ss->pbvh);
      return mverts[vertex.i].co;
    }

    /* Sculpting on the base mesh. */
    return ss->mvert[vertex.i].co;
  }

  /* Everything else, such as sculpting on multires. */
  return SCULPT_vertex_co_get(ss, vertex);
}

void SCULPT_vertex_limit_surface_get(SculptSession *ss, PBVHVertRef vertex, float r_co[3])
{
  switch (BKE_pbvh_type(ss->pbvh)) {
    case PBVH_FACES:
    case PBVH_BMESH:
      copy_v3_v3(r_co, SCULPT_vertex_co_get(ss, vertex));
      break;
    case PBVH_GRIDS: {
      const CCGKey *key = BKE_pbvh_get_grid_key(ss->pbvh);
      const int grid_index = vertex.i / key->grid_area;
      const int vertex_index = vertex.i - grid_index * key->grid_area;

      SubdivCCGCoord coord = {.grid_index = grid_index,
                              .x = vertex_index % key->grid_size,
                              .y = vertex_index / key->grid_size};
      BKE_subdiv_ccg_eval_limit_point(ss->subdiv_ccg, &coord, r_co);
      break;
    }
  }
}

void SCULPT_vertex_persistent_normal_get(SculptSession *ss, PBVHVertRef vertex, float no[3])
{
  if (ss->attrs.persistent_no) {
    copy_v3_v3(no, (float *)SCULPT_vertex_attr_get(vertex, ss->attrs.persistent_no));
    return;
  }
  SCULPT_vertex_normal_get(ss, vertex, no);
}

float SCULPT_vertex_mask_get(SculptSession *ss, PBVHVertRef vertex)
{
  switch (BKE_pbvh_type(ss->pbvh)) {
    case PBVH_FACES:
      return ss->vmask ? ss->vmask[vertex.i] : 0.0f;
    case PBVH_BMESH: {
      BMVert *v;
      int cd_mask = CustomData_get_offset(&ss->bm->vdata, CD_PAINT_MASK);

      v = (BMVert *)vertex.i;
      return cd_mask != -1 ? BM_ELEM_CD_GET_FLOAT(v, cd_mask) : 0.0f;
    }
    case PBVH_GRIDS: {
      const CCGKey *key = BKE_pbvh_get_grid_key(ss->pbvh);
      const int grid_index = vertex.i / key->grid_area;
      const int vertex_index = vertex.i - grid_index * key->grid_area;
      CCGElem *elem = BKE_pbvh_get_grids(ss->pbvh)[grid_index];
      return *CCG_elem_mask(key, CCG_elem_offset(key, elem, vertex_index));
    }
  }

  return 0.0f;
}

PBVHVertRef SCULPT_active_vertex_get(SculptSession *ss)
{
  if (ELEM(BKE_pbvh_type(ss->pbvh), PBVH_FACES, PBVH_BMESH, PBVH_GRIDS)) {
    return ss->active_vertex;
  }

  return BKE_pbvh_make_vref(PBVH_REF_NONE);
}

const float *SCULPT_active_vertex_co_get(SculptSession *ss)
{
  return SCULPT_vertex_co_get(ss, SCULPT_active_vertex_get(ss));
}

void SCULPT_active_vertex_normal_get(SculptSession *ss, float normal[3])
{
  SCULPT_vertex_normal_get(ss, SCULPT_active_vertex_get(ss), normal);
}

MVert *SCULPT_mesh_deformed_mverts_get(SculptSession *ss)
{
  switch (BKE_pbvh_type(ss->pbvh)) {
    case PBVH_FACES:
      if (ss->shapekey_active || ss->deform_modifiers_active) {
        return BKE_pbvh_get_verts(ss->pbvh);
      }
      return ss->mvert;
    case PBVH_BMESH:
    case PBVH_GRIDS:
      return NULL;
  }
  return NULL;
}

float *SCULPT_brush_deform_target_vertex_co_get(SculptSession *ss,
                                                const int deform_target,
                                                PBVHVertexIter *iter)
{
  switch (deform_target) {
    case BRUSH_DEFORM_TARGET_GEOMETRY:
      return iter->co;
    case BRUSH_DEFORM_TARGET_CLOTH_SIM:
      return ss->cache->cloth_sim->deformation_pos[iter->index];
  }
  return iter->co;
}

char SCULPT_mesh_symmetry_xyz_get(Object *object)
{
  const Mesh *mesh = BKE_mesh_from_object(object);
  return mesh->symmetry;
}

/* Sculpt Face Sets and Visibility. */

int SCULPT_active_face_set_get(SculptSession *ss)
{
  switch (BKE_pbvh_type(ss->pbvh)) {
    case PBVH_FACES:
      if (!ss->face_sets) {
        return SCULPT_FACE_SET_NONE;
      }
      return ss->face_sets[ss->active_face_index];
    case PBVH_GRIDS: {
      if (!ss->face_sets) {
        return SCULPT_FACE_SET_NONE;
      }
      const int face_index = BKE_subdiv_ccg_grid_to_face_index(ss->subdiv_ccg,
                                                               ss->active_grid_index);
      return ss->face_sets[face_index];
    }
    case PBVH_BMESH:
      return SCULPT_FACE_SET_NONE;
  }
  return SCULPT_FACE_SET_NONE;
}

void SCULPT_vertex_visible_set(SculptSession *ss, PBVHVertRef vertex, bool visible)
{
  switch (BKE_pbvh_type(ss->pbvh)) {
    case PBVH_FACES: {
      bool *hide_vert = BKE_pbvh_get_vert_hide_for_write(ss->pbvh);
      hide_vert[vertex.i] = visible;
      break;
    }
    case PBVH_BMESH: {
      BMVert *v = (BMVert *)vertex.i;
      BM_elem_flag_set(v, BM_ELEM_HIDDEN, !visible);
      break;
    }
    case PBVH_GRIDS:
      break;
  }
}

bool SCULPT_vertex_visible_get(SculptSession *ss, PBVHVertRef vertex)
{
  switch (BKE_pbvh_type(ss->pbvh)) {
    case PBVH_FACES: {
      const bool *hide_vert = BKE_pbvh_get_vert_hide(ss->pbvh);
      return hide_vert == NULL || !hide_vert[vertex.i];
    }
    case PBVH_BMESH:
      return !BM_elem_flag_test((BMVert *)vertex.i, BM_ELEM_HIDDEN);
    case PBVH_GRIDS: {
      const CCGKey *key = BKE_pbvh_get_grid_key(ss->pbvh);
      const int grid_index = vertex.i / key->grid_area;
      const int vertex_index = vertex.i - grid_index * key->grid_area;
      BLI_bitmap **grid_hidden = BKE_pbvh_get_grid_visibility(ss->pbvh);
      if (grid_hidden && grid_hidden[grid_index]) {
        return !BLI_BITMAP_TEST(grid_hidden[grid_index], vertex_index);
      }
    }
  }
  return true;
}

void SCULPT_face_set_visibility_set(SculptSession *ss, int face_set, bool visible)
{
  BLI_assert(ss->face_sets != NULL);
  BLI_assert(ss->hide_poly != NULL);
  switch (BKE_pbvh_type(ss->pbvh)) {
    case PBVH_FACES:
    case PBVH_GRIDS:
      for (int i = 0; i < ss->totfaces; i++) {
        if (ss->face_sets[i] != face_set) {
          continue;
        }
        ss->hide_poly[i] = !visible;
      }
      break;
    case PBVH_BMESH:
      break;
  }
}

void SCULPT_face_visibility_all_invert(SculptSession *ss)
{
  BLI_assert(ss->face_sets != NULL);
  BLI_assert(ss->hide_poly != NULL);
  switch (BKE_pbvh_type(ss->pbvh)) {
    case PBVH_FACES:
    case PBVH_GRIDS:
      for (int i = 0; i < ss->totfaces; i++) {
        ss->hide_poly[i] = !ss->hide_poly[i];
      }
      break;
    case PBVH_BMESH: {
      BMIter iter;
      BMFace *f;

      BM_ITER_MESH (f, &iter, ss->bm, BM_FACES_OF_MESH) {
        BM_elem_flag_toggle(f, BM_ELEM_HIDDEN);
      }
      break;
    }
  }
}

void SCULPT_face_visibility_all_set(SculptSession *ss, bool visible)
{
  switch (BKE_pbvh_type(ss->pbvh)) {
    case PBVH_FACES:
    case PBVH_GRIDS:
      BLI_assert(ss->hide_poly != NULL);
      memset(ss->hide_poly, !visible, sizeof(bool) * ss->totfaces);
      break;
    case PBVH_BMESH: {
      BMIter iter;
      BMFace *f;

      BM_ITER_MESH (f, &iter, ss->bm, BM_FACES_OF_MESH) {
        BM_elem_flag_set(f, BM_ELEM_HIDDEN, !visible);
      }
      break;
    }
  }
}

bool SCULPT_vertex_any_face_visible_get(SculptSession *ss, PBVHVertRef vertex)
{
  switch (BKE_pbvh_type(ss->pbvh)) {
    case PBVH_FACES: {
      if (!ss->hide_poly) {
        return true;
      }
      const MeshElemMap *vert_map = &ss->pmap[vertex.i];
      for (int j = 0; j < ss->pmap[vertex.i].count; j++) {
        if (!ss->hide_poly[vert_map->indices[j]]) {
          return true;
        }
      }
      return false;
    }
    case PBVH_BMESH:
      return true;
    case PBVH_GRIDS:
      return true;
  }
  return true;
}

bool SCULPT_vertex_all_faces_visible_get(const SculptSession *ss, PBVHVertRef vertex)
{
  switch (BKE_pbvh_type(ss->pbvh)) {
    case PBVH_FACES: {
      if (!ss->hide_poly) {
        return true;
      }
      const MeshElemMap *vert_map = &ss->pmap[vertex.i];
      for (int j = 0; j < vert_map->count; j++) {
        if (ss->hide_poly[vert_map->indices[j]]) {
          return false;
        }
      }
      return true;
    }
    case PBVH_BMESH: {
      BMVert *v = (BMVert *)vertex.i;
      BMEdge *e = v->e;

      if (!e) {
        return true;
      }

      do {
        BMLoop *l = e->l;

        if (!l) {
          continue;
        }

        do {
          if (BM_elem_flag_test(l->f, BM_ELEM_HIDDEN)) {
            return false;
          }
        } while ((l = l->radial_next) != e->l);
      } while ((e = BM_DISK_EDGE_NEXT(e, v)) != v->e);

      return true;
    }
    case PBVH_GRIDS: {
      if (!ss->hide_poly) {
        return true;
      }
      const CCGKey *key = BKE_pbvh_get_grid_key(ss->pbvh);
      const int grid_index = vertex.i / key->grid_area;
      const int face_index = BKE_subdiv_ccg_grid_to_face_index(ss->subdiv_ccg, grid_index);
      return !ss->hide_poly[face_index];
    }
  }
  return true;
}

void SCULPT_vertex_face_set_set(SculptSession *ss, PBVHVertRef vertex, int face_set)
{
  switch (BKE_pbvh_type(ss->pbvh)) {
    case PBVH_FACES: {
      BLI_assert(ss->face_sets != NULL);
      const MeshElemMap *vert_map = &ss->pmap[vertex.i];
      for (int j = 0; j < vert_map->count; j++) {
        const int poly_index = vert_map->indices[j];
        if (ss->hide_poly && ss->hide_poly[poly_index]) {
          /* Skip hidden faces connected to the vertex. */
          continue;
        }
        ss->face_sets[poly_index] = face_set;
      }
      break;
    }
    case PBVH_BMESH:
      break;
    case PBVH_GRIDS: {
      BLI_assert(ss->face_sets != NULL);
      const CCGKey *key = BKE_pbvh_get_grid_key(ss->pbvh);
      const int grid_index = vertex.i / key->grid_area;
      const int face_index = BKE_subdiv_ccg_grid_to_face_index(ss->subdiv_ccg, grid_index);
      if (ss->hide_poly && ss->hide_poly[face_index]) {
        /* Skip the vertex if it's in a hidden face. */
        return;
      }
      ss->face_sets[face_index] = face_set;
      break;
    }
  }
}

int SCULPT_vertex_face_set_get(SculptSession *ss, PBVHVertRef vertex)
{
  switch (BKE_pbvh_type(ss->pbvh)) {
    case PBVH_FACES: {
      if (!ss->face_sets) {
        return SCULPT_FACE_SET_NONE;
      }
      const MeshElemMap *vert_map = &ss->pmap[vertex.i];
      int face_set = 0;
      for (int i = 0; i < vert_map->count; i++) {
        if (ss->face_sets[vert_map->indices[i]] > face_set) {
          face_set = abs(ss->face_sets[vert_map->indices[i]]);
        }
      }
      return face_set;
    }
    case PBVH_BMESH:
      return 0;
    case PBVH_GRIDS: {
      if (!ss->face_sets) {
        return SCULPT_FACE_SET_NONE;
      }
      const CCGKey *key = BKE_pbvh_get_grid_key(ss->pbvh);
      const int grid_index = vertex.i / key->grid_area;
      const int face_index = BKE_subdiv_ccg_grid_to_face_index(ss->subdiv_ccg, grid_index);
      return ss->face_sets[face_index];
    }
  }
  return 0;
}

bool SCULPT_vertex_has_face_set(SculptSession *ss, PBVHVertRef vertex, int face_set)
{
  switch (BKE_pbvh_type(ss->pbvh)) {
    case PBVH_FACES: {
      if (!ss->face_sets) {
        return face_set == SCULPT_FACE_SET_NONE;
      }
      const MeshElemMap *vert_map = &ss->pmap[vertex.i];
      for (int i = 0; i < vert_map->count; i++) {
        if (ss->face_sets[vert_map->indices[i]] == face_set) {
          return true;
        }
      }
      return false;
    }
    case PBVH_BMESH:
      return true;
    case PBVH_GRIDS: {
      if (!ss->face_sets) {
        return face_set == SCULPT_FACE_SET_NONE;
      }
      const CCGKey *key = BKE_pbvh_get_grid_key(ss->pbvh);
      const int grid_index = vertex.i / key->grid_area;
      const int face_index = BKE_subdiv_ccg_grid_to_face_index(ss->subdiv_ccg, grid_index);
      return ss->face_sets[face_index] == face_set;
    }
  }
  return true;
}

void SCULPT_visibility_sync_all_from_faces(Object *ob)
{
  SculptSession *ss = ob->sculpt;
  Mesh *mesh = BKE_object_get_original_mesh(ob);
  switch (BKE_pbvh_type(ss->pbvh)) {
    case PBVH_FACES: {
      /* We may have adjusted the ".hide_poly" attribute, now make the hide status attributes for
       * vertices and edges consistent. */
      BKE_mesh_flush_hidden_from_polys(mesh);
      BKE_pbvh_update_hide_attributes_from_mesh(ss->pbvh);
      break;
    }
    case PBVH_GRIDS: {
      /* In addition to making the hide status of the base mesh consistent, we also have to
       * propagate the status to the Multires grids. */
      BKE_mesh_flush_hidden_from_polys(mesh);
      BKE_sculpt_sync_face_visibility_to_grids(mesh, ss->subdiv_ccg);
      break;
    }
    case PBVH_BMESH: {
      BMIter iter;
      BMFace *f;

      /* Hide all verts and edges attached to faces.*/
      BM_ITER_MESH (f, &iter, ss->bm, BM_FACES_OF_MESH) {
        BMLoop *l = f->l_first;
        do {
          BM_elem_flag_enable(l->v, BM_ELEM_HIDDEN);
          BM_elem_flag_enable(l->e, BM_ELEM_HIDDEN);
        } while ((l = l->next) != f->l_first);
      }

      /* Unhide verts and edges attached to visible faces. */
      BM_ITER_MESH (f, &iter, ss->bm, BM_FACES_OF_MESH) {
        if (BM_elem_flag_test(f, BM_ELEM_HIDDEN)) {
          continue;
        }

        BMLoop *l = f->l_first;
        do {
          BM_elem_flag_disable(l->v, BM_ELEM_HIDDEN);
          BM_elem_flag_disable(l->e, BM_ELEM_HIDDEN);
        } while ((l = l->next) != f->l_first);
      }
      break;
    }
  }
}

static bool sculpt_check_unique_face_set_in_base_mesh(SculptSession *ss, int index)
{
  if (!ss->face_sets) {
    return true;
  }
  const MeshElemMap *vert_map = &ss->pmap[index];
  int face_set = -1;
  for (int i = 0; i < vert_map->count; i++) {
    if (face_set == -1) {
      face_set = ss->face_sets[vert_map->indices[i]];
    }
    else {
      if (ss->face_sets[vert_map->indices[i]] != face_set) {
        return false;
      }
    }
  }
  return true;
}

/**
 * Checks if the face sets of the adjacent faces to the edge between \a v1 and \a v2
 * in the base mesh are equal.
 */
static bool sculpt_check_unique_face_set_for_edge_in_base_mesh(SculptSession *ss, int v1, int v2)
{
  const MeshElemMap *vert_map = &ss->pmap[v1];
  int p1 = -1, p2 = -1;
  for (int i = 0; i < vert_map->count; i++) {
    const MPoly *p = &ss->mpoly[vert_map->indices[i]];
    for (int l = 0; l < p->totloop; l++) {
      const MLoop *loop = &ss->mloop[p->loopstart + l];
      if (loop->v == v2) {
        if (p1 == -1) {
          p1 = vert_map->indices[i];
          break;
        }

        if (p2 == -1) {
          p2 = vert_map->indices[i];
          break;
        }
      }
    }
  }

  if (p1 != -1 && p2 != -1) {
    return abs(ss->face_sets[p1]) == (ss->face_sets[p2]);
  }
  return true;
}

bool SCULPT_vertex_has_unique_face_set(SculptSession *ss, PBVHVertRef vertex)
{
  switch (BKE_pbvh_type(ss->pbvh)) {
    case PBVH_FACES: {
      return sculpt_check_unique_face_set_in_base_mesh(ss, vertex.i);
    }
    case PBVH_BMESH:
      return true;
    case PBVH_GRIDS: {
      if (!ss->face_sets) {
        return true;
      }
      const CCGKey *key = BKE_pbvh_get_grid_key(ss->pbvh);
      const int grid_index = vertex.i / key->grid_area;
      const int vertex_index = vertex.i - grid_index * key->grid_area;
      const SubdivCCGCoord coord = {.grid_index = grid_index,
                                    .x = vertex_index % key->grid_size,
                                    .y = vertex_index / key->grid_size};
      int v1, v2;
      const SubdivCCGAdjacencyType adjacency = BKE_subdiv_ccg_coarse_mesh_adjacency_info_get(
          ss->subdiv_ccg, &coord, ss->mloop, ss->mpoly, &v1, &v2);
      switch (adjacency) {
        case SUBDIV_CCG_ADJACENT_VERTEX:
          return sculpt_check_unique_face_set_in_base_mesh(ss, v1);
        case SUBDIV_CCG_ADJACENT_EDGE:
          return sculpt_check_unique_face_set_for_edge_in_base_mesh(ss, v1, v2);
        case SUBDIV_CCG_ADJACENT_NONE:
          return true;
      }
    }
  }
  return false;
}

int SCULPT_face_set_next_available_get(SculptSession *ss)
{
  switch (BKE_pbvh_type(ss->pbvh)) {
    case PBVH_FACES:
    case PBVH_GRIDS: {
      if (!ss->face_sets) {
        return 0;
      }
      int next_face_set = 0;
      for (int i = 0; i < ss->totfaces; i++) {
        if (ss->face_sets[i] > next_face_set) {
          next_face_set = ss->face_sets[i];
        }
      }
      next_face_set++;
      return next_face_set;
    }
    case PBVH_BMESH:
      return 0;
  }
  return 0;
}

/* Sculpt Neighbor Iterators */

#define SCULPT_VERTEX_NEIGHBOR_FIXED_CAPACITY 256

static void sculpt_vertex_neighbor_add(SculptVertexNeighborIter *iter,
                                       PBVHVertRef neighbor,
                                       int neighbor_index)
{
  for (int i = 0; i < iter->size; i++) {
    if (iter->neighbors[i].i == neighbor.i) {
      return;
    }
  }

  if (iter->size >= iter->capacity) {
    iter->capacity += SCULPT_VERTEX_NEIGHBOR_FIXED_CAPACITY;

    if (iter->neighbors == iter->neighbors_fixed) {
      iter->neighbors = MEM_mallocN(iter->capacity * sizeof(PBVHVertRef), "neighbor array");
      memcpy(iter->neighbors, iter->neighbors_fixed, sizeof(PBVHVertRef) * iter->size);
    }
    else {
      iter->neighbors = MEM_reallocN_id(
          iter->neighbors, iter->capacity * sizeof(PBVHVertRef), "neighbor array");
    }

    if (iter->neighbor_indices == iter->neighbor_indices_fixed) {
      iter->neighbor_indices = MEM_mallocN(iter->capacity * sizeof(int), "neighbor array");
      memcpy(iter->neighbor_indices, iter->neighbor_indices_fixed, sizeof(int) * iter->size);
    }
    else {
      iter->neighbor_indices = MEM_reallocN_id(
          iter->neighbor_indices, iter->capacity * sizeof(int), "neighbor array");
    }
  }

  iter->neighbors[iter->size] = neighbor;
  iter->neighbor_indices[iter->size] = neighbor_index;
  iter->size++;
}

static void sculpt_vertex_neighbors_get_bmesh(PBVHVertRef vertex, SculptVertexNeighborIter *iter)
{
  BMVert *v = (BMVert *)vertex.i;
  BMIter liter;
  BMLoop *l;
  iter->size = 0;
  iter->num_duplicates = 0;
  iter->capacity = SCULPT_VERTEX_NEIGHBOR_FIXED_CAPACITY;
  iter->neighbors = iter->neighbors_fixed;
  iter->neighbor_indices = iter->neighbor_indices_fixed;

  BM_ITER_ELEM (l, &liter, v, BM_LOOPS_OF_VERT) {
    const BMVert *adj_v[2] = {l->prev->v, l->next->v};
    for (int i = 0; i < ARRAY_SIZE(adj_v); i++) {
      const BMVert *v_other = adj_v[i];
      if (v_other != v) {
        sculpt_vertex_neighbor_add(
            iter, BKE_pbvh_make_vref((intptr_t)v_other), BM_elem_index_get(v_other));
      }
    }
  }
}

static void sculpt_vertex_neighbors_get_faces(SculptSession *ss,
                                              PBVHVertRef vertex,
                                              SculptVertexNeighborIter *iter)
{
  const MeshElemMap *vert_map = &ss->pmap[vertex.i];
  iter->size = 0;
  iter->num_duplicates = 0;
  iter->capacity = SCULPT_VERTEX_NEIGHBOR_FIXED_CAPACITY;
  iter->neighbors = iter->neighbors_fixed;
  iter->neighbor_indices = iter->neighbor_indices_fixed;

  for (int i = 0; i < vert_map->count; i++) {
    if (ss->hide_poly && ss->hide_poly[vert_map->indices[i]]) {
      /* Skip connectivity from hidden faces. */
      continue;
    }
    const MPoly *p = &ss->mpoly[vert_map->indices[i]];
    int f_adj_v[2];
    if (poly_get_adj_loops_from_vert(p, ss->mloop, vertex.i, f_adj_v) != -1) {
      for (int j = 0; j < ARRAY_SIZE(f_adj_v); j += 1) {
        if (f_adj_v[j] != vertex.i) {
          sculpt_vertex_neighbor_add(iter, BKE_pbvh_make_vref(f_adj_v[j]), f_adj_v[j]);
        }
      }
    }
  }

  if (ss->fake_neighbors.use_fake_neighbors) {
    BLI_assert(ss->fake_neighbors.fake_neighbor_index != NULL);
    if (ss->fake_neighbors.fake_neighbor_index[vertex.i] != FAKE_NEIGHBOR_NONE) {
      sculpt_vertex_neighbor_add(
          iter,
          BKE_pbvh_make_vref(ss->fake_neighbors.fake_neighbor_index[vertex.i]),
          ss->fake_neighbors.fake_neighbor_index[vertex.i]);
    }
  }
}

static void sculpt_vertex_neighbors_get_grids(SculptSession *ss,
                                              const PBVHVertRef vertex,
                                              const bool include_duplicates,
                                              SculptVertexNeighborIter *iter)
{
  /* TODO: optimize this. We could fill #SculptVertexNeighborIter directly,
   * maybe provide coordinate and mask pointers directly rather than converting
   * back and forth between #CCGElem and global index. */
  const CCGKey *key = BKE_pbvh_get_grid_key(ss->pbvh);
  const int grid_index = vertex.i / key->grid_area;
  const int vertex_index = vertex.i - grid_index * key->grid_area;

  SubdivCCGCoord coord = {.grid_index = grid_index,
                          .x = vertex_index % key->grid_size,
                          .y = vertex_index / key->grid_size};

  SubdivCCGNeighbors neighbors;
  BKE_subdiv_ccg_neighbor_coords_get(ss->subdiv_ccg, &coord, include_duplicates, &neighbors);

  iter->size = 0;
  iter->num_duplicates = neighbors.num_duplicates;
  iter->capacity = SCULPT_VERTEX_NEIGHBOR_FIXED_CAPACITY;
  iter->neighbors = iter->neighbors_fixed;
  iter->neighbor_indices = iter->neighbor_indices_fixed;

  for (int i = 0; i < neighbors.size; i++) {
    int v = neighbors.coords[i].grid_index * key->grid_area +
            neighbors.coords[i].y * key->grid_size + neighbors.coords[i].x;

    sculpt_vertex_neighbor_add(iter, BKE_pbvh_make_vref(v), v);
  }

  if (ss->fake_neighbors.use_fake_neighbors) {
    BLI_assert(ss->fake_neighbors.fake_neighbor_index != NULL);
    if (ss->fake_neighbors.fake_neighbor_index[vertex.i] != FAKE_NEIGHBOR_NONE) {
      int v = ss->fake_neighbors.fake_neighbor_index[vertex.i];
      sculpt_vertex_neighbor_add(iter, BKE_pbvh_make_vref(v), v);
    }
  }

  if (neighbors.coords != neighbors.coords_fixed) {
    MEM_freeN(neighbors.coords);
  }
}

void SCULPT_vertex_neighbors_get(SculptSession *ss,
                                 const PBVHVertRef vertex,
                                 const bool include_duplicates,
                                 SculptVertexNeighborIter *iter)
{
  switch (BKE_pbvh_type(ss->pbvh)) {
    case PBVH_FACES:
      sculpt_vertex_neighbors_get_faces(ss, vertex, iter);
      return;
    case PBVH_BMESH:
      sculpt_vertex_neighbors_get_bmesh(vertex, iter);
      return;
    case PBVH_GRIDS:
      sculpt_vertex_neighbors_get_grids(ss, vertex, include_duplicates, iter);
      return;
  }
}

static bool sculpt_check_boundary_vertex_in_base_mesh(const SculptSession *ss, const int index)
{
  BLI_assert(ss->vertex_info.boundary);
  return BLI_BITMAP_TEST(ss->vertex_info.boundary, index);
}

bool SCULPT_vertex_is_boundary(const SculptSession *ss, const PBVHVertRef vertex)
{
  switch (BKE_pbvh_type(ss->pbvh)) {
    case PBVH_FACES: {
      if (!SCULPT_vertex_all_faces_visible_get(ss, vertex)) {
        return true;
      }
      return sculpt_check_boundary_vertex_in_base_mesh(ss, vertex.i);
    }
    case PBVH_BMESH: {
      BMVert *v = (BMVert *)vertex.i;
      return BM_vert_is_boundary(v);
    }

    case PBVH_GRIDS: {
      const CCGKey *key = BKE_pbvh_get_grid_key(ss->pbvh);
      const int grid_index = vertex.i / key->grid_area;
      const int vertex_index = vertex.i - grid_index * key->grid_area;
      const SubdivCCGCoord coord = {.grid_index = grid_index,
                                    .x = vertex_index % key->grid_size,
                                    .y = vertex_index / key->grid_size};
      int v1, v2;
      const SubdivCCGAdjacencyType adjacency = BKE_subdiv_ccg_coarse_mesh_adjacency_info_get(
          ss->subdiv_ccg, &coord, ss->mloop, ss->mpoly, &v1, &v2);
      switch (adjacency) {
        case SUBDIV_CCG_ADJACENT_VERTEX:
          return sculpt_check_boundary_vertex_in_base_mesh(ss, v1);
        case SUBDIV_CCG_ADJACENT_EDGE:
          return sculpt_check_boundary_vertex_in_base_mesh(ss, v1) &&
                 sculpt_check_boundary_vertex_in_base_mesh(ss, v2);
        case SUBDIV_CCG_ADJACENT_NONE:
          return false;
      }
    }
  }

  return false;
}

/* Utilities */

bool SCULPT_stroke_is_main_symmetry_pass(StrokeCache *cache)
{
  return cache->mirror_symmetry_pass == 0 && cache->radial_symmetry_pass == 0 &&
         cache->tile_pass == 0;
}

bool SCULPT_stroke_is_first_brush_step(StrokeCache *cache)
{
  return cache->first_time && cache->mirror_symmetry_pass == 0 &&
         cache->radial_symmetry_pass == 0 && cache->tile_pass == 0;
}

bool SCULPT_stroke_is_first_brush_step_of_symmetry_pass(StrokeCache *cache)
{
  return cache->first_time;
}

bool SCULPT_check_vertex_pivot_symmetry(const float vco[3], const float pco[3], const char symm)
{
  bool is_in_symmetry_area = true;
  for (int i = 0; i < 3; i++) {
    char symm_it = 1 << i;
    if (symm & symm_it) {
      if (pco[i] == 0.0f) {
        if (vco[i] > 0.0f) {
          is_in_symmetry_area = false;
        }
      }
      if (vco[i] * pco[i] < 0.0f) {
        is_in_symmetry_area = false;
      }
    }
  }
  return is_in_symmetry_area;
}

typedef struct NearestVertexTLSData {
  PBVHVertRef nearest_vertex;
  float nearest_vertex_distance_squared;
} NearestVertexTLSData;

static void do_nearest_vertex_get_task_cb(void *__restrict userdata,
                                          const int n,
                                          const TaskParallelTLS *__restrict tls)
{
  SculptThreadedTaskData *data = userdata;
  SculptSession *ss = data->ob->sculpt;
  NearestVertexTLSData *nvtd = tls->userdata_chunk;
  PBVHVertexIter vd;

  BKE_pbvh_vertex_iter_begin (ss->pbvh, data->nodes[n], vd, PBVH_ITER_UNIQUE) {
    float distance_squared = len_squared_v3v3(vd.co, data->nearest_vertex_search_co);
    if (distance_squared < nvtd->nearest_vertex_distance_squared &&
        distance_squared < data->max_distance_squared) {
      nvtd->nearest_vertex = vd.vertex;
      nvtd->nearest_vertex_distance_squared = distance_squared;
    }
  }
  BKE_pbvh_vertex_iter_end;
}

static void nearest_vertex_get_reduce(const void *__restrict UNUSED(userdata),
                                      void *__restrict chunk_join,
                                      void *__restrict chunk)
{
  NearestVertexTLSData *join = chunk_join;
  NearestVertexTLSData *nvtd = chunk;
  if (join->nearest_vertex.i == PBVH_REF_NONE) {
    join->nearest_vertex = nvtd->nearest_vertex;
    join->nearest_vertex_distance_squared = nvtd->nearest_vertex_distance_squared;
  }
  else if (nvtd->nearest_vertex_distance_squared < join->nearest_vertex_distance_squared) {
    join->nearest_vertex = nvtd->nearest_vertex;
    join->nearest_vertex_distance_squared = nvtd->nearest_vertex_distance_squared;
  }
}

PBVHVertRef SCULPT_nearest_vertex_get(
    Sculpt *sd, Object *ob, const float co[3], float max_distance, bool use_original)
{
  SculptSession *ss = ob->sculpt;
  PBVHNode **nodes = NULL;
  int totnode;
  SculptSearchSphereData data = {
      .ss = ss,
      .sd = sd,
      .radius_squared = max_distance * max_distance,
      .original = use_original,
      .center = co,
  };
  BKE_pbvh_search_gather(ss->pbvh, SCULPT_search_sphere_cb, &data, &nodes, &totnode);
  if (totnode == 0) {
    return BKE_pbvh_make_vref(PBVH_REF_NONE);
  }

  SculptThreadedTaskData task_data = {
      .sd = sd,
      .ob = ob,
      .nodes = nodes,
      .max_distance_squared = max_distance * max_distance,
  };

  copy_v3_v3(task_data.nearest_vertex_search_co, co);
  NearestVertexTLSData nvtd;
  nvtd.nearest_vertex.i = PBVH_REF_NONE;
  nvtd.nearest_vertex_distance_squared = FLT_MAX;

  TaskParallelSettings settings;
  BKE_pbvh_parallel_range_settings(&settings, true, totnode);
  settings.func_reduce = nearest_vertex_get_reduce;
  settings.userdata_chunk = &nvtd;
  settings.userdata_chunk_size = sizeof(NearestVertexTLSData);
  BLI_task_parallel_range(0, totnode, &task_data, do_nearest_vertex_get_task_cb, &settings);

  MEM_SAFE_FREE(nodes);

  return nvtd.nearest_vertex;
}

bool SCULPT_is_symmetry_iteration_valid(char i, char symm)
{
  return i == 0 || (symm & i && (symm != 5 || i != 3) && (symm != 6 || !ELEM(i, 3, 5)));
}

bool SCULPT_is_vertex_inside_brush_radius_symm(const float vertex[3],
                                               const float br_co[3],
                                               float radius,
                                               char symm)
{
  for (char i = 0; i <= symm; ++i) {
    if (!SCULPT_is_symmetry_iteration_valid(i, symm)) {
      continue;
    }
    float location[3];
    flip_v3_v3(location, br_co, (char)i);
    if (len_squared_v3v3(location, vertex) < radius * radius) {
      return true;
    }
  }
  return false;
}

void SCULPT_tag_update_overlays(bContext *C)
{
  ARegion *region = CTX_wm_region(C);
  ED_region_tag_redraw(region);

  Object *ob = CTX_data_active_object(C);
  WM_event_add_notifier(C, NC_OBJECT | ND_DRAW, ob);

  DEG_id_tag_update(&ob->id, ID_RECALC_SHADING);

  View3D *v3d = CTX_wm_view3d(C);
  if (!BKE_sculptsession_use_pbvh_draw(ob, v3d)) {
    DEG_id_tag_update(&ob->id, ID_RECALC_GEOMETRY);
  }
}

/** \} */

/* -------------------------------------------------------------------- */
/** \name Sculpt Flood Fill API
 *
 * Iterate over connected vertices, starting from one or more initial vertices.
 * \{ */

void SCULPT_floodfill_init(SculptSession *ss, SculptFloodFill *flood)
{
  int vertex_count = SCULPT_vertex_count_get(ss);
  SCULPT_vertex_random_access_ensure(ss);

  flood->queue = BLI_gsqueue_new(sizeof(intptr_t));
  flood->visited_verts = BLI_BITMAP_NEW(vertex_count, "visited verts");
}

void SCULPT_floodfill_add_initial(SculptFloodFill *flood, PBVHVertRef vertex)
{
  BLI_gsqueue_push(flood->queue, &vertex);
}

void SCULPT_floodfill_add_and_skip_initial(SculptFloodFill *flood, PBVHVertRef vertex)
{
  BLI_gsqueue_push(flood->queue, &vertex);
  BLI_BITMAP_ENABLE(flood->visited_verts, vertex.i);
}

void SCULPT_floodfill_add_initial_with_symmetry(Sculpt *sd,
                                                Object *ob,
                                                SculptSession *ss,
                                                SculptFloodFill *flood,
                                                PBVHVertRef vertex,
                                                float radius)
{
  /* Add active vertex and symmetric vertices to the queue. */
  const char symm = SCULPT_mesh_symmetry_xyz_get(ob);
  for (char i = 0; i <= symm; ++i) {
    if (!SCULPT_is_symmetry_iteration_valid(i, symm)) {
      continue;
    }
    PBVHVertRef v = {PBVH_REF_NONE};

    if (i == 0) {
      v = vertex;
    }
    else if (radius > 0.0f) {
      float radius_squared = (radius == FLT_MAX) ? FLT_MAX : radius * radius;
      float location[3];
      flip_v3_v3(location, SCULPT_vertex_co_get(ss, vertex), i);
      v = SCULPT_nearest_vertex_get(sd, ob, location, radius_squared, false);
    }

    if (v.i != PBVH_REF_NONE) {
      SCULPT_floodfill_add_initial(flood, v);
    }
  }
}

void SCULPT_floodfill_add_active(
    Sculpt *sd, Object *ob, SculptSession *ss, SculptFloodFill *flood, float radius)
{
  /* Add active vertex and symmetric vertices to the queue. */
  const char symm = SCULPT_mesh_symmetry_xyz_get(ob);
  for (char i = 0; i <= symm; ++i) {
    if (!SCULPT_is_symmetry_iteration_valid(i, symm)) {
      continue;
    }

    PBVHVertRef v = {PBVH_REF_NONE};

    if (i == 0) {
      v = SCULPT_active_vertex_get(ss);
    }
    else if (radius > 0.0f) {
      float location[3];
      flip_v3_v3(location, SCULPT_active_vertex_co_get(ss), i);
      v = SCULPT_nearest_vertex_get(sd, ob, location, radius, false);
    }

    if (v.i != PBVH_REF_NONE) {
      SCULPT_floodfill_add_initial(flood, v);
    }
  }
}

void SCULPT_floodfill_execute(SculptSession *ss,
                              SculptFloodFill *flood,
                              bool (*func)(SculptSession *ss,
                                           PBVHVertRef from_v,
                                           PBVHVertRef to_v,
                                           bool is_duplicate,
                                           void *userdata),
                              void *userdata)
{
  while (!BLI_gsqueue_is_empty(flood->queue)) {
    PBVHVertRef from_v;

    BLI_gsqueue_pop(flood->queue, &from_v);
    SculptVertexNeighborIter ni;
    SCULPT_VERTEX_DUPLICATES_AND_NEIGHBORS_ITER_BEGIN (ss, from_v, ni) {
      const PBVHVertRef to_v = ni.vertex;
      int to_v_i = BKE_pbvh_vertex_to_index(ss->pbvh, to_v);

      if (BLI_BITMAP_TEST(flood->visited_verts, to_v_i)) {
        continue;
      }

      if (!SCULPT_vertex_visible_get(ss, to_v)) {
        continue;
      }

      BLI_BITMAP_ENABLE(flood->visited_verts, BKE_pbvh_vertex_to_index(ss->pbvh, to_v));

      if (func(ss, from_v, to_v, ni.is_duplicate, userdata)) {
        BLI_gsqueue_push(flood->queue, &to_v);
      }
    }
    SCULPT_VERTEX_NEIGHBORS_ITER_END(ni);
  }
}

void SCULPT_floodfill_free(SculptFloodFill *flood)
{
  MEM_SAFE_FREE(flood->visited_verts);
  BLI_gsqueue_free(flood->queue);
  flood->queue = NULL;
}

/** \} */

static bool sculpt_tool_has_cube_tip(const char sculpt_tool)
{
  return ELEM(
      sculpt_tool, SCULPT_TOOL_CLAY_STRIPS, SCULPT_TOOL_PAINT, SCULPT_TOOL_MULTIPLANE_SCRAPE);
}

/* -------------------------------------------------------------------- */
/** \name Tool Capabilities
 *
 * Avoid duplicate checks, internal logic only,
 * share logic with #rna_def_sculpt_capabilities where possible.
 * \{ */

static bool sculpt_tool_needs_original(const char sculpt_tool)
{
  return ELEM(sculpt_tool,
              SCULPT_TOOL_GRAB,
              SCULPT_TOOL_ROTATE,
              SCULPT_TOOL_THUMB,
              SCULPT_TOOL_LAYER,
              SCULPT_TOOL_DRAW_SHARP,
              SCULPT_TOOL_ELASTIC_DEFORM,
              SCULPT_TOOL_SMOOTH,
              SCULPT_TOOL_BOUNDARY,
              SCULPT_TOOL_POSE);
}

static bool sculpt_tool_is_proxy_used(const char sculpt_tool)
{
  return ELEM(sculpt_tool,
              SCULPT_TOOL_SMOOTH,
              SCULPT_TOOL_LAYER,
              SCULPT_TOOL_POSE,
              SCULPT_TOOL_DISPLACEMENT_SMEAR,
              SCULPT_TOOL_BOUNDARY,
              SCULPT_TOOL_CLOTH,
              SCULPT_TOOL_PAINT,
              SCULPT_TOOL_SMEAR,
              SCULPT_TOOL_DRAW_FACE_SETS);
}

static bool sculpt_brush_use_topology_rake(const SculptSession *ss, const Brush *brush)
{
  return SCULPT_TOOL_HAS_TOPOLOGY_RAKE(brush->sculpt_tool) &&
         (brush->topology_rake_factor > 0.0f) && (ss->bm != NULL);
}

/**
 * Test whether the #StrokeCache.sculpt_normal needs update in #do_brush_action
 */
static int sculpt_brush_needs_normal(const SculptSession *ss, Sculpt *sd, const Brush *brush)
{
  return ((SCULPT_TOOL_HAS_NORMAL_WEIGHT(brush->sculpt_tool) &&
           (ss->cache->normal_weight > 0.0f)) ||
          SCULPT_automasking_needs_normal(ss, sd, brush) ||
          ELEM(brush->sculpt_tool,
               SCULPT_TOOL_BLOB,
               SCULPT_TOOL_CREASE,
               SCULPT_TOOL_DRAW,
               SCULPT_TOOL_DRAW_SHARP,
               SCULPT_TOOL_CLOTH,
               SCULPT_TOOL_LAYER,
               SCULPT_TOOL_NUDGE,
               SCULPT_TOOL_ROTATE,
               SCULPT_TOOL_ELASTIC_DEFORM,
               SCULPT_TOOL_THUMB) ||

          (brush->mtex.brush_map_mode == MTEX_MAP_MODE_AREA)) ||
         sculpt_brush_use_topology_rake(ss, brush);
}

static bool sculpt_brush_needs_rake_rotation(const Brush *brush)
{
  return SCULPT_TOOL_HAS_RAKE(brush->sculpt_tool) && (brush->rake_factor != 0.0f);
}

/** \} */

/* -------------------------------------------------------------------- */
/** \name Sculpt Init/Update
 * \{ */

typedef enum StrokeFlags {
  CLIP_X = 1,
  CLIP_Y = 2,
  CLIP_Z = 4,
} StrokeFlags;

void SCULPT_orig_vert_data_unode_init(SculptOrigVertData *data, Object *ob, SculptUndoNode *unode)
{
  SculptSession *ss = ob->sculpt;
  BMesh *bm = ss->bm;

  memset(data, 0, sizeof(*data));
  data->unode = unode;

  if (bm) {
    data->bm_log = ss->bm_log;
  }
  else {
    data->coords = data->unode->co;
    data->normals = data->unode->no;
    data->vmasks = data->unode->mask;
    data->colors = data->unode->col;
  }
}

void SCULPT_orig_vert_data_init(SculptOrigVertData *data,
                                Object *ob,
                                PBVHNode *node,
                                SculptUndoType type)
{
  SculptUndoNode *unode;
  unode = SCULPT_undo_push_node(ob, node, type);
  SCULPT_orig_vert_data_unode_init(data, ob, unode);
}

void SCULPT_orig_vert_data_update(SculptOrigVertData *orig_data, PBVHVertexIter *iter)
{
  if (orig_data->unode->type == SCULPT_UNDO_COORDS) {
    if (orig_data->bm_log) {
      BM_log_original_vert_data(orig_data->bm_log, iter->bm_vert, &orig_data->co, &orig_data->no);
    }
    else {
      orig_data->co = orig_data->coords[iter->i];
      orig_data->no = orig_data->normals[iter->i];
    }
  }
  else if (orig_data->unode->type == SCULPT_UNDO_COLOR) {
    orig_data->col = orig_data->colors[iter->i];
  }
  else if (orig_data->unode->type == SCULPT_UNDO_MASK) {
    if (orig_data->bm_log) {
      orig_data->mask = BM_log_original_mask(orig_data->bm_log, iter->bm_vert);
    }
    else {
      orig_data->mask = orig_data->vmasks[iter->i];
    }
  }
}

static void sculpt_rake_data_update(struct SculptRakeData *srd, const float co[3])
{
  float rake_dist = len_v3v3(srd->follow_co, co);
  if (rake_dist > srd->follow_dist) {
    interp_v3_v3v3(srd->follow_co, srd->follow_co, co, rake_dist - srd->follow_dist);
  }
}

/** \} */

/* -------------------------------------------------------------------- */
/** \name Sculpt Dynamic Topology
 * \{ */

bool SCULPT_stroke_is_dynamic_topology(const SculptSession *ss, const Brush *brush)
{
  return ((BKE_pbvh_type(ss->pbvh) == PBVH_BMESH) &&

          (!ss->cache || (!ss->cache->alt_smooth)) &&

          /* Requires mesh restore, which doesn't work with
           * dynamic-topology. */
          !(brush->flag & BRUSH_ANCHORED) && !(brush->flag & BRUSH_DRAG_DOT) &&

          SCULPT_TOOL_HAS_DYNTOPO(brush->sculpt_tool));
}

/** \} */

/* -------------------------------------------------------------------- */
/** \name Sculpt Paint Mesh
 * \{ */

static void paint_mesh_restore_co_task_cb(void *__restrict userdata,
                                          const int n,
                                          const TaskParallelTLS *__restrict UNUSED(tls))
{
  SculptThreadedTaskData *data = userdata;
  SculptSession *ss = data->ob->sculpt;

  SculptUndoNode *unode;
  SculptUndoType type;

  switch (data->brush->sculpt_tool) {
    case SCULPT_TOOL_MASK:
      type = SCULPT_UNDO_MASK;
      break;
    case SCULPT_TOOL_PAINT:
    case SCULPT_TOOL_SMEAR:
      type = SCULPT_UNDO_COLOR;
      break;
    default:
      type = SCULPT_UNDO_COORDS;
      break;
  }

  if (ss->bm) {
    unode = SCULPT_undo_push_node(data->ob, data->nodes[n], type);
  }
  else {
    unode = SCULPT_undo_get_node(data->nodes[n], type);
  }

  if (!unode) {
    return;
  }

  switch (type) {
    case SCULPT_UNDO_MASK:
      BKE_pbvh_node_mark_update_mask(data->nodes[n]);
      break;
    case SCULPT_UNDO_COLOR:
      BKE_pbvh_node_mark_update_color(data->nodes[n]);
      break;
    case SCULPT_UNDO_COORDS:
      BKE_pbvh_node_mark_update(data->nodes[n]);
      break;
    default:
      break;
  }

  PBVHVertexIter vd;
  SculptOrigVertData orig_data;

  SCULPT_orig_vert_data_unode_init(&orig_data, data->ob, unode);

  BKE_pbvh_vertex_iter_begin (ss->pbvh, data->nodes[n], vd, PBVH_ITER_UNIQUE) {
    SCULPT_orig_vert_data_update(&orig_data, &vd);

    if (orig_data.unode->type == SCULPT_UNDO_COORDS) {
      copy_v3_v3(vd.co, orig_data.co);
      if (vd.no) {
        copy_v3_v3(vd.no, orig_data.no);
      }
      else {
        copy_v3_v3(vd.fno, orig_data.no);
      }
      if (vd.mvert) {
        BKE_pbvh_vert_tag_update_normal(ss->pbvh, vd.vertex);
      }
    }
    else if (orig_data.unode->type == SCULPT_UNDO_MASK) {
      *vd.mask = orig_data.mask;
    }
    else if (orig_data.unode->type == SCULPT_UNDO_COLOR) {
      SCULPT_vertex_color_set(ss, vd.vertex, orig_data.col);
    }
  }
  BKE_pbvh_vertex_iter_end;
}

static void paint_mesh_restore_co(Sculpt *sd, Object *ob)
{
  SculptSession *ss = ob->sculpt;
  Brush *brush = BKE_paint_brush(&sd->paint);

  PBVHNode **nodes;
  int totnode;

  BKE_pbvh_search_gather(ss->pbvh, NULL, NULL, &nodes, &totnode);

  /**
   * Disable multi-threading when dynamic-topology is enabled. Otherwise,
   * new entries might be inserted by #SCULPT_undo_push_node() into the #GHash
   * used internally by #BM_log_original_vert_co() by a different thread. See T33787.
   */
  SculptThreadedTaskData data = {
      .sd = sd,
      .ob = ob,
      .brush = brush,
      .nodes = nodes,
  };

  TaskParallelSettings settings;
  BKE_pbvh_parallel_range_settings(&settings, true && !ss->bm, totnode);
  BLI_task_parallel_range(0, totnode, &data, paint_mesh_restore_co_task_cb, &settings);

  BKE_pbvh_node_color_buffer_free(ss->pbvh);

  MEM_SAFE_FREE(nodes);
}

/*** BVH Tree ***/

static void sculpt_extend_redraw_rect_previous(Object *ob, rcti *rect)
{
  /* Expand redraw \a rect with redraw \a rect from previous step to
   * prevent partial-redraw issues caused by fast strokes. This is
   * needed here (not in sculpt_flush_update) as it was before
   * because redraw rectangle should be the same in both of
   * optimized PBVH draw function and 3d view redraw, if not -- some
   * mesh parts could disappear from screen (sergey). */
  SculptSession *ss = ob->sculpt;

  if (!ss->cache) {
    return;
  }

  if (BLI_rcti_is_empty(&ss->cache->previous_r)) {
    return;
  }

  BLI_rcti_union(rect, &ss->cache->previous_r);
}

bool SCULPT_get_redraw_rect(ARegion *region, RegionView3D *rv3d, Object *ob, rcti *rect)
{
  PBVH *pbvh = ob->sculpt->pbvh;
  float bb_min[3], bb_max[3];

  if (!pbvh) {
    return false;
  }

  BKE_pbvh_redraw_BB(pbvh, bb_min, bb_max);

  /* Convert 3D bounding box to screen space. */
  if (!paint_convert_bb_to_rect(rect, bb_min, bb_max, region, rv3d, ob)) {
    return false;
  }

  return true;
}

void ED_sculpt_redraw_planes_get(float planes[4][4], ARegion *region, Object *ob)
{
  PBVH *pbvh = ob->sculpt->pbvh;
  /* Copy here, original will be used below. */
  rcti rect = ob->sculpt->cache->current_r;

  sculpt_extend_redraw_rect_previous(ob, &rect);

  paint_calc_redraw_planes(planes, region, ob, &rect);

  /* We will draw this \a rect, so now we can set it as the previous partial \a rect.
   * Note that we don't update with the union of previous/current (\a rect), only with
   * the current. Thus we avoid the rectangle needlessly growing to include
   * all the stroke area. */
  ob->sculpt->cache->previous_r = ob->sculpt->cache->current_r;

  /* Clear redraw flag from nodes. */
  if (pbvh) {
    BKE_pbvh_update_bounds(pbvh, PBVH_UpdateRedraw);
  }
}

/************************ Brush Testing *******************/

void SCULPT_brush_test_init(SculptSession *ss, SculptBrushTest *test)
{
  RegionView3D *rv3d = ss->cache ? ss->cache->vc->rv3d : ss->rv3d;
  View3D *v3d = ss->cache ? ss->cache->vc->v3d : ss->v3d;

  test->radius_squared = ss->cache ? ss->cache->radius_squared :
                                     ss->cursor_radius * ss->cursor_radius;
  test->radius = sqrtf(test->radius_squared);

  if (ss->cache) {
    copy_v3_v3(test->location, ss->cache->location);
    test->mirror_symmetry_pass = ss->cache->mirror_symmetry_pass;
    test->radial_symmetry_pass = ss->cache->radial_symmetry_pass;
    copy_m4_m4(test->symm_rot_mat_inv, ss->cache->symm_rot_mat_inv);
  }
  else {
    copy_v3_v3(test->location, ss->cursor_location);
    test->mirror_symmetry_pass = 0;
    test->radial_symmetry_pass = 0;
    unit_m4(test->symm_rot_mat_inv);
  }

  /* Just for initialize. */
  test->dist = 0.0f;

  /* Only for 2D projection. */
  zero_v4(test->plane_view);
  zero_v4(test->plane_tool);

  if (RV3D_CLIPPING_ENABLED(v3d, rv3d)) {
    test->clip_rv3d = rv3d;
  }
  else {
    test->clip_rv3d = NULL;
  }
}

BLI_INLINE bool sculpt_brush_test_clipping(const SculptBrushTest *test, const float co[3])
{
  RegionView3D *rv3d = test->clip_rv3d;
  if (!rv3d) {
    return false;
  }
  float symm_co[3];
  flip_v3_v3(symm_co, co, test->mirror_symmetry_pass);
  if (test->radial_symmetry_pass) {
    mul_m4_v3(test->symm_rot_mat_inv, symm_co);
  }
  return ED_view3d_clipping_test(rv3d, symm_co, true);
}

bool SCULPT_brush_test_sphere(SculptBrushTest *test, const float co[3])
{
  float distsq = len_squared_v3v3(co, test->location);

  if (distsq > test->radius_squared) {
    return false;
  }

  if (sculpt_brush_test_clipping(test, co)) {
    return false;
  }

  test->dist = sqrtf(distsq);
  return true;
}

bool SCULPT_brush_test_sphere_sq(SculptBrushTest *test, const float co[3])
{
  float distsq = len_squared_v3v3(co, test->location);

  if (distsq > test->radius_squared) {
    return false;
  }
  if (sculpt_brush_test_clipping(test, co)) {
    return false;
  }
  test->dist = distsq;
  return true;
}

bool SCULPT_brush_test_sphere_fast(const SculptBrushTest *test, const float co[3])
{
  if (sculpt_brush_test_clipping(test, co)) {
    return false;
  }
  return len_squared_v3v3(co, test->location) <= test->radius_squared;
}

bool SCULPT_brush_test_circle_sq(SculptBrushTest *test, const float co[3])
{
  float co_proj[3];
  closest_to_plane_normalized_v3(co_proj, test->plane_view, co);
  float distsq = len_squared_v3v3(co_proj, test->location);

  if (distsq > test->radius_squared) {
    return false;
  }

  if (sculpt_brush_test_clipping(test, co)) {
    return false;
  }

  test->dist = distsq;
  return true;
}

bool SCULPT_brush_test_cube(SculptBrushTest *test,
                            const float co[3],
                            const float local[4][4],
                            const float roundness)
{
  float side = 1.0f;
  float local_co[3];

  if (sculpt_brush_test_clipping(test, co)) {
    return false;
  }

  mul_v3_m4v3(local_co, local, co);

  local_co[0] = fabsf(local_co[0]);
  local_co[1] = fabsf(local_co[1]);
  local_co[2] = fabsf(local_co[2]);

  /* Keep the square and circular brush tips the same size. */
  side += (1.0f - side) * roundness;

  const float hardness = 1.0f - roundness;
  const float constant_side = hardness * side;
  const float falloff_side = roundness * side;

  if (!(local_co[0] <= side && local_co[1] <= side && local_co[2] <= side)) {
    /* Outside the square. */
    return false;
  }
  if (min_ff(local_co[0], local_co[1]) > constant_side) {
    /* Corner, distance to the center of the corner circle. */
    float r_point[3];
    copy_v3_fl(r_point, constant_side);
    test->dist = len_v2v2(r_point, local_co) / falloff_side;
    return true;
  }
  if (max_ff(local_co[0], local_co[1]) > constant_side) {
    /* Side, distance to the square XY axis. */
    test->dist = (max_ff(local_co[0], local_co[1]) - constant_side) / falloff_side;
    return true;
  }

  /* Inside the square, constant distance. */
  test->dist = 0.0f;
  return true;
}

SculptBrushTestFn SCULPT_brush_test_init_with_falloff_shape(SculptSession *ss,
                                                            SculptBrushTest *test,
                                                            char falloff_shape)
{
  SCULPT_brush_test_init(ss, test);
  SculptBrushTestFn sculpt_brush_test_sq_fn;
  if (falloff_shape == PAINT_FALLOFF_SHAPE_SPHERE) {
    sculpt_brush_test_sq_fn = SCULPT_brush_test_sphere_sq;
  }
  else {
    /* PAINT_FALLOFF_SHAPE_TUBE */
    plane_from_point_normal_v3(test->plane_view, test->location, ss->cache->view_normal);
    sculpt_brush_test_sq_fn = SCULPT_brush_test_circle_sq;
  }
  return sculpt_brush_test_sq_fn;
}

const float *SCULPT_brush_frontface_normal_from_falloff_shape(SculptSession *ss,
                                                              char falloff_shape)
{
  if (falloff_shape == PAINT_FALLOFF_SHAPE_SPHERE) {
    return ss->cache->sculpt_normal_symm;
  }
  /* PAINT_FALLOFF_SHAPE_TUBE */
  return ss->cache->view_normal;
}

static float frontface(const Brush *br,
                       const float sculpt_normal[3],
                       const float no[3],
                       const float fno[3])
{
  if (!(br->flag & BRUSH_FRONTFACE)) {
    return 1.0f;
  }

  float dot;
  if (no) {
    dot = dot_v3v3(no, sculpt_normal);
  }
  else {
    dot = dot_v3v3(fno, sculpt_normal);
  }
  return dot > 0.0f ? dot : 0.0f;
}

#if 0

static bool sculpt_brush_test_cyl(SculptBrushTest *test,
                                  float co[3],
                                  float location[3],
                                  const float area_no[3])
{
  if (sculpt_brush_test_sphere_fast(test, co)) {
    float t1[3], t2[3], t3[3], dist;

    sub_v3_v3v3(t1, location, co);
    sub_v3_v3v3(t2, x2, location);

    cross_v3_v3v3(t3, area_no, t1);

    dist = len_v3(t3) / len_v3(t2);

    test->dist = dist;

    return true;
  }

  return false;
}

#endif

/* ===== Sculpting =====
 */

static float calc_overlap(StrokeCache *cache, const char symm, const char axis, const float angle)
{
  float mirror[3];
  float distsq;

  flip_v3_v3(mirror, cache->true_location, symm);

  if (axis != 0) {
    float mat[3][3];
    axis_angle_to_mat3_single(mat, axis, angle);
    mul_m3_v3(mat, mirror);
  }

  distsq = len_squared_v3v3(mirror, cache->true_location);

  if (distsq <= 4.0f * (cache->radius_squared)) {
    return (2.0f * (cache->radius) - sqrtf(distsq)) / (2.0f * (cache->radius));
  }
  return 0.0f;
}

static float calc_radial_symmetry_feather(Sculpt *sd,
                                          StrokeCache *cache,
                                          const char symm,
                                          const char axis)
{
  float overlap = 0.0f;

  for (int i = 1; i < sd->radial_symm[axis - 'X']; i++) {
    const float angle = 2.0f * M_PI * i / sd->radial_symm[axis - 'X'];
    overlap += calc_overlap(cache, symm, axis, angle);
  }

  return overlap;
}

static float calc_symmetry_feather(Sculpt *sd, StrokeCache *cache)
{
  if (!(sd->paint.symmetry_flags & PAINT_SYMMETRY_FEATHER)) {
    return 1.0f;
  }
  float overlap;
  const int symm = cache->symmetry;

  overlap = 0.0f;
  for (int i = 0; i <= symm; i++) {
    if (!SCULPT_is_symmetry_iteration_valid(i, symm)) {
      continue;
    }

    overlap += calc_overlap(cache, i, 0, 0);

    overlap += calc_radial_symmetry_feather(sd, cache, i, 'X');
    overlap += calc_radial_symmetry_feather(sd, cache, i, 'Y');
    overlap += calc_radial_symmetry_feather(sd, cache, i, 'Z');
  }
  return 1.0f / overlap;
}

/** \} */

/* -------------------------------------------------------------------- */
/** \name Calculate Normal and Center
 *
 * Calculate geometry surrounding the brush center.
 * (optionally using original coordinates).
 *
 * Functions are:
 * - #SCULPT_calc_area_center
 * - #SCULPT_calc_area_normal
 * - #SCULPT_calc_area_normal_and_center
 *
 * \note These are all _very_ similar, when changing one, check others.
 * \{ */

typedef struct AreaNormalCenterTLSData {
  /* 0 = towards view, 1 = flipped */
  float area_cos[2][3];
  float area_nos[2][3];
  int count_no[2];
  int count_co[2];
} AreaNormalCenterTLSData;

static void calc_area_normal_and_center_task_cb(void *__restrict userdata,
                                                const int n,
                                                const TaskParallelTLS *__restrict tls)
{
  SculptThreadedTaskData *data = userdata;
  SculptSession *ss = data->ob->sculpt;
  AreaNormalCenterTLSData *anctd = tls->userdata_chunk;
  const bool use_area_nos = data->use_area_nos;
  const bool use_area_cos = data->use_area_cos;

  PBVHVertexIter vd;
  SculptUndoNode *unode = NULL;

  bool use_original = false;
  bool normal_test_r, area_test_r;

  if (ss->cache && ss->cache->original) {
    unode = SCULPT_undo_push_node(data->ob, data->nodes[n], SCULPT_UNDO_COORDS);
    use_original = (unode->co || unode->bm_entry);
  }

  SculptBrushTest normal_test;
  SculptBrushTestFn sculpt_brush_normal_test_sq_fn = SCULPT_brush_test_init_with_falloff_shape(
      ss, &normal_test, data->brush->falloff_shape);

  /* Update the test radius to sample the normal using the normal radius of the brush. */
  if (data->brush->ob_mode == OB_MODE_SCULPT) {
    float test_radius = sqrtf(normal_test.radius_squared);
    test_radius *= data->brush->normal_radius_factor;
    normal_test.radius = test_radius;
    normal_test.radius_squared = test_radius * test_radius;
  }

  SculptBrushTest area_test;
  SculptBrushTestFn sculpt_brush_area_test_sq_fn = SCULPT_brush_test_init_with_falloff_shape(
      ss, &area_test, data->brush->falloff_shape);

  if (data->brush->ob_mode == OB_MODE_SCULPT) {
    float test_radius = sqrtf(area_test.radius_squared);
    /* Layer brush produces artifacts with normal and area radius */
    /* Enable area radius control only on Scrape for now */
    if (ELEM(data->brush->sculpt_tool, SCULPT_TOOL_SCRAPE, SCULPT_TOOL_FILL) &&
        data->brush->area_radius_factor > 0.0f) {
      test_radius *= data->brush->area_radius_factor;
      if (ss->cache && data->brush->flag2 & BRUSH_AREA_RADIUS_PRESSURE) {
        test_radius *= ss->cache->pressure;
      }
    }
    else {
      test_radius *= data->brush->normal_radius_factor;
    }
    area_test.radius = test_radius;
    area_test.radius_squared = test_radius * test_radius;
  }

  /* When the mesh is edited we can't rely on original coords
   * (original mesh may not even have verts in brush radius). */
  if (use_original && data->has_bm_orco) {
    float(*orco_coords)[3];
    int(*orco_tris)[3];
    int orco_tris_num;

    BKE_pbvh_node_get_bm_orco_data(data->nodes[n], &orco_tris, &orco_tris_num, &orco_coords, NULL);

    for (int i = 0; i < orco_tris_num; i++) {
      const float *co_tri[3] = {
          orco_coords[orco_tris[i][0]],
          orco_coords[orco_tris[i][1]],
          orco_coords[orco_tris[i][2]],
      };
      float co[3];

      closest_on_tri_to_point_v3(co, normal_test.location, UNPACK3(co_tri));

      normal_test_r = sculpt_brush_normal_test_sq_fn(&normal_test, co);
      area_test_r = sculpt_brush_area_test_sq_fn(&area_test, co);

      if (!normal_test_r && !area_test_r) {
        continue;
      }

      float no[3];
      int flip_index;

      normal_tri_v3(no, UNPACK3(co_tri));

      flip_index = (dot_v3v3(ss->cache->view_normal, no) <= 0.0f);
      if (use_area_cos && area_test_r) {
        /* Weight the coordinates towards the center. */
        float p = 1.0f - (sqrtf(area_test.dist) / area_test.radius);
        const float afactor = clamp_f(3.0f * p * p - 2.0f * p * p * p, 0.0f, 1.0f);

        float disp[3];
        sub_v3_v3v3(disp, co, area_test.location);
        mul_v3_fl(disp, 1.0f - afactor);
        add_v3_v3v3(co, area_test.location, disp);
        add_v3_v3(anctd->area_cos[flip_index], co);

        anctd->count_co[flip_index] += 1;
      }
      if (use_area_nos && normal_test_r) {
        /* Weight the normals towards the center. */
        float p = 1.0f - (sqrtf(normal_test.dist) / normal_test.radius);
        const float nfactor = clamp_f(3.0f * p * p - 2.0f * p * p * p, 0.0f, 1.0f);
        mul_v3_fl(no, nfactor);

        add_v3_v3(anctd->area_nos[flip_index], no);
        anctd->count_no[flip_index] += 1;
      }
    }
  }
  else {
    BKE_pbvh_vertex_iter_begin (ss->pbvh, data->nodes[n], vd, PBVH_ITER_UNIQUE) {
      float co[3];

      /* For bm_vert only. */
      float no_s[3];

      if (use_original) {
        if (unode->bm_entry) {
          const float *temp_co;
          const float *temp_no_s;
          BM_log_original_vert_data(ss->bm_log, vd.bm_vert, &temp_co, &temp_no_s);
          copy_v3_v3(co, temp_co);
          copy_v3_v3(no_s, temp_no_s);
        }
        else {
          copy_v3_v3(co, unode->co[vd.i]);
          copy_v3_v3(no_s, unode->no[vd.i]);
        }
      }
      else {
        copy_v3_v3(co, vd.co);
      }

      normal_test_r = sculpt_brush_normal_test_sq_fn(&normal_test, co);
      area_test_r = sculpt_brush_area_test_sq_fn(&area_test, co);

      if (!normal_test_r && !area_test_r) {
        continue;
      }

      float no[3];
      int flip_index;

      data->any_vertex_sampled = true;

      if (use_original) {
        copy_v3_v3(no, no_s);
      }
      else {
        if (vd.no) {
          copy_v3_v3(no, vd.no);
        }
        else {
          copy_v3_v3(no, vd.fno);
        }
      }

      flip_index = (dot_v3v3(ss->cache ? ss->cache->view_normal : ss->cursor_view_normal, no) <=
                    0.0f);

      if (use_area_cos && area_test_r) {
        /* Weight the coordinates towards the center. */
        float p = 1.0f - (sqrtf(area_test.dist) / area_test.radius);
        const float afactor = clamp_f(3.0f * p * p - 2.0f * p * p * p, 0.0f, 1.0f);

        float disp[3];
        sub_v3_v3v3(disp, co, area_test.location);
        mul_v3_fl(disp, 1.0f - afactor);
        add_v3_v3v3(co, area_test.location, disp);

        add_v3_v3(anctd->area_cos[flip_index], co);
        anctd->count_co[flip_index] += 1;
      }
      if (use_area_nos && normal_test_r) {
        /* Weight the normals towards the center. */
        float p = 1.0f - (sqrtf(normal_test.dist) / normal_test.radius);
        const float nfactor = clamp_f(3.0f * p * p - 2.0f * p * p * p, 0.0f, 1.0f);
        mul_v3_fl(no, nfactor);

        add_v3_v3(anctd->area_nos[flip_index], no);
        anctd->count_no[flip_index] += 1;
      }
    }
    BKE_pbvh_vertex_iter_end;
  }
}

static void calc_area_normal_and_center_reduce(const void *__restrict UNUSED(userdata),
                                               void *__restrict chunk_join,
                                               void *__restrict chunk)
{
  AreaNormalCenterTLSData *join = chunk_join;
  AreaNormalCenterTLSData *anctd = chunk;

  /* For flatten center. */
  add_v3_v3(join->area_cos[0], anctd->area_cos[0]);
  add_v3_v3(join->area_cos[1], anctd->area_cos[1]);

  /* For area normal. */
  add_v3_v3(join->area_nos[0], anctd->area_nos[0]);
  add_v3_v3(join->area_nos[1], anctd->area_nos[1]);

  /* Weights. */
  add_v2_v2_int(join->count_no, anctd->count_no);
  add_v2_v2_int(join->count_co, anctd->count_co);
}

void SCULPT_calc_area_center(
    Sculpt *sd, Object *ob, PBVHNode **nodes, int totnode, float r_area_co[3])
{
  const Brush *brush = BKE_paint_brush(&sd->paint);
  SculptSession *ss = ob->sculpt;
  const bool has_bm_orco = ss->bm && SCULPT_stroke_is_dynamic_topology(ss, brush);
  int n;

  /* Intentionally set 'sd' to NULL since we share logic with vertex paint. */
  SculptThreadedTaskData data = {
      .sd = NULL,
      .ob = ob,
      .brush = brush,
      .nodes = nodes,
      .totnode = totnode,
      .has_bm_orco = has_bm_orco,
      .use_area_cos = true,
  };

  AreaNormalCenterTLSData anctd = {{{0}}};

  TaskParallelSettings settings;
  BKE_pbvh_parallel_range_settings(&settings, true, totnode);
  settings.func_reduce = calc_area_normal_and_center_reduce;
  settings.userdata_chunk = &anctd;
  settings.userdata_chunk_size = sizeof(AreaNormalCenterTLSData);
  BLI_task_parallel_range(0, totnode, &data, calc_area_normal_and_center_task_cb, &settings);

  /* For flatten center. */
  for (n = 0; n < ARRAY_SIZE(anctd.area_cos); n++) {
    if (anctd.count_co[n] == 0) {
      continue;
    }

    mul_v3_v3fl(r_area_co, anctd.area_cos[n], 1.0f / anctd.count_co[n]);
    break;
  }

  if (n == 2) {
    zero_v3(r_area_co);
  }

  if (anctd.count_co[0] == 0 && anctd.count_co[1] == 0) {
    if (ss->cache) {
      copy_v3_v3(r_area_co, ss->cache->location);
    }
  }
}

void SCULPT_calc_area_normal(
    Sculpt *sd, Object *ob, PBVHNode **nodes, int totnode, float r_area_no[3])
{
  const Brush *brush = BKE_paint_brush(&sd->paint);
  SCULPT_pbvh_calc_area_normal(brush, ob, nodes, totnode, true, r_area_no);
}

bool SCULPT_pbvh_calc_area_normal(const Brush *brush,
                                  Object *ob,
                                  PBVHNode **nodes,
                                  int totnode,
                                  bool use_threading,
                                  float r_area_no[3])
{
  SculptSession *ss = ob->sculpt;
  const bool has_bm_orco = ss->bm && SCULPT_stroke_is_dynamic_topology(ss, brush);

  /* Intentionally set 'sd' to NULL since this is used for vertex paint too. */
  SculptThreadedTaskData data = {
      .sd = NULL,
      .ob = ob,
      .brush = brush,
      .nodes = nodes,
      .totnode = totnode,
      .has_bm_orco = has_bm_orco,
      .use_area_nos = true,
      .any_vertex_sampled = false,
  };

  AreaNormalCenterTLSData anctd = {{{0}}};

  TaskParallelSettings settings;
  BKE_pbvh_parallel_range_settings(&settings, use_threading, totnode);
  settings.func_reduce = calc_area_normal_and_center_reduce;
  settings.userdata_chunk = &anctd;
  settings.userdata_chunk_size = sizeof(AreaNormalCenterTLSData);
  BLI_task_parallel_range(0, totnode, &data, calc_area_normal_and_center_task_cb, &settings);

  /* For area normal. */
  for (int i = 0; i < ARRAY_SIZE(anctd.area_nos); i++) {
    if (normalize_v3_v3(r_area_no, anctd.area_nos[i]) != 0.0f) {
      break;
    }
  }

  return data.any_vertex_sampled;
}

void SCULPT_calc_area_normal_and_center(
    Sculpt *sd, Object *ob, PBVHNode **nodes, int totnode, float r_area_no[3], float r_area_co[3])
{
  const Brush *brush = BKE_paint_brush(&sd->paint);
  SculptSession *ss = ob->sculpt;
  const bool has_bm_orco = ss->bm && SCULPT_stroke_is_dynamic_topology(ss, brush);
  int n;

  /* Intentionally set 'sd' to NULL since this is used for vertex paint too. */
  SculptThreadedTaskData data = {
      .sd = NULL,
      .ob = ob,
      .brush = brush,
      .nodes = nodes,
      .totnode = totnode,
      .has_bm_orco = has_bm_orco,
      .use_area_cos = true,
      .use_area_nos = true,
  };

  AreaNormalCenterTLSData anctd = {{{0}}};

  TaskParallelSettings settings;
  BKE_pbvh_parallel_range_settings(&settings, true, totnode);
  settings.func_reduce = calc_area_normal_and_center_reduce;
  settings.userdata_chunk = &anctd;
  settings.userdata_chunk_size = sizeof(AreaNormalCenterTLSData);
  BLI_task_parallel_range(0, totnode, &data, calc_area_normal_and_center_task_cb, &settings);

  /* For flatten center. */
  for (n = 0; n < ARRAY_SIZE(anctd.area_cos); n++) {
    if (anctd.count_co[n] == 0) {
      continue;
    }

    mul_v3_v3fl(r_area_co, anctd.area_cos[n], 1.0f / anctd.count_co[n]);
    break;
  }

  if (n == 2) {
    zero_v3(r_area_co);
  }

  if (anctd.count_co[0] == 0 && anctd.count_co[1] == 0) {
    if (ss->cache) {
      copy_v3_v3(r_area_co, ss->cache->location);
    }
  }

  /* For area normal. */
  for (n = 0; n < ARRAY_SIZE(anctd.area_nos); n++) {
    if (normalize_v3_v3(r_area_no, anctd.area_nos[n]) != 0.0f) {
      break;
    }
  }
}

/** \} */

/* -------------------------------------------------------------------- */
/** \name Generic Brush Utilities
 * \{ */

/**
 * Return modified brush strength. Includes the direction of the brush, positive
 * values pull vertices, negative values push. Uses tablet pressure and a
 * special multiplier found experimentally to scale the strength factor.
 */
static float brush_strength(const Sculpt *sd,
                            const StrokeCache *cache,
                            const float feather,
                            const UnifiedPaintSettings *ups,
                            const PaintModeSettings *UNUSED(paint_mode_settings))
{
  const Scene *scene = cache->vc->scene;
  const Brush *brush = BKE_paint_brush((Paint *)&sd->paint);

  /* Primary strength input; square it to make lower values more sensitive. */
  const float root_alpha = BKE_brush_alpha_get(scene, brush);
  const float alpha = root_alpha * root_alpha;
  const float dir = (brush->flag & BRUSH_DIR_IN) ? -1.0f : 1.0f;
  const float pressure = BKE_brush_use_alpha_pressure(brush) ? cache->pressure : 1.0f;
  const float pen_flip = cache->pen_flip ? -1.0f : 1.0f;
  const float invert = cache->invert ? -1.0f : 1.0f;
  float overlap = ups->overlap_factor;
  /* Spacing is integer percentage of radius, divide by 50 to get
   * normalized diameter. */

  float flip = dir * invert * pen_flip;
  if (brush->flag & BRUSH_INVERT_TO_SCRAPE_FILL) {
    flip = 1.0f;
  }

  /* Pressure final value after being tweaked depending on the brush. */
  float final_pressure;

  switch (brush->sculpt_tool) {
    case SCULPT_TOOL_CLAY:
      final_pressure = pow4f(pressure);
      overlap = (1.0f + overlap) / 2.0f;
      return 0.25f * alpha * flip * final_pressure * overlap * feather;
    case SCULPT_TOOL_DRAW:
    case SCULPT_TOOL_DRAW_SHARP:
    case SCULPT_TOOL_LAYER:
      return alpha * flip * pressure * overlap * feather;
    case SCULPT_TOOL_DISPLACEMENT_ERASER:
      return alpha * pressure * overlap * feather;
    case SCULPT_TOOL_CLOTH:
      if (brush->cloth_deform_type == BRUSH_CLOTH_DEFORM_GRAB) {
        /* Grab deform uses the same falloff as a regular grab brush. */
        return root_alpha * feather;
      }
      else if (brush->cloth_deform_type == BRUSH_CLOTH_DEFORM_SNAKE_HOOK) {
        return root_alpha * feather * pressure * overlap;
      }
      else if (brush->cloth_deform_type == BRUSH_CLOTH_DEFORM_EXPAND) {
        /* Expand is more sensible to strength as it keeps expanding the cloth when sculpting over
         * the same vertices. */
        return 0.1f * alpha * flip * pressure * overlap * feather;
      }
      else {
        /* Multiply by 10 by default to get a larger range of strength depending on the size of the
         * brush and object. */
        return 10.0f * alpha * flip * pressure * overlap * feather;
      }
    case SCULPT_TOOL_DRAW_FACE_SETS:
      return alpha * pressure * overlap * feather;
    case SCULPT_TOOL_SLIDE_RELAX:
      return alpha * pressure * overlap * feather * 2.0f;
    case SCULPT_TOOL_PAINT:
      final_pressure = pressure * pressure;
      return final_pressure * overlap * feather;
    case SCULPT_TOOL_SMEAR:
    case SCULPT_TOOL_DISPLACEMENT_SMEAR:
      return alpha * pressure * overlap * feather;
    case SCULPT_TOOL_CLAY_STRIPS:
      /* Clay Strips needs less strength to compensate the curve. */
      final_pressure = powf(pressure, 1.5f);
      return alpha * flip * final_pressure * overlap * feather * 0.3f;
    case SCULPT_TOOL_CLAY_THUMB:
      final_pressure = pressure * pressure;
      return alpha * flip * final_pressure * overlap * feather * 1.3f;

    case SCULPT_TOOL_MASK:
      overlap = (1.0f + overlap) / 2.0f;
      switch ((BrushMaskTool)brush->mask_tool) {
        case BRUSH_MASK_DRAW:
          return alpha * flip * pressure * overlap * feather;
        case BRUSH_MASK_SMOOTH:
          return alpha * pressure * feather;
      }
      BLI_assert_msg(0, "Not supposed to happen");
      return 0.0f;

    case SCULPT_TOOL_CREASE:
    case SCULPT_TOOL_BLOB:
      return alpha * flip * pressure * overlap * feather;

    case SCULPT_TOOL_INFLATE:
      if (flip > 0.0f) {
        return 0.250f * alpha * flip * pressure * overlap * feather;
      }
      else {
        return 0.125f * alpha * flip * pressure * overlap * feather;
      }

    case SCULPT_TOOL_MULTIPLANE_SCRAPE:
      overlap = (1.0f + overlap) / 2.0f;
      return alpha * flip * pressure * overlap * feather;

    case SCULPT_TOOL_FILL:
    case SCULPT_TOOL_SCRAPE:
    case SCULPT_TOOL_FLATTEN:
      if (flip > 0.0f) {
        overlap = (1.0f + overlap) / 2.0f;
        return alpha * flip * pressure * overlap * feather;
      }
      else {
        /* Reduce strength for DEEPEN, PEAKS, and CONTRAST. */
        return 0.5f * alpha * flip * pressure * overlap * feather;
      }

    case SCULPT_TOOL_SMOOTH:
      return flip * alpha * pressure * feather;

    case SCULPT_TOOL_PINCH:
      if (flip > 0.0f) {
        return alpha * flip * pressure * overlap * feather;
      }
      else {
        return 0.25f * alpha * flip * pressure * overlap * feather;
      }

    case SCULPT_TOOL_NUDGE:
      overlap = (1.0f + overlap) / 2.0f;
      return alpha * pressure * overlap * feather;

    case SCULPT_TOOL_THUMB:
      return alpha * pressure * feather;

    case SCULPT_TOOL_SNAKE_HOOK:
      return root_alpha * feather;

    case SCULPT_TOOL_GRAB:
      return root_alpha * feather;

    case SCULPT_TOOL_ROTATE:
      return alpha * pressure * feather;

    case SCULPT_TOOL_ELASTIC_DEFORM:
    case SCULPT_TOOL_POSE:
    case SCULPT_TOOL_BOUNDARY:
      return root_alpha * feather;

    default:
      return 0.0f;
  }
}

float SCULPT_brush_strength_factor(SculptSession *ss,
                                   const Brush *br,
                                   const float brush_point[3],
                                   float len,
                                   const float vno[3],
                                   const float fno[3],
                                   float mask,
                                   const PBVHVertRef vertex,
                                   const int thread_id,
                                   AutomaskingNodeData *automask_data)
{
  StrokeCache *cache = ss->cache;
  const Scene *scene = cache->vc->scene;
  const MTex *mtex = &br->mtex;
  float avg = 1.0f;
  float rgba[4];
  float point[3];

  sub_v3_v3v3(point, brush_point, cache->plane_offset);

  if (!mtex->tex) {
    avg = 1.0f;
  }
  else if (mtex->brush_map_mode == MTEX_MAP_MODE_3D) {
    /* Get strength by feeding the vertex location directly into a texture. */
    avg = BKE_brush_sample_tex_3d(scene, br, point, rgba, 0, ss->tex_pool);
  }
  else {
    float symm_point[3], point_2d[2];
    /* Quite warnings. */
    float x = 0.0f, y = 0.0f;

    /* If the active area is being applied for symmetry, flip it
     * across the symmetry axis and rotate it back to the original
     * position in order to project it. This insures that the
     * brush texture will be oriented correctly. */
    if (cache->radial_symmetry_pass) {
      mul_m4_v3(cache->symm_rot_mat_inv, point);
    }
    flip_v3_v3(symm_point, point, cache->mirror_symmetry_pass);

    ED_view3d_project_float_v2_m4(cache->vc->region, symm_point, point_2d, cache->projection_mat);

    /* Still no symmetry supported for other paint modes.
     * Sculpt does it DIY. */
    if (mtex->brush_map_mode == MTEX_MAP_MODE_AREA) {
      /* Similar to fixed mode, but projects from brush angle
       * rather than view direction. */

      mul_m4_v3(cache->brush_local_mat, symm_point);

      x = symm_point[0];
      y = symm_point[1];

      x *= br->mtex.size[0];
      y *= br->mtex.size[1];

      x += br->mtex.ofs[0];
      y += br->mtex.ofs[1];

      avg = paint_get_tex_pixel(&br->mtex, x, y, ss->tex_pool, thread_id);

      avg += br->texture_sample_bias;
    }
    else {
      const float point_3d[3] = {point_2d[0], point_2d[1], 0.0f};
      avg = BKE_brush_sample_tex_3d(scene, br, point_3d, rgba, 0, ss->tex_pool);
    }
  }

  /* Hardness. */
  float final_len = len;
  const float hardness = cache->paint_brush.hardness;
  float p = len / cache->radius;
  if (p < hardness) {
    final_len = 0.0f;
  }
  else if (hardness == 1.0f) {
    final_len = cache->radius;
  }
  else {
    p = (p - hardness) / (1.0f - hardness);
    final_len = p * cache->radius;
  }

  /* Falloff curve. */
  avg *= BKE_brush_curve_strength(br, final_len, cache->radius);
  avg *= frontface(br, cache->view_normal, vno, fno);

  /* Paint mask. */
  avg *= 1.0f - mask;

  /* Auto-masking. */
<<<<<<< HEAD
  if (vertex_index != -1) {
    avg *= SCULPT_automasking_factor_get(cache->automasking, ss, vertex_index);
  }
=======
  avg *= SCULPT_automasking_factor_get(cache->automasking, ss, vertex, automask_data);
>>>>>>> 48fd4a01

  return avg;
}

bool SCULPT_search_sphere_cb(PBVHNode *node, void *data_v)
{
  SculptSearchSphereData *data = data_v;
  const float *center;
  float nearest[3];
  if (data->center) {
    center = data->center;
  }
  else {
    center = data->ss->cache ? data->ss->cache->location : data->ss->cursor_location;
  }
  float t[3], bb_min[3], bb_max[3];

  if (data->ignore_fully_ineffective) {
    if (BKE_pbvh_node_fully_hidden_get(node)) {
      return false;
    }
    if (BKE_pbvh_node_fully_masked_get(node)) {
      return false;
    }
  }

  if (data->original) {
    BKE_pbvh_node_get_original_BB(node, bb_min, bb_max);
  }
  else {
    BKE_pbvh_node_get_BB(node, bb_min, bb_max);
  }

  for (int i = 0; i < 3; i++) {
    if (bb_min[i] > center[i]) {
      nearest[i] = bb_min[i];
    }
    else if (bb_max[i] < center[i]) {
      nearest[i] = bb_max[i];
    }
    else {
      nearest[i] = center[i];
    }
  }

  sub_v3_v3v3(t, center, nearest);

  return len_squared_v3(t) < data->radius_squared;
}

bool SCULPT_search_circle_cb(PBVHNode *node, void *data_v)
{
  SculptSearchCircleData *data = data_v;
  float bb_min[3], bb_max[3];

  if (data->ignore_fully_ineffective) {
    if (BKE_pbvh_node_fully_masked_get(node)) {
      return false;
    }
  }

  if (data->original) {
    BKE_pbvh_node_get_original_BB(node, bb_min, bb_max);
  }
  else {
    BKE_pbvh_node_get_BB(node, bb_min, bb_min);
  }

  float dummy_co[3], dummy_depth;
  const float dist_sq = dist_squared_ray_to_aabb_v3(
      data->dist_ray_to_aabb_precalc, bb_min, bb_max, dummy_co, &dummy_depth);

  /* Seems like debug code.
   * Maybe this function can just return true if the node is not fully masked. */
  return dist_sq < data->radius_squared || true;
}

void SCULPT_clip(Sculpt *sd, SculptSession *ss, float co[3], const float val[3])
{
  for (int i = 0; i < 3; i++) {
    if (sd->flags & (SCULPT_LOCK_X << i)) {
      continue;
    }

    bool do_clip = false;
    float co_clip[3];
    if (ss->cache && (ss->cache->flag & (CLIP_X << i))) {
      /* Take possible mirror object into account. */
      mul_v3_m4v3(co_clip, ss->cache->clip_mirror_mtx, co);

      if (fabsf(co_clip[i]) <= ss->cache->clip_tolerance[i]) {
        co_clip[i] = 0.0f;
        float imtx[4][4];
        invert_m4_m4(imtx, ss->cache->clip_mirror_mtx);
        mul_m4_v3(imtx, co_clip);
        do_clip = true;
      }
    }

    if (do_clip) {
      co[i] = co_clip[i];
    }
    else {
      co[i] = val[i];
    }
  }
}

static PBVHNode **sculpt_pbvh_gather_cursor_update(Object *ob,
                                                   Sculpt *sd,
                                                   bool use_original,
                                                   int *r_totnode)
{
  SculptSession *ss = ob->sculpt;
  PBVHNode **nodes = NULL;
  SculptSearchSphereData data = {
      .ss = ss,
      .sd = sd,
      .radius_squared = ss->cursor_radius,
      .original = use_original,
      .ignore_fully_ineffective = false,
      .center = NULL,
  };
  BKE_pbvh_search_gather(ss->pbvh, SCULPT_search_sphere_cb, &data, &nodes, r_totnode);
  return nodes;
}

static PBVHNode **sculpt_pbvh_gather_generic(Object *ob,
                                             Sculpt *sd,
                                             const Brush *brush,
                                             bool use_original,
                                             float radius_scale,
                                             int *r_totnode)
{
  SculptSession *ss = ob->sculpt;
  PBVHNode **nodes = NULL;

  /* Build a list of all nodes that are potentially within the cursor or brush's area of influence.
   */
  if (brush->falloff_shape == PAINT_FALLOFF_SHAPE_SPHERE) {
    SculptSearchSphereData data = {
        .ss = ss,
        .sd = sd,
        .radius_squared = square_f(ss->cache->radius * radius_scale),
        .original = use_original,
        .ignore_fully_ineffective = brush->sculpt_tool != SCULPT_TOOL_MASK,
        .center = NULL,
    };
    BKE_pbvh_search_gather(ss->pbvh, SCULPT_search_sphere_cb, &data, &nodes, r_totnode);
  }
  else {
    struct DistRayAABB_Precalc dist_ray_to_aabb_precalc;
    dist_squared_ray_to_aabb_v3_precalc(
        &dist_ray_to_aabb_precalc, ss->cache->location, ss->cache->view_normal);
    SculptSearchCircleData data = {
        .ss = ss,
        .sd = sd,
        .radius_squared = ss->cache ? square_f(ss->cache->radius * radius_scale) :
                                      ss->cursor_radius,
        .original = use_original,
        .dist_ray_to_aabb_precalc = &dist_ray_to_aabb_precalc,
        .ignore_fully_ineffective = brush->sculpt_tool != SCULPT_TOOL_MASK,
    };
    BKE_pbvh_search_gather(ss->pbvh, SCULPT_search_circle_cb, &data, &nodes, r_totnode);
  }
  return nodes;
}

/* Calculate primary direction of movement for many brushes. */
static void calc_sculpt_normal(
    Sculpt *sd, Object *ob, PBVHNode **nodes, int totnode, float r_area_no[3])
{
  const Brush *brush = BKE_paint_brush(&sd->paint);
  const SculptSession *ss = ob->sculpt;

  switch (brush->sculpt_plane) {
    case SCULPT_DISP_DIR_VIEW:
      copy_v3_v3(r_area_no, ss->cache->true_view_normal);
      break;

    case SCULPT_DISP_DIR_X:
      ARRAY_SET_ITEMS(r_area_no, 1.0f, 0.0f, 0.0f);
      break;

    case SCULPT_DISP_DIR_Y:
      ARRAY_SET_ITEMS(r_area_no, 0.0f, 1.0f, 0.0f);
      break;

    case SCULPT_DISP_DIR_Z:
      ARRAY_SET_ITEMS(r_area_no, 0.0f, 0.0f, 1.0f);
      break;

    case SCULPT_DISP_DIR_AREA:
      SCULPT_calc_area_normal(sd, ob, nodes, totnode, r_area_no);
      break;

    default:
      break;
  }
}

static void update_sculpt_normal(Sculpt *sd, Object *ob, PBVHNode **nodes, int totnode)
{
  const Brush *brush = BKE_paint_brush(&sd->paint);
  StrokeCache *cache = ob->sculpt->cache;
  /* Grab brush does not update the sculpt normal during a stroke. */
  const bool update_normal =
      !(brush->flag & BRUSH_ORIGINAL_NORMAL) && !(brush->sculpt_tool == SCULPT_TOOL_GRAB) &&
      !(brush->sculpt_tool == SCULPT_TOOL_THUMB && !(brush->flag & BRUSH_ANCHORED)) &&
      !(brush->sculpt_tool == SCULPT_TOOL_ELASTIC_DEFORM) &&
      !(brush->sculpt_tool == SCULPT_TOOL_SNAKE_HOOK && cache->normal_weight > 0.0f);

  if (cache->mirror_symmetry_pass == 0 && cache->radial_symmetry_pass == 0 &&
      (SCULPT_stroke_is_first_brush_step_of_symmetry_pass(cache) || update_normal)) {
    calc_sculpt_normal(sd, ob, nodes, totnode, cache->sculpt_normal);
    if (brush->falloff_shape == PAINT_FALLOFF_SHAPE_TUBE) {
      project_plane_v3_v3v3(cache->sculpt_normal, cache->sculpt_normal, cache->view_normal);
      normalize_v3(cache->sculpt_normal);
    }
    copy_v3_v3(cache->sculpt_normal_symm, cache->sculpt_normal);
  }
  else {
    copy_v3_v3(cache->sculpt_normal_symm, cache->sculpt_normal);
    flip_v3(cache->sculpt_normal_symm, cache->mirror_symmetry_pass);
    mul_m4_v3(cache->symm_rot_mat, cache->sculpt_normal_symm);
  }
}

static void calc_local_y(ViewContext *vc, const float center[3], float y[3])
{
  Object *ob = vc->obact;
  float loc[3];
  const float xy_delta[2] = {0.0f, 1.0f};

  mul_v3_m4v3(loc, ob->imat, center);
  const float zfac = ED_view3d_calc_zfac(vc->rv3d, loc);

  ED_view3d_win_to_delta(vc->region, xy_delta, zfac, y);
  normalize_v3(y);

  add_v3_v3(y, ob->loc);
  mul_m4_v3(ob->imat, y);
}

static void calc_brush_local_mat(const Brush *brush, Object *ob, float local_mat[4][4])
{
  const StrokeCache *cache = ob->sculpt->cache;
  float tmat[4][4];
  float mat[4][4];
  float scale[4][4];
  float angle, v[3];
  float up[3];

  /* Ensure `ob->imat` is up to date. */
  invert_m4_m4(ob->imat, ob->obmat);

  /* Initialize last column of matrix. */
  mat[0][3] = 0.0f;
  mat[1][3] = 0.0f;
  mat[2][3] = 0.0f;
  mat[3][3] = 1.0f;

  /* Get view's up vector in object-space. */
  calc_local_y(cache->vc, cache->location, up);

  /* Calculate the X axis of the local matrix. */
  cross_v3_v3v3(v, up, cache->sculpt_normal);
  /* Apply rotation (user angle, rake, etc.) to X axis. */
  angle = brush->mtex.rot - cache->special_rotation;
  rotate_v3_v3v3fl(mat[0], v, cache->sculpt_normal, angle);

  /* Get other axes. */
  cross_v3_v3v3(mat[1], cache->sculpt_normal, mat[0]);
  copy_v3_v3(mat[2], cache->sculpt_normal);

  /* Set location. */
  copy_v3_v3(mat[3], cache->location);

  /* Scale by brush radius. */
  normalize_m4(mat);
  scale_m4_fl(scale, cache->radius);
  mul_m4_m4m4(tmat, mat, scale);

  /* Return inverse (for converting from model-space coords to local area coords). */
  invert_m4_m4(local_mat, tmat);
}

#define SCULPT_TILT_SENSITIVITY 0.7f
void SCULPT_tilt_apply_to_normal(float r_normal[3], StrokeCache *cache, const float tilt_strength)
{
  if (!U.experimental.use_sculpt_tools_tilt) {
    return;
  }
  const float rot_max = M_PI_2 * tilt_strength * SCULPT_TILT_SENSITIVITY;
  mul_v3_mat3_m4v3(r_normal, cache->vc->obact->obmat, r_normal);
  float normal_tilt_y[3];
  rotate_v3_v3v3fl(normal_tilt_y, r_normal, cache->vc->rv3d->viewinv[0], cache->y_tilt * rot_max);
  float normal_tilt_xy[3];
  rotate_v3_v3v3fl(
      normal_tilt_xy, normal_tilt_y, cache->vc->rv3d->viewinv[1], cache->x_tilt * rot_max);
  mul_v3_mat3_m4v3(r_normal, cache->vc->obact->imat, normal_tilt_xy);
  normalize_v3(r_normal);
}

void SCULPT_tilt_effective_normal_get(const SculptSession *ss, const Brush *brush, float r_no[3])
{
  copy_v3_v3(r_no, ss->cache->sculpt_normal_symm);
  SCULPT_tilt_apply_to_normal(r_no, ss->cache, brush->tilt_strength_factor);
}

static void update_brush_local_mat(Sculpt *sd, Object *ob)
{
  StrokeCache *cache = ob->sculpt->cache;

  if (cache->mirror_symmetry_pass == 0 && cache->radial_symmetry_pass == 0) {
    calc_brush_local_mat(BKE_paint_brush(&sd->paint), ob, cache->brush_local_mat);
  }
}

/** \} */

/* -------------------------------------------------------------------- */
/** \name Texture painting
 * \{ */

static bool sculpt_needs_pbvh_pixels(PaintModeSettings *paint_mode_settings,
                                     const Brush *brush,
                                     Object *ob)
{
  if (brush->sculpt_tool == SCULPT_TOOL_PAINT && U.experimental.use_sculpt_texture_paint) {
    Image *image;
    ImageUser *image_user;
    return SCULPT_paint_image_canvas_get(paint_mode_settings, ob, &image, &image_user);
  }

  return false;
}

static void sculpt_pbvh_update_pixels(PaintModeSettings *paint_mode_settings,
                                      SculptSession *ss,
                                      Object *ob)
{
  BLI_assert(ob->type == OB_MESH);
  Mesh *mesh = (Mesh *)ob->data;

  Image *image;
  ImageUser *image_user;
  if (!SCULPT_paint_image_canvas_get(paint_mode_settings, ob, &image, &image_user)) {
    return;
  }

  BKE_pbvh_build_pixels(ss->pbvh, mesh, image, image_user);
}

/** \} */

/* -------------------------------------------------------------------- */
/** \name Generic Brush Plane & Symmetry Utilities
 * \{ */

typedef struct {
  SculptSession *ss;
  const float *ray_start;
  const float *ray_normal;
  bool hit;
  float depth;
  bool original;

  PBVHVertRef active_vertex;
  float *face_normal;

  int active_face_grid_index;

  struct IsectRayPrecalc isect_precalc;
} SculptRaycastData;

typedef struct {
  SculptSession *ss;
  const float *ray_start, *ray_normal;
  bool hit;
  float depth;
  float dist_sq_to_ray;
  bool original;
} SculptFindNearestToRayData;

ePaintSymmetryAreas SCULPT_get_vertex_symm_area(const float co[3])
{
  ePaintSymmetryAreas symm_area = PAINT_SYMM_AREA_DEFAULT;
  if (co[0] < 0.0f) {
    symm_area |= PAINT_SYMM_AREA_X;
  }
  if (co[1] < 0.0f) {
    symm_area |= PAINT_SYMM_AREA_Y;
  }
  if (co[2] < 0.0f) {
    symm_area |= PAINT_SYMM_AREA_Z;
  }
  return symm_area;
}

void SCULPT_flip_v3_by_symm_area(float v[3],
                                 const ePaintSymmetryFlags symm,
                                 const ePaintSymmetryAreas symmarea,
                                 const float pivot[3])
{
  for (int i = 0; i < 3; i++) {
    ePaintSymmetryFlags symm_it = 1 << i;
    if (!(symm & symm_it)) {
      continue;
    }
    if (symmarea & symm_it) {
      flip_v3(v, symm_it);
    }
    if (pivot[i] < 0.0f) {
      flip_v3(v, symm_it);
    }
  }
}

void SCULPT_flip_quat_by_symm_area(float quat[4],
                                   const ePaintSymmetryFlags symm,
                                   const ePaintSymmetryAreas symmarea,
                                   const float pivot[3])
{
  for (int i = 0; i < 3; i++) {
    ePaintSymmetryFlags symm_it = 1 << i;
    if (!(symm & symm_it)) {
      continue;
    }
    if (symmarea & symm_it) {
      flip_qt(quat, symm_it);
    }
    if (pivot[i] < 0.0f) {
      flip_qt(quat, symm_it);
    }
  }
}

void SCULPT_calc_brush_plane(
    Sculpt *sd, Object *ob, PBVHNode **nodes, int totnode, float r_area_no[3], float r_area_co[3])
{
  SculptSession *ss = ob->sculpt;
  Brush *brush = BKE_paint_brush(&sd->paint);

  zero_v3(r_area_co);
  zero_v3(r_area_no);

  if (SCULPT_stroke_is_main_symmetry_pass(ss->cache) &&
      (SCULPT_stroke_is_first_brush_step_of_symmetry_pass(ss->cache) ||
       !(brush->flag & BRUSH_ORIGINAL_PLANE) || !(brush->flag & BRUSH_ORIGINAL_NORMAL))) {
    switch (brush->sculpt_plane) {
      case SCULPT_DISP_DIR_VIEW:
        copy_v3_v3(r_area_no, ss->cache->true_view_normal);
        break;

      case SCULPT_DISP_DIR_X:
        ARRAY_SET_ITEMS(r_area_no, 1.0f, 0.0f, 0.0f);
        break;

      case SCULPT_DISP_DIR_Y:
        ARRAY_SET_ITEMS(r_area_no, 0.0f, 1.0f, 0.0f);
        break;

      case SCULPT_DISP_DIR_Z:
        ARRAY_SET_ITEMS(r_area_no, 0.0f, 0.0f, 1.0f);
        break;

      case SCULPT_DISP_DIR_AREA:
        SCULPT_calc_area_normal_and_center(sd, ob, nodes, totnode, r_area_no, r_area_co);
        if (brush->falloff_shape == PAINT_FALLOFF_SHAPE_TUBE) {
          project_plane_v3_v3v3(r_area_no, r_area_no, ss->cache->view_normal);
          normalize_v3(r_area_no);
        }
        break;

      default:
        break;
    }

    /* For flatten center. */
    /* Flatten center has not been calculated yet if we are not using the area normal. */
    if (brush->sculpt_plane != SCULPT_DISP_DIR_AREA) {
      SCULPT_calc_area_center(sd, ob, nodes, totnode, r_area_co);
    }

    /* For area normal. */
    if (!SCULPT_stroke_is_first_brush_step_of_symmetry_pass(ss->cache) &&
        (brush->flag & BRUSH_ORIGINAL_NORMAL)) {
      copy_v3_v3(r_area_no, ss->cache->sculpt_normal);
    }
    else {
      copy_v3_v3(ss->cache->sculpt_normal, r_area_no);
    }

    /* For flatten center. */
    if (!SCULPT_stroke_is_first_brush_step_of_symmetry_pass(ss->cache) &&
        (brush->flag & BRUSH_ORIGINAL_PLANE)) {
      copy_v3_v3(r_area_co, ss->cache->last_center);
    }
    else {
      copy_v3_v3(ss->cache->last_center, r_area_co);
    }
  }
  else {
    /* For area normal. */
    copy_v3_v3(r_area_no, ss->cache->sculpt_normal);

    /* For flatten center. */
    copy_v3_v3(r_area_co, ss->cache->last_center);

    /* For area normal. */
    flip_v3(r_area_no, ss->cache->mirror_symmetry_pass);

    /* For flatten center. */
    flip_v3(r_area_co, ss->cache->mirror_symmetry_pass);

    /* For area normal. */
    mul_m4_v3(ss->cache->symm_rot_mat, r_area_no);

    /* For flatten center. */
    mul_m4_v3(ss->cache->symm_rot_mat, r_area_co);

    /* Shift the plane for the current tile. */
    add_v3_v3(r_area_co, ss->cache->plane_offset);
  }
}

int SCULPT_plane_trim(const StrokeCache *cache, const Brush *brush, const float val[3])
{
  return (!(brush->flag & BRUSH_PLANE_TRIM) ||
          (dot_v3v3(val, val) <= cache->radius_squared * cache->plane_trim_squared));
}

int SCULPT_plane_point_side(const float co[3], const float plane[4])
{
  float d = plane_point_side_v3(plane, co);
  return d <= 0.0f;
}

float SCULPT_brush_plane_offset_get(Sculpt *sd, SculptSession *ss)
{
  Brush *brush = BKE_paint_brush(&sd->paint);

  float rv = brush->plane_offset;

  if (brush->flag & BRUSH_OFFSET_PRESSURE) {
    rv *= ss->cache->pressure;
  }

  return rv;
}

/** \} */

/* -------------------------------------------------------------------- */
/** \name Sculpt Gravity Brush
 * \{ */

static void do_gravity_task_cb_ex(void *__restrict userdata,
                                  const int n,
                                  const TaskParallelTLS *__restrict tls)
{
  SculptThreadedTaskData *data = userdata;
  SculptSession *ss = data->ob->sculpt;
  const Brush *brush = data->brush;
  float *offset = data->offset;

  PBVHVertexIter vd;
  float(*proxy)[3];

  proxy = BKE_pbvh_node_add_proxy(ss->pbvh, data->nodes[n])->co;

  SculptBrushTest test;
  SculptBrushTestFn sculpt_brush_test_sq_fn = SCULPT_brush_test_init_with_falloff_shape(
      ss, &test, data->brush->falloff_shape);
  const int thread_id = BLI_task_parallel_thread_id(tls);

  BKE_pbvh_vertex_iter_begin (ss->pbvh, data->nodes[n], vd, PBVH_ITER_UNIQUE) {
    if (!sculpt_brush_test_sq_fn(&test, vd.co)) {
      continue;
    }
    const float fade = SCULPT_brush_strength_factor(ss,
                                                    brush,
                                                    vd.co,
                                                    sqrtf(test.dist),
                                                    vd.no,
                                                    vd.fno,
                                                    vd.mask ? *vd.mask : 0.0f,
                                                    vd.vertex,
                                                    thread_id,
                                                    NULL);

    mul_v3_v3fl(proxy[vd.i], offset, fade);

    if (vd.mvert) {
      BKE_pbvh_vert_tag_update_normal(ss->pbvh, vd.vertex);
    }
  }
  BKE_pbvh_vertex_iter_end;
}

static void do_gravity(Sculpt *sd, Object *ob, PBVHNode **nodes, int totnode, float bstrength)
{
  SculptSession *ss = ob->sculpt;
  Brush *brush = BKE_paint_brush(&sd->paint);

  float offset[3];
  float gravity_vector[3];

  mul_v3_v3fl(gravity_vector, ss->cache->gravity_direction, -ss->cache->radius_squared);

  /* Offset with as much as possible factored in already. */
  mul_v3_v3v3(offset, gravity_vector, ss->cache->scale);
  mul_v3_fl(offset, bstrength);

  /* Threaded loop over nodes. */
  SculptThreadedTaskData data = {
      .sd = sd,
      .ob = ob,
      .brush = brush,
      .nodes = nodes,
      .offset = offset,
  };

  TaskParallelSettings settings;
  BKE_pbvh_parallel_range_settings(&settings, true, totnode);
  BLI_task_parallel_range(0, totnode, &data, do_gravity_task_cb_ex, &settings);
}

/** \} */

/* -------------------------------------------------------------------- */
/** \name Sculpt Brush Utilities
 * \{ */

void SCULPT_vertcos_to_key(Object *ob, KeyBlock *kb, const float (*vertCos)[3])
{
  Mesh *me = (Mesh *)ob->data;
  float(*ofs)[3] = NULL;
  int a;
  const int kb_act_idx = ob->shapenr - 1;
  KeyBlock *currkey;

  /* For relative keys editing of base should update other keys. */
  if (BKE_keyblock_is_basis(me->key, kb_act_idx)) {
    ofs = BKE_keyblock_convert_to_vertcos(ob, kb);

    /* Calculate key coord offsets (from previous location). */
    for (a = 0; a < me->totvert; a++) {
      sub_v3_v3v3(ofs[a], vertCos[a], ofs[a]);
    }

    /* Apply offsets on other keys. */
    for (currkey = me->key->block.first; currkey; currkey = currkey->next) {
      if ((currkey != kb) && (currkey->relative == kb_act_idx)) {
        BKE_keyblock_update_from_offset(ob, currkey, ofs);
      }
    }

    MEM_freeN(ofs);
  }

  /* Modifying of basis key should update mesh. */
  if (kb == me->key->refkey) {
    MVert *verts = BKE_mesh_verts_for_write(me);

    for (a = 0; a < me->totvert; a++) {
      copy_v3_v3(verts[a].co, vertCos[a]);
    }
    BKE_mesh_tag_coords_changed(me);
  }

  /* Apply new coords on active key block, no need to re-allocate kb->data here! */
  BKE_keyblock_update_from_vertcos(ob, kb, vertCos);
}

/* NOTE: we do the topology update before any brush actions to avoid
 * issues with the proxies. The size of the proxy can't change, so
 * topology must be updated first. */
static void sculpt_topology_update(Sculpt *sd,
                                   Object *ob,
                                   Brush *brush,
                                   UnifiedPaintSettings *UNUSED(ups),
                                   PaintModeSettings *UNUSED(paint_mode_settings))
{
  SculptSession *ss = ob->sculpt;

  int n, totnode;
  /* Build a list of all nodes that are potentially within the brush's area of influence. */
  const bool use_original = sculpt_tool_needs_original(brush->sculpt_tool) ? true :
                                                                             ss->cache->original;
  const float radius_scale = 1.25f;
  PBVHNode **nodes = sculpt_pbvh_gather_generic(
      ob, sd, brush, use_original, radius_scale, &totnode);

  /* Only act if some verts are inside the brush area. */
  if (totnode == 0) {
    return;
  }

  /* Free index based vertex info as it will become invalid after modifying the topology during the
   * stroke. */
  MEM_SAFE_FREE(ss->vertex_info.boundary);
  MEM_SAFE_FREE(ss->vertex_info.connected_component);

  PBVHTopologyUpdateMode mode = 0;
  float location[3];

  if (!(sd->flags & SCULPT_DYNTOPO_DETAIL_MANUAL)) {
    if (sd->flags & SCULPT_DYNTOPO_SUBDIVIDE) {
      mode |= PBVH_Subdivide;
    }

    if ((sd->flags & SCULPT_DYNTOPO_COLLAPSE) || (brush->sculpt_tool == SCULPT_TOOL_SIMPLIFY)) {
      mode |= PBVH_Collapse;
    }
  }

  for (n = 0; n < totnode; n++) {
    SCULPT_undo_push_node(ob,
                          nodes[n],
                          brush->sculpt_tool == SCULPT_TOOL_MASK ? SCULPT_UNDO_MASK :
                                                                   SCULPT_UNDO_COORDS);
    BKE_pbvh_node_mark_update(nodes[n]);

    if (BKE_pbvh_type(ss->pbvh) == PBVH_BMESH) {
      BKE_pbvh_node_mark_topology_update(nodes[n]);
      BKE_pbvh_bmesh_node_save_orig(ss->bm, ss->bm_log, nodes[n], false);
    }
  }

  if (BKE_pbvh_type(ss->pbvh) == PBVH_BMESH) {
    BKE_pbvh_bmesh_update_topology(ss->pbvh,
                                   mode,
                                   ss->cache->location,
                                   ss->cache->view_normal,
                                   ss->cache->radius,
                                   (brush->flag & BRUSH_FRONTFACE) != 0,
                                   (brush->falloff_shape != PAINT_FALLOFF_SHAPE_SPHERE));
  }

  MEM_SAFE_FREE(nodes);

  /* Update average stroke position. */
  copy_v3_v3(location, ss->cache->true_location);
  mul_m4_v3(ob->obmat, location);
}

static void do_brush_action_task_cb(void *__restrict userdata,
                                    const int n,
                                    const TaskParallelTLS *__restrict UNUSED(tls))
{
  SculptThreadedTaskData *data = userdata;
  SculptSession *ss = data->ob->sculpt;

  bool need_coords = ss->cache->supports_gravity;

  /* Face Sets modifications do a single undo push */
  if (data->brush->sculpt_tool == SCULPT_TOOL_DRAW_FACE_SETS) {
    BKE_pbvh_node_mark_redraw(data->nodes[n]);
    /* Draw face sets in smooth mode moves the vertices. */
    if (ss->cache->alt_smooth) {
      need_coords = true;
    }
  }
  else if (data->brush->sculpt_tool == SCULPT_TOOL_MASK) {
    SCULPT_undo_push_node(data->ob, data->nodes[n], SCULPT_UNDO_MASK);
    BKE_pbvh_node_mark_update_mask(data->nodes[n]);
  }
  else if (SCULPT_tool_is_paint(data->brush->sculpt_tool)) {
    SCULPT_undo_push_node(data->ob, data->nodes[n], SCULPT_UNDO_COLOR);
    BKE_pbvh_node_mark_update_color(data->nodes[n]);
  }
  else {
    need_coords = true;
  }

  if (need_coords) {
    SCULPT_undo_push_node(data->ob, data->nodes[n], SCULPT_UNDO_COORDS);
    BKE_pbvh_node_mark_update(data->nodes[n]);
  }
}

static void do_brush_action(Sculpt *sd,
                            Object *ob,
                            Brush *brush,
                            UnifiedPaintSettings *ups,
                            PaintModeSettings *paint_mode_settings)
{
  SculptSession *ss = ob->sculpt;
  int totnode;
  PBVHNode **nodes;

  /* Check for unsupported features. */
  PBVHType type = BKE_pbvh_type(ss->pbvh);

  if (SCULPT_tool_is_paint(brush->sculpt_tool) && SCULPT_has_loop_colors(ob)) {
    if (type != PBVH_FACES) {
      return;
    }

    BKE_pbvh_ensure_node_loops(ss->pbvh);
  }

  /* Build a list of all nodes that are potentially within the brush's area of influence */

  if (SCULPT_tool_needs_all_pbvh_nodes(brush)) {
    /* These brushes need to update all nodes as they are not constrained by the brush radius */
    BKE_pbvh_search_gather(ss->pbvh, NULL, NULL, &nodes, &totnode);
  }
  else if (brush->sculpt_tool == SCULPT_TOOL_CLOTH) {
    nodes = SCULPT_cloth_brush_affected_nodes_gather(ss, brush, &totnode);
  }
  else {
    const bool use_original = sculpt_tool_needs_original(brush->sculpt_tool) ? true :
                                                                               ss->cache->original;
    float radius_scale = 1.0f;

    /* Corners of square brushes can go outside the brush radius. */
    if (sculpt_tool_has_cube_tip(brush->sculpt_tool)) {
      radius_scale = M_SQRT2;
    }

    /* With these options enabled not all required nodes are inside the original brush radius, so
     * the brush can produce artifacts in some situations. */
    if (brush->sculpt_tool == SCULPT_TOOL_DRAW && brush->flag & BRUSH_ORIGINAL_NORMAL) {
      radius_scale = 2.0f;
    }
    nodes = sculpt_pbvh_gather_generic(ob, sd, brush, use_original, radius_scale, &totnode);
  }
  const bool use_pixels = sculpt_needs_pbvh_pixels(paint_mode_settings, brush, ob);
  if (use_pixels) {
    sculpt_pbvh_update_pixels(paint_mode_settings, ss, ob);
  }

  /* Draw Face Sets in draw mode makes a single undo push, in alt-smooth mode deforms the
   * vertices and uses regular coords undo. */
  /* It also assigns the paint_face_set here as it needs to be done regardless of the stroke type
   * and the number of nodes under the brush influence. */
  if (brush->sculpt_tool == SCULPT_TOOL_DRAW_FACE_SETS &&
      SCULPT_stroke_is_first_brush_step(ss->cache) && !ss->cache->alt_smooth) {

    /* Dynamic-topology does not support Face Sets data, so it can't store/restore it from undo. */
    /* TODO(pablodp606): This check should be done in the undo code and not here, but the rest of
     * the sculpt code is not checking for unsupported undo types that may return a null node. */
    if (BKE_pbvh_type(ss->pbvh) != PBVH_BMESH) {
      SCULPT_undo_push_node(ob, NULL, SCULPT_UNDO_FACE_SETS);
    }

    if (ss->cache->invert) {
      /* When inverting the brush, pick the paint face mask ID from the mesh. */
      ss->cache->paint_face_set = SCULPT_active_face_set_get(ss);
    }
    else {
      /* By default create a new Face Sets. */
      ss->cache->paint_face_set = SCULPT_face_set_next_available_get(ss);
    }
  }

  /* For anchored brushes with spherical falloff, we start off with zero radius, thus we have no
   * PBVH nodes on the first brush step. */
  if (totnode ||
      ((brush->falloff_shape == PAINT_FALLOFF_SHAPE_SPHERE) && (brush->flag & BRUSH_ANCHORED))) {
    if (SCULPT_stroke_is_first_brush_step(ss->cache)) {
      /* Initialize auto-masking cache. */
      if (SCULPT_is_automasking_enabled(sd, ss, brush)) {
        ss->cache->automasking = SCULPT_automasking_cache_init(sd, brush, ob);
        ss->last_automasking_settings_hash = SCULPT_automasking_settings_hash(
            ob, ss->cache->automasking);
      }
      /* Initialize surface smooth cache. */
      if ((brush->sculpt_tool == SCULPT_TOOL_SMOOTH) &&
          (brush->smooth_deform_type == BRUSH_SMOOTH_DEFORM_SURFACE)) {
        BLI_assert(ss->cache->surface_smooth_laplacian_disp == NULL);
        ss->cache->surface_smooth_laplacian_disp = MEM_callocN(
            sizeof(float[3]) * SCULPT_vertex_count_get(ss), "HC smooth laplacian b");
      }
    }
  }

  /* Only act if some verts are inside the brush area. */
  if (totnode == 0) {
    return;
  }
  float location[3];

  if (!use_pixels) {
    SculptThreadedTaskData task_data = {
        .sd = sd,
        .ob = ob,
        .brush = brush,
        .nodes = nodes,
    };

    TaskParallelSettings settings;
    BKE_pbvh_parallel_range_settings(&settings, true, totnode);
    BLI_task_parallel_range(0, totnode, &task_data, do_brush_action_task_cb, &settings);
  }

  if (sculpt_brush_needs_normal(ss, sd, brush)) {
    update_sculpt_normal(sd, ob, nodes, totnode);
  }

  if (brush->mtex.brush_map_mode == MTEX_MAP_MODE_AREA) {
    update_brush_local_mat(sd, ob);
  }

  if (brush->sculpt_tool == SCULPT_TOOL_POSE && SCULPT_stroke_is_first_brush_step(ss->cache)) {
    SCULPT_pose_brush_init(sd, ob, ss, brush);
  }

  if (brush->deform_target == BRUSH_DEFORM_TARGET_CLOTH_SIM) {
    if (!ss->cache->cloth_sim) {
      ss->cache->cloth_sim = SCULPT_cloth_brush_simulation_create(
          ob, 1.0f, 0.0f, 0.0f, false, true);
      SCULPT_cloth_brush_simulation_init(ss, ss->cache->cloth_sim);
    }
    SCULPT_cloth_brush_store_simulation_state(ss, ss->cache->cloth_sim);
    SCULPT_cloth_brush_ensure_nodes_constraints(
        sd, ob, nodes, totnode, ss->cache->cloth_sim, ss->cache->location, FLT_MAX);
  }

  bool invert = ss->cache->pen_flip || ss->cache->invert || brush->flag & BRUSH_DIR_IN;

  /* Apply one type of brush action. */
  switch (brush->sculpt_tool) {
    case SCULPT_TOOL_DRAW:
      SCULPT_do_draw_brush(sd, ob, nodes, totnode);
      break;
    case SCULPT_TOOL_SMOOTH:
      if (brush->smooth_deform_type == BRUSH_SMOOTH_DEFORM_LAPLACIAN) {
        SCULPT_do_smooth_brush(sd, ob, nodes, totnode);
      }
      else if (brush->smooth_deform_type == BRUSH_SMOOTH_DEFORM_SURFACE) {
        SCULPT_do_surface_smooth_brush(sd, ob, nodes, totnode);
      }
      break;
    case SCULPT_TOOL_CREASE:
      SCULPT_do_crease_brush(sd, ob, nodes, totnode);
      break;
    case SCULPT_TOOL_BLOB:
      SCULPT_do_crease_brush(sd, ob, nodes, totnode);
      break;
    case SCULPT_TOOL_PINCH:
      SCULPT_do_pinch_brush(sd, ob, nodes, totnode);
      break;
    case SCULPT_TOOL_INFLATE:
      SCULPT_do_inflate_brush(sd, ob, nodes, totnode);
      break;
    case SCULPT_TOOL_GRAB:
      SCULPT_do_grab_brush(sd, ob, nodes, totnode);
      break;
    case SCULPT_TOOL_ROTATE:
      SCULPT_do_rotate_brush(sd, ob, nodes, totnode);
      break;
    case SCULPT_TOOL_SNAKE_HOOK:
      SCULPT_do_snake_hook_brush(sd, ob, nodes, totnode);
      break;
    case SCULPT_TOOL_NUDGE:
      SCULPT_do_nudge_brush(sd, ob, nodes, totnode);
      break;
    case SCULPT_TOOL_THUMB:
      SCULPT_do_thumb_brush(sd, ob, nodes, totnode);
      break;
    case SCULPT_TOOL_LAYER:
      SCULPT_do_layer_brush(sd, ob, nodes, totnode);
      break;
    case SCULPT_TOOL_FLATTEN:
      SCULPT_do_flatten_brush(sd, ob, nodes, totnode);
      break;
    case SCULPT_TOOL_CLAY:
      SCULPT_do_clay_brush(sd, ob, nodes, totnode);
      break;
    case SCULPT_TOOL_CLAY_STRIPS:
      SCULPT_do_clay_strips_brush(sd, ob, nodes, totnode);
      break;
    case SCULPT_TOOL_MULTIPLANE_SCRAPE:
      SCULPT_do_multiplane_scrape_brush(sd, ob, nodes, totnode);
      break;
    case SCULPT_TOOL_CLAY_THUMB:
      SCULPT_do_clay_thumb_brush(sd, ob, nodes, totnode);
      break;
    case SCULPT_TOOL_FILL:
      if (invert && brush->flag & BRUSH_INVERT_TO_SCRAPE_FILL) {
        SCULPT_do_scrape_brush(sd, ob, nodes, totnode);
      }
      else {
        SCULPT_do_fill_brush(sd, ob, nodes, totnode);
      }
      break;
    case SCULPT_TOOL_SCRAPE:
      if (invert && brush->flag & BRUSH_INVERT_TO_SCRAPE_FILL) {
        SCULPT_do_fill_brush(sd, ob, nodes, totnode);
      }
      else {
        SCULPT_do_scrape_brush(sd, ob, nodes, totnode);
      }
      break;
    case SCULPT_TOOL_MASK:
      SCULPT_do_mask_brush(sd, ob, nodes, totnode);
      break;
    case SCULPT_TOOL_POSE:
      SCULPT_do_pose_brush(sd, ob, nodes, totnode);
      break;
    case SCULPT_TOOL_DRAW_SHARP:
      SCULPT_do_draw_sharp_brush(sd, ob, nodes, totnode);
      break;
    case SCULPT_TOOL_ELASTIC_DEFORM:
      SCULPT_do_elastic_deform_brush(sd, ob, nodes, totnode);
      break;
    case SCULPT_TOOL_SLIDE_RELAX:
      SCULPT_do_slide_relax_brush(sd, ob, nodes, totnode);
      break;
    case SCULPT_TOOL_BOUNDARY:
      SCULPT_do_boundary_brush(sd, ob, nodes, totnode);
      break;
    case SCULPT_TOOL_CLOTH:
      SCULPT_do_cloth_brush(sd, ob, nodes, totnode);
      break;
    case SCULPT_TOOL_DRAW_FACE_SETS:
      SCULPT_do_draw_face_sets_brush(sd, ob, nodes, totnode);
      break;
    case SCULPT_TOOL_DISPLACEMENT_ERASER:
      SCULPT_do_displacement_eraser_brush(sd, ob, nodes, totnode);
      break;
    case SCULPT_TOOL_DISPLACEMENT_SMEAR:
      SCULPT_do_displacement_smear_brush(sd, ob, nodes, totnode);
      break;
    case SCULPT_TOOL_PAINT:
      SCULPT_do_paint_brush(paint_mode_settings, sd, ob, nodes, totnode);
      break;
    case SCULPT_TOOL_SMEAR:
      SCULPT_do_smear_brush(sd, ob, nodes, totnode);
      break;
  }

  if (!ELEM(brush->sculpt_tool, SCULPT_TOOL_SMOOTH, SCULPT_TOOL_MASK) &&
      brush->autosmooth_factor > 0) {
    if (brush->flag & BRUSH_INVERSE_SMOOTH_PRESSURE) {
      SCULPT_smooth(
          sd, ob, nodes, totnode, brush->autosmooth_factor * (1.0f - ss->cache->pressure), false);
    }
    else {
      SCULPT_smooth(sd, ob, nodes, totnode, brush->autosmooth_factor, false);
    }
  }

  if (sculpt_brush_use_topology_rake(ss, brush)) {
    SCULPT_bmesh_topology_rake(sd, ob, nodes, totnode, brush->topology_rake_factor);
  }

  if (!SCULPT_tool_can_reuse_automask(brush->sculpt_tool) ||
      (ss->cache->supports_gravity && sd->gravity_factor > 0.0f)) {
    /* Clear cavity mask cache. */
    ss->last_automasking_settings_hash = 0;
  }

  /* The cloth brush adds the gravity as a regular force and it is processed in the solver. */
  if (ss->cache->supports_gravity && !ELEM(brush->sculpt_tool,
                                           SCULPT_TOOL_CLOTH,
                                           SCULPT_TOOL_DRAW_FACE_SETS,
                                           SCULPT_TOOL_BOUNDARY)) {
    do_gravity(sd, ob, nodes, totnode, sd->gravity_factor);
  }

  if (brush->deform_target == BRUSH_DEFORM_TARGET_CLOTH_SIM) {
    if (SCULPT_stroke_is_main_symmetry_pass(ss->cache)) {
      SCULPT_cloth_sim_activate_nodes(ss->cache->cloth_sim, nodes, totnode);
      SCULPT_cloth_brush_do_simulation_step(sd, ob, ss->cache->cloth_sim, nodes, totnode);
    }
  }

  MEM_SAFE_FREE(nodes);

  /* Update average stroke position. */
  copy_v3_v3(location, ss->cache->true_location);
  mul_m4_v3(ob->obmat, location);

  add_v3_v3(ups->average_stroke_accum, location);
  ups->average_stroke_counter++;
  /* Update last stroke position. */
  ups->last_stroke_valid = true;
}

/* Flush displacement from deformed PBVH vertex to original mesh. */
static void sculpt_flush_pbvhvert_deform(Object *ob, PBVHVertexIter *vd)
{
  SculptSession *ss = ob->sculpt;
  Mesh *me = ob->data;
  float disp[3], newco[3];
  int index = vd->vert_indices[vd->i];

  sub_v3_v3v3(disp, vd->co, ss->deform_cos[index]);
  mul_m3_v3(ss->deform_imats[index], disp);
  add_v3_v3v3(newco, disp, ss->orig_cos[index]);

  copy_v3_v3(ss->deform_cos[index], vd->co);
  copy_v3_v3(ss->orig_cos[index], newco);

  MVert *verts = BKE_mesh_verts_for_write(me);
  if (!ss->shapekey_active) {
    copy_v3_v3(verts[index].co, newco);
  }
}

static void sculpt_combine_proxies_task_cb(void *__restrict userdata,
                                           const int n,
                                           const TaskParallelTLS *__restrict UNUSED(tls))
{
  SculptThreadedTaskData *data = userdata;
  SculptSession *ss = data->ob->sculpt;
  Sculpt *sd = data->sd;
  Object *ob = data->ob;
  const bool use_orco = data->use_proxies_orco;

  PBVHVertexIter vd;
  PBVHProxyNode *proxies;
  int proxy_count;
  float(*orco)[3] = NULL;

  if (use_orco && !ss->bm) {
    orco = SCULPT_undo_push_node(data->ob, data->nodes[n], SCULPT_UNDO_COORDS)->co;
  }

  BKE_pbvh_node_get_proxies(data->nodes[n], &proxies, &proxy_count);

  BKE_pbvh_vertex_iter_begin (ss->pbvh, data->nodes[n], vd, PBVH_ITER_UNIQUE) {
    float val[3];

    if (use_orco) {
      if (ss->bm) {
        copy_v3_v3(val, BM_log_original_vert_co(ss->bm_log, vd.bm_vert));
      }
      else {
        copy_v3_v3(val, orco[vd.i]);
      }
    }
    else {
      copy_v3_v3(val, vd.co);
    }

    for (int p = 0; p < proxy_count; p++) {
      add_v3_v3(val, proxies[p].co[vd.i]);
    }

    SCULPT_clip(sd, ss, vd.co, val);

    if (ss->deform_modifiers_active) {
      sculpt_flush_pbvhvert_deform(ob, &vd);
    }
  }
  BKE_pbvh_vertex_iter_end;

  BKE_pbvh_node_free_proxies(data->nodes[n]);
}

static void sculpt_combine_proxies(Sculpt *sd, Object *ob)
{
  SculptSession *ss = ob->sculpt;
  Brush *brush = BKE_paint_brush(&sd->paint);
  PBVHNode **nodes;
  int totnode;

  if (!ss->cache->supports_gravity && sculpt_tool_is_proxy_used(brush->sculpt_tool)) {
    /* First line is tools that don't support proxies. */
    return;
  }

  /* First line is tools that don't support proxies. */
  const bool use_orco = ELEM(brush->sculpt_tool,
                             SCULPT_TOOL_GRAB,
                             SCULPT_TOOL_ROTATE,
                             SCULPT_TOOL_THUMB,
                             SCULPT_TOOL_ELASTIC_DEFORM,
                             SCULPT_TOOL_BOUNDARY,
                             SCULPT_TOOL_POSE);

  BKE_pbvh_gather_proxies(ss->pbvh, &nodes, &totnode);

  SculptThreadedTaskData data = {
      .sd = sd,
      .ob = ob,
      .brush = brush,
      .nodes = nodes,
      .use_proxies_orco = use_orco,
  };

  TaskParallelSettings settings;
  BKE_pbvh_parallel_range_settings(&settings, true, totnode);
  BLI_task_parallel_range(0, totnode, &data, sculpt_combine_proxies_task_cb, &settings);
  MEM_SAFE_FREE(nodes);
}

void SCULPT_combine_transform_proxies(Sculpt *sd, Object *ob)
{
  SculptSession *ss = ob->sculpt;
  PBVHNode **nodes;
  int totnode;

  BKE_pbvh_gather_proxies(ss->pbvh, &nodes, &totnode);
  SculptThreadedTaskData data = {
      .sd = sd,
      .ob = ob,
      .nodes = nodes,
      .use_proxies_orco = false,
  };

  TaskParallelSettings settings;
  BKE_pbvh_parallel_range_settings(&settings, true, totnode);
  BLI_task_parallel_range(0, totnode, &data, sculpt_combine_proxies_task_cb, &settings);

  MEM_SAFE_FREE(nodes);
}

/**
 * Copy the modified vertices from the #PBVH to the active key.
 */
static void sculpt_update_keyblock(Object *ob)
{
  SculptSession *ss = ob->sculpt;
  float(*vertCos)[3];

  /* Key-block update happens after handling deformation caused by modifiers,
   * so ss->orig_cos would be updated with new stroke. */
  if (ss->orig_cos) {
    vertCos = ss->orig_cos;
  }
  else {
    vertCos = BKE_pbvh_vert_coords_alloc(ss->pbvh);
  }

  if (!vertCos) {
    return;
  }

  SCULPT_vertcos_to_key(ob, ss->shapekey_active, vertCos);

  if (vertCos != ss->orig_cos) {
    MEM_freeN(vertCos);
  }
}

static void SCULPT_flush_stroke_deform_task_cb(void *__restrict userdata,
                                               const int n,
                                               const TaskParallelTLS *__restrict UNUSED(tls))
{
  SculptThreadedTaskData *data = userdata;
  SculptSession *ss = data->ob->sculpt;
  Object *ob = data->ob;
  float(*vertCos)[3] = data->vertCos;

  PBVHVertexIter vd;

  BKE_pbvh_vertex_iter_begin (ss->pbvh, data->nodes[n], vd, PBVH_ITER_UNIQUE) {
    sculpt_flush_pbvhvert_deform(ob, &vd);

    if (!vertCos) {
      continue;
    }

    int index = vd.vert_indices[vd.i];
    copy_v3_v3(vertCos[index], ss->orig_cos[index]);
  }
  BKE_pbvh_vertex_iter_end;
}

void SCULPT_flush_stroke_deform(Sculpt *sd, Object *ob, bool is_proxy_used)
{
  SculptSession *ss = ob->sculpt;
  Brush *brush = BKE_paint_brush(&sd->paint);

  if (is_proxy_used && ss->deform_modifiers_active) {
    /* This brushes aren't using proxies, so sculpt_combine_proxies() wouldn't propagate needed
     * deformation to original base. */

    int totnode;
    Mesh *me = (Mesh *)ob->data;
    PBVHNode **nodes;
    float(*vertCos)[3] = NULL;

    if (ss->shapekey_active) {
      vertCos = MEM_mallocN(sizeof(*vertCos) * me->totvert, "flushStrokeDeofrm keyVerts");

      /* Mesh could have isolated verts which wouldn't be in BVH, to deal with this we copy old
       * coordinates over new ones and then update coordinates for all vertices from BVH. */
      memcpy(vertCos, ss->orig_cos, sizeof(*vertCos) * me->totvert);
    }

    BKE_pbvh_search_gather(ss->pbvh, NULL, NULL, &nodes, &totnode);

    SculptThreadedTaskData data = {
        .sd = sd,
        .ob = ob,
        .brush = brush,
        .nodes = nodes,
        .vertCos = vertCos,
    };

    TaskParallelSettings settings;
    BKE_pbvh_parallel_range_settings(&settings, true, totnode);
    BLI_task_parallel_range(0, totnode, &data, SCULPT_flush_stroke_deform_task_cb, &settings);

    if (vertCos) {
      SCULPT_vertcos_to_key(ob, ss->shapekey_active, vertCos);
      MEM_freeN(vertCos);
    }

    MEM_SAFE_FREE(nodes);
  }
  else if (ss->shapekey_active) {
    sculpt_update_keyblock(ob);
  }
}

void SCULPT_cache_calc_brushdata_symm(StrokeCache *cache,
                                      const char symm,
                                      const char axis,
                                      const float angle)
{
  flip_v3_v3(cache->location, cache->true_location, symm);
  flip_v3_v3(cache->last_location, cache->true_last_location, symm);
  flip_v3_v3(cache->grab_delta_symmetry, cache->grab_delta, symm);
  flip_v3_v3(cache->view_normal, cache->true_view_normal, symm);

  flip_v3_v3(cache->initial_location, cache->true_initial_location, symm);
  flip_v3_v3(cache->initial_normal, cache->true_initial_normal, symm);

  /* XXX This reduces the length of the grab delta if it approaches the line of symmetry
   * XXX However, a different approach appears to be needed. */
#if 0
  if (sd->paint.symmetry_flags & PAINT_SYMMETRY_FEATHER) {
    float frac = 1.0f / max_overlap_count(sd);
    float reduce = (feather - frac) / (1.0f - frac);

    printf("feather: %f frac: %f reduce: %f\n", feather, frac, reduce);

    if (frac < 1.0f) {
      mul_v3_fl(cache->grab_delta_symmetry, reduce);
    }
  }
#endif

  unit_m4(cache->symm_rot_mat);
  unit_m4(cache->symm_rot_mat_inv);
  zero_v3(cache->plane_offset);

  /* Expects XYZ. */
  if (axis) {
    rotate_m4(cache->symm_rot_mat, axis, angle);
    rotate_m4(cache->symm_rot_mat_inv, axis, -angle);
  }

  mul_m4_v3(cache->symm_rot_mat, cache->location);
  mul_m4_v3(cache->symm_rot_mat, cache->grab_delta_symmetry);

  if (cache->supports_gravity) {
    flip_v3_v3(cache->gravity_direction, cache->true_gravity_direction, symm);
    mul_m4_v3(cache->symm_rot_mat, cache->gravity_direction);
  }

  if (cache->is_rake_rotation_valid) {
    flip_qt_qt(cache->rake_rotation_symmetry, cache->rake_rotation, symm);
  }
}

typedef void (*BrushActionFunc)(Sculpt *sd,
                                Object *ob,
                                Brush *brush,
                                UnifiedPaintSettings *ups,
                                PaintModeSettings *paint_mode_settings);

static void do_tiled(Sculpt *sd,
                     Object *ob,
                     Brush *brush,
                     UnifiedPaintSettings *ups,
                     PaintModeSettings *paint_mode_settings,
                     BrushActionFunc action)
{
  SculptSession *ss = ob->sculpt;
  StrokeCache *cache = ss->cache;
  const float radius = cache->radius;
  const BoundBox *bb = BKE_object_boundbox_get(ob);
  const float *bbMin = bb->vec[0];
  const float *bbMax = bb->vec[6];
  const float *step = sd->paint.tile_offset;

  /* These are integer locations, for real location: multiply with step and add orgLoc.
   * So 0,0,0 is at orgLoc. */
  int start[3];
  int end[3];
  int cur[3];

  /* Position of the "prototype" stroke for tiling. */
  float orgLoc[3];
  float original_initial_location[3];
  copy_v3_v3(orgLoc, cache->location);
  copy_v3_v3(original_initial_location, cache->initial_location);

  for (int dim = 0; dim < 3; dim++) {
    if ((sd->paint.symmetry_flags & (PAINT_TILE_X << dim)) && step[dim] > 0) {
      start[dim] = (bbMin[dim] - orgLoc[dim] - radius) / step[dim];
      end[dim] = (bbMax[dim] - orgLoc[dim] + radius) / step[dim];
    }
    else {
      start[dim] = end[dim] = 0;
    }
  }

  /* First do the "un-tiled" position to initialize the stroke for this location. */
  cache->tile_pass = 0;
  action(sd, ob, brush, ups, paint_mode_settings);

  /* Now do it for all the tiles. */
  copy_v3_v3_int(cur, start);
  for (cur[0] = start[0]; cur[0] <= end[0]; cur[0]++) {
    for (cur[1] = start[1]; cur[1] <= end[1]; cur[1]++) {
      for (cur[2] = start[2]; cur[2] <= end[2]; cur[2]++) {
        if (!cur[0] && !cur[1] && !cur[2]) {
          /* Skip tile at orgLoc, this was already handled before all others. */
          continue;
        }

        ++cache->tile_pass;

        for (int dim = 0; dim < 3; dim++) {
          cache->location[dim] = cur[dim] * step[dim] + orgLoc[dim];
          cache->plane_offset[dim] = cur[dim] * step[dim];
          cache->initial_location[dim] = cur[dim] * step[dim] + original_initial_location[dim];
        }
        action(sd, ob, brush, ups, paint_mode_settings);
      }
    }
  }
}

static void do_radial_symmetry(Sculpt *sd,
                               Object *ob,
                               Brush *brush,
                               UnifiedPaintSettings *ups,
                               PaintModeSettings *paint_mode_settings,
                               BrushActionFunc action,
                               const char symm,
                               const int axis,
                               const float UNUSED(feather))
{
  SculptSession *ss = ob->sculpt;

  for (int i = 1; i < sd->radial_symm[axis - 'X']; i++) {
    const float angle = 2.0f * M_PI * i / sd->radial_symm[axis - 'X'];
    ss->cache->radial_symmetry_pass = i;
    SCULPT_cache_calc_brushdata_symm(ss->cache, symm, axis, angle);
    do_tiled(sd, ob, brush, ups, paint_mode_settings, action);
  }
}

/**
 * Noise texture gives different values for the same input coord; this
 * can tear a multi-resolution mesh during sculpting so do a stitch in this case.
 */
static void sculpt_fix_noise_tear(Sculpt *sd, Object *ob)
{
  SculptSession *ss = ob->sculpt;
  Brush *brush = BKE_paint_brush(&sd->paint);
  MTex *mtex = &brush->mtex;

  if (ss->multires.active && mtex->tex && mtex->tex->type == TEX_NOISE) {
    multires_stitch_grids(ob);
  }
}

static void do_symmetrical_brush_actions(Sculpt *sd,
                                         Object *ob,
                                         BrushActionFunc action,
                                         UnifiedPaintSettings *ups,
                                         PaintModeSettings *paint_mode_settings)
{
  Brush *brush = BKE_paint_brush(&sd->paint);
  SculptSession *ss = ob->sculpt;
  StrokeCache *cache = ss->cache;
  const char symm = SCULPT_mesh_symmetry_xyz_get(ob);

  float feather = calc_symmetry_feather(sd, ss->cache);

  cache->bstrength = brush_strength(sd, cache, feather, ups, paint_mode_settings);
  cache->symmetry = symm;

  /* `symm` is a bit combination of XYZ -
   * 1 is mirror X; 2 is Y; 3 is XY; 4 is Z; 5 is XZ; 6 is YZ; 7 is XYZ */
  for (int i = 0; i <= symm; i++) {
    if (!SCULPT_is_symmetry_iteration_valid(i, symm)) {
      continue;
    }
    cache->mirror_symmetry_pass = i;
    cache->radial_symmetry_pass = 0;

    SCULPT_cache_calc_brushdata_symm(cache, i, 0, 0);
    do_tiled(sd, ob, brush, ups, paint_mode_settings, action);

    do_radial_symmetry(sd, ob, brush, ups, paint_mode_settings, action, i, 'X', feather);
    do_radial_symmetry(sd, ob, brush, ups, paint_mode_settings, action, i, 'Y', feather);
    do_radial_symmetry(sd, ob, brush, ups, paint_mode_settings, action, i, 'Z', feather);
  }
}

bool SCULPT_mode_poll(bContext *C)
{
  Object *ob = CTX_data_active_object(C);
  return ob && ob->mode & OB_MODE_SCULPT;
}

bool SCULPT_mode_poll_view3d(bContext *C)
{
  return (SCULPT_mode_poll(C) && CTX_wm_region_view3d(C));
}

bool SCULPT_poll_view3d(bContext *C)
{
  return (SCULPT_poll(C) && CTX_wm_region_view3d(C));
}

bool SCULPT_poll(bContext *C)
{
  return SCULPT_mode_poll(C) && PAINT_brush_tool_poll(C);
}

static const char *sculpt_tool_name(Sculpt *sd)
{
  Brush *brush = BKE_paint_brush(&sd->paint);

  switch ((eBrushSculptTool)brush->sculpt_tool) {
    case SCULPT_TOOL_DRAW:
      return "Draw Brush";
    case SCULPT_TOOL_SMOOTH:
      return "Smooth Brush";
    case SCULPT_TOOL_CREASE:
      return "Crease Brush";
    case SCULPT_TOOL_BLOB:
      return "Blob Brush";
    case SCULPT_TOOL_PINCH:
      return "Pinch Brush";
    case SCULPT_TOOL_INFLATE:
      return "Inflate Brush";
    case SCULPT_TOOL_GRAB:
      return "Grab Brush";
    case SCULPT_TOOL_NUDGE:
      return "Nudge Brush";
    case SCULPT_TOOL_THUMB:
      return "Thumb Brush";
    case SCULPT_TOOL_LAYER:
      return "Layer Brush";
    case SCULPT_TOOL_FLATTEN:
      return "Flatten Brush";
    case SCULPT_TOOL_CLAY:
      return "Clay Brush";
    case SCULPT_TOOL_CLAY_STRIPS:
      return "Clay Strips Brush";
    case SCULPT_TOOL_CLAY_THUMB:
      return "Clay Thumb Brush";
    case SCULPT_TOOL_FILL:
      return "Fill Brush";
    case SCULPT_TOOL_SCRAPE:
      return "Scrape Brush";
    case SCULPT_TOOL_SNAKE_HOOK:
      return "Snake Hook Brush";
    case SCULPT_TOOL_ROTATE:
      return "Rotate Brush";
    case SCULPT_TOOL_MASK:
      return "Mask Brush";
    case SCULPT_TOOL_SIMPLIFY:
      return "Simplify Brush";
    case SCULPT_TOOL_DRAW_SHARP:
      return "Draw Sharp Brush";
    case SCULPT_TOOL_ELASTIC_DEFORM:
      return "Elastic Deform Brush";
    case SCULPT_TOOL_POSE:
      return "Pose Brush";
    case SCULPT_TOOL_MULTIPLANE_SCRAPE:
      return "Multi-plane Scrape Brush";
    case SCULPT_TOOL_SLIDE_RELAX:
      return "Slide/Relax Brush";
    case SCULPT_TOOL_BOUNDARY:
      return "Boundary Brush";
    case SCULPT_TOOL_CLOTH:
      return "Cloth Brush";
    case SCULPT_TOOL_DRAW_FACE_SETS:
      return "Draw Face Sets";
    case SCULPT_TOOL_DISPLACEMENT_ERASER:
      return "Multires Displacement Eraser";
    case SCULPT_TOOL_DISPLACEMENT_SMEAR:
      return "Multires Displacement Smear";
    case SCULPT_TOOL_PAINT:
      return "Paint Brush";
    case SCULPT_TOOL_SMEAR:
      return "Smear Brush";
  }

  return "Sculpting";
}

/* Operator for applying a stroke (various attributes including mouse path)
 * using the current brush. */

void SCULPT_cache_free(StrokeCache *cache)
{
  MEM_SAFE_FREE(cache->dial);
  MEM_SAFE_FREE(cache->surface_smooth_laplacian_disp);
  MEM_SAFE_FREE(cache->layer_displacement_factor);
  MEM_SAFE_FREE(cache->prev_colors);
  MEM_SAFE_FREE(cache->detail_directions);
  MEM_SAFE_FREE(cache->prev_displacement);
  MEM_SAFE_FREE(cache->limit_surface_co);
  MEM_SAFE_FREE(cache->prev_colors_vpaint);

  if (cache->pose_ik_chain) {
    SCULPT_pose_ik_chain_free(cache->pose_ik_chain);
  }

  for (int i = 0; i < PAINT_SYMM_AREAS; i++) {
    if (cache->boundaries[i]) {
      SCULPT_boundary_data_free(cache->boundaries[i]);
    }
  }

  if (cache->cloth_sim) {
    SCULPT_cloth_simulation_free(cache->cloth_sim);
  }

  MEM_freeN(cache);
}

/* Initialize mirror modifier clipping. */
static void sculpt_init_mirror_clipping(Object *ob, SculptSession *ss)
{
  ModifierData *md;

  unit_m4(ss->cache->clip_mirror_mtx);

  for (md = ob->modifiers.first; md; md = md->next) {
    if (!(md->type == eModifierType_Mirror && (md->mode & eModifierMode_Realtime))) {
      continue;
    }
    MirrorModifierData *mmd = (MirrorModifierData *)md;

    if (!(mmd->flag & MOD_MIR_CLIPPING)) {
      continue;
    }
    /* Check each axis for mirroring. */
    for (int i = 0; i < 3; i++) {
      if (!(mmd->flag & (MOD_MIR_AXIS_X << i))) {
        continue;
      }
      /* Enable sculpt clipping. */
      ss->cache->flag |= CLIP_X << i;

      /* Update the clip tolerance. */
      if (mmd->tolerance > ss->cache->clip_tolerance[i]) {
        ss->cache->clip_tolerance[i] = mmd->tolerance;
      }

      /* Store matrix for mirror object clipping. */
      if (mmd->mirror_ob) {
        float imtx_mirror_ob[4][4];
        invert_m4_m4(imtx_mirror_ob, mmd->mirror_ob->obmat);
        mul_m4_m4m4(ss->cache->clip_mirror_mtx, imtx_mirror_ob, ob->obmat);
      }
    }
  }
}

static void smooth_brush_toggle_on(const bContext *C, Paint *paint, StrokeCache *cache)
{
  Scene *scene = CTX_data_scene(C);
  Brush *brush = paint->brush;

  if (brush->sculpt_tool == SCULPT_TOOL_MASK) {
    cache->saved_mask_brush_tool = brush->mask_tool;
    brush->mask_tool = BRUSH_MASK_SMOOTH;
  }
  else if (ELEM(brush->sculpt_tool,
                SCULPT_TOOL_SLIDE_RELAX,
                SCULPT_TOOL_DRAW_FACE_SETS,
                SCULPT_TOOL_PAINT,
                SCULPT_TOOL_SMEAR)) {
    /* Do nothing, this tool has its own smooth mode. */
  }
  else {
    int cur_brush_size = BKE_brush_size_get(scene, brush);

    BLI_strncpy(cache->saved_active_brush_name,
                brush->id.name + 2,
                sizeof(cache->saved_active_brush_name));

    /* Switch to the smooth brush. */
    brush = BKE_paint_toolslots_brush_get(paint, SCULPT_TOOL_SMOOTH);
    if (brush) {
      BKE_paint_brush_set(paint, brush);
      cache->saved_smooth_size = BKE_brush_size_get(scene, brush);
      BKE_brush_size_set(scene, brush, cur_brush_size);
      BKE_curvemapping_init(brush->curve);
    }
  }
}

static void smooth_brush_toggle_off(const bContext *C, Paint *paint, StrokeCache *cache)
{
  Main *bmain = CTX_data_main(C);
  Scene *scene = CTX_data_scene(C);
  Brush *brush = BKE_paint_brush(paint);

  if (brush->sculpt_tool == SCULPT_TOOL_MASK) {
    brush->mask_tool = cache->saved_mask_brush_tool;
  }
  else if (ELEM(brush->sculpt_tool,
                SCULPT_TOOL_SLIDE_RELAX,
                SCULPT_TOOL_DRAW_FACE_SETS,
                SCULPT_TOOL_PAINT,
                SCULPT_TOOL_SMEAR)) {
    /* Do nothing. */
  }
  else {
    /* Try to switch back to the saved/previous brush. */
    BKE_brush_size_set(scene, brush, cache->saved_smooth_size);
    brush = (Brush *)BKE_libblock_find_name(bmain, ID_BR, cache->saved_active_brush_name);
    if (brush) {
      BKE_paint_brush_set(paint, brush);
    }
  }
}

/* Initialize the stroke cache invariants from operator properties. */
static void sculpt_update_cache_invariants(
    bContext *C, Sculpt *sd, SculptSession *ss, wmOperator *op, const float mval[2])
{
  StrokeCache *cache = MEM_callocN(sizeof(StrokeCache), "stroke cache");
<<<<<<< HEAD
  UnifiedPaintSettings *ups = &CTX_data_tool_settings(C)->unified_paint_settings;
  ToolSettings *tool_settings = CTX_data_tool_settings(C);
=======
  ToolSettings *tool_settings = CTX_data_tool_settings(C);
  UnifiedPaintSettings *ups = &tool_settings->unified_paint_settings;
>>>>>>> 48fd4a01
  Brush *brush = BKE_paint_brush(&sd->paint);
  ViewContext *vc = paint_stroke_view_context(op->customdata);
  Object *ob = CTX_data_active_object(C);
  float mat[3][3];
  float viewDir[3] = {0.0f, 0.0f, 1.0f};
  float max_scale;
  int mode;

  ss->cache = cache;

  cache->use_pixels = sculpt_needs_pbvh_pixels(&tool_settings->paint_mode, brush, ob);

  /* Set scaling adjustment. */
  max_scale = 0.0f;
  for (int i = 0; i < 3; i++) {
    max_scale = max_ff(max_scale, fabsf(ob->scale[i]));
  }
  cache->scale[0] = max_scale / ob->scale[0];
  cache->scale[1] = max_scale / ob->scale[1];
  cache->scale[2] = max_scale / ob->scale[2];

  cache->plane_trim_squared = brush->plane_trim * brush->plane_trim;

  cache->flag = 0;

  sculpt_init_mirror_clipping(ob, ss);

  /* Initial mouse location. */
  if (mval) {
    copy_v2_v2(cache->initial_mouse, mval);
  }
  else {
    zero_v2(cache->initial_mouse);
  }

  copy_v3_v3(cache->initial_location, ss->cursor_location);
  copy_v3_v3(cache->true_initial_location, ss->cursor_location);

  copy_v3_v3(cache->initial_normal, ss->cursor_normal);
  copy_v3_v3(cache->true_initial_normal, ss->cursor_normal);

  mode = RNA_enum_get(op->ptr, "mode");
  cache->invert = mode == BRUSH_STROKE_INVERT;
  cache->alt_smooth = mode == BRUSH_STROKE_SMOOTH;
  cache->normal_weight = brush->normal_weight;

  /* Interpret invert as following normal, for grab brushes. */
  if (SCULPT_TOOL_HAS_NORMAL_WEIGHT(brush->sculpt_tool)) {
    if (cache->invert) {
      cache->invert = false;
      cache->normal_weight = (cache->normal_weight == 0.0f);
    }
  }

  /* Not very nice, but with current events system implementation
   * we can't handle brush appearance inversion hotkey separately (sergey). */
  if (cache->invert) {
    ups->draw_inverted = true;
  }
  else {
    ups->draw_inverted = false;
  }

  /* Alt-Smooth. */
  if (cache->alt_smooth) {
    smooth_brush_toggle_on(C, &sd->paint, cache);
    /* Refresh the brush pointer in case we switched brush in the toggle function. */
    brush = BKE_paint_brush(&sd->paint);
  }

  copy_v2_v2(cache->mouse, cache->initial_mouse);
  copy_v2_v2(cache->mouse_event, cache->initial_mouse);
  copy_v2_v2(ups->tex_mouse, cache->initial_mouse);

  /* Truly temporary data that isn't stored in properties. */
  cache->vc = vc;
  cache->brush = brush;

  /* Cache projection matrix. */
  ED_view3d_ob_project_mat_get(cache->vc->rv3d, ob, cache->projection_mat);

  invert_m4_m4(ob->imat, ob->obmat);
  copy_m3_m4(mat, cache->vc->rv3d->viewinv);
  mul_m3_v3(mat, viewDir);
  copy_m3_m4(mat, ob->imat);
  mul_m3_v3(mat, viewDir);
  normalize_v3_v3(cache->true_view_normal, viewDir);

  cache->supports_gravity = (!ELEM(brush->sculpt_tool,
                                   SCULPT_TOOL_MASK,
                                   SCULPT_TOOL_SMOOTH,
                                   SCULPT_TOOL_SIMPLIFY,
                                   SCULPT_TOOL_DISPLACEMENT_SMEAR,
                                   SCULPT_TOOL_DISPLACEMENT_ERASER) &&
                             (sd->gravity_factor > 0.0f));
  /* Get gravity vector in world space. */
  if (cache->supports_gravity) {
    if (sd->gravity_object) {
      Object *gravity_object = sd->gravity_object;

      copy_v3_v3(cache->true_gravity_direction, gravity_object->obmat[2]);
    }
    else {
      cache->true_gravity_direction[0] = cache->true_gravity_direction[1] = 0.0f;
      cache->true_gravity_direction[2] = 1.0f;
    }

    /* Transform to sculpted object space. */
    mul_m3_v3(mat, cache->true_gravity_direction);
    normalize_v3(cache->true_gravity_direction);
  }

  /* Make copies of the mesh vertex locations and normals for some tools. */
  if (brush->flag & BRUSH_ANCHORED) {
    cache->original = true;
  }

  if (SCULPT_automasking_needs_original(sd, brush)) {
    cache->original = true;
  }

  /* Draw sharp does not need the original coordinates to produce the accumulate effect, so it
   * should work the opposite way. */
  if (brush->sculpt_tool == SCULPT_TOOL_DRAW_SHARP) {
    cache->original = true;
  }

  if (SCULPT_TOOL_HAS_ACCUMULATE(brush->sculpt_tool)) {
    if (!(brush->flag & BRUSH_ACCUMULATE)) {
      cache->original = true;
      if (brush->sculpt_tool == SCULPT_TOOL_DRAW_SHARP) {
        cache->original = false;
      }
    }
  }

  /* Original coordinates require the sculpt undo system, which isn't used
   * for image brushes.  It's also not necassary, just disable it.
   */
  if (brush && brush->sculpt_tool == SCULPT_TOOL_PAINT &&
      SCULPT_use_image_paint_brush(&tool_settings->paint_mode, ob)) {
    cache->original = false;
  }

  cache->first_time = true;

#define PIXEL_INPUT_THRESHHOLD 5
  if (brush->sculpt_tool == SCULPT_TOOL_ROTATE) {
    cache->dial = BLI_dial_init(cache->initial_mouse, PIXEL_INPUT_THRESHHOLD);
  }

#undef PIXEL_INPUT_THRESHHOLD
}

static float sculpt_brush_dynamic_size_get(Brush *brush, StrokeCache *cache, float initial_size)
{
  switch (brush->sculpt_tool) {
    case SCULPT_TOOL_CLAY:
      return max_ff(initial_size * 0.20f, initial_size * pow3f(cache->pressure));
    case SCULPT_TOOL_CLAY_STRIPS:
      return max_ff(initial_size * 0.30f, initial_size * powf(cache->pressure, 1.5f));
    case SCULPT_TOOL_CLAY_THUMB: {
      float clay_stabilized_pressure = SCULPT_clay_thumb_get_stabilized_pressure(cache);
      return initial_size * clay_stabilized_pressure;
    }
    default:
      return initial_size * cache->pressure;
  }
}

/* In these brushes the grab delta is calculated always from the initial stroke location, which is
 * generally used to create grab deformations. */
static bool sculpt_needs_delta_from_anchored_origin(Brush *brush)
{
  if (brush->sculpt_tool == SCULPT_TOOL_SMEAR && (brush->flag & BRUSH_ANCHORED)) {
    return true;
  }

  if (ELEM(brush->sculpt_tool,
           SCULPT_TOOL_GRAB,
           SCULPT_TOOL_POSE,
           SCULPT_TOOL_BOUNDARY,
           SCULPT_TOOL_THUMB,
           SCULPT_TOOL_ELASTIC_DEFORM)) {
    return true;
  }
  if (brush->sculpt_tool == SCULPT_TOOL_CLOTH &&
      brush->cloth_deform_type == BRUSH_CLOTH_DEFORM_GRAB) {
    return true;
  }
  return false;
}

/* In these brushes the grab delta is calculated from the previous stroke location, which is used
 * to calculate to orientate the brush tip and deformation towards the stroke direction. */
static bool sculpt_needs_delta_for_tip_orientation(Brush *brush)
{
  if (brush->sculpt_tool == SCULPT_TOOL_CLOTH) {
    return brush->cloth_deform_type != BRUSH_CLOTH_DEFORM_GRAB;
  }
  return ELEM(brush->sculpt_tool,
              SCULPT_TOOL_CLAY_STRIPS,
              SCULPT_TOOL_PINCH,
              SCULPT_TOOL_MULTIPLANE_SCRAPE,
              SCULPT_TOOL_CLAY_THUMB,
              SCULPT_TOOL_NUDGE,
              SCULPT_TOOL_SNAKE_HOOK);
}

static void sculpt_update_brush_delta(UnifiedPaintSettings *ups, Object *ob, Brush *brush)
{
  SculptSession *ss = ob->sculpt;
  StrokeCache *cache = ss->cache;
  const float mval[2] = {
      cache->mouse_event[0],
      cache->mouse_event[1],
  };
  int tool = brush->sculpt_tool;

  if (!ELEM(tool,
            SCULPT_TOOL_PAINT,
            SCULPT_TOOL_GRAB,
            SCULPT_TOOL_ELASTIC_DEFORM,
            SCULPT_TOOL_CLOTH,
            SCULPT_TOOL_NUDGE,
            SCULPT_TOOL_CLAY_STRIPS,
            SCULPT_TOOL_PINCH,
            SCULPT_TOOL_MULTIPLANE_SCRAPE,
            SCULPT_TOOL_CLAY_THUMB,
            SCULPT_TOOL_SNAKE_HOOK,
            SCULPT_TOOL_POSE,
            SCULPT_TOOL_BOUNDARY,
            SCULPT_TOOL_SMEAR,
            SCULPT_TOOL_THUMB) &&
      !sculpt_brush_use_topology_rake(ss, brush)) {
    return;
  }
  float grab_location[3], imat[4][4], delta[3], loc[3];

  if (SCULPT_stroke_is_first_brush_step_of_symmetry_pass(ss->cache)) {
    if (tool == SCULPT_TOOL_GRAB && brush->flag & BRUSH_GRAB_ACTIVE_VERTEX) {
      copy_v3_v3(cache->orig_grab_location,
                 SCULPT_vertex_co_for_grab_active_get(ss, SCULPT_active_vertex_get(ss)));
    }
    else {
      copy_v3_v3(cache->orig_grab_location, cache->true_location);
    }
  }
  else if (tool == SCULPT_TOOL_SNAKE_HOOK ||
           (tool == SCULPT_TOOL_CLOTH &&
            brush->cloth_deform_type == BRUSH_CLOTH_DEFORM_SNAKE_HOOK)) {
    add_v3_v3(cache->true_location, cache->grab_delta);
  }

  /* Compute 3d coordinate at same z from original location + mval. */
  mul_v3_m4v3(loc, ob->obmat, cache->orig_grab_location);
  ED_view3d_win_to_3d(cache->vc->v3d, cache->vc->region, loc, mval, grab_location);

  /* Compute delta to move verts by. */
  if (!SCULPT_stroke_is_first_brush_step_of_symmetry_pass(ss->cache)) {
    if (sculpt_needs_delta_from_anchored_origin(brush)) {
      sub_v3_v3v3(delta, grab_location, cache->old_grab_location);
      invert_m4_m4(imat, ob->obmat);
      mul_mat3_m4_v3(imat, delta);
      add_v3_v3(cache->grab_delta, delta);
    }
    else if (sculpt_needs_delta_for_tip_orientation(brush)) {
      if (brush->flag & BRUSH_ANCHORED) {
        float orig[3];
        mul_v3_m4v3(orig, ob->obmat, cache->orig_grab_location);
        sub_v3_v3v3(cache->grab_delta, grab_location, orig);
      }
      else {
        sub_v3_v3v3(cache->grab_delta, grab_location, cache->old_grab_location);
      }
      invert_m4_m4(imat, ob->obmat);
      mul_mat3_m4_v3(imat, cache->grab_delta);
    }
    else {
      /* Use for 'Brush.topology_rake_factor'. */
      sub_v3_v3v3(cache->grab_delta, grab_location, cache->old_grab_location);
    }
  }
  else {
    zero_v3(cache->grab_delta);
  }

  if (brush->falloff_shape == PAINT_FALLOFF_SHAPE_TUBE) {
    project_plane_v3_v3v3(cache->grab_delta, cache->grab_delta, ss->cache->true_view_normal);
  }

  copy_v3_v3(cache->old_grab_location, grab_location);

  if (tool == SCULPT_TOOL_GRAB) {
    if (brush->flag & BRUSH_GRAB_ACTIVE_VERTEX) {
      copy_v3_v3(cache->anchored_location, cache->orig_grab_location);
    }
    else {
      copy_v3_v3(cache->anchored_location, cache->true_location);
    }
  }
  else if (tool == SCULPT_TOOL_ELASTIC_DEFORM || SCULPT_is_cloth_deform_brush(brush)) {
    copy_v3_v3(cache->anchored_location, cache->true_location);
  }
  else if (tool == SCULPT_TOOL_THUMB) {
    copy_v3_v3(cache->anchored_location, cache->orig_grab_location);
  }

  if (sculpt_needs_delta_from_anchored_origin(brush)) {
    /* Location stays the same for finding vertices in brush radius. */
    copy_v3_v3(cache->true_location, cache->orig_grab_location);

    ups->draw_anchored = true;
    copy_v2_v2(ups->anchored_initial_mouse, cache->initial_mouse);
    ups->anchored_size = ups->pixel_radius;
  }

  /* Handle 'rake' */
  cache->is_rake_rotation_valid = false;

  invert_m4_m4(imat, ob->obmat);
  mul_mat3_m4_v3(imat, grab_location);

  if (SCULPT_stroke_is_first_brush_step_of_symmetry_pass(ss->cache)) {
    copy_v3_v3(cache->rake_data.follow_co, grab_location);
  }

  if (!sculpt_brush_needs_rake_rotation(brush)) {
    return;
  }
  cache->rake_data.follow_dist = cache->radius * SCULPT_RAKE_BRUSH_FACTOR;

  if (!is_zero_v3(cache->grab_delta)) {
    const float eps = 0.00001f;

    float v1[3], v2[3];

    copy_v3_v3(v1, cache->rake_data.follow_co);
    copy_v3_v3(v2, cache->rake_data.follow_co);
    sub_v3_v3(v2, cache->grab_delta);

    sub_v3_v3(v1, grab_location);
    sub_v3_v3(v2, grab_location);

    if ((normalize_v3(v2) > eps) && (normalize_v3(v1) > eps) && (len_squared_v3v3(v1, v2) > eps)) {
      const float rake_dist_sq = len_squared_v3v3(cache->rake_data.follow_co, grab_location);
      const float rake_fade = (rake_dist_sq > square_f(cache->rake_data.follow_dist)) ?
                                  1.0f :
                                  sqrtf(rake_dist_sq) / cache->rake_data.follow_dist;

      float axis[3], angle;
      float tquat[4];

      rotation_between_vecs_to_quat(tquat, v1, v2);

      /* Use axis-angle to scale rotation since the factor may be above 1. */
      quat_to_axis_angle(axis, &angle, tquat);
      normalize_v3(axis);

      angle *= brush->rake_factor * rake_fade;
      axis_angle_normalized_to_quat(cache->rake_rotation, axis, angle);
      cache->is_rake_rotation_valid = true;
    }
  }
  sculpt_rake_data_update(&cache->rake_data, grab_location);
}

static void sculpt_update_cache_paint_variants(StrokeCache *cache, const Brush *brush)
{
  cache->paint_brush.hardness = brush->hardness;
  if (brush->paint_flags & BRUSH_PAINT_HARDNESS_PRESSURE) {
    cache->paint_brush.hardness *= brush->paint_flags & BRUSH_PAINT_HARDNESS_PRESSURE_INVERT ?
                                       1.0f - cache->pressure :
                                       cache->pressure;
  }

  cache->paint_brush.flow = brush->flow;
  if (brush->paint_flags & BRUSH_PAINT_FLOW_PRESSURE) {
    cache->paint_brush.flow *= brush->paint_flags & BRUSH_PAINT_FLOW_PRESSURE_INVERT ?
                                   1.0f - cache->pressure :
                                   cache->pressure;
  }

  cache->paint_brush.wet_mix = brush->wet_mix;
  if (brush->paint_flags & BRUSH_PAINT_WET_MIX_PRESSURE) {
    cache->paint_brush.wet_mix *= brush->paint_flags & BRUSH_PAINT_WET_MIX_PRESSURE_INVERT ?
                                      1.0f - cache->pressure :
                                      cache->pressure;

    /* This makes wet mix more sensible in higher values, which allows to create brushes that have
     * a wider pressure range were they only blend colors without applying too much of the brush
     * color. */
    cache->paint_brush.wet_mix = 1.0f - pow2f(1.0f - cache->paint_brush.wet_mix);
  }

  cache->paint_brush.wet_persistence = brush->wet_persistence;
  if (brush->paint_flags & BRUSH_PAINT_WET_PERSISTENCE_PRESSURE) {
    cache->paint_brush.wet_persistence = brush->paint_flags &
                                                 BRUSH_PAINT_WET_PERSISTENCE_PRESSURE_INVERT ?
                                             1.0f - cache->pressure :
                                             cache->pressure;
  }

  cache->paint_brush.density = brush->density;
  if (brush->paint_flags & BRUSH_PAINT_DENSITY_PRESSURE) {
    cache->paint_brush.density = brush->paint_flags & BRUSH_PAINT_DENSITY_PRESSURE_INVERT ?
                                     1.0f - cache->pressure :
                                     cache->pressure;
  }
}

/* Initialize the stroke cache variants from operator properties. */
static void sculpt_update_cache_variants(bContext *C, Sculpt *sd, Object *ob, PointerRNA *ptr)
{
  Scene *scene = CTX_data_scene(C);
  UnifiedPaintSettings *ups = &scene->toolsettings->unified_paint_settings;
  SculptSession *ss = ob->sculpt;
  StrokeCache *cache = ss->cache;
  Brush *brush = BKE_paint_brush(&sd->paint);

  if (SCULPT_stroke_is_first_brush_step_of_symmetry_pass(ss->cache) ||
      !((brush->flag & BRUSH_ANCHORED) || (brush->sculpt_tool == SCULPT_TOOL_SNAKE_HOOK) ||
        (brush->sculpt_tool == SCULPT_TOOL_ROTATE) || SCULPT_is_cloth_deform_brush(brush))) {
    RNA_float_get_array(ptr, "location", cache->true_location);
  }

  cache->pen_flip = RNA_boolean_get(ptr, "pen_flip");
  RNA_float_get_array(ptr, "mouse", cache->mouse);
  RNA_float_get_array(ptr, "mouse_event", cache->mouse_event);

  /* XXX: Use pressure value from first brush step for brushes which don't support strokes (grab,
   * thumb). They depends on initial state and brush coord/pressure/etc.
   * It's more an events design issue, which doesn't split coordinate/pressure/angle changing
   * events. We should avoid this after events system re-design. */
  if (paint_supports_dynamic_size(brush, PAINT_MODE_SCULPT) || cache->first_time) {
    cache->pressure = RNA_float_get(ptr, "pressure");
  }

  cache->x_tilt = RNA_float_get(ptr, "x_tilt");
  cache->y_tilt = RNA_float_get(ptr, "y_tilt");

  /* Truly temporary data that isn't stored in properties. */
  if (SCULPT_stroke_is_first_brush_step_of_symmetry_pass(ss->cache)) {
    if (!BKE_brush_use_locked_size(scene, brush)) {
      cache->initial_radius = paint_calc_object_space_radius(
          cache->vc, cache->true_location, BKE_brush_size_get(scene, brush));
      BKE_brush_unprojected_radius_set(scene, brush, cache->initial_radius);
    }
    else {
      cache->initial_radius = BKE_brush_unprojected_radius_get(scene, brush);
    }
  }

  /* Clay stabilized pressure. */
  if (brush->sculpt_tool == SCULPT_TOOL_CLAY_THUMB) {
    if (SCULPT_stroke_is_first_brush_step_of_symmetry_pass(ss->cache)) {
      for (int i = 0; i < SCULPT_CLAY_STABILIZER_LEN; i++) {
        ss->cache->clay_pressure_stabilizer[i] = 0.0f;
      }
      ss->cache->clay_pressure_stabilizer_index = 0;
    }
    else {
      cache->clay_pressure_stabilizer[cache->clay_pressure_stabilizer_index] = cache->pressure;
      cache->clay_pressure_stabilizer_index += 1;
      if (cache->clay_pressure_stabilizer_index >= SCULPT_CLAY_STABILIZER_LEN) {
        cache->clay_pressure_stabilizer_index = 0;
      }
    }
  }

  if (BKE_brush_use_size_pressure(brush) &&
      paint_supports_dynamic_size(brush, PAINT_MODE_SCULPT)) {
    cache->radius = sculpt_brush_dynamic_size_get(brush, cache, cache->initial_radius);
    cache->dyntopo_pixel_radius = sculpt_brush_dynamic_size_get(
        brush, cache, ups->initial_pixel_radius);
  }
  else {
    cache->radius = cache->initial_radius;
    cache->dyntopo_pixel_radius = ups->initial_pixel_radius;
  }

  sculpt_update_cache_paint_variants(cache, brush);

  cache->radius_squared = cache->radius * cache->radius;

  if (brush->flag & BRUSH_ANCHORED) {
    /* True location has been calculated as part of the stroke system already here. */
    if (brush->flag & BRUSH_EDGE_TO_EDGE) {
      RNA_float_get_array(ptr, "location", cache->true_location);
    }

    cache->radius = paint_calc_object_space_radius(
        cache->vc, cache->true_location, ups->pixel_radius);
    cache->radius_squared = cache->radius * cache->radius;

    copy_v3_v3(cache->anchored_location, cache->true_location);
  }

  sculpt_update_brush_delta(ups, ob, brush);

  if (brush->sculpt_tool == SCULPT_TOOL_ROTATE) {
    cache->vertex_rotation = -BLI_dial_angle(cache->dial, cache->mouse) * cache->bstrength;

    ups->draw_anchored = true;
    copy_v2_v2(ups->anchored_initial_mouse, cache->initial_mouse);
    copy_v3_v3(cache->anchored_location, cache->true_location);
    ups->anchored_size = ups->pixel_radius;
  }

  cache->special_rotation = ups->brush_rotation;

  cache->iteration_count++;
}

/* Returns true if any of the smoothing modes are active (currently
 * one of smooth brush, autosmooth, mask smooth, or shift-key
 * smooth). */
static bool sculpt_needs_connectivity_info(const Sculpt *sd,
                                           const Brush *brush,
                                           SculptSession *ss,
                                           int stroke_mode)
{
  if (ss && ss->pbvh && SCULPT_is_automasking_enabled(sd, ss, brush)) {
    return true;
  }
  return ((stroke_mode == BRUSH_STROKE_SMOOTH) || (ss && ss->cache && ss->cache->alt_smooth) ||
          (brush->sculpt_tool == SCULPT_TOOL_SMOOTH) || (brush->autosmooth_factor > 0) ||
          ((brush->sculpt_tool == SCULPT_TOOL_MASK) && (brush->mask_tool == BRUSH_MASK_SMOOTH)) ||
          (brush->sculpt_tool == SCULPT_TOOL_POSE) ||
          (brush->sculpt_tool == SCULPT_TOOL_BOUNDARY) ||
          (brush->sculpt_tool == SCULPT_TOOL_SLIDE_RELAX) ||
          SCULPT_tool_is_paint(brush->sculpt_tool) || (brush->sculpt_tool == SCULPT_TOOL_CLOTH) ||
          (brush->sculpt_tool == SCULPT_TOOL_SMEAR) ||
          (brush->sculpt_tool == SCULPT_TOOL_DRAW_FACE_SETS) ||
          (brush->sculpt_tool == SCULPT_TOOL_DISPLACEMENT_SMEAR) ||
          (brush->sculpt_tool == SCULPT_TOOL_PAINT));
}

void SCULPT_stroke_modifiers_check(const bContext *C, Object *ob, const Brush *brush)
{
  SculptSession *ss = ob->sculpt;
  View3D *v3d = CTX_wm_view3d(C);
  Sculpt *sd = CTX_data_tool_settings(C)->sculpt;

  bool need_pmap = sculpt_needs_connectivity_info(sd, brush, ss, 0);
  if (ss->shapekey_active || ss->deform_modifiers_active ||
      (!BKE_sculptsession_use_pbvh_draw(ob, v3d) && need_pmap)) {
    Depsgraph *depsgraph = CTX_data_depsgraph_pointer(C);
    BKE_sculpt_update_object_for_edit(
        depsgraph, ob, need_pmap, false, SCULPT_tool_is_paint(brush->sculpt_tool));
  }
}

static void sculpt_raycast_cb(PBVHNode *node, void *data_v, float *tmin)
{
  if (BKE_pbvh_node_get_tmin(node) >= *tmin) {
    return;
  }
  SculptRaycastData *srd = data_v;
  float(*origco)[3] = NULL;
  bool use_origco = false;

  if (srd->original && srd->ss->cache) {
    if (BKE_pbvh_type(srd->ss->pbvh) == PBVH_BMESH) {
      use_origco = true;
    }
    else {
      /* Intersect with coordinates from before we started stroke. */
      SculptUndoNode *unode = SCULPT_undo_get_node(node, SCULPT_UNDO_COORDS);
      origco = (unode) ? unode->co : NULL;
      use_origco = origco ? true : false;
    }
  }

  if (BKE_pbvh_node_raycast(srd->ss->pbvh,
                            node,
                            origco,
                            use_origco,
                            srd->ray_start,
                            srd->ray_normal,
                            &srd->isect_precalc,
                            &srd->depth,
                            &srd->active_vertex,
                            &srd->active_face_grid_index,
                            srd->face_normal)) {
    srd->hit = true;
    *tmin = srd->depth;
  }
}

static void sculpt_find_nearest_to_ray_cb(PBVHNode *node, void *data_v, float *tmin)
{
  if (BKE_pbvh_node_get_tmin(node) >= *tmin) {
    return;
  }
  SculptFindNearestToRayData *srd = data_v;
  float(*origco)[3] = NULL;
  bool use_origco = false;

  if (srd->original && srd->ss->cache) {
    if (BKE_pbvh_type(srd->ss->pbvh) == PBVH_BMESH) {
      use_origco = true;
    }
    else {
      /* Intersect with coordinates from before we started stroke. */
      SculptUndoNode *unode = SCULPT_undo_get_node(node, SCULPT_UNDO_COORDS);
      origco = (unode) ? unode->co : NULL;
      use_origco = origco ? true : false;
    }
  }

  if (BKE_pbvh_node_find_nearest_to_ray(srd->ss->pbvh,
                                        node,
                                        origco,
                                        use_origco,
                                        srd->ray_start,
                                        srd->ray_normal,
                                        &srd->depth,
                                        &srd->dist_sq_to_ray)) {
    srd->hit = true;
    *tmin = srd->dist_sq_to_ray;
  }
}

float SCULPT_raycast_init(ViewContext *vc,
                          const float mval[2],
                          float ray_start[3],
                          float ray_end[3],
                          float ray_normal[3],
                          bool original)
{
  float obimat[4][4];
  float dist;
  Object *ob = vc->obact;
  RegionView3D *rv3d = vc->region->regiondata;
  View3D *v3d = vc->v3d;

  /* TODO: what if the segment is totally clipped? (return == 0). */
  ED_view3d_win_to_segment_clipped(
      vc->depsgraph, vc->region, vc->v3d, mval, ray_start, ray_end, true);

  invert_m4_m4(obimat, ob->obmat);
  mul_m4_v3(obimat, ray_start);
  mul_m4_v3(obimat, ray_end);

  sub_v3_v3v3(ray_normal, ray_end, ray_start);
  dist = normalize_v3(ray_normal);

  if ((rv3d->is_persp == false) &&
      /* If the ray is clipped, don't adjust its start/end. */
      !RV3D_CLIPPING_ENABLED(v3d, rv3d)) {
    BKE_pbvh_raycast_project_ray_root(ob->sculpt->pbvh, original, ray_start, ray_end, ray_normal);

    /* rRecalculate the normal. */
    sub_v3_v3v3(ray_normal, ray_end, ray_start);
    dist = normalize_v3(ray_normal);
  }

  return dist;
}

bool SCULPT_cursor_geometry_info_update(bContext *C,
                                        SculptCursorGeometryInfo *out,
                                        const float mval[2],
                                        bool use_sampled_normal)
{
  Depsgraph *depsgraph = CTX_data_depsgraph_pointer(C);
  Scene *scene = CTX_data_scene(C);
  Sculpt *sd = scene->toolsettings->sculpt;
  Object *ob;
  SculptSession *ss;
  ViewContext vc;
  const Brush *brush = BKE_paint_brush(BKE_paint_get_active_from_context(C));
  float ray_start[3], ray_end[3], ray_normal[3], depth, face_normal[3], sampled_normal[3],
      mat[3][3];
  float viewDir[3] = {0.0f, 0.0f, 1.0f};
  int totnode;
  bool original = false;

  ED_view3d_viewcontext_init(C, &vc, depsgraph);

  ob = vc.obact;
  ss = ob->sculpt;

  if (!ss->pbvh) {
    zero_v3(out->location);
    zero_v3(out->normal);
    zero_v3(out->active_vertex_co);
    return false;
  }

  /* PBVH raycast to get active vertex and face normal. */
  depth = SCULPT_raycast_init(&vc, mval, ray_start, ray_end, ray_normal, original);
  SCULPT_stroke_modifiers_check(C, ob, brush);

  SculptRaycastData srd = {
      .original = original,
      .ss = ob->sculpt,
      .hit = false,
      .ray_start = ray_start,
      .ray_normal = ray_normal,
      .depth = depth,
      .face_normal = face_normal,
  };
  isect_ray_tri_watertight_v3_precalc(&srd.isect_precalc, ray_normal);
  BKE_pbvh_raycast(ss->pbvh, sculpt_raycast_cb, &srd, ray_start, ray_normal, srd.original);

  /* Cursor is not over the mesh, return default values. */
  if (!srd.hit) {
    zero_v3(out->location);
    zero_v3(out->normal);
    zero_v3(out->active_vertex_co);
    return false;
  }

  /* Update the active vertex of the SculptSession. */
  ss->active_vertex = srd.active_vertex;
  SCULPT_vertex_random_access_ensure(ss);
  copy_v3_v3(out->active_vertex_co, SCULPT_active_vertex_co_get(ss));

  switch (BKE_pbvh_type(ss->pbvh)) {
    case PBVH_FACES:
      ss->active_face_index = srd.active_face_grid_index;
      ss->active_grid_index = 0;
      break;
    case PBVH_GRIDS:
      ss->active_face_index = 0;
      ss->active_grid_index = srd.active_face_grid_index;
      break;
    case PBVH_BMESH:
      ss->active_face_index = 0;
      ss->active_grid_index = 0;
      break;
  }

  copy_v3_v3(out->location, ray_normal);
  mul_v3_fl(out->location, srd.depth);
  add_v3_v3(out->location, ray_start);

  /* Option to return the face normal directly for performance o accuracy reasons. */
  if (!use_sampled_normal) {
    copy_v3_v3(out->normal, srd.face_normal);
    return srd.hit;
  }

  /* Sampled normal calculation. */
  float radius;

  /* Update cursor data in SculptSession. */
  invert_m4_m4(ob->imat, ob->obmat);
  copy_m3_m4(mat, vc.rv3d->viewinv);
  mul_m3_v3(mat, viewDir);
  copy_m3_m4(mat, ob->imat);
  mul_m3_v3(mat, viewDir);
  normalize_v3_v3(ss->cursor_view_normal, viewDir);
  copy_v3_v3(ss->cursor_normal, srd.face_normal);
  copy_v3_v3(ss->cursor_location, out->location);
  ss->rv3d = vc.rv3d;
  ss->v3d = vc.v3d;

  if (!BKE_brush_use_locked_size(scene, brush)) {
    radius = paint_calc_object_space_radius(&vc, out->location, BKE_brush_size_get(scene, brush));
  }
  else {
    radius = BKE_brush_unprojected_radius_get(scene, brush);
  }
  ss->cursor_radius = radius;

  PBVHNode **nodes = sculpt_pbvh_gather_cursor_update(ob, sd, original, &totnode);

  /* In case there are no nodes under the cursor, return the face normal. */
  if (!totnode) {
    MEM_SAFE_FREE(nodes);
    copy_v3_v3(out->normal, srd.face_normal);
    return true;
  }

  /* Calculate the sampled normal. */
  if (SCULPT_pbvh_calc_area_normal(brush, ob, nodes, totnode, true, sampled_normal)) {
    copy_v3_v3(out->normal, sampled_normal);
    copy_v3_v3(ss->cursor_sampled_normal, sampled_normal);
  }
  else {
    /* Use face normal when there are no vertices to sample inside the cursor radius. */
    copy_v3_v3(out->normal, srd.face_normal);
  }
  MEM_SAFE_FREE(nodes);
  return true;
}

bool SCULPT_stroke_get_location(bContext *C,
                                float out[3],
                                const float mval[2],
                                bool force_original)
{
  Depsgraph *depsgraph = CTX_data_depsgraph_pointer(C);
  Object *ob;
  SculptSession *ss;
  StrokeCache *cache;
  float ray_start[3], ray_end[3], ray_normal[3], depth, face_normal[3];
  bool original;
  ViewContext vc;

  ED_view3d_viewcontext_init(C, &vc, depsgraph);

  ob = vc.obact;

  ss = ob->sculpt;
  cache = ss->cache;
  original = force_original || ((cache) ? cache->original : false);

  const Brush *brush = BKE_paint_brush(BKE_paint_get_active_from_context(C));

  SCULPT_stroke_modifiers_check(C, ob, brush);

  depth = SCULPT_raycast_init(&vc, mval, ray_start, ray_end, ray_normal, original);

  if (BKE_pbvh_type(ss->pbvh) == PBVH_BMESH) {
    BM_mesh_elem_table_ensure(ss->bm, BM_VERT);
    BM_mesh_elem_index_ensure(ss->bm, BM_VERT);
  }

  bool hit = false;
  {
    SculptRaycastData srd;
    srd.ss = ob->sculpt;
    srd.ray_start = ray_start;
    srd.ray_normal = ray_normal;
    srd.hit = false;
    srd.depth = depth;
    srd.original = original;
    srd.face_normal = face_normal;
    isect_ray_tri_watertight_v3_precalc(&srd.isect_precalc, ray_normal);

    BKE_pbvh_raycast(ss->pbvh, sculpt_raycast_cb, &srd, ray_start, ray_normal, srd.original);
    if (srd.hit) {
      hit = true;
      copy_v3_v3(out, ray_normal);
      mul_v3_fl(out, srd.depth);
      add_v3_v3(out, ray_start);
    }
  }

  if (hit) {
    return hit;
  }

  if (!ELEM(brush->falloff_shape, PAINT_FALLOFF_SHAPE_TUBE)) {
    return hit;
  }

  SculptFindNearestToRayData srd = {
      .original = original,
      .ss = ob->sculpt,
      .hit = false,
      .ray_start = ray_start,
      .ray_normal = ray_normal,
      .depth = FLT_MAX,
      .dist_sq_to_ray = FLT_MAX,
  };
  BKE_pbvh_find_nearest_to_ray(
      ss->pbvh, sculpt_find_nearest_to_ray_cb, &srd, ray_start, ray_normal, srd.original);
  if (srd.hit) {
    hit = true;
    copy_v3_v3(out, ray_normal);
    mul_v3_fl(out, srd.depth);
    add_v3_v3(out, ray_start);
  }

  return hit;
}

static void sculpt_brush_init_tex(Sculpt *sd, SculptSession *ss)
{
  Brush *brush = BKE_paint_brush(&sd->paint);
  MTex *mtex = &brush->mtex;

  /* Init mtex nodes. */
  if (mtex->tex && mtex->tex->nodetree) {
    /* Has internal flag to detect it only does it once. */
    ntreeTexBeginExecTree(mtex->tex->nodetree);
  }

  if (ss->tex_pool == NULL) {
    ss->tex_pool = BKE_image_pool_new();
  }
}

static void sculpt_brush_stroke_init(bContext *C, wmOperator *op)
{
  Object *ob = CTX_data_active_object(C);
  ToolSettings *tool_settings = CTX_data_tool_settings(C);
  Sculpt *sd = tool_settings->sculpt;
  SculptSession *ss = CTX_data_active_object(C)->sculpt;
  Brush *brush = BKE_paint_brush(&sd->paint);
  int mode = RNA_enum_get(op->ptr, "mode");
  bool need_pmap, needs_colors;
  bool need_mask = false;

  if (brush->sculpt_tool == SCULPT_TOOL_MASK) {
    need_mask = true;
  }

  if (brush->sculpt_tool == SCULPT_TOOL_CLOTH ||
      brush->deform_target == BRUSH_DEFORM_TARGET_CLOTH_SIM) {
    need_mask = true;
  }

  view3d_operator_needs_opengl(C);
  sculpt_brush_init_tex(sd, ss);

  need_pmap = sculpt_needs_connectivity_info(sd, brush, ss, mode);
  needs_colors = SCULPT_tool_is_paint(brush->sculpt_tool) &&
                 !SCULPT_use_image_paint_brush(&tool_settings->paint_mode, ob);

  if (needs_colors) {
    BKE_sculpt_color_layer_create_if_needed(ob);
  }

  /* CTX_data_ensure_evaluated_depsgraph should be used at the end to include the updates of
   * earlier steps modifying the data. */
  Depsgraph *depsgraph = CTX_data_ensure_evaluated_depsgraph(C);
  BKE_sculpt_update_object_for_edit(
      depsgraph, ob, need_pmap, need_mask, SCULPT_tool_is_paint(brush->sculpt_tool));

  ED_paint_tool_update_sticky_shading_color(C, ob);
}

static void sculpt_restore_mesh(Sculpt *sd, Object *ob)
{
  SculptSession *ss = ob->sculpt;
  Brush *brush = BKE_paint_brush(&sd->paint);

  /* For the cloth brush it makes more sense to not restore the mesh state to keep running the
   * simulation from the previous state. */
  if (brush->sculpt_tool == SCULPT_TOOL_CLOTH) {
    return;
  }

  /* Restore the mesh before continuing with anchored stroke. */
  if ((brush->flag & BRUSH_ANCHORED) ||
      (ELEM(brush->sculpt_tool, SCULPT_TOOL_GRAB, SCULPT_TOOL_ELASTIC_DEFORM) &&
       BKE_brush_use_size_pressure(brush)) ||
      (brush->flag & BRUSH_DRAG_DOT)) {

    SculptUndoNode *unode = SCULPT_undo_get_first_node();
    if (unode && unode->type == SCULPT_UNDO_FACE_SETS) {
      for (int i = 0; i < ss->totfaces; i++) {
        ss->face_sets[i] = unode->face_sets[i];
      }
    }

    paint_mesh_restore_co(sd, ob);

    if (ss->cache) {
      MEM_SAFE_FREE(ss->cache->layer_displacement_factor);
    }
  }
}

void SCULPT_update_object_bounding_box(Object *ob)
{
  if (ob->runtime.bb) {
    float bb_min[3], bb_max[3];

    BKE_pbvh_bounding_box(ob->sculpt->pbvh, bb_min, bb_max);
    BKE_boundbox_init_from_minmax(ob->runtime.bb, bb_min, bb_max);
  }
}

void SCULPT_flush_update_step(bContext *C, SculptUpdateType update_flags)
{
  Depsgraph *depsgraph = CTX_data_depsgraph_pointer(C);
  Object *ob = CTX_data_active_object(C);
  SculptSession *ss = ob->sculpt;
  ARegion *region = CTX_wm_region(C);
  MultiresModifierData *mmd = ss->multires.modifier;
  View3D *v3d = CTX_wm_view3d(C);
  RegionView3D *rv3d = CTX_wm_region_view3d(C);

  if (rv3d) {
    /* Mark for faster 3D viewport redraws. */
    rv3d->rflag |= RV3D_PAINTING;
  }

  if (mmd != NULL) {
    multires_mark_as_modified(depsgraph, ob, MULTIRES_COORDS_MODIFIED);
  }

  if ((update_flags & SCULPT_UPDATE_IMAGE) != 0) {
    ED_region_tag_redraw(region);
    if (update_flags == SCULPT_UPDATE_IMAGE) {
      /* Early exit when only need to update the images. We don't want to tag any geometry updates
       * that would rebuilt the PBVH. */
      return;
    }
  }

  DEG_id_tag_update(&ob->id, ID_RECALC_SHADING);

  /* Only current viewport matters, slower update for all viewports will
   * be done in sculpt_flush_update_done. */
  if (!BKE_sculptsession_use_pbvh_draw(ob, v3d)) {
    /* Slow update with full dependency graph update and all that comes with it.
     * Needed when there are modifiers or full shading in the 3D viewport. */
    DEG_id_tag_update(&ob->id, ID_RECALC_GEOMETRY);
    ED_region_tag_redraw(region);
  }
  else {
    /* Fast path where we just update the BVH nodes that changed, and redraw
     * only the part of the 3D viewport where changes happened. */
    rcti r;

    if (update_flags & SCULPT_UPDATE_COORDS) {
      BKE_pbvh_update_bounds(ss->pbvh, PBVH_UpdateBB);
      /* Update the object's bounding box too so that the object
       * doesn't get incorrectly clipped during drawing in
       * draw_mesh_object(). T33790. */
      SCULPT_update_object_bounding_box(ob);
    }

    if (SCULPT_get_redraw_rect(region, CTX_wm_region_view3d(C), ob, &r)) {
      if (ss->cache) {
        ss->cache->current_r = r;
      }

      /* previous is not set in the current cache else
       * the partial rect will always grow */
      sculpt_extend_redraw_rect_previous(ob, &r);

      r.xmin += region->winrct.xmin - 2;
      r.xmax += region->winrct.xmin + 2;
      r.ymin += region->winrct.ymin - 2;
      r.ymax += region->winrct.ymin + 2;
      ED_region_tag_redraw_partial(region, &r, true);
    }
  }
}

void SCULPT_flush_update_done(const bContext *C, Object *ob, SculptUpdateType update_flags)
{
  /* After we are done drawing the stroke, check if we need to do a more
   * expensive depsgraph tag to update geometry. */
  wmWindowManager *wm = CTX_wm_manager(C);
  View3D *current_v3d = CTX_wm_view3d(C);
  RegionView3D *rv3d = CTX_wm_region_view3d(C);
  SculptSession *ss = ob->sculpt;
  Mesh *mesh = ob->data;

  /* Always needed for linked duplicates. */
  bool need_tag = (ID_REAL_USERS(&mesh->id) > 1);

  if (rv3d) {
    rv3d->rflag &= ~RV3D_PAINTING;
  }

  LISTBASE_FOREACH (wmWindow *, win, &wm->windows) {
    bScreen *screen = WM_window_get_active_screen(win);
    LISTBASE_FOREACH (ScrArea *, area, &screen->areabase) {
      SpaceLink *sl = area->spacedata.first;
      if (sl->spacetype != SPACE_VIEW3D) {
        continue;
      }
      View3D *v3d = (View3D *)sl;
      if (v3d != current_v3d) {
        need_tag |= !BKE_sculptsession_use_pbvh_draw(ob, v3d);
      }

      /* Tag all 3D viewports for redraw now that we are done. Others
       * viewports did not get a full redraw, and anti-aliasing for the
       * current viewport was deactivated. */
      LISTBASE_FOREACH (ARegion *, region, &area->regionbase) {
        if (region->regiontype == RGN_TYPE_WINDOW) {
          ED_region_tag_redraw(region);
        }
      }
    }

    if (update_flags & SCULPT_UPDATE_IMAGE) {
      LISTBASE_FOREACH (ScrArea *, area, &screen->areabase) {
        SpaceLink *sl = area->spacedata.first;
        if (sl->spacetype != SPACE_IMAGE) {
          continue;
        }
        ED_area_tag_redraw_regiontype(area, RGN_TYPE_WINDOW);
      }
    }
  }

  if (update_flags & SCULPT_UPDATE_COORDS) {
    BKE_pbvh_update_bounds(ss->pbvh, PBVH_UpdateOriginalBB);

    /* Coordinates were modified, so fake neighbors are not longer valid. */
    SCULPT_fake_neighbors_free(ob);
  }

  if (update_flags & SCULPT_UPDATE_MASK) {
    BKE_pbvh_update_vertex_data(ss->pbvh, PBVH_UpdateMask);
  }

  if (update_flags & SCULPT_UPDATE_COLOR) {
    BKE_pbvh_update_vertex_data(ss->pbvh, PBVH_UpdateColor);
  }

  BKE_sculpt_attributes_destroy_temporary_stroke(ob);

  if (BKE_pbvh_type(ss->pbvh) == PBVH_BMESH) {
    BKE_pbvh_bmesh_after_stroke(ss->pbvh);
  }

  /* Optimization: if there is locked key and active modifiers present in */
  /* the stack, keyblock is updating at each step. otherwise we could update */
  /* keyblock only when stroke is finished. */
  if (ss->shapekey_active && !ss->deform_modifiers_active) {
    sculpt_update_keyblock(ob);
  }

  if (need_tag) {
    DEG_id_tag_update(&ob->id, ID_RECALC_GEOMETRY);
  }
}

/* Returns whether the mouse/stylus is over the mesh (1)
 * or over the background (0). */
static bool over_mesh(bContext *C, struct wmOperator *UNUSED(op), const float mval[2])
{
  float co_dummy[3];
  return SCULPT_stroke_get_location(C, co_dummy, mval, false);
}

static void sculpt_stroke_undo_begin(const bContext *C, wmOperator *op)
{
  Object *ob = CTX_data_active_object(C);
  Sculpt *sd = CTX_data_tool_settings(C)->sculpt;
  Brush *brush = BKE_paint_brush(&sd->paint);
  ToolSettings *tool_settings = CTX_data_tool_settings(C);

  /* Setup the correct undo system. Image painting and sculpting are mutual exclusive.
   * Color attributes are part of the sculpting undo system. */
  if (brush && brush->sculpt_tool == SCULPT_TOOL_PAINT &&
      SCULPT_use_image_paint_brush(&tool_settings->paint_mode, ob)) {
    ED_image_undo_push_begin(op->type->name, PAINT_MODE_SCULPT);
  }
  else {
    SCULPT_undo_push_begin_ex(ob, sculpt_tool_name(sd));
  }
}

static void sculpt_stroke_undo_end(const bContext *C, Brush *brush)
{
  Object *ob = CTX_data_active_object(C);
  ToolSettings *tool_settings = CTX_data_tool_settings(C);

  if (brush && brush->sculpt_tool == SCULPT_TOOL_PAINT &&
      SCULPT_use_image_paint_brush(&tool_settings->paint_mode, ob)) {
    ED_image_undo_push_end();
  }
  else {
    SCULPT_undo_push_end(ob);
  }
}

bool SCULPT_handles_colors_report(SculptSession *ss, ReportList *reports)
{
  switch (BKE_pbvh_type(ss->pbvh)) {
    case PBVH_FACES:
      return true;
    case PBVH_BMESH:
      BKE_report(reports, RPT_ERROR, "Not supported in dynamic topology mode");
      return false;
    case PBVH_GRIDS:
      BKE_report(reports, RPT_ERROR, "Not supported in multiresolution mode");
      return false;
  }

  BLI_assert_msg(0, "PBVH corruption, type was invalid.");

  return false;
}

static bool sculpt_stroke_test_start(bContext *C, struct wmOperator *op, const float mval[2])
{
  /* Don't start the stroke until `mval` goes over the mesh.
   * NOTE: `mval` will only be null when re-executing the saved stroke.
   * We have exception for 'exec' strokes since they may not set `mval`,
   * only 'location', see: T52195. */
  if (((op->flag & OP_IS_INVOKE) == 0) || (mval == NULL) || over_mesh(C, op, mval)) {
    Object *ob = CTX_data_active_object(C);
    SculptSession *ss = ob->sculpt;
    Sculpt *sd = CTX_data_tool_settings(C)->sculpt;
    Brush *brush = BKE_paint_brush(&sd->paint);
    ToolSettings *tool_settings = CTX_data_tool_settings(C);

    /* NOTE: This should be removed when paint mode is available. Paint mode can force based on the
     * canvas it is painting on. (ref. use_sculpt_texture_paint). */
    if (brush && SCULPT_tool_is_paint(brush->sculpt_tool) &&
        !SCULPT_use_image_paint_brush(&tool_settings->paint_mode, ob)) {
      View3D *v3d = CTX_wm_view3d(C);
      if (v3d->shading.type == OB_SOLID) {
        v3d->shading.color_type = V3D_SHADING_VERTEX_COLOR;
      }
    }

    ED_view3d_init_mats_rv3d(ob, CTX_wm_region_view3d(C));

    sculpt_update_cache_invariants(C, sd, ss, op, mval);

    SculptCursorGeometryInfo sgi;
    SCULPT_cursor_geometry_info_update(C, &sgi, mval, false);

    sculpt_stroke_undo_begin(C, op);

    SCULPT_stroke_id_next(ob);
    ss->cache->stroke_id = ss->stroke_id;

    /* Mark all pbvh nodes for update. */
    if (ss->pbvh) {
      BKE_pbvh_node_automasking_mark_all(ss->pbvh);
    }

    return true;
  }
  return false;
}

static void sculpt_stroke_update_step(bContext *C,
                                      wmOperator *UNUSED(op),
                                      struct PaintStroke *stroke,
                                      PointerRNA *itemptr)
{
  UnifiedPaintSettings *ups = &CTX_data_tool_settings(C)->unified_paint_settings;
  Sculpt *sd = CTX_data_tool_settings(C)->sculpt;
  Object *ob = CTX_data_active_object(C);
  SculptSession *ss = ob->sculpt;
  const Brush *brush = BKE_paint_brush(&sd->paint);
  ToolSettings *tool_settings = CTX_data_tool_settings(C);
  StrokeCache *cache = ss->cache;
  cache->stroke_distance = paint_stroke_distance_get(stroke);

  SCULPT_stroke_modifiers_check(C, ob, brush);
  sculpt_update_cache_variants(C, sd, ob, itemptr);
  sculpt_restore_mesh(sd, ob);

  if (sd->flags & (SCULPT_DYNTOPO_DETAIL_CONSTANT | SCULPT_DYNTOPO_DETAIL_MANUAL)) {
    float object_space_constant_detail = 1.0f / (sd->constant_detail * mat4_to_scale(ob->obmat));
    BKE_pbvh_bmesh_detail_size_set(ss->pbvh, object_space_constant_detail);
  }
  else if (sd->flags & SCULPT_DYNTOPO_DETAIL_BRUSH) {
    BKE_pbvh_bmesh_detail_size_set(ss->pbvh, ss->cache->radius * sd->detail_percent / 100.0f);
  }
  else {
    BKE_pbvh_bmesh_detail_size_set(ss->pbvh,
                                   (ss->cache->radius / ss->cache->dyntopo_pixel_radius) *
                                       (sd->detail_size * U.pixelsize) / 0.4f);
  }

  if (SCULPT_stroke_is_dynamic_topology(ss, brush)) {
    do_symmetrical_brush_actions(sd, ob, sculpt_topology_update, ups, &tool_settings->paint_mode);
  }

  do_symmetrical_brush_actions(sd, ob, do_brush_action, ups, &tool_settings->paint_mode);
  sculpt_combine_proxies(sd, ob);

  /* Hack to fix noise texture tearing mesh. */
  sculpt_fix_noise_tear(sd, ob);

  /* TODO(sergey): This is not really needed for the solid shading,
   * which does use pBVH drawing anyway, but texture and wireframe
   * requires this.
   *
   * Could be optimized later, but currently don't think it's so
   * much common scenario.
   *
   * Same applies to the DEG_id_tag_update() invoked from
   * sculpt_flush_update_step().
   */
  if (ss->deform_modifiers_active) {
    SCULPT_flush_stroke_deform(sd, ob, sculpt_tool_is_proxy_used(brush->sculpt_tool));
  }
  else if (ss->shapekey_active) {
    sculpt_update_keyblock(ob);
  }

  ss->cache->first_time = false;
  copy_v3_v3(ss->cache->true_last_location, ss->cache->true_location);

  /* Cleanup. */
  if (brush->sculpt_tool == SCULPT_TOOL_MASK) {
    SCULPT_flush_update_step(C, SCULPT_UPDATE_MASK);
  }
  else if (SCULPT_tool_is_paint(brush->sculpt_tool)) {
    if (SCULPT_use_image_paint_brush(&tool_settings->paint_mode, ob)) {
      SCULPT_flush_update_step(C, SCULPT_UPDATE_IMAGE);
    }
    else {
      SCULPT_flush_update_step(C, SCULPT_UPDATE_COLOR);
    }
  }
  else {
    SCULPT_flush_update_step(C, SCULPT_UPDATE_COORDS);
  }
}

static void sculpt_brush_exit_tex(Sculpt *sd)
{
  Brush *brush = BKE_paint_brush(&sd->paint);
  MTex *mtex = &brush->mtex;

  if (mtex->tex && mtex->tex->nodetree) {
    ntreeTexEndExecTree(mtex->tex->nodetree->execdata);
  }
}

static void sculpt_stroke_done(const bContext *C, struct PaintStroke *UNUSED(stroke))
{
  Object *ob = CTX_data_active_object(C);
  SculptSession *ss = ob->sculpt;
  Sculpt *sd = CTX_data_tool_settings(C)->sculpt;
  ToolSettings *tool_settings = CTX_data_tool_settings(C);

  /* Finished. */
  if (!ss->cache) {
    sculpt_brush_exit_tex(sd);
    return;
  }
  UnifiedPaintSettings *ups = &CTX_data_tool_settings(C)->unified_paint_settings;
  Brush *brush = BKE_paint_brush(&sd->paint);
  BLI_assert(brush == ss->cache->brush); /* const, so we shouldn't change. */
  ups->draw_inverted = false;

  SCULPT_stroke_modifiers_check(C, ob, brush);

  /* Alt-Smooth. */
  if (ss->cache->alt_smooth) {
    smooth_brush_toggle_off(C, &sd->paint, ss->cache);
    /* Refresh the brush pointer in case we switched brush in the toggle function. */
    brush = BKE_paint_brush(&sd->paint);
  }

  if (SCULPT_is_automasking_enabled(sd, ss, brush)) {
    SCULPT_automasking_cache_free(ss->cache->automasking);
  }

  BKE_pbvh_node_color_buffer_free(ss->pbvh);
  SCULPT_cache_free(ss->cache);
  ss->cache = NULL;

  sculpt_stroke_undo_end(C, brush);

  if (brush->sculpt_tool == SCULPT_TOOL_MASK) {
    SCULPT_flush_update_done(C, ob, SCULPT_UPDATE_MASK);
  }
  else if (brush->sculpt_tool == SCULPT_TOOL_PAINT) {
    if (SCULPT_use_image_paint_brush(&tool_settings->paint_mode, ob)) {
      SCULPT_flush_update_done(C, ob, SCULPT_UPDATE_IMAGE);
    }
    else {
      BKE_sculpt_attributes_destroy_temporary_stroke(ob);
    }
  }
  else {
    SCULPT_flush_update_done(C, ob, SCULPT_UPDATE_COORDS);
  }

  WM_event_add_notifier(C, NC_OBJECT | ND_DRAW, ob);
  sculpt_brush_exit_tex(sd);
}

static int sculpt_brush_stroke_invoke(bContext *C, wmOperator *op, const wmEvent *event)
{
  struct PaintStroke *stroke;
  int ignore_background_click;
  int retval;
  Object *ob = CTX_data_active_object(C);

  /* Test that ob is visible; otherwise we won't be able to get evaluated data
   * from the depsgraph. We do this here instead of SCULPT_mode_poll
   * to avoid falling through to the translate operator in the
   * global view3d keymap.
   *
   * NOTE: #BKE_object_is_visible_in_viewport is not working here (it returns false
   * if the object is in local view); instead, test for OB_HIDE_VIEWPORT directly.
   */

  if (ob->visibility_flag & OB_HIDE_VIEWPORT) {
    return OPERATOR_CANCELLED;
  }

  sculpt_brush_stroke_init(C, op);

  Sculpt *sd = CTX_data_tool_settings(C)->sculpt;
  Brush *brush = BKE_paint_brush(&sd->paint);
  SculptSession *ss = ob->sculpt;

  if (SCULPT_tool_is_paint(brush->sculpt_tool) &&
      !SCULPT_handles_colors_report(ob->sculpt, op->reports)) {
    return OPERATOR_CANCELLED;
  }
  if (SCULPT_tool_is_mask(brush->sculpt_tool)) {
    MultiresModifierData *mmd = BKE_sculpt_multires_active(ss->scene, ob);
    BKE_sculpt_mask_layers_ensure(ob, mmd);
  }
  if (SCULPT_tool_is_face_sets(brush->sculpt_tool)) {
    Mesh *mesh = BKE_object_get_original_mesh(ob);
    ss->face_sets = BKE_sculpt_face_sets_ensure(mesh);
  }

  stroke = paint_stroke_new(C,
                            op,
                            SCULPT_stroke_get_location,
                            sculpt_stroke_test_start,
                            sculpt_stroke_update_step,
                            NULL,
                            sculpt_stroke_done,
                            event->type);

  op->customdata = stroke;

  /* For tablet rotation. */
  ignore_background_click = RNA_boolean_get(op->ptr, "ignore_background_click");

  if (ignore_background_click && !over_mesh(C, op, (const float[2]){UNPACK2(event->mval)})) {
    paint_stroke_free(C, op, op->customdata);
    return OPERATOR_PASS_THROUGH;
  }

  retval = op->type->modal(C, op, event);
  if (ELEM(retval, OPERATOR_FINISHED, OPERATOR_CANCELLED)) {
    paint_stroke_free(C, op, op->customdata);
    return retval;
  }
  /* Add modal handler. */
  WM_event_add_modal_handler(C, op);

  OPERATOR_RETVAL_CHECK(retval);
  BLI_assert(retval == OPERATOR_RUNNING_MODAL);

  return OPERATOR_RUNNING_MODAL;
}

static int sculpt_brush_stroke_exec(bContext *C, wmOperator *op)
{
  sculpt_brush_stroke_init(C, op);

  op->customdata = paint_stroke_new(C,
                                    op,
                                    SCULPT_stroke_get_location,
                                    sculpt_stroke_test_start,
                                    sculpt_stroke_update_step,
                                    NULL,
                                    sculpt_stroke_done,
                                    0);

  /* Frees op->customdata. */
  paint_stroke_exec(C, op, op->customdata);

  return OPERATOR_FINISHED;
}

static void sculpt_brush_stroke_cancel(bContext *C, wmOperator *op)
{
  Object *ob = CTX_data_active_object(C);
  SculptSession *ss = ob->sculpt;
  Sculpt *sd = CTX_data_tool_settings(C)->sculpt;
  const Brush *brush = BKE_paint_brush(&sd->paint);

  /* XXX Canceling strokes that way does not work with dynamic topology,
   *     user will have to do real undo for now. See T46456. */
  if (ss->cache && !SCULPT_stroke_is_dynamic_topology(ss, brush)) {
    paint_mesh_restore_co(sd, ob);
  }

  paint_stroke_cancel(C, op, op->customdata);

  if (ss->cache) {
    SCULPT_cache_free(ss->cache);
    ss->cache = NULL;
  }

  sculpt_brush_exit_tex(sd);
}

static int sculpt_brush_stroke_modal(bContext *C, wmOperator *op, const wmEvent *event)
{
  bool started = op->customdata && paint_stroke_started((struct PaintStroke *)op->customdata);

  int retval = paint_stroke_modal(C, op, event, (struct PaintStroke **)&op->customdata);

  if (!started && ELEM(retval, OPERATOR_FINISHED, OPERATOR_CANCELLED)) {
    /* Did the stroke never start? If so push a blank sculpt undo
     * step to prevent a global undo step (which is triggered by the
     * #OPTYPE_UNDO flag in #SCULPT_OT_brush_stroke).
     *
     * Having blank global undo steps interleaved with sculpt steps
     * corrupts the DynTopo undo stack.
     * See T101430.
     *
     * NOTE: simply returning #OPERATOR_CANCELLED was not
     * sufficient to prevent this. */
    Sculpt *sd = CTX_data_tool_settings(C)->sculpt;
    Brush *brush = BKE_paint_brush(&sd->paint);

    sculpt_stroke_undo_begin(C, op);
    sculpt_stroke_undo_end(C, brush);
  }

  return retval;
}

static void sculpt_redo_empty_ui(bContext *UNUSED(C), wmOperator *UNUSED(op))
{
}

void SCULPT_OT_brush_stroke(wmOperatorType *ot)
{
  /* Identifiers. */
  ot->name = "Sculpt";
  ot->idname = "SCULPT_OT_brush_stroke";
  ot->description = "Sculpt a stroke into the geometry";

  /* API callbacks. */
  ot->invoke = sculpt_brush_stroke_invoke;
  ot->modal = sculpt_brush_stroke_modal;
  ot->exec = sculpt_brush_stroke_exec;
  ot->poll = SCULPT_poll;
  ot->cancel = sculpt_brush_stroke_cancel;
  ot->ui = sculpt_redo_empty_ui;

  /* Flags (sculpt does own undo? (ton)). */
  ot->flag = OPTYPE_BLOCKING | OPTYPE_REGISTER | OPTYPE_UNDO;

  /* Properties. */

  paint_stroke_operator_properties(ot);

  RNA_def_boolean(ot->srna,
                  "ignore_background_click",
                  0,
                  "Ignore Background Click",
                  "Clicks on the background do not start the stroke");
}

/* Fake Neighbors. */
/* This allows the sculpt tools to work on meshes with multiple connected components as they had
 * only one connected component. When initialized and enabled, the sculpt API will return extra
 * connectivity neighbors that are not in the real mesh. These neighbors are calculated for each
 * vertex using the minimum distance to a vertex that is in a different connected component. */

/* The fake neighbors first need to be ensured to be initialized.
 * After that tools which needs fake neighbors functionality need to
 * temporarily enable it:
 *
 *   void my_awesome_sculpt_tool() {
 *     SCULPT_fake_neighbors_ensure(sd, object, brush->disconnected_distance_max);
 *     SCULPT_fake_neighbors_enable(ob);
 *
 *     ... Logic of the tool ...
 *     SCULPT_fake_neighbors_disable(ob);
 *   }
 *
 * Such approach allows to keep all the connectivity information ready for reuse
 * (without having lag prior to every stroke), but also makes it so the affect
 * is localized to a specific brushes and tools only. */

enum {
  SCULPT_TOPOLOGY_ID_NONE,
  SCULPT_TOPOLOGY_ID_DEFAULT,
};

static int SCULPT_vertex_get_connected_component(SculptSession *ss, PBVHVertRef vertex)
{
  if (ss->vertex_info.connected_component) {
    return ss->vertex_info.connected_component[vertex.i];
  }
  return SCULPT_TOPOLOGY_ID_DEFAULT;
}

static void SCULPT_fake_neighbor_init(SculptSession *ss, const float max_dist)
{
  const int totvert = SCULPT_vertex_count_get(ss);
  ss->fake_neighbors.fake_neighbor_index = MEM_malloc_arrayN(
      totvert, sizeof(int), "fake neighbor");
  for (int i = 0; i < totvert; i++) {
    ss->fake_neighbors.fake_neighbor_index[i] = FAKE_NEIGHBOR_NONE;
  }

  ss->fake_neighbors.current_max_distance = max_dist;
}

static void SCULPT_fake_neighbor_add(SculptSession *ss, PBVHVertRef v_a, PBVHVertRef v_b)
{
  int v_index_a = BKE_pbvh_vertex_to_index(ss->pbvh, v_a);
  int v_index_b = BKE_pbvh_vertex_to_index(ss->pbvh, v_b);

  if (ss->fake_neighbors.fake_neighbor_index[v_index_a] == FAKE_NEIGHBOR_NONE) {
    ss->fake_neighbors.fake_neighbor_index[v_index_a] = v_index_b;
    ss->fake_neighbors.fake_neighbor_index[v_index_b] = v_index_a;
  }
}

static void sculpt_pose_fake_neighbors_free(SculptSession *ss)
{
  MEM_SAFE_FREE(ss->fake_neighbors.fake_neighbor_index);
}

typedef struct NearestVertexFakeNeighborTLSData {
  PBVHVertRef nearest_vertex;
  float nearest_vertex_distance_squared;
  int current_topology_id;
} NearestVertexFakeNeighborTLSData;

static void do_fake_neighbor_search_task_cb(void *__restrict userdata,
                                            const int n,
                                            const TaskParallelTLS *__restrict tls)
{
  SculptThreadedTaskData *data = userdata;
  SculptSession *ss = data->ob->sculpt;
  NearestVertexFakeNeighborTLSData *nvtd = tls->userdata_chunk;
  PBVHVertexIter vd;

  BKE_pbvh_vertex_iter_begin (ss->pbvh, data->nodes[n], vd, PBVH_ITER_UNIQUE) {
    int vd_topology_id = SCULPT_vertex_get_connected_component(ss, vd.vertex);
    if (vd_topology_id != nvtd->current_topology_id &&
        ss->fake_neighbors.fake_neighbor_index[vd.index] == FAKE_NEIGHBOR_NONE) {
      float distance_squared = len_squared_v3v3(vd.co, data->nearest_vertex_search_co);
      if (distance_squared < nvtd->nearest_vertex_distance_squared &&
          distance_squared < data->max_distance_squared) {
        nvtd->nearest_vertex = vd.vertex;
        nvtd->nearest_vertex_distance_squared = distance_squared;
      }
    }
  }
  BKE_pbvh_vertex_iter_end;
}

static void fake_neighbor_search_reduce(const void *__restrict UNUSED(userdata),
                                        void *__restrict chunk_join,
                                        void *__restrict chunk)
{
  NearestVertexFakeNeighborTLSData *join = chunk_join;
  NearestVertexFakeNeighborTLSData *nvtd = chunk;
  if (join->nearest_vertex.i == PBVH_REF_NONE) {
    join->nearest_vertex = nvtd->nearest_vertex;
    join->nearest_vertex_distance_squared = nvtd->nearest_vertex_distance_squared;
  }
  else if (nvtd->nearest_vertex_distance_squared < join->nearest_vertex_distance_squared) {
    join->nearest_vertex = nvtd->nearest_vertex;
    join->nearest_vertex_distance_squared = nvtd->nearest_vertex_distance_squared;
  }
}

static PBVHVertRef SCULPT_fake_neighbor_search(Sculpt *sd,
                                               Object *ob,
                                               const PBVHVertRef vertex,
                                               float max_distance)
{
  SculptSession *ss = ob->sculpt;
  PBVHNode **nodes = NULL;
  int totnode;
  SculptSearchSphereData data = {
      .ss = ss,
      .sd = sd,
      .radius_squared = max_distance * max_distance,
      .original = false,
      .center = SCULPT_vertex_co_get(ss, vertex),
  };
  BKE_pbvh_search_gather(ss->pbvh, SCULPT_search_sphere_cb, &data, &nodes, &totnode);

  if (totnode == 0) {
    return BKE_pbvh_make_vref(PBVH_REF_NONE);
  }

  SculptThreadedTaskData task_data = {
      .sd = sd,
      .ob = ob,
      .nodes = nodes,
      .max_distance_squared = max_distance * max_distance,
  };

  copy_v3_v3(task_data.nearest_vertex_search_co, SCULPT_vertex_co_get(ss, vertex));

  NearestVertexFakeNeighborTLSData nvtd;
  nvtd.nearest_vertex.i = -1;
  nvtd.nearest_vertex_distance_squared = FLT_MAX;
  nvtd.current_topology_id = SCULPT_vertex_get_connected_component(ss, vertex);

  TaskParallelSettings settings;
  BKE_pbvh_parallel_range_settings(&settings, true, totnode);
  settings.func_reduce = fake_neighbor_search_reduce;
  settings.userdata_chunk = &nvtd;
  settings.userdata_chunk_size = sizeof(NearestVertexFakeNeighborTLSData);
  BLI_task_parallel_range(0, totnode, &task_data, do_fake_neighbor_search_task_cb, &settings);

  MEM_SAFE_FREE(nodes);

  return nvtd.nearest_vertex;
}

typedef struct SculptTopologyIDFloodFillData {
  int next_id;
} SculptTopologyIDFloodFillData;

static bool SCULPT_connected_components_floodfill_cb(SculptSession *ss,
                                                     PBVHVertRef from_v,
                                                     PBVHVertRef to_v,
                                                     bool UNUSED(is_duplicate),
                                                     void *userdata)
{
  SculptTopologyIDFloodFillData *data = userdata;

  int from_v_i = BKE_pbvh_vertex_to_index(ss->pbvh, from_v);
  int to_v_i = BKE_pbvh_vertex_to_index(ss->pbvh, to_v);

  ss->vertex_info.connected_component[from_v_i] = data->next_id;
  ss->vertex_info.connected_component[to_v_i] = data->next_id;
  return true;
}

void SCULPT_connected_components_ensure(Object *ob)
{
  SculptSession *ss = ob->sculpt;

  /* Topology IDs already initialized. They only need to be recalculated when the PBVH is
   * rebuild.
   */
  if (ss->vertex_info.connected_component) {
    return;
  }

  const int totvert = SCULPT_vertex_count_get(ss);
  ss->vertex_info.connected_component = MEM_malloc_arrayN(totvert, sizeof(int), "topology ID");

  for (int i = 0; i < totvert; i++) {
    ss->vertex_info.connected_component[i] = SCULPT_TOPOLOGY_ID_NONE;
  }

  int next_id = 0;
  for (int i = 0; i < totvert; i++) {
    PBVHVertRef vertex = BKE_pbvh_index_to_vertex(ss->pbvh, i);

    if (ss->vertex_info.connected_component[i] == SCULPT_TOPOLOGY_ID_NONE) {
      SculptFloodFill flood;
      SCULPT_floodfill_init(ss, &flood);
      SCULPT_floodfill_add_initial(&flood, vertex);
      SculptTopologyIDFloodFillData data;
      data.next_id = next_id;
      SCULPT_floodfill_execute(ss, &flood, SCULPT_connected_components_floodfill_cb, &data);
      SCULPT_floodfill_free(&flood);
      next_id++;
    }
  }
}

void SCULPT_boundary_info_ensure(Object *object)
{
  SculptSession *ss = object->sculpt;
  if (ss->vertex_info.boundary) {
    return;
  }

  Mesh *base_mesh = BKE_mesh_from_object(object);
  const MEdge *edges = BKE_mesh_edges(base_mesh);
  const MPoly *polys = BKE_mesh_polys(base_mesh);
  const MLoop *loops = BKE_mesh_loops(base_mesh);

  ss->vertex_info.boundary = BLI_BITMAP_NEW(base_mesh->totvert, "Boundary info");
  int *adjacent_faces_edge_count = MEM_calloc_arrayN(
      base_mesh->totedge, sizeof(int), "Adjacent face edge count");

  for (int p = 0; p < base_mesh->totpoly; p++) {
    const MPoly *poly = &polys[p];
    for (int l = 0; l < poly->totloop; l++) {
      const MLoop *loop = &loops[l + poly->loopstart];
      adjacent_faces_edge_count[loop->e]++;
    }
  }

  for (int e = 0; e < base_mesh->totedge; e++) {
    if (adjacent_faces_edge_count[e] < 2) {
      const MEdge *edge = &edges[e];
      BLI_BITMAP_SET(ss->vertex_info.boundary, edge->v1, true);
      BLI_BITMAP_SET(ss->vertex_info.boundary, edge->v2, true);
    }
  }

  MEM_freeN(adjacent_faces_edge_count);
}

void SCULPT_fake_neighbors_ensure(Sculpt *sd, Object *ob, const float max_dist)
{
  SculptSession *ss = ob->sculpt;
  const int totvert = SCULPT_vertex_count_get(ss);

  /* Fake neighbors were already initialized with the same distance, so no need to be
   * recalculated.
   */
  if (ss->fake_neighbors.fake_neighbor_index &&
      ss->fake_neighbors.current_max_distance == max_dist) {
    return;
  }

  SCULPT_connected_components_ensure(ob);
  SCULPT_fake_neighbor_init(ss, max_dist);

  for (int i = 0; i < totvert; i++) {
    const PBVHVertRef from_v = BKE_pbvh_index_to_vertex(ss->pbvh, i);

    /* This vertex does not have a fake neighbor yet, search one for it. */
    if (ss->fake_neighbors.fake_neighbor_index[i] == FAKE_NEIGHBOR_NONE) {
      const PBVHVertRef to_v = SCULPT_fake_neighbor_search(sd, ob, from_v, max_dist);
      if (to_v.i != PBVH_REF_NONE) {
        /* Add the fake neighbor if available. */
        SCULPT_fake_neighbor_add(ss, from_v, to_v);
      }
    }
  }
}

void SCULPT_fake_neighbors_enable(Object *ob)
{
  SculptSession *ss = ob->sculpt;
  BLI_assert(ss->fake_neighbors.fake_neighbor_index != NULL);
  ss->fake_neighbors.use_fake_neighbors = true;
}

void SCULPT_fake_neighbors_disable(Object *ob)
{
  SculptSession *ss = ob->sculpt;
  BLI_assert(ss->fake_neighbors.fake_neighbor_index != NULL);
  ss->fake_neighbors.use_fake_neighbors = false;
}

void SCULPT_fake_neighbors_free(Object *ob)
{
  SculptSession *ss = ob->sculpt;
  sculpt_pose_fake_neighbors_free(ss);
}

void SCULPT_automasking_node_begin(Object *ob,
                                   const SculptSession *UNUSED(ss),
                                   AutomaskingCache *automasking,
                                   AutomaskingNodeData *automask_data,
                                   PBVHNode *node)
{
  if (!automasking) {
    memset(automask_data, 0, sizeof(*automask_data));
    return;
  }

  automask_data->node = node;
  automask_data->have_orig_data = automasking->settings.flags &
                                  (BRUSH_AUTOMASKING_BRUSH_NORMAL | BRUSH_AUTOMASKING_VIEW_NORMAL);

  if (automask_data->have_orig_data) {
    SCULPT_orig_vert_data_init(&automask_data->orig_data, ob, node, SCULPT_UNDO_COORDS);
  }
  else {
    memset(&automask_data->orig_data, 0, sizeof(automask_data->orig_data));
  }
}

void SCULPT_automasking_node_update(SculptSession *UNUSED(ss),
                                    AutomaskingNodeData *automask_data,
                                    PBVHVertexIter *vd)
{
  if (automask_data->have_orig_data) {
    SCULPT_orig_vert_data_update(&automask_data->orig_data, vd);
  }
}

bool SCULPT_vertex_is_occluded(SculptSession *ss, PBVHVertRef vertex, bool original)
{
  float ray_start[3], ray_end[3], ray_normal[3], face_normal[3];
  float co[3];

  copy_v3_v3(co, SCULPT_vertex_co_get(ss, vertex));
  float mouse[2];

  ED_view3d_project_float_v2_m4(ss->cache->vc->region, co, mouse, ss->cache->projection_mat);

  int depth = SCULPT_raycast_init(ss->cache->vc, mouse, ray_end, ray_start, ray_normal, original);

  negate_v3(ray_normal);

  copy_v3_v3(ray_start, SCULPT_vertex_co_get(ss, vertex));
  madd_v3_v3fl(ray_start, ray_normal, 0.002);

  SculptRaycastData srd = {0};
  srd.original = original;
  srd.ss = ss;
  srd.hit = false;
  srd.ray_start = ray_start;
  srd.ray_normal = ray_normal;
  srd.depth = depth;
  srd.face_normal = face_normal;

  isect_ray_tri_watertight_v3_precalc(&srd.isect_precalc, ray_normal);
  BKE_pbvh_raycast(ss->pbvh, sculpt_raycast_cb, &srd, ray_start, ray_normal, srd.original);

  return srd.hit;
}

void SCULPT_stroke_id_next(Object *ob)
{
  /* Manually wrap in int32 space to avoid tripping up undefined behavior
   * sanitizers.
   */
  ob->sculpt->stroke_id = (uchar)(((int)ob->sculpt->stroke_id + 1) & 255);
}

void SCULPT_stroke_id_ensure(Object *ob)
{
  SculptSession *ss = ob->sculpt;

  if (!ss->attrs.automasking_stroke_id) {
    SculptAttributeParams params = {0};
    ss->attrs.automasking_stroke_id = BKE_sculpt_attribute_ensure(
        ob,
        ATTR_DOMAIN_POINT,
        CD_PROP_INT8,
        SCULPT_ATTRIBUTE_NAME(automasking_stroke_id),
        &params);
  }
}

/** \} */<|MERGE_RESOLUTION|>--- conflicted
+++ resolved
@@ -2537,13 +2537,7 @@
   avg *= 1.0f - mask;
 
   /* Auto-masking. */
-<<<<<<< HEAD
-  if (vertex_index != -1) {
-    avg *= SCULPT_automasking_factor_get(cache->automasking, ss, vertex_index);
-  }
-=======
   avg *= SCULPT_automasking_factor_get(cache->automasking, ss, vertex, automask_data);
->>>>>>> 48fd4a01
 
   return avg;
 }
@@ -4278,13 +4272,8 @@
     bContext *C, Sculpt *sd, SculptSession *ss, wmOperator *op, const float mval[2])
 {
   StrokeCache *cache = MEM_callocN(sizeof(StrokeCache), "stroke cache");
-<<<<<<< HEAD
-  UnifiedPaintSettings *ups = &CTX_data_tool_settings(C)->unified_paint_settings;
-  ToolSettings *tool_settings = CTX_data_tool_settings(C);
-=======
   ToolSettings *tool_settings = CTX_data_tool_settings(C);
   UnifiedPaintSettings *ups = &tool_settings->unified_paint_settings;
->>>>>>> 48fd4a01
   Brush *brush = BKE_paint_brush(&sd->paint);
   ViewContext *vc = paint_stroke_view_context(op->customdata);
   Object *ob = CTX_data_active_object(C);
