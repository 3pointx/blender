/* SPDX-License-Identifier: GPL-2.0-or-later
 * Copyright 2006 by Nicholas Bishop. All rights reserved. */

/** \file
 * \ingroup edsculpt
 * Implements the Sculpt Mode tools.
 */

#include "MEM_guardedalloc.h"

#include "BLI_blenlib.h"
#include "BLI_dial_2d.h"
#include "BLI_ghash.h"
#include "BLI_gsqueue.h"
#include "BLI_hash.h"
#include "BLI_math.h"
#include "BLI_math_color.h"
#include "BLI_math_color_blend.h"
#include "BLI_task.h"
#include "BLI_utildefines.h"

#include "BLT_translation.h"

#include "PIL_time.h"

#include "DNA_brush_types.h"
#include "DNA_customdata_types.h"
#include "DNA_mesh_types.h"
#include "DNA_meshdata_types.h"
#include "DNA_node_types.h"
#include "DNA_object_types.h"
#include "DNA_scene_types.h"

#include "BKE_attribute.h"
#include "BKE_brush.h"
#include "BKE_ccg.h"
#include "BKE_colortools.h"
#include "BKE_context.h"
#include "BKE_image.h"
#include "BKE_kelvinlet.h"
#include "BKE_key.h"
#include "BKE_lib_id.h"
#include "BKE_main.h"
#include "BKE_mesh.h"
#include "BKE_mesh_mapping.h"
#include "BKE_mesh_mirror.h"
#include "BKE_modifier.h"
#include "BKE_multires.h"
#include "BKE_node.h"
#include "BKE_object.h"
#include "BKE_paint.h"
#include "BKE_particle.h"
#include "BKE_pbvh.h"
#include "BKE_pointcache.h"
#include "BKE_report.h"
#include "BKE_scene.h"
#include "BKE_screen.h"
#include "BKE_subdiv_ccg.h"
#include "BKE_subsurf.h"

#include "NOD_texture.h"

#include "DEG_depsgraph.h"

#include "IMB_colormanagement.h"

#include "WM_api.h"
#include "WM_message.h"
#include "WM_toolsystem.h"
#include "WM_types.h"

#include "ED_object.h"
#include "ED_paint.h"
#include "ED_screen.h"
#include "ED_sculpt.h"
#include "ED_view3d.h"
#include "paint_intern.h"
#include "sculpt_intern.h"

#include "RNA_access.h"
#include "RNA_define.h"

#include "UI_interface.h"
#include "UI_resources.h"

#include "bmesh.h"
#include "bmesh_tools.h"

#include <math.h>
#include <stdlib.h>
#include <string.h>

/* -------------------------------------------------------------------- */
/** \name Sculpt PBVH Abstraction API
 *
 * This is read-only, for writing use PBVH vertex iterators. There vd.index matches
 * the indices used here.
 *
 * For multi-resolution, the same vertex in multiple grids is counted multiple times, with
 * different index for each grid.
 * \{ */

void SCULPT_vertex_random_access_ensure(SculptSession *ss)
{
  if (BKE_pbvh_type(ss->pbvh) == PBVH_BMESH) {
    BM_mesh_elem_index_ensure(ss->bm, BM_VERT);
    BM_mesh_elem_table_ensure(ss->bm, BM_VERT);
  }
}

int SCULPT_vertex_count_get(SculptSession *ss)
{
  switch (BKE_pbvh_type(ss->pbvh)) {
    case PBVH_FACES:
      return ss->totvert;
    case PBVH_BMESH:
      return BM_mesh_elem_count(BKE_pbvh_get_bmesh(ss->pbvh), BM_VERT);
    case PBVH_GRIDS:
      return BKE_pbvh_get_grid_num_vertices(ss->pbvh);
  }

  return 0;
}

const float *SCULPT_vertex_co_get(SculptSession *ss, PBVHVertRef vertex)
{
  switch (BKE_pbvh_type(ss->pbvh)) {
    case PBVH_FACES: {
      if (ss->shapekey_active || ss->deform_modifiers_active) {
        const MVert *mverts = BKE_pbvh_get_verts(ss->pbvh);
        return mverts[vertex.i].co;
      }
      return ss->mvert[vertex.i].co;
    }
    case PBVH_BMESH:
      return ((BMVert *)vertex.i)->co;
    case PBVH_GRIDS: {
      const CCGKey *key = BKE_pbvh_get_grid_key(ss->pbvh);
      const int grid_index = vertex.i / key->grid_area;
      const int vertex_index = vertex.i - grid_index * key->grid_area;
      CCGElem *elem = BKE_pbvh_get_grids(ss->pbvh)[grid_index];
      return CCG_elem_co(key, CCG_elem_offset(key, elem, vertex_index));
    }
  }
  return NULL;
}

bool SCULPT_has_loop_colors(const Object *ob)
{
  Mesh *me = BKE_object_get_original_mesh(ob);
  const CustomDataLayer *layer = BKE_id_attributes_active_color_get(&me->id);

  return layer && BKE_id_attribute_domain(&me->id, layer) == ATTR_DOMAIN_CORNER;
}

bool SCULPT_has_colors(const SculptSession *ss)
{
  return ss->vcol || ss->mcol;
}

void SCULPT_vertex_color_get(const SculptSession *ss, PBVHVertRef vertex, float r_color[4])
{
  BKE_pbvh_vertex_color_get(ss->pbvh, vertex, r_color);
}

void SCULPT_vertex_color_set(SculptSession *ss, PBVHVertRef vertex, const float color[4])
{
  BKE_pbvh_vertex_color_set(ss->pbvh, vertex, color);
}

void SCULPT_vertex_normal_get(SculptSession *ss, PBVHVertRef vertex, float no[3])
{
  switch (BKE_pbvh_type(ss->pbvh)) {
    case PBVH_FACES: {
      const float(*vert_normals)[3] = BKE_pbvh_get_vert_normals(ss->pbvh);
      copy_v3_v3(no, vert_normals[vertex.i]);
      break;
    }
    case PBVH_BMESH: {
      BMVert *v = (BMVert *)vertex.i;
      copy_v3_v3(no, v->no);
      break;
    }
    case PBVH_GRIDS: {
      const CCGKey *key = BKE_pbvh_get_grid_key(ss->pbvh);
      const int grid_index = vertex.i / key->grid_area;
      const int vertex_index = vertex.i - grid_index * key->grid_area;
      CCGElem *elem = BKE_pbvh_get_grids(ss->pbvh)[grid_index];
      copy_v3_v3(no, CCG_elem_no(key, CCG_elem_offset(key, elem, vertex_index)));
      break;
    }
  }
}

const float *SCULPT_vertex_persistent_co_get(SculptSession *ss, PBVHVertRef vertex)
{
  if (ss->persistent_base) {
    return ss->persistent_base[BKE_pbvh_vertex_to_index(ss->pbvh, vertex)].co;
  }
  return SCULPT_vertex_co_get(ss, vertex);
}

const float *SCULPT_vertex_co_for_grab_active_get(SculptSession *ss, PBVHVertRef vertex)
{
  if (BKE_pbvh_type(ss->pbvh) == PBVH_FACES) {
    /* Always grab active shape key if the sculpt happens on shapekey. */
    if (ss->shapekey_active) {
      const MVert *mverts = BKE_pbvh_get_verts(ss->pbvh);
      return mverts[vertex.i].co;
    }

    /* Sculpting on the base mesh. */
    return ss->mvert[vertex.i].co;
  }

  /* Everything else, such as sculpting on multires. */
  return SCULPT_vertex_co_get(ss, vertex);
}

void SCULPT_vertex_limit_surface_get(SculptSession *ss, PBVHVertRef vertex, float r_co[3])
{
  switch (BKE_pbvh_type(ss->pbvh)) {
    case PBVH_FACES:
    case PBVH_BMESH:
      copy_v3_v3(r_co, SCULPT_vertex_co_get(ss, vertex));
      break;
    case PBVH_GRIDS: {
      const CCGKey *key = BKE_pbvh_get_grid_key(ss->pbvh);
      const int grid_index = vertex.i / key->grid_area;
      const int vertex_index = vertex.i - grid_index * key->grid_area;

      SubdivCCGCoord coord = {.grid_index = grid_index,
                              .x = vertex_index % key->grid_size,
                              .y = vertex_index / key->grid_size};
      BKE_subdiv_ccg_eval_limit_point(ss->subdiv_ccg, &coord, r_co);
      break;
    }
  }
}

void SCULPT_vertex_persistent_normal_get(SculptSession *ss, PBVHVertRef vertex, float no[3])
{
  if (ss->persistent_base) {
    copy_v3_v3(no, ss->persistent_base[vertex.i].no);
    return;
  }
  SCULPT_vertex_normal_get(ss, vertex, no);
}

float SCULPT_vertex_mask_get(SculptSession *ss, PBVHVertRef vertex)
{
  BMVert *v;
  float *mask;
  switch (BKE_pbvh_type(ss->pbvh)) {
    case PBVH_FACES:
      return ss->vmask[vertex.i];
    case PBVH_BMESH:
      v = (BMVert *)vertex.i;
      mask = BM_ELEM_CD_GET_VOID_P(v, CustomData_get_offset(&ss->bm->vdata, CD_PAINT_MASK));
      return *mask;
    case PBVH_GRIDS: {
      const CCGKey *key = BKE_pbvh_get_grid_key(ss->pbvh);
      const int grid_index = vertex.i / key->grid_area;
      const int vertex_index = vertex.i - grid_index * key->grid_area;
      CCGElem *elem = BKE_pbvh_get_grids(ss->pbvh)[grid_index];
      return *CCG_elem_mask(key, CCG_elem_offset(key, elem, vertex_index));
    }
  }

  return 0.0f;
}

PBVHVertRef SCULPT_active_vertex_get(SculptSession *ss)
{
  if (ELEM(BKE_pbvh_type(ss->pbvh), PBVH_FACES, PBVH_BMESH, PBVH_GRIDS)) {
    return ss->active_vertex;
  }

  return BKE_pbvh_make_vref(PBVH_REF_NONE);
}

const float *SCULPT_active_vertex_co_get(SculptSession *ss)
{
  return SCULPT_vertex_co_get(ss, SCULPT_active_vertex_get(ss));
}

void SCULPT_active_vertex_normal_get(SculptSession *ss, float normal[3])
{
  SCULPT_vertex_normal_get(ss, SCULPT_active_vertex_get(ss), normal);
}

MVert *SCULPT_mesh_deformed_mverts_get(SculptSession *ss)
{
  switch (BKE_pbvh_type(ss->pbvh)) {
    case PBVH_FACES:
      if (ss->shapekey_active || ss->deform_modifiers_active) {
        return BKE_pbvh_get_verts(ss->pbvh);
      }
      return ss->mvert;
    case PBVH_BMESH:
    case PBVH_GRIDS:
      return NULL;
  }
  return NULL;
}

float *SCULPT_brush_deform_target_vertex_co_get(SculptSession *ss,
                                                const int deform_target,
                                                PBVHVertexIter *iter)
{
  switch (deform_target) {
    case BRUSH_DEFORM_TARGET_GEOMETRY:
      return iter->co;
    case BRUSH_DEFORM_TARGET_CLOTH_SIM:
      return ss->cache->cloth_sim->deformation_pos[iter->index];
  }
  return iter->co;
}

char SCULPT_mesh_symmetry_xyz_get(Object *object)
{
  const Mesh *mesh = BKE_mesh_from_object(object);
  return mesh->symmetry;
}

/* Sculpt Face Sets and Visibility. */

int SCULPT_active_face_set_get(SculptSession *ss)
{
  switch (BKE_pbvh_type(ss->pbvh)) {
    case PBVH_FACES:
      return ss->face_sets[ss->active_face_index];
    case PBVH_GRIDS: {
      const int face_index = BKE_subdiv_ccg_grid_to_face_index(ss->subdiv_ccg,
                                                               ss->active_grid_index);
      return ss->face_sets[face_index];
    }
    case PBVH_BMESH:
      return SCULPT_FACE_SET_NONE;
  }
  return SCULPT_FACE_SET_NONE;
}

void SCULPT_vertex_visible_set(SculptSession *ss, PBVHVertRef vertex, bool visible)
{
  switch (BKE_pbvh_type(ss->pbvh)) {
    case PBVH_FACES: {
      bool *hide_vert = BKE_pbvh_get_vert_hide_for_write(ss->pbvh);
      hide_vert[vertex.i] = visible;
      break;
    }
    case PBVH_BMESH: {
      BMVert *v = (BMVert *)vertex.i;
      BM_elem_flag_set(v, BM_ELEM_HIDDEN, !visible);
      break;
    }
    case PBVH_GRIDS:
      break;
  }
}

bool SCULPT_vertex_visible_get(SculptSession *ss, PBVHVertRef vertex)
{
  switch (BKE_pbvh_type(ss->pbvh)) {
    case PBVH_FACES: {
      const bool *hide_vert = BKE_pbvh_get_vert_hide(ss->pbvh);
      return hide_vert == NULL || !hide_vert[vertex.i];
    }
    case PBVH_BMESH:
      return !BM_elem_flag_test((BMVert *)vertex.i, BM_ELEM_HIDDEN);
    case PBVH_GRIDS: {
      const CCGKey *key = BKE_pbvh_get_grid_key(ss->pbvh);
      const int grid_index = vertex.i / key->grid_area;
      const int vertex_index = vertex.i - grid_index * key->grid_area;
      BLI_bitmap **grid_hidden = BKE_pbvh_get_grid_visibility(ss->pbvh);
      if (grid_hidden && grid_hidden[grid_index]) {
        return !BLI_BITMAP_TEST(grid_hidden[grid_index], vertex_index);
      }
    }
  }
  return true;
}

void SCULPT_face_set_visibility_set(SculptSession *ss, int face_set, bool visible)
{
  switch (BKE_pbvh_type(ss->pbvh)) {
    case PBVH_FACES:
    case PBVH_GRIDS:
      for (int i = 0; i < ss->totfaces; i++) {
        if (abs(ss->face_sets[i]) != face_set) {
          continue;
        }
        if (visible) {
          ss->face_sets[i] = abs(ss->face_sets[i]);
        }
        else {
          ss->face_sets[i] = -abs(ss->face_sets[i]);
        }
      }
      break;
    case PBVH_BMESH:
      break;
  }
}

void SCULPT_face_sets_visibility_invert(SculptSession *ss)
{
  switch (BKE_pbvh_type(ss->pbvh)) {
    case PBVH_FACES:
    case PBVH_GRIDS:
      for (int i = 0; i < ss->totfaces; i++) {
        ss->face_sets[i] *= -1;
      }
      break;
    case PBVH_BMESH:
      break;
  }
}

void SCULPT_face_sets_visibility_all_set(SculptSession *ss, bool visible)
{
  switch (BKE_pbvh_type(ss->pbvh)) {
    case PBVH_FACES:
    case PBVH_GRIDS:
      for (int i = 0; i < ss->totfaces; i++) {

        /* This can run on geometry without a face set assigned, so its ID sign can't be changed to
         * modify the visibility. Force that geometry to the ID 1 to enable changing the visibility
         * here. */
        if (ss->face_sets[i] == SCULPT_FACE_SET_NONE) {
          ss->face_sets[i] = 1;
        }

        if (visible) {
          ss->face_sets[i] = abs(ss->face_sets[i]);
        }
        else {
          ss->face_sets[i] = -abs(ss->face_sets[i]);
        }
      }
      break;
    case PBVH_BMESH:
      break;
  }
}

bool SCULPT_vertex_any_face_set_visible_get(SculptSession *ss, PBVHVertRef vertex)
{
  switch (BKE_pbvh_type(ss->pbvh)) {
    case PBVH_FACES: {
      MeshElemMap *vert_map = &ss->pmap[vertex.i];
      for (int j = 0; j < ss->pmap[vertex.i].count; j++) {
        if (ss->face_sets[vert_map->indices[j]] > 0) {
          return true;
        }
      }
      return false;
    }
    case PBVH_BMESH:
      return true;
    case PBVH_GRIDS:
      return true;
  }
  return true;
}

bool SCULPT_vertex_all_face_sets_visible_get(const SculptSession *ss, PBVHVertRef vertex)
{
  switch (BKE_pbvh_type(ss->pbvh)) {
    case PBVH_FACES: {
      MeshElemMap *vert_map = &ss->pmap[vertex.i];
      for (int j = 0; j < ss->pmap[vertex.i].count; j++) {
        if (ss->face_sets[vert_map->indices[j]] < 0) {
          return false;
        }
      }
      return true;
    }
    case PBVH_BMESH:
      return true;
    case PBVH_GRIDS: {
      const CCGKey *key = BKE_pbvh_get_grid_key(ss->pbvh);
      const int grid_index = vertex.i / key->grid_area;
      const int face_index = BKE_subdiv_ccg_grid_to_face_index(ss->subdiv_ccg, grid_index);
      return ss->face_sets[face_index] > 0;
    }
  }
  return true;
}

void SCULPT_vertex_face_set_set(SculptSession *ss, PBVHVertRef vertex, int face_set)
{
  switch (BKE_pbvh_type(ss->pbvh)) {
    case PBVH_FACES: {
      MeshElemMap *vert_map = &ss->pmap[vertex.i];
      for (int j = 0; j < ss->pmap[vertex.i].count; j++) {
        if (ss->face_sets[vert_map->indices[j]] > 0) {
          ss->face_sets[vert_map->indices[j]] = abs(face_set);
        }
      }
    } break;
    case PBVH_BMESH:
      break;
    case PBVH_GRIDS: {
      const CCGKey *key = BKE_pbvh_get_grid_key(ss->pbvh);
      const int grid_index = vertex.i / key->grid_area;
      const int face_index = BKE_subdiv_ccg_grid_to_face_index(ss->subdiv_ccg, grid_index);
      if (ss->face_sets[face_index] > 0) {
        ss->face_sets[face_index] = abs(face_set);
      }

    } break;
  }
}

int SCULPT_vertex_face_set_get(SculptSession *ss, PBVHVertRef vertex)
{
  switch (BKE_pbvh_type(ss->pbvh)) {
    case PBVH_FACES: {
      MeshElemMap *vert_map = &ss->pmap[vertex.i];
      int face_set = 0;
      for (int i = 0; i < ss->pmap[vertex.i].count; i++) {
        if (ss->face_sets[vert_map->indices[i]] > face_set) {
          face_set = abs(ss->face_sets[vert_map->indices[i]]);
        }
      }
      return face_set;
    }
    case PBVH_BMESH:
      return 0;
    case PBVH_GRIDS: {
      const CCGKey *key = BKE_pbvh_get_grid_key(ss->pbvh);
      const int grid_index = vertex.i / key->grid_area;
      const int face_index = BKE_subdiv_ccg_grid_to_face_index(ss->subdiv_ccg, grid_index);
      return ss->face_sets[face_index];
    }
  }
  return 0;
}

bool SCULPT_vertex_has_face_set(SculptSession *ss, PBVHVertRef vertex, int face_set)
{
  switch (BKE_pbvh_type(ss->pbvh)) {
    case PBVH_FACES: {
      MeshElemMap *vert_map = &ss->pmap[vertex.i];
      for (int i = 0; i < ss->pmap[vertex.i].count; i++) {
        if (ss->face_sets[vert_map->indices[i]] == face_set) {
          return true;
        }
      }
      return false;
    }
    case PBVH_BMESH:
      return true;
    case PBVH_GRIDS: {
      const CCGKey *key = BKE_pbvh_get_grid_key(ss->pbvh);
      const int grid_index = vertex.i / key->grid_area;
      const int face_index = BKE_subdiv_ccg_grid_to_face_index(ss->subdiv_ccg, grid_index);
      return ss->face_sets[face_index] == face_set;
    }
  }
  return true;
}

void SCULPT_visibility_sync_all_face_sets_to_vertices(Object *ob)
{
  SculptSession *ss = ob->sculpt;
  Mesh *mesh = BKE_object_get_original_mesh(ob);
  switch (BKE_pbvh_type(ss->pbvh)) {
    case PBVH_FACES: {
      BKE_sculpt_sync_face_sets_visibility_to_base_mesh(mesh);
      break;
    }
    case PBVH_GRIDS: {
      BKE_sculpt_sync_face_sets_visibility_to_base_mesh(mesh);
      BKE_sculpt_sync_face_sets_visibility_to_grids(mesh, ss->subdiv_ccg);
      break;
    }
    case PBVH_BMESH:
      break;
  }
}

static void UNUSED_FUNCTION(sculpt_visibility_sync_vertex_to_face_sets)(SculptSession *ss,
                                                                        PBVHVertRef vertex)
{
  MeshElemMap *vert_map = &ss->pmap[vertex.i];
  const bool visible = SCULPT_vertex_visible_get(ss, vertex);
  for (int i = 0; i < ss->pmap[vertex.i].count; i++) {
    if (visible) {
      ss->face_sets[vert_map->indices[i]] = abs(ss->face_sets[vert_map->indices[i]]);
    }
    else {
      ss->face_sets[vert_map->indices[i]] = -abs(ss->face_sets[vert_map->indices[i]]);
    }
  }
}

void SCULPT_visibility_sync_all_vertex_to_face_sets(SculptSession *ss)
{
  if (BKE_pbvh_type(ss->pbvh) == PBVH_FACES) {
    for (int i = 0; i < ss->totfaces; i++) {
      MPoly *poly = &ss->mpoly[i];
      bool poly_visible = true;
      for (int l = 0; l < poly->totloop; l++) {
        MLoop *loop = &ss->mloop[poly->loopstart + l];
        if (!SCULPT_vertex_visible_get(ss, BKE_pbvh_make_vref(loop->v))) {
          poly_visible = false;
        }
      }
      if (poly_visible) {
        ss->face_sets[i] = abs(ss->face_sets[i]);
      }
      else {
        ss->face_sets[i] = -abs(ss->face_sets[i]);
      }
    }
  }
}

static bool sculpt_check_unique_face_set_in_base_mesh(SculptSession *ss, int index)
{
  MeshElemMap *vert_map = &ss->pmap[index];
  int face_set = -1;
  for (int i = 0; i < ss->pmap[index].count; i++) {
    if (face_set == -1) {
      face_set = abs(ss->face_sets[vert_map->indices[i]]);
    }
    else {
      if (abs(ss->face_sets[vert_map->indices[i]]) != face_set) {
        return false;
      }
    }
  }
  return true;
}

/**
 * Checks if the face sets of the adjacent faces to the edge between \a v1 and \a v2
 * in the base mesh are equal.
 */
static bool sculpt_check_unique_face_set_for_edge_in_base_mesh(SculptSession *ss, int v1, int v2)
{
  MeshElemMap *vert_map = &ss->pmap[v1];
  int p1 = -1, p2 = -1;
  for (int i = 0; i < ss->pmap[v1].count; i++) {
    MPoly *p = &ss->mpoly[vert_map->indices[i]];
    for (int l = 0; l < p->totloop; l++) {
      MLoop *loop = &ss->mloop[p->loopstart + l];
      if (loop->v == v2) {
        if (p1 == -1) {
          p1 = vert_map->indices[i];
          break;
        }

        if (p2 == -1) {
          p2 = vert_map->indices[i];
          break;
        }
      }
    }
  }

  if (p1 != -1 && p2 != -1) {
    return abs(ss->face_sets[p1]) == (ss->face_sets[p2]);
  }
  return true;
}

bool SCULPT_vertex_has_unique_face_set(SculptSession *ss, PBVHVertRef vertex)
{
  switch (BKE_pbvh_type(ss->pbvh)) {
    case PBVH_FACES: {
      return sculpt_check_unique_face_set_in_base_mesh(ss, vertex.i);
    }
    case PBVH_BMESH:
      return true;
    case PBVH_GRIDS: {
      const CCGKey *key = BKE_pbvh_get_grid_key(ss->pbvh);
      const int grid_index = vertex.i / key->grid_area;
      const int vertex_index = vertex.i - grid_index * key->grid_area;
      const SubdivCCGCoord coord = {.grid_index = grid_index,
                                    .x = vertex_index % key->grid_size,
                                    .y = vertex_index / key->grid_size};
      int v1, v2;
      const SubdivCCGAdjacencyType adjacency = BKE_subdiv_ccg_coarse_mesh_adjacency_info_get(
          ss->subdiv_ccg, &coord, ss->mloop, ss->mpoly, &v1, &v2);
      switch (adjacency) {
        case SUBDIV_CCG_ADJACENT_VERTEX:
          return sculpt_check_unique_face_set_in_base_mesh(ss, v1);
        case SUBDIV_CCG_ADJACENT_EDGE:
          return sculpt_check_unique_face_set_for_edge_in_base_mesh(ss, v1, v2);
        case SUBDIV_CCG_ADJACENT_NONE:
          return true;
      }
    }
  }
  return false;
}

int SCULPT_face_set_next_available_get(SculptSession *ss)
{
  switch (BKE_pbvh_type(ss->pbvh)) {
    case PBVH_FACES:
    case PBVH_GRIDS: {
      int next_face_set = 0;
      for (int i = 0; i < ss->totfaces; i++) {
        if (abs(ss->face_sets[i]) > next_face_set) {
          next_face_set = abs(ss->face_sets[i]);
        }
      }
      next_face_set++;
      return next_face_set;
    }
    case PBVH_BMESH:
      return 0;
  }
  return 0;
}

/* Sculpt Neighbor Iterators */

#define SCULPT_VERTEX_NEIGHBOR_FIXED_CAPACITY 256

static void sculpt_vertex_neighbor_add(SculptVertexNeighborIter *iter,
                                       PBVHVertRef neighbor,
                                       int neighbor_index)
{
  for (int i = 0; i < iter->size; i++) {
    if (iter->neighbors[i].i == neighbor.i) {
      return;
    }
  }

  if (iter->size >= iter->capacity) {
    iter->capacity += SCULPT_VERTEX_NEIGHBOR_FIXED_CAPACITY;

    if (iter->neighbors == iter->neighbors_fixed) {
      iter->neighbors = MEM_mallocN(iter->capacity * sizeof(PBVHVertRef), "neighbor array");
      memcpy(iter->neighbors, iter->neighbors_fixed, sizeof(PBVHVertRef) * iter->size);
    }
    else {
      iter->neighbors = MEM_reallocN_id(
          iter->neighbors, iter->capacity * sizeof(PBVHVertRef), "neighbor array");
    }

    if (iter->neighbor_indices == iter->neighbor_indices_fixed) {
      iter->neighbor_indices = MEM_mallocN(iter->capacity * sizeof(int), "neighbor array");
      memcpy(iter->neighbor_indices, iter->neighbor_indices_fixed, sizeof(int) * iter->size);
    }
    else {
      iter->neighbor_indices = MEM_reallocN_id(
          iter->neighbor_indices, iter->capacity * sizeof(int), "neighbor array");
    }
  }

  iter->neighbors[iter->size] = neighbor;
  iter->neighbor_indices[iter->size] = neighbor_index;
  iter->size++;
}

static void sculpt_vertex_neighbors_get_bmesh(PBVHVertRef vertex, SculptVertexNeighborIter *iter)
{
  BMVert *v = (BMVert *)vertex.i;
  BMIter liter;
  BMLoop *l;
  iter->size = 0;
  iter->num_duplicates = 0;
  iter->capacity = SCULPT_VERTEX_NEIGHBOR_FIXED_CAPACITY;
  iter->neighbors = iter->neighbors_fixed;
  iter->neighbor_indices = iter->neighbor_indices_fixed;

  BM_ITER_ELEM (l, &liter, v, BM_LOOPS_OF_VERT) {
    const BMVert *adj_v[2] = {l->prev->v, l->next->v};
    for (int i = 0; i < ARRAY_SIZE(adj_v); i++) {
      const BMVert *v_other = adj_v[i];
      if (v_other != v) {
        sculpt_vertex_neighbor_add(
            iter, BKE_pbvh_make_vref((intptr_t)v_other), BM_elem_index_get(v_other));
      }
    }
  }
}

static void sculpt_vertex_neighbors_get_faces(SculptSession *ss,
                                              PBVHVertRef vertex,
                                              SculptVertexNeighborIter *iter)
{
  MeshElemMap *vert_map = &ss->pmap[vertex.i];
  iter->size = 0;
  iter->num_duplicates = 0;
  iter->capacity = SCULPT_VERTEX_NEIGHBOR_FIXED_CAPACITY;
  iter->neighbors = iter->neighbors_fixed;
  iter->neighbor_indices = iter->neighbor_indices_fixed;

  for (int i = 0; i < ss->pmap[vertex.i].count; i++) {
    if (ss->face_sets[vert_map->indices[i]] < 0) {
      /* Skip connectivity from hidden faces. */
      continue;
    }
    const MPoly *p = &ss->mpoly[vert_map->indices[i]];
    uint f_adj_v[2];
    if (poly_get_adj_loops_from_vert(p, ss->mloop, vertex.i, f_adj_v) != -1) {
      for (int j = 0; j < ARRAY_SIZE(f_adj_v); j += 1) {
        if (f_adj_v[j] != vertex.i) {
          sculpt_vertex_neighbor_add(iter, BKE_pbvh_make_vref(f_adj_v[j]), f_adj_v[j]);
        }
      }
    }
  }

  if (ss->fake_neighbors.use_fake_neighbors) {
    BLI_assert(ss->fake_neighbors.fake_neighbor_index != NULL);
    if (ss->fake_neighbors.fake_neighbor_index[vertex.i] != FAKE_NEIGHBOR_NONE) {
      sculpt_vertex_neighbor_add(
          iter,
          BKE_pbvh_make_vref(ss->fake_neighbors.fake_neighbor_index[vertex.i]),
          ss->fake_neighbors.fake_neighbor_index[vertex.i]);
    }
  }
}

static void sculpt_vertex_neighbors_get_grids(SculptSession *ss,
                                              const PBVHVertRef vertex,
                                              const bool include_duplicates,
                                              SculptVertexNeighborIter *iter)
{
  /* TODO: optimize this. We could fill #SculptVertexNeighborIter directly,
   * maybe provide coordinate and mask pointers directly rather than converting
   * back and forth between #CCGElem and global index. */
  const CCGKey *key = BKE_pbvh_get_grid_key(ss->pbvh);
  const int grid_index = vertex.i / key->grid_area;
  const int vertex_index = vertex.i - grid_index * key->grid_area;

  SubdivCCGCoord coord = {.grid_index = grid_index,
                          .x = vertex_index % key->grid_size,
                          .y = vertex_index / key->grid_size};

  SubdivCCGNeighbors neighbors;
  BKE_subdiv_ccg_neighbor_coords_get(ss->subdiv_ccg, &coord, include_duplicates, &neighbors);

  iter->size = 0;
  iter->num_duplicates = neighbors.num_duplicates;
  iter->capacity = SCULPT_VERTEX_NEIGHBOR_FIXED_CAPACITY;
  iter->neighbors = iter->neighbors_fixed;
  iter->neighbor_indices = iter->neighbor_indices_fixed;

  for (int i = 0; i < neighbors.size; i++) {
    int v = neighbors.coords[i].grid_index * key->grid_area +
            neighbors.coords[i].y * key->grid_size + neighbors.coords[i].x;

    sculpt_vertex_neighbor_add(iter, BKE_pbvh_make_vref(v), v);
  }

  if (ss->fake_neighbors.use_fake_neighbors) {
    BLI_assert(ss->fake_neighbors.fake_neighbor_index != NULL);
    if (ss->fake_neighbors.fake_neighbor_index[vertex.i] != FAKE_NEIGHBOR_NONE) {
      int v = ss->fake_neighbors.fake_neighbor_index[vertex.i];
      sculpt_vertex_neighbor_add(iter, BKE_pbvh_make_vref(v), v);
    }
  }

  if (neighbors.coords != neighbors.coords_fixed) {
    MEM_freeN(neighbors.coords);
  }
}

void SCULPT_vertex_neighbors_get(SculptSession *ss,
                                 const PBVHVertRef vertex,
                                 const bool include_duplicates,
                                 SculptVertexNeighborIter *iter)
{
  switch (BKE_pbvh_type(ss->pbvh)) {
    case PBVH_FACES:
      sculpt_vertex_neighbors_get_faces(ss, vertex, iter);
      return;
    case PBVH_BMESH:
      sculpt_vertex_neighbors_get_bmesh(vertex, iter);
      return;
    case PBVH_GRIDS:
      sculpt_vertex_neighbors_get_grids(ss, vertex, include_duplicates, iter);
      return;
  }
}

static bool sculpt_check_boundary_vertex_in_base_mesh(const SculptSession *ss, const int index)
{
  BLI_assert(ss->vertex_info.boundary);
  return BLI_BITMAP_TEST(ss->vertex_info.boundary, index);
}

bool SCULPT_vertex_is_boundary(const SculptSession *ss, const PBVHVertRef vertex)
{
  switch (BKE_pbvh_type(ss->pbvh)) {
    case PBVH_FACES: {
      if (!SCULPT_vertex_all_face_sets_visible_get(ss, vertex)) {
        return true;
      }
      return sculpt_check_boundary_vertex_in_base_mesh(ss, vertex.i);
    }
    case PBVH_BMESH: {
      BMVert *v = (BMVert *)vertex.i;
      return BM_vert_is_boundary(v);
    }

    case PBVH_GRIDS: {
      const CCGKey *key = BKE_pbvh_get_grid_key(ss->pbvh);
      const int grid_index = vertex.i / key->grid_area;
      const int vertex_index = vertex.i - grid_index * key->grid_area;
      const SubdivCCGCoord coord = {.grid_index = grid_index,
                                    .x = vertex_index % key->grid_size,
                                    .y = vertex_index / key->grid_size};
      int v1, v2;
      const SubdivCCGAdjacencyType adjacency = BKE_subdiv_ccg_coarse_mesh_adjacency_info_get(
          ss->subdiv_ccg, &coord, ss->mloop, ss->mpoly, &v1, &v2);
      switch (adjacency) {
        case SUBDIV_CCG_ADJACENT_VERTEX:
          return sculpt_check_boundary_vertex_in_base_mesh(ss, v1);
        case SUBDIV_CCG_ADJACENT_EDGE:
          return sculpt_check_boundary_vertex_in_base_mesh(ss, v1) &&
                 sculpt_check_boundary_vertex_in_base_mesh(ss, v2);
        case SUBDIV_CCG_ADJACENT_NONE:
          return false;
      }
    }
  }

  return false;
}

/* Utilities */

bool SCULPT_stroke_is_main_symmetry_pass(StrokeCache *cache)
{
  return cache->mirror_symmetry_pass == 0 && cache->radial_symmetry_pass == 0 &&
         cache->tile_pass == 0;
}

bool SCULPT_stroke_is_first_brush_step(StrokeCache *cache)
{
  return cache->first_time && cache->mirror_symmetry_pass == 0 &&
         cache->radial_symmetry_pass == 0 && cache->tile_pass == 0;
}

bool SCULPT_stroke_is_first_brush_step_of_symmetry_pass(StrokeCache *cache)
{
  return cache->first_time;
}

bool SCULPT_check_vertex_pivot_symmetry(const float vco[3], const float pco[3], const char symm)
{
  bool is_in_symmetry_area = true;
  for (int i = 0; i < 3; i++) {
    char symm_it = 1 << i;
    if (symm & symm_it) {
      if (pco[i] == 0.0f) {
        if (vco[i] > 0.0f) {
          is_in_symmetry_area = false;
        }
      }
      if (vco[i] * pco[i] < 0.0f) {
        is_in_symmetry_area = false;
      }
    }
  }
  return is_in_symmetry_area;
}

typedef struct NearestVertexTLSData {
  PBVHVertRef nearest_vertex;
  float nearest_vertex_distance_squared;
} NearestVertexTLSData;

static void do_nearest_vertex_get_task_cb(void *__restrict userdata,
                                          const int n,
                                          const TaskParallelTLS *__restrict tls)
{
  SculptThreadedTaskData *data = userdata;
  SculptSession *ss = data->ob->sculpt;
  NearestVertexTLSData *nvtd = tls->userdata_chunk;
  PBVHVertexIter vd;

  BKE_pbvh_vertex_iter_begin (ss->pbvh, data->nodes[n], vd, PBVH_ITER_UNIQUE) {
    float distance_squared = len_squared_v3v3(vd.co, data->nearest_vertex_search_co);
    if (distance_squared < nvtd->nearest_vertex_distance_squared &&
        distance_squared < data->max_distance_squared) {
      nvtd->nearest_vertex = vd.vertex;
      nvtd->nearest_vertex_distance_squared = distance_squared;
    }
  }
  BKE_pbvh_vertex_iter_end;
}

static void nearest_vertex_get_reduce(const void *__restrict UNUSED(userdata),
                                      void *__restrict chunk_join,
                                      void *__restrict chunk)
{
  NearestVertexTLSData *join = chunk_join;
  NearestVertexTLSData *nvtd = chunk;
  if (join->nearest_vertex.i == PBVH_REF_NONE) {
    join->nearest_vertex = nvtd->nearest_vertex;
    join->nearest_vertex_distance_squared = nvtd->nearest_vertex_distance_squared;
  }
  else if (nvtd->nearest_vertex_distance_squared < join->nearest_vertex_distance_squared) {
    join->nearest_vertex = nvtd->nearest_vertex;
    join->nearest_vertex_distance_squared = nvtd->nearest_vertex_distance_squared;
  }
}

PBVHVertRef SCULPT_nearest_vertex_get(
    Sculpt *sd, Object *ob, const float co[3], float max_distance, bool use_original)
{
  SculptSession *ss = ob->sculpt;
  PBVHNode **nodes = NULL;
  int totnode;
  SculptSearchSphereData data = {
      .ss = ss,
      .sd = sd,
      .radius_squared = max_distance * max_distance,
      .original = use_original,
      .center = co,
  };
  BKE_pbvh_search_gather(ss->pbvh, SCULPT_search_sphere_cb, &data, &nodes, &totnode);
  if (totnode == 0) {
    return BKE_pbvh_make_vref(PBVH_REF_NONE);
  }

  SculptThreadedTaskData task_data = {
      .sd = sd,
      .ob = ob,
      .nodes = nodes,
      .max_distance_squared = max_distance * max_distance,
  };

  copy_v3_v3(task_data.nearest_vertex_search_co, co);
  NearestVertexTLSData nvtd;
  nvtd.nearest_vertex.i = PBVH_REF_NONE;
  nvtd.nearest_vertex_distance_squared = FLT_MAX;

  TaskParallelSettings settings;
  BKE_pbvh_parallel_range_settings(&settings, true, totnode);
  settings.func_reduce = nearest_vertex_get_reduce;
  settings.userdata_chunk = &nvtd;
  settings.userdata_chunk_size = sizeof(NearestVertexTLSData);
  BLI_task_parallel_range(0, totnode, &task_data, do_nearest_vertex_get_task_cb, &settings);

  MEM_SAFE_FREE(nodes);

  return nvtd.nearest_vertex;
}

bool SCULPT_is_symmetry_iteration_valid(char i, char symm)
{
  return i == 0 || (symm & i && (symm != 5 || i != 3) && (symm != 6 || (!ELEM(i, 3, 5))));
}

bool SCULPT_is_vertex_inside_brush_radius_symm(const float vertex[3],
                                               const float br_co[3],
                                               float radius,
                                               char symm)
{
  for (char i = 0; i <= symm; ++i) {
    if (!SCULPT_is_symmetry_iteration_valid(i, symm)) {
      continue;
    }
    float location[3];
    flip_v3_v3(location, br_co, (char)i);
    if (len_squared_v3v3(location, vertex) < radius * radius) {
      return true;
    }
  }
  return false;
}

void SCULPT_tag_update_overlays(bContext *C)
{
  ARegion *region = CTX_wm_region(C);
  ED_region_tag_redraw(region);

  Object *ob = CTX_data_active_object(C);
  WM_event_add_notifier(C, NC_OBJECT | ND_DRAW, ob);

  DEG_id_tag_update(&ob->id, ID_RECALC_SHADING);

  View3D *v3d = CTX_wm_view3d(C);
  if (!BKE_sculptsession_use_pbvh_draw(ob, v3d)) {
    DEG_id_tag_update(&ob->id, ID_RECALC_GEOMETRY);
  }
}

/** \} */

/* -------------------------------------------------------------------- */
/** \name Sculpt Flood Fill API
 *
 * Iterate over connected vertices, starting from one or more initial vertices.
 * \{ */

void SCULPT_floodfill_init(SculptSession *ss, SculptFloodFill *flood)
{
  int vertex_count = SCULPT_vertex_count_get(ss);
  SCULPT_vertex_random_access_ensure(ss);

  flood->queue = BLI_gsqueue_new(sizeof(intptr_t));
  flood->visited_vertices = BLI_BITMAP_NEW(vertex_count, "visited vertices");
}

void SCULPT_floodfill_add_initial(SculptFloodFill *flood, PBVHVertRef vertex)
{
  BLI_gsqueue_push(flood->queue, &vertex);
}

void SCULPT_floodfill_add_and_skip_initial(SculptFloodFill *flood, PBVHVertRef vertex)
{
  BLI_gsqueue_push(flood->queue, &vertex);
  BLI_BITMAP_ENABLE(flood->visited_vertices, vertex.i);
}

void SCULPT_floodfill_add_initial_with_symmetry(Sculpt *sd,
                                                Object *ob,
                                                SculptSession *ss,
                                                SculptFloodFill *flood,
                                                PBVHVertRef vertex,
                                                float radius)
{
  /* Add active vertex and symmetric vertices to the queue. */
  const char symm = SCULPT_mesh_symmetry_xyz_get(ob);
  for (char i = 0; i <= symm; ++i) {
    if (!SCULPT_is_symmetry_iteration_valid(i, symm)) {
      continue;
    }
    PBVHVertRef v = {PBVH_REF_NONE};

    if (i == 0) {
      v = vertex;
    }
    else if (radius > 0.0f) {
      float radius_squared = (radius == FLT_MAX) ? FLT_MAX : radius * radius;
      float location[3];
      flip_v3_v3(location, SCULPT_vertex_co_get(ss, vertex), i);
      v = SCULPT_nearest_vertex_get(sd, ob, location, radius_squared, false);
    }

    if (v.i != PBVH_REF_NONE) {
      SCULPT_floodfill_add_initial(flood, v);
    }
  }
}

void SCULPT_floodfill_add_active(
    Sculpt *sd, Object *ob, SculptSession *ss, SculptFloodFill *flood, float radius)
{
  /* Add active vertex and symmetric vertices to the queue. */
  const char symm = SCULPT_mesh_symmetry_xyz_get(ob);
  for (char i = 0; i <= symm; ++i) {
    if (!SCULPT_is_symmetry_iteration_valid(i, symm)) {
      continue;
    }

    PBVHVertRef v = {PBVH_REF_NONE};

    if (i == 0) {
      v = SCULPT_active_vertex_get(ss);
    }
    else if (radius > 0.0f) {
      float location[3];
      flip_v3_v3(location, SCULPT_active_vertex_co_get(ss), i);
      v = SCULPT_nearest_vertex_get(sd, ob, location, radius, false);
    }

    if (v.i != PBVH_REF_NONE) {
      SCULPT_floodfill_add_initial(flood, v);
    }
  }
}

void SCULPT_floodfill_execute(SculptSession *ss,
                              SculptFloodFill *flood,
                              bool (*func)(SculptSession *ss,
                                           PBVHVertRef from_v,
                                           PBVHVertRef to_v,
                                           bool is_duplicate,
                                           void *userdata),
                              void *userdata)
{
  while (!BLI_gsqueue_is_empty(flood->queue)) {
    PBVHVertRef from_v;

    BLI_gsqueue_pop(flood->queue, &from_v);
    SculptVertexNeighborIter ni;
    SCULPT_VERTEX_DUPLICATES_AND_NEIGHBORS_ITER_BEGIN (ss, from_v, ni) {
      const PBVHVertRef to_v = ni.vertex;
      int to_v_i = BKE_pbvh_vertex_to_index(ss->pbvh, to_v);

      if (BLI_BITMAP_TEST(flood->visited_vertices, to_v_i)) {
        continue;
      }

      if (!SCULPT_vertex_visible_get(ss, to_v)) {
        continue;
      }

      BLI_BITMAP_ENABLE(flood->visited_vertices, BKE_pbvh_vertex_to_index(ss->pbvh, to_v));

      if (func(ss, from_v, to_v, ni.is_duplicate, userdata)) {
        BLI_gsqueue_push(flood->queue, &to_v);
      }
    }
    SCULPT_VERTEX_NEIGHBORS_ITER_END(ni);
  }
}

void SCULPT_floodfill_free(SculptFloodFill *flood)
{
  MEM_SAFE_FREE(flood->visited_vertices);
  BLI_gsqueue_free(flood->queue);
  flood->queue = NULL;
}

/** \} */

static bool sculpt_tool_has_cube_tip(const char sculpt_tool)
{
  return ELEM(
      sculpt_tool, SCULPT_TOOL_CLAY_STRIPS, SCULPT_TOOL_PAINT, SCULPT_TOOL_MULTIPLANE_SCRAPE);
}

/* -------------------------------------------------------------------- */
/** \name Tool Capabilities
 *
 * Avoid duplicate checks, internal logic only,
 * share logic with #rna_def_sculpt_capabilities where possible.
 * \{ */

static bool sculpt_tool_needs_original(const char sculpt_tool)
{
  return ELEM(sculpt_tool,
              SCULPT_TOOL_GRAB,
              SCULPT_TOOL_ROTATE,
              SCULPT_TOOL_THUMB,
              SCULPT_TOOL_LAYER,
              SCULPT_TOOL_DRAW_SHARP,
              SCULPT_TOOL_ELASTIC_DEFORM,
              SCULPT_TOOL_SMOOTH,
              SCULPT_TOOL_BOUNDARY,
              SCULPT_TOOL_POSE);
}

static bool sculpt_tool_is_proxy_used(const char sculpt_tool)
{
  return ELEM(sculpt_tool,
              SCULPT_TOOL_SMOOTH,
              SCULPT_TOOL_LAYER,
              SCULPT_TOOL_POSE,
              SCULPT_TOOL_DISPLACEMENT_SMEAR,
              SCULPT_TOOL_BOUNDARY,
              SCULPT_TOOL_CLOTH,
              SCULPT_TOOL_PAINT,
              SCULPT_TOOL_SMEAR,
              SCULPT_TOOL_DRAW_FACE_SETS);
}

static bool sculpt_brush_use_topology_rake(const SculptSession *ss, const Brush *brush)
{
  return SCULPT_TOOL_HAS_TOPOLOGY_RAKE(brush->sculpt_tool) &&
         (brush->topology_rake_factor > 0.0f) && (ss->bm != NULL);
}

/**
 * Test whether the #StrokeCache.sculpt_normal needs update in #do_brush_action
 */
static int sculpt_brush_needs_normal(const SculptSession *ss, const Brush *brush)
{
  return ((SCULPT_TOOL_HAS_NORMAL_WEIGHT(brush->sculpt_tool) &&
           (ss->cache->normal_weight > 0.0f)) ||

          ELEM(brush->sculpt_tool,
               SCULPT_TOOL_BLOB,
               SCULPT_TOOL_CREASE,
               SCULPT_TOOL_DRAW,
               SCULPT_TOOL_DRAW_SHARP,
               SCULPT_TOOL_CLOTH,
               SCULPT_TOOL_LAYER,
               SCULPT_TOOL_NUDGE,
               SCULPT_TOOL_ROTATE,
               SCULPT_TOOL_ELASTIC_DEFORM,
               SCULPT_TOOL_THUMB) ||

          (brush->mtex.brush_map_mode == MTEX_MAP_MODE_AREA)) ||
         sculpt_brush_use_topology_rake(ss, brush);
}

static bool sculpt_brush_needs_rake_rotation(const Brush *brush)
{
  return SCULPT_TOOL_HAS_RAKE(brush->sculpt_tool) && (brush->rake_factor != 0.0f);
}

/** \} */

/* -------------------------------------------------------------------- */
/** \name Sculpt Init/Update
 * \{ */

typedef enum StrokeFlags {
  CLIP_X = 1,
  CLIP_Y = 2,
  CLIP_Z = 4,
} StrokeFlags;

void SCULPT_orig_vert_data_unode_init(SculptOrigVertData *data, Object *ob, SculptUndoNode *unode)
{
  SculptSession *ss = ob->sculpt;
  BMesh *bm = ss->bm;

  memset(data, 0, sizeof(*data));
  data->unode = unode;

  if (bm) {
    data->bm_log = ss->bm_log;
  }
  else {
    data->coords = data->unode->co;
    data->normals = data->unode->no;
    data->vmasks = data->unode->mask;
    data->colors = data->unode->col;
  }
}

void SCULPT_orig_vert_data_init(SculptOrigVertData *data,
                                Object *ob,
                                PBVHNode *node,
                                SculptUndoType type)
{
  SculptUndoNode *unode;
  unode = SCULPT_undo_push_node(ob, node, type);
  SCULPT_orig_vert_data_unode_init(data, ob, unode);
}

void SCULPT_orig_vert_data_update(SculptOrigVertData *orig_data, PBVHVertexIter *iter)
{
  if (orig_data->unode->type == SCULPT_UNDO_COORDS) {
    if (orig_data->bm_log) {
      BM_log_original_vert_data(orig_data->bm_log, iter->bm_vert, &orig_data->co, &orig_data->no);
    }
    else {
      orig_data->co = orig_data->coords[iter->i];
      orig_data->no = orig_data->normals[iter->i];
    }
  }
  else if (orig_data->unode->type == SCULPT_UNDO_COLOR) {
    orig_data->col = orig_data->colors[iter->i];
  }
  else if (orig_data->unode->type == SCULPT_UNDO_MASK) {
    if (orig_data->bm_log) {
      orig_data->mask = BM_log_original_mask(orig_data->bm_log, iter->bm_vert);
    }
    else {
      orig_data->mask = orig_data->vmasks[iter->i];
    }
  }
}

static void sculpt_rake_data_update(struct SculptRakeData *srd, const float co[3])
{
  float rake_dist = len_v3v3(srd->follow_co, co);
  if (rake_dist > srd->follow_dist) {
    interp_v3_v3v3(srd->follow_co, srd->follow_co, co, rake_dist - srd->follow_dist);
  }
}

/** \} */

/* -------------------------------------------------------------------- */
/** \name Sculpt Dynamic Topology
 * \{ */

bool SCULPT_stroke_is_dynamic_topology(const SculptSession *ss, const Brush *brush)
{
  return ((BKE_pbvh_type(ss->pbvh) == PBVH_BMESH) &&

          (!ss->cache || (!ss->cache->alt_smooth)) &&

          /* Requires mesh restore, which doesn't work with
           * dynamic-topology. */
          !(brush->flag & BRUSH_ANCHORED) && !(brush->flag & BRUSH_DRAG_DOT) &&

          SCULPT_TOOL_HAS_DYNTOPO(brush->sculpt_tool));
}

/** \} */

/* -------------------------------------------------------------------- */
/** \name Sculpt Paint Mesh
 * \{ */

static void paint_mesh_restore_co_task_cb(void *__restrict userdata,
                                          const int n,
                                          const TaskParallelTLS *__restrict UNUSED(tls))
{
  SculptThreadedTaskData *data = userdata;
  SculptSession *ss = data->ob->sculpt;

  SculptUndoNode *unode;
  SculptUndoType type;

  switch (data->brush->sculpt_tool) {
    case SCULPT_TOOL_MASK:
      type = SCULPT_UNDO_MASK;
      break;
    case SCULPT_TOOL_PAINT:
    case SCULPT_TOOL_SMEAR:
      type = SCULPT_UNDO_COLOR;
      break;
    default:
      type = SCULPT_UNDO_COORDS;
      break;
  }

  if (ss->bm) {
    unode = SCULPT_undo_push_node(data->ob, data->nodes[n], type);
  }
  else {
    unode = SCULPT_undo_get_node(data->nodes[n], type);
  }

  if (!unode) {
    return;
  }

  switch (type) {
    case SCULPT_UNDO_MASK:
      BKE_pbvh_node_mark_update_mask(data->nodes[n]);
      break;
    case SCULPT_UNDO_COLOR:
      BKE_pbvh_node_mark_update_color(data->nodes[n]);
      break;
    case SCULPT_UNDO_COORDS:
      BKE_pbvh_node_mark_update(data->nodes[n]);
      break;
    default:
      break;
  }

  PBVHVertexIter vd;
  SculptOrigVertData orig_data;

  SCULPT_orig_vert_data_unode_init(&orig_data, data->ob, unode);

  BKE_pbvh_vertex_iter_begin (ss->pbvh, data->nodes[n], vd, PBVH_ITER_UNIQUE) {
    SCULPT_orig_vert_data_update(&orig_data, &vd);

    if (orig_data.unode->type == SCULPT_UNDO_COORDS) {
      copy_v3_v3(vd.co, orig_data.co);
      if (vd.no) {
        copy_v3_v3(vd.no, orig_data.no);
      }
      else {
        copy_v3_v3(vd.fno, orig_data.no);
      }
      if (vd.mvert) {
        BKE_pbvh_vert_tag_update_normal(ss->pbvh, vd.vertex);
      }
    }
    else if (orig_data.unode->type == SCULPT_UNDO_MASK) {
      *vd.mask = orig_data.mask;
    }
    else if (orig_data.unode->type == SCULPT_UNDO_COLOR) {
      SCULPT_vertex_color_set(ss, vd.vertex, orig_data.col);
    }
  }
  BKE_pbvh_vertex_iter_end;
}

static void paint_mesh_restore_co(Sculpt *sd, Object *ob)
{
  SculptSession *ss = ob->sculpt;
  Brush *brush = BKE_paint_brush(&sd->paint);

  PBVHNode **nodes;
  int totnode;

  BKE_pbvh_search_gather(ss->pbvh, NULL, NULL, &nodes, &totnode);

  /**
   * Disable multi-threading when dynamic-topology is enabled. Otherwise,
   * new entries might be inserted by #SCULPT_undo_push_node() into the #GHash
   * used internally by #BM_log_original_vert_co() by a different thread. See T33787.
   */
  SculptThreadedTaskData data = {
      .sd = sd,
      .ob = ob,
      .brush = brush,
      .nodes = nodes,
  };

  TaskParallelSettings settings;
  BKE_pbvh_parallel_range_settings(&settings, true && !ss->bm, totnode);
  BLI_task_parallel_range(0, totnode, &data, paint_mesh_restore_co_task_cb, &settings);

  BKE_pbvh_node_color_buffer_free(ss->pbvh);

  MEM_SAFE_FREE(nodes);
}

/*** BVH Tree ***/

static void sculpt_extend_redraw_rect_previous(Object *ob, rcti *rect)
{
  /* Expand redraw \a rect with redraw \a rect from previous step to
   * prevent partial-redraw issues caused by fast strokes. This is
   * needed here (not in sculpt_flush_update) as it was before
   * because redraw rectangle should be the same in both of
   * optimized PBVH draw function and 3d view redraw, if not -- some
   * mesh parts could disappear from screen (sergey). */
  SculptSession *ss = ob->sculpt;

  if (!ss->cache) {
    return;
  }

  if (BLI_rcti_is_empty(&ss->cache->previous_r)) {
    return;
  }

  BLI_rcti_union(rect, &ss->cache->previous_r);
}

bool SCULPT_get_redraw_rect(ARegion *region, RegionView3D *rv3d, Object *ob, rcti *rect)
{
  PBVH *pbvh = ob->sculpt->pbvh;
  float bb_min[3], bb_max[3];

  if (!pbvh) {
    return false;
  }

  BKE_pbvh_redraw_BB(pbvh, bb_min, bb_max);

  /* Convert 3D bounding box to screen space. */
  if (!paint_convert_bb_to_rect(rect, bb_min, bb_max, region, rv3d, ob)) {
    return false;
  }

  return true;
}

void ED_sculpt_redraw_planes_get(float planes[4][4], ARegion *region, Object *ob)
{
  PBVH *pbvh = ob->sculpt->pbvh;
  /* Copy here, original will be used below. */
  rcti rect = ob->sculpt->cache->current_r;

  sculpt_extend_redraw_rect_previous(ob, &rect);

  paint_calc_redraw_planes(planes, region, ob, &rect);

  /* We will draw this \a rect, so now we can set it as the previous partial \a rect.
   * Note that we don't update with the union of previous/current (\a rect), only with
   * the current. Thus we avoid the rectangle needlessly growing to include
   * all the stroke area. */
  ob->sculpt->cache->previous_r = ob->sculpt->cache->current_r;

  /* Clear redraw flag from nodes. */
  if (pbvh) {
    BKE_pbvh_update_bounds(pbvh, PBVH_UpdateRedraw);
  }
}

/************************ Brush Testing *******************/

void SCULPT_brush_test_init(SculptSession *ss, SculptBrushTest *test)
{
  RegionView3D *rv3d = ss->cache ? ss->cache->vc->rv3d : ss->rv3d;
  View3D *v3d = ss->cache ? ss->cache->vc->v3d : ss->v3d;

  test->radius_squared = ss->cache ? ss->cache->radius_squared :
                                     ss->cursor_radius * ss->cursor_radius;
  test->radius = sqrtf(test->radius_squared);

  if (ss->cache) {
    copy_v3_v3(test->location, ss->cache->location);
    test->mirror_symmetry_pass = ss->cache->mirror_symmetry_pass;
    test->radial_symmetry_pass = ss->cache->radial_symmetry_pass;
    copy_m4_m4(test->symm_rot_mat_inv, ss->cache->symm_rot_mat_inv);
  }
  else {
    copy_v3_v3(test->location, ss->cursor_location);
    test->mirror_symmetry_pass = 0;
    test->radial_symmetry_pass = 0;
    unit_m4(test->symm_rot_mat_inv);
  }

  /* Just for initialize. */
  test->dist = 0.0f;

  /* Only for 2D projection. */
  zero_v4(test->plane_view);
  zero_v4(test->plane_tool);

  if (RV3D_CLIPPING_ENABLED(v3d, rv3d)) {
    test->clip_rv3d = rv3d;
  }
  else {
    test->clip_rv3d = NULL;
  }
}

BLI_INLINE bool sculpt_brush_test_clipping(const SculptBrushTest *test, const float co[3])
{
  RegionView3D *rv3d = test->clip_rv3d;
  if (!rv3d) {
    return false;
  }
  float symm_co[3];
  flip_v3_v3(symm_co, co, test->mirror_symmetry_pass);
  if (test->radial_symmetry_pass) {
    mul_m4_v3(test->symm_rot_mat_inv, symm_co);
  }
  return ED_view3d_clipping_test(rv3d, symm_co, true);
}

bool SCULPT_brush_test_sphere(SculptBrushTest *test, const float co[3])
{
  float distsq = len_squared_v3v3(co, test->location);

  if (distsq > test->radius_squared) {
    return false;
  }

  if (sculpt_brush_test_clipping(test, co)) {
    return false;
  }

  test->dist = sqrtf(distsq);
  return true;
}

bool SCULPT_brush_test_sphere_sq(SculptBrushTest *test, const float co[3])
{
  float distsq = len_squared_v3v3(co, test->location);

  if (distsq > test->radius_squared) {
    return false;
  }
  if (sculpt_brush_test_clipping(test, co)) {
    return false;
  }
  test->dist = distsq;
  return true;
}

bool SCULPT_brush_test_sphere_fast(const SculptBrushTest *test, const float co[3])
{
  if (sculpt_brush_test_clipping(test, co)) {
    return false;
  }
  return len_squared_v3v3(co, test->location) <= test->radius_squared;
}

bool SCULPT_brush_test_circle_sq(SculptBrushTest *test, const float co[3])
{
  float co_proj[3];
  closest_to_plane_normalized_v3(co_proj, test->plane_view, co);
  float distsq = len_squared_v3v3(co_proj, test->location);

  if (distsq > test->radius_squared) {
    return false;
  }

  if (sculpt_brush_test_clipping(test, co)) {
    return false;
  }

  test->dist = distsq;
  return true;
}

bool SCULPT_brush_test_cube(SculptBrushTest *test,
                            const float co[3],
                            const float local[4][4],
                            const float roundness)
{
  float side = 1.0f;
  float local_co[3];

  if (sculpt_brush_test_clipping(test, co)) {
    return false;
  }

  mul_v3_m4v3(local_co, local, co);

  local_co[0] = fabsf(local_co[0]);
  local_co[1] = fabsf(local_co[1]);
  local_co[2] = fabsf(local_co[2]);

  /* Keep the square and circular brush tips the same size. */
  side += (1.0f - side) * roundness;

  const float hardness = 1.0f - roundness;
  const float constant_side = hardness * side;
  const float falloff_side = roundness * side;

  if (!(local_co[0] <= side && local_co[1] <= side && local_co[2] <= side)) {
    /* Outside the square. */
    return false;
  }
  if (min_ff(local_co[0], local_co[1]) > constant_side) {
    /* Corner, distance to the center of the corner circle. */
    float r_point[3];
    copy_v3_fl(r_point, constant_side);
    test->dist = len_v2v2(r_point, local_co) / falloff_side;
    return true;
  }
  if (max_ff(local_co[0], local_co[1]) > constant_side) {
    /* Side, distance to the square XY axis. */
    test->dist = (max_ff(local_co[0], local_co[1]) - constant_side) / falloff_side;
    return true;
  }

  /* Inside the square, constant distance. */
  test->dist = 0.0f;
  return true;
}

SculptBrushTestFn SCULPT_brush_test_init_with_falloff_shape(SculptSession *ss,
                                                            SculptBrushTest *test,
                                                            char falloff_shape)
{
  SCULPT_brush_test_init(ss, test);
  SculptBrushTestFn sculpt_brush_test_sq_fn;
  if (falloff_shape == PAINT_FALLOFF_SHAPE_SPHERE) {
    sculpt_brush_test_sq_fn = SCULPT_brush_test_sphere_sq;
  }
  else {
    /* PAINT_FALLOFF_SHAPE_TUBE */
    plane_from_point_normal_v3(test->plane_view, test->location, ss->cache->view_normal);
    sculpt_brush_test_sq_fn = SCULPT_brush_test_circle_sq;
  }
  return sculpt_brush_test_sq_fn;
}

const float *SCULPT_brush_frontface_normal_from_falloff_shape(SculptSession *ss,
                                                              char falloff_shape)
{
  if (falloff_shape == PAINT_FALLOFF_SHAPE_SPHERE) {
    return ss->cache->sculpt_normal_symm;
  }
  /* PAINT_FALLOFF_SHAPE_TUBE */
  return ss->cache->view_normal;
}

static float frontface(const Brush *br,
                       const float sculpt_normal[3],
                       const float no[3],
                       const float fno[3])
{
  if (!(br->flag & BRUSH_FRONTFACE)) {
    return 1.0f;
  }

  float dot;
  if (no) {
    dot = dot_v3v3(no, sculpt_normal);
  }
  else {
    dot = dot_v3v3(fno, sculpt_normal);
  }
  return dot > 0.0f ? dot : 0.0f;
}

#if 0

static bool sculpt_brush_test_cyl(SculptBrushTest *test,
                                  float co[3],
                                  float location[3],
                                  const float area_no[3])
{
  if (sculpt_brush_test_sphere_fast(test, co)) {
    float t1[3], t2[3], t3[3], dist;

    sub_v3_v3v3(t1, location, co);
    sub_v3_v3v3(t2, x2, location);

    cross_v3_v3v3(t3, area_no, t1);

    dist = len_v3(t3) / len_v3(t2);

    test->dist = dist;

    return true;
  }

  return false;
}

#endif

/* ===== Sculpting =====
 */

static float calc_overlap(StrokeCache *cache, const char symm, const char axis, const float angle)
{
  float mirror[3];
  float distsq;

  flip_v3_v3(mirror, cache->true_location, symm);

  if (axis != 0) {
    float mat[3][3];
    axis_angle_to_mat3_single(mat, axis, angle);
    mul_m3_v3(mat, mirror);
  }

  distsq = len_squared_v3v3(mirror, cache->true_location);

  if (distsq <= 4.0f * (cache->radius_squared)) {
    return (2.0f * (cache->radius) - sqrtf(distsq)) / (2.0f * (cache->radius));
  }
  return 0.0f;
}

static float calc_radial_symmetry_feather(Sculpt *sd,
                                          StrokeCache *cache,
                                          const char symm,
                                          const char axis)
{
  float overlap = 0.0f;

  for (int i = 1; i < sd->radial_symm[axis - 'X']; i++) {
    const float angle = 2.0f * M_PI * i / sd->radial_symm[axis - 'X'];
    overlap += calc_overlap(cache, symm, axis, angle);
  }

  return overlap;
}

static float calc_symmetry_feather(Sculpt *sd, StrokeCache *cache)
{
  if (!(sd->paint.symmetry_flags & PAINT_SYMMETRY_FEATHER)) {
    return 1.0f;
  }
  float overlap;
  const int symm = cache->symmetry;

  overlap = 0.0f;
  for (int i = 0; i <= symm; i++) {
    if (!SCULPT_is_symmetry_iteration_valid(i, symm)) {
      continue;
    }

    overlap += calc_overlap(cache, i, 0, 0);

    overlap += calc_radial_symmetry_feather(sd, cache, i, 'X');
    overlap += calc_radial_symmetry_feather(sd, cache, i, 'Y');
    overlap += calc_radial_symmetry_feather(sd, cache, i, 'Z');
  }
  return 1.0f / overlap;
}

/** \} */

/* -------------------------------------------------------------------- */
/** \name Calculate Normal and Center
 *
 * Calculate geometry surrounding the brush center.
 * (optionally using original coordinates).
 *
 * Functions are:
 * - #SCULPT_calc_area_center
 * - #SCULPT_calc_area_normal
 * - #SCULPT_calc_area_normal_and_center
 *
 * \note These are all _very_ similar, when changing one, check others.
 * \{ */

typedef struct AreaNormalCenterTLSData {
  /* 0 = towards view, 1 = flipped */
  float area_cos[2][3];
  float area_nos[2][3];
  int count_no[2];
  int count_co[2];
} AreaNormalCenterTLSData;

static void calc_area_normal_and_center_task_cb(void *__restrict userdata,
                                                const int n,
                                                const TaskParallelTLS *__restrict tls)
{
  SculptThreadedTaskData *data = userdata;
  SculptSession *ss = data->ob->sculpt;
  AreaNormalCenterTLSData *anctd = tls->userdata_chunk;
  const bool use_area_nos = data->use_area_nos;
  const bool use_area_cos = data->use_area_cos;

  PBVHVertexIter vd;
  SculptUndoNode *unode = NULL;

  bool use_original = false;
  bool normal_test_r, area_test_r;

  if (ss->cache && ss->cache->original) {
    unode = SCULPT_undo_push_node(data->ob, data->nodes[n], SCULPT_UNDO_COORDS);
    use_original = (unode->co || unode->bm_entry);
  }

  SculptBrushTest normal_test;
  SculptBrushTestFn sculpt_brush_normal_test_sq_fn = SCULPT_brush_test_init_with_falloff_shape(
      ss, &normal_test, data->brush->falloff_shape);

  /* Update the test radius to sample the normal using the normal radius of the brush. */
  if (data->brush->ob_mode == OB_MODE_SCULPT) {
    float test_radius = sqrtf(normal_test.radius_squared);
    test_radius *= data->brush->normal_radius_factor;
    normal_test.radius = test_radius;
    normal_test.radius_squared = test_radius * test_radius;
  }

  SculptBrushTest area_test;
  SculptBrushTestFn sculpt_brush_area_test_sq_fn = SCULPT_brush_test_init_with_falloff_shape(
      ss, &area_test, data->brush->falloff_shape);

  if (data->brush->ob_mode == OB_MODE_SCULPT) {
    float test_radius = sqrtf(area_test.radius_squared);
    /* Layer brush produces artifacts with normal and area radius */
    /* Enable area radius control only on Scrape for now */
    if (ELEM(data->brush->sculpt_tool, SCULPT_TOOL_SCRAPE, SCULPT_TOOL_FILL) &&
        data->brush->area_radius_factor > 0.0f) {
      test_radius *= data->brush->area_radius_factor;
      if (ss->cache && data->brush->flag2 & BRUSH_AREA_RADIUS_PRESSURE) {
        test_radius *= ss->cache->pressure;
      }
    }
    else {
      test_radius *= data->brush->normal_radius_factor;
    }
    area_test.radius = test_radius;
    area_test.radius_squared = test_radius * test_radius;
  }

  /* When the mesh is edited we can't rely on original coords
   * (original mesh may not even have verts in brush radius). */
  if (use_original && data->has_bm_orco) {
    float(*orco_coords)[3];
    int(*orco_tris)[3];
    int orco_tris_num;

    BKE_pbvh_node_get_bm_orco_data(data->nodes[n], &orco_tris, &orco_tris_num, &orco_coords);

    for (int i = 0; i < orco_tris_num; i++) {
      const float *co_tri[3] = {
          orco_coords[orco_tris[i][0]],
          orco_coords[orco_tris[i][1]],
          orco_coords[orco_tris[i][2]],
      };
      float co[3];

      closest_on_tri_to_point_v3(co, normal_test.location, UNPACK3(co_tri));

      normal_test_r = sculpt_brush_normal_test_sq_fn(&normal_test, co);
      area_test_r = sculpt_brush_area_test_sq_fn(&area_test, co);

      if (!normal_test_r && !area_test_r) {
        continue;
      }

      float no[3];
      int flip_index;

      normal_tri_v3(no, UNPACK3(co_tri));

      flip_index = (dot_v3v3(ss->cache->view_normal, no) <= 0.0f);
      if (use_area_cos && area_test_r) {
        /* Weight the coordinates towards the center. */
        float p = 1.0f - (sqrtf(area_test.dist) / area_test.radius);
        const float afactor = clamp_f(3.0f * p * p - 2.0f * p * p * p, 0.0f, 1.0f);

        float disp[3];
        sub_v3_v3v3(disp, co, area_test.location);
        mul_v3_fl(disp, 1.0f - afactor);
        add_v3_v3v3(co, area_test.location, disp);
        add_v3_v3(anctd->area_cos[flip_index], co);

        anctd->count_co[flip_index] += 1;
      }
      if (use_area_nos && normal_test_r) {
        /* Weight the normals towards the center. */
        float p = 1.0f - (sqrtf(normal_test.dist) / normal_test.radius);
        const float nfactor = clamp_f(3.0f * p * p - 2.0f * p * p * p, 0.0f, 1.0f);
        mul_v3_fl(no, nfactor);

        add_v3_v3(anctd->area_nos[flip_index], no);
        anctd->count_no[flip_index] += 1;
      }
    }
  }
  else {
    BKE_pbvh_vertex_iter_begin (ss->pbvh, data->nodes[n], vd, PBVH_ITER_UNIQUE) {
      float co[3];

      /* For bm_vert only. */
      float no_s[3];

      if (use_original) {
        if (unode->bm_entry) {
          const float *temp_co;
          const float *temp_no_s;
          BM_log_original_vert_data(ss->bm_log, vd.bm_vert, &temp_co, &temp_no_s);
          copy_v3_v3(co, temp_co);
          copy_v3_v3(no_s, temp_no_s);
        }
        else {
          copy_v3_v3(co, unode->co[vd.i]);
          copy_v3_v3(no_s, unode->no[vd.i]);
        }
      }
      else {
        copy_v3_v3(co, vd.co);
      }

      normal_test_r = sculpt_brush_normal_test_sq_fn(&normal_test, co);
      area_test_r = sculpt_brush_area_test_sq_fn(&area_test, co);

      if (!normal_test_r && !area_test_r) {
        continue;
      }

      float no[3];
      int flip_index;

      data->any_vertex_sampled = true;

      if (use_original) {
        copy_v3_v3(no, no_s);
      }
      else {
        if (vd.no) {
          copy_v3_v3(no, vd.no);
        }
        else {
          copy_v3_v3(no, vd.fno);
        }
      }

      flip_index = (dot_v3v3(ss->cache ? ss->cache->view_normal : ss->cursor_view_normal, no) <=
                    0.0f);

      if (use_area_cos && area_test_r) {
        /* Weight the coordinates towards the center. */
        float p = 1.0f - (sqrtf(area_test.dist) / area_test.radius);
        const float afactor = clamp_f(3.0f * p * p - 2.0f * p * p * p, 0.0f, 1.0f);

        float disp[3];
        sub_v3_v3v3(disp, co, area_test.location);
        mul_v3_fl(disp, 1.0f - afactor);
        add_v3_v3v3(co, area_test.location, disp);

        add_v3_v3(anctd->area_cos[flip_index], co);
        anctd->count_co[flip_index] += 1;
      }
      if (use_area_nos && normal_test_r) {
        /* Weight the normals towards the center. */
        float p = 1.0f - (sqrtf(normal_test.dist) / normal_test.radius);
        const float nfactor = clamp_f(3.0f * p * p - 2.0f * p * p * p, 0.0f, 1.0f);
        mul_v3_fl(no, nfactor);

        add_v3_v3(anctd->area_nos[flip_index], no);
        anctd->count_no[flip_index] += 1;
      }
    }
    BKE_pbvh_vertex_iter_end;
  }
}

static void calc_area_normal_and_center_reduce(const void *__restrict UNUSED(userdata),
                                               void *__restrict chunk_join,
                                               void *__restrict chunk)
{
  AreaNormalCenterTLSData *join = chunk_join;
  AreaNormalCenterTLSData *anctd = chunk;

  /* For flatten center. */
  add_v3_v3(join->area_cos[0], anctd->area_cos[0]);
  add_v3_v3(join->area_cos[1], anctd->area_cos[1]);

  /* For area normal. */
  add_v3_v3(join->area_nos[0], anctd->area_nos[0]);
  add_v3_v3(join->area_nos[1], anctd->area_nos[1]);

  /* Weights. */
  add_v2_v2_int(join->count_no, anctd->count_no);
  add_v2_v2_int(join->count_co, anctd->count_co);
}

void SCULPT_calc_area_center(
    Sculpt *sd, Object *ob, PBVHNode **nodes, int totnode, float r_area_co[3])
{
  const Brush *brush = BKE_paint_brush(&sd->paint);
  SculptSession *ss = ob->sculpt;
  const bool has_bm_orco = ss->bm && SCULPT_stroke_is_dynamic_topology(ss, brush);
  int n;

  /* Intentionally set 'sd' to NULL since we share logic with vertex paint. */
  SculptThreadedTaskData data = {
      .sd = NULL,
      .ob = ob,
      .brush = brush,
      .nodes = nodes,
      .totnode = totnode,
      .has_bm_orco = has_bm_orco,
      .use_area_cos = true,
  };

  AreaNormalCenterTLSData anctd = {{{0}}};

  TaskParallelSettings settings;
  BKE_pbvh_parallel_range_settings(&settings, true, totnode);
  settings.func_reduce = calc_area_normal_and_center_reduce;
  settings.userdata_chunk = &anctd;
  settings.userdata_chunk_size = sizeof(AreaNormalCenterTLSData);
  BLI_task_parallel_range(0, totnode, &data, calc_area_normal_and_center_task_cb, &settings);

  /* For flatten center. */
  for (n = 0; n < ARRAY_SIZE(anctd.area_cos); n++) {
    if (anctd.count_co[n] == 0) {
      continue;
    }

    mul_v3_v3fl(r_area_co, anctd.area_cos[n], 1.0f / anctd.count_co[n]);
    break;
  }

  if (n == 2) {
    zero_v3(r_area_co);
  }

  if (anctd.count_co[0] == 0 && anctd.count_co[1] == 0) {
    if (ss->cache) {
      copy_v3_v3(r_area_co, ss->cache->location);
    }
  }
}

void SCULPT_calc_area_normal(
    Sculpt *sd, Object *ob, PBVHNode **nodes, int totnode, float r_area_no[3])
{
  const Brush *brush = BKE_paint_brush(&sd->paint);
  SCULPT_pbvh_calc_area_normal(brush, ob, nodes, totnode, true, r_area_no);
}

bool SCULPT_pbvh_calc_area_normal(const Brush *brush,
                                  Object *ob,
                                  PBVHNode **nodes,
                                  int totnode,
                                  bool use_threading,
                                  float r_area_no[3])
{
  SculptSession *ss = ob->sculpt;
  const bool has_bm_orco = ss->bm && SCULPT_stroke_is_dynamic_topology(ss, brush);

  /* Intentionally set 'sd' to NULL since this is used for vertex paint too. */
  SculptThreadedTaskData data = {
      .sd = NULL,
      .ob = ob,
      .brush = brush,
      .nodes = nodes,
      .totnode = totnode,
      .has_bm_orco = has_bm_orco,
      .use_area_nos = true,
      .any_vertex_sampled = false,
  };

  AreaNormalCenterTLSData anctd = {{{0}}};

  TaskParallelSettings settings;
  BKE_pbvh_parallel_range_settings(&settings, use_threading, totnode);
  settings.func_reduce = calc_area_normal_and_center_reduce;
  settings.userdata_chunk = &anctd;
  settings.userdata_chunk_size = sizeof(AreaNormalCenterTLSData);
  BLI_task_parallel_range(0, totnode, &data, calc_area_normal_and_center_task_cb, &settings);

  /* For area normal. */
  for (int i = 0; i < ARRAY_SIZE(anctd.area_nos); i++) {
    if (normalize_v3_v3(r_area_no, anctd.area_nos[i]) != 0.0f) {
      break;
    }
  }

  return data.any_vertex_sampled;
}

void SCULPT_calc_area_normal_and_center(
    Sculpt *sd, Object *ob, PBVHNode **nodes, int totnode, float r_area_no[3], float r_area_co[3])
{
  const Brush *brush = BKE_paint_brush(&sd->paint);
  SculptSession *ss = ob->sculpt;
  const bool has_bm_orco = ss->bm && SCULPT_stroke_is_dynamic_topology(ss, brush);
  int n;

  /* Intentionally set 'sd' to NULL since this is used for vertex paint too. */
  SculptThreadedTaskData data = {
      .sd = NULL,
      .ob = ob,
      .brush = brush,
      .nodes = nodes,
      .totnode = totnode,
      .has_bm_orco = has_bm_orco,
      .use_area_cos = true,
      .use_area_nos = true,
  };

  AreaNormalCenterTLSData anctd = {{{0}}};

  TaskParallelSettings settings;
  BKE_pbvh_parallel_range_settings(&settings, true, totnode);
  settings.func_reduce = calc_area_normal_and_center_reduce;
  settings.userdata_chunk = &anctd;
  settings.userdata_chunk_size = sizeof(AreaNormalCenterTLSData);
  BLI_task_parallel_range(0, totnode, &data, calc_area_normal_and_center_task_cb, &settings);

  /* For flatten center. */
  for (n = 0; n < ARRAY_SIZE(anctd.area_cos); n++) {
    if (anctd.count_co[n] == 0) {
      continue;
    }

    mul_v3_v3fl(r_area_co, anctd.area_cos[n], 1.0f / anctd.count_co[n]);
    break;
  }

  if (n == 2) {
    zero_v3(r_area_co);
  }

  if (anctd.count_co[0] == 0 && anctd.count_co[1] == 0) {
    if (ss->cache) {
      copy_v3_v3(r_area_co, ss->cache->location);
    }
  }

  /* For area normal. */
  for (n = 0; n < ARRAY_SIZE(anctd.area_nos); n++) {
    if (normalize_v3_v3(r_area_no, anctd.area_nos[n]) != 0.0f) {
      break;
    }
  }
}

/** \} */

/* -------------------------------------------------------------------- */
/** \name Generic Brush Utilities
 * \{ */

/**
 * Return modified brush strength. Includes the direction of the brush, positive
 * values pull vertices, negative values push. Uses tablet pressure and a
 * special multiplier found experimentally to scale the strength factor.
 */
static float brush_strength(const Sculpt *sd,
                            const StrokeCache *cache,
                            const float feather,
                            const UnifiedPaintSettings *ups,
                            const PaintModeSettings *UNUSED(paint_mode_settings))
{
  const Scene *scene = cache->vc->scene;
  const Brush *brush = BKE_paint_brush((Paint *)&sd->paint);

  /* Primary strength input; square it to make lower values more sensitive. */
  const float root_alpha = BKE_brush_alpha_get(scene, brush);
  const float alpha = root_alpha * root_alpha;
  const float dir = (brush->flag & BRUSH_DIR_IN) ? -1.0f : 1.0f;
  const float pressure = BKE_brush_use_alpha_pressure(brush) ? cache->pressure : 1.0f;
  const float pen_flip = cache->pen_flip ? -1.0f : 1.0f;
  const float invert = cache->invert ? -1.0f : 1.0f;
  float overlap = ups->overlap_factor;
  /* Spacing is integer percentage of radius, divide by 50 to get
   * normalized diameter. */

  float flip = dir * invert * pen_flip;
  if (brush->flag & BRUSH_INVERT_TO_SCRAPE_FILL) {
    flip = 1.0f;
  }

  /* Pressure final value after being tweaked depending on the brush. */
  float final_pressure;

  switch (brush->sculpt_tool) {
    case SCULPT_TOOL_CLAY:
      final_pressure = pow4f(pressure);
      overlap = (1.0f + overlap) / 2.0f;
      return 0.25f * alpha * flip * final_pressure * overlap * feather;
    case SCULPT_TOOL_DRAW:
    case SCULPT_TOOL_DRAW_SHARP:
    case SCULPT_TOOL_LAYER:
      return alpha * flip * pressure * overlap * feather;
    case SCULPT_TOOL_DISPLACEMENT_ERASER:
      return alpha * pressure * overlap * feather;
    case SCULPT_TOOL_CLOTH:
      if (brush->cloth_deform_type == BRUSH_CLOTH_DEFORM_GRAB) {
        /* Grab deform uses the same falloff as a regular grab brush. */
        return root_alpha * feather;
      }
      else if (brush->cloth_deform_type == BRUSH_CLOTH_DEFORM_SNAKE_HOOK) {
        return root_alpha * feather * pressure * overlap;
      }
      else if (brush->cloth_deform_type == BRUSH_CLOTH_DEFORM_EXPAND) {
        /* Expand is more sensible to strength as it keeps expanding the cloth when sculpting over
         * the same vertices. */
        return 0.1f * alpha * flip * pressure * overlap * feather;
      }
      else {
        /* Multiply by 10 by default to get a larger range of strength depending on the size of the
         * brush and object. */
        return 10.0f * alpha * flip * pressure * overlap * feather;
      }
    case SCULPT_TOOL_DRAW_FACE_SETS:
      return alpha * pressure * overlap * feather;
    case SCULPT_TOOL_SLIDE_RELAX:
      return alpha * pressure * overlap * feather * 2.0f;
    case SCULPT_TOOL_PAINT:
      final_pressure = pressure * pressure;
      return final_pressure * overlap * feather;
    case SCULPT_TOOL_SMEAR:
    case SCULPT_TOOL_DISPLACEMENT_SMEAR:
      return alpha * pressure * overlap * feather;
    case SCULPT_TOOL_CLAY_STRIPS:
      /* Clay Strips needs less strength to compensate the curve. */
      final_pressure = powf(pressure, 1.5f);
      return alpha * flip * final_pressure * overlap * feather * 0.3f;
    case SCULPT_TOOL_CLAY_THUMB:
      final_pressure = pressure * pressure;
      return alpha * flip * final_pressure * overlap * feather * 1.3f;

    case SCULPT_TOOL_MASK:
      overlap = (1.0f + overlap) / 2.0f;
      switch ((BrushMaskTool)brush->mask_tool) {
        case BRUSH_MASK_DRAW:
          return alpha * flip * pressure * overlap * feather;
        case BRUSH_MASK_SMOOTH:
          return alpha * pressure * feather;
      }
      BLI_assert_msg(0, "Not supposed to happen");
      return 0.0f;

    case SCULPT_TOOL_CREASE:
    case SCULPT_TOOL_BLOB:
      return alpha * flip * pressure * overlap * feather;

    case SCULPT_TOOL_INFLATE:
      if (flip > 0.0f) {
        return 0.250f * alpha * flip * pressure * overlap * feather;
      }
      else {
        return 0.125f * alpha * flip * pressure * overlap * feather;
      }

    case SCULPT_TOOL_MULTIPLANE_SCRAPE:
      overlap = (1.0f + overlap) / 2.0f;
      return alpha * flip * pressure * overlap * feather;

    case SCULPT_TOOL_FILL:
    case SCULPT_TOOL_SCRAPE:
    case SCULPT_TOOL_FLATTEN:
      if (flip > 0.0f) {
        overlap = (1.0f + overlap) / 2.0f;
        return alpha * flip * pressure * overlap * feather;
      }
      else {
        /* Reduce strength for DEEPEN, PEAKS, and CONTRAST. */
        return 0.5f * alpha * flip * pressure * overlap * feather;
      }

    case SCULPT_TOOL_SMOOTH:
      return flip * alpha * pressure * feather;

    case SCULPT_TOOL_PINCH:
      if (flip > 0.0f) {
        return alpha * flip * pressure * overlap * feather;
      }
      else {
        return 0.25f * alpha * flip * pressure * overlap * feather;
      }

    case SCULPT_TOOL_NUDGE:
      overlap = (1.0f + overlap) / 2.0f;
      return alpha * pressure * overlap * feather;

    case SCULPT_TOOL_THUMB:
      return alpha * pressure * feather;

    case SCULPT_TOOL_SNAKE_HOOK:
      return root_alpha * feather;

    case SCULPT_TOOL_GRAB:
      return root_alpha * feather;

    case SCULPT_TOOL_ROTATE:
      return alpha * pressure * feather;

    case SCULPT_TOOL_ELASTIC_DEFORM:
    case SCULPT_TOOL_POSE:
    case SCULPT_TOOL_BOUNDARY:
      return root_alpha * feather;

    default:
      return 0.0f;
  }
}

float SCULPT_brush_strength_factor(SculptSession *ss,
                                   const Brush *br,
                                   const float brush_point[3],
                                   float len,
                                   const float vno[3],
                                   const float fno[3],
                                   float mask,
                                   const PBVHVertRef vertex,
                                   int thread_id)
{
  StrokeCache *cache = ss->cache;
  const Scene *scene = cache->vc->scene;
  const MTex *mtex = &br->mtex;
  float avg = 1.0f;
  float rgba[4];
  float point[3];

  sub_v3_v3v3(point, brush_point, cache->plane_offset);

  if (!mtex->tex) {
    avg = 1.0f;
  }
  else if (mtex->brush_map_mode == MTEX_MAP_MODE_3D) {
    /* Get strength by feeding the vertex location directly into a texture. */
    avg = BKE_brush_sample_tex_3d(scene, br, point, rgba, 0, ss->tex_pool);
  }
  else {
    float symm_point[3], point_2d[2];
    /* Quite warnings. */
    float x = 0.0f, y = 0.0f;

    /* If the active area is being applied for symmetry, flip it
     * across the symmetry axis and rotate it back to the original
     * position in order to project it. This insures that the
     * brush texture will be oriented correctly. */
    if (cache->radial_symmetry_pass) {
      mul_m4_v3(cache->symm_rot_mat_inv, point);
    }
    flip_v3_v3(symm_point, point, cache->mirror_symmetry_pass);

    ED_view3d_project_float_v2_m4(cache->vc->region, symm_point, point_2d, cache->projection_mat);

    /* Still no symmetry supported for other paint modes.
     * Sculpt does it DIY. */
    if (mtex->brush_map_mode == MTEX_MAP_MODE_AREA) {
      /* Similar to fixed mode, but projects from brush angle
       * rather than view direction. */

      mul_m4_v3(cache->brush_local_mat, symm_point);

      x = symm_point[0];
      y = symm_point[1];

      x *= br->mtex.size[0];
      y *= br->mtex.size[1];

      x += br->mtex.ofs[0];
      y += br->mtex.ofs[1];

      avg = paint_get_tex_pixel(&br->mtex, x, y, ss->tex_pool, thread_id);

      avg += br->texture_sample_bias;
    }
    else {
      const float point_3d[3] = {point_2d[0], point_2d[1], 0.0f};
      avg = BKE_brush_sample_tex_3d(scene, br, point_3d, rgba, 0, ss->tex_pool);
    }
  }

  /* Hardness. */
  float final_len = len;
  const float hardness = cache->paint_brush.hardness;
  float p = len / cache->radius;
  if (p < hardness) {
    final_len = 0.0f;
  }
  else if (hardness == 1.0f) {
    final_len = cache->radius;
  }
  else {
    p = (p - hardness) / (1.0f - hardness);
    final_len = p * cache->radius;
  }

  /* Falloff curve. */
  avg *= BKE_brush_curve_strength(br, final_len, cache->radius);
  avg *= frontface(br, cache->view_normal, vno, fno);

  /* Paint mask. */
  avg *= 1.0f - mask;

  /* Auto-masking. */
  avg *= SCULPT_automasking_factor_get(cache->automasking, ss, vertex);

  return avg;
}

bool SCULPT_search_sphere_cb(PBVHNode *node, void *data_v)
{
  SculptSearchSphereData *data = data_v;
  const float *center;
  float nearest[3];
  if (data->center) {
    center = data->center;
  }
  else {
    center = data->ss->cache ? data->ss->cache->location : data->ss->cursor_location;
  }
  float t[3], bb_min[3], bb_max[3];

  if (data->ignore_fully_ineffective) {
    if (BKE_pbvh_node_fully_hidden_get(node)) {
      return false;
    }
    if (BKE_pbvh_node_fully_masked_get(node)) {
      return false;
    }
  }

  if (data->original) {
    BKE_pbvh_node_get_original_BB(node, bb_min, bb_max);
  }
  else {
    BKE_pbvh_node_get_BB(node, bb_min, bb_max);
  }

  for (int i = 0; i < 3; i++) {
    if (bb_min[i] > center[i]) {
      nearest[i] = bb_min[i];
    }
    else if (bb_max[i] < center[i]) {
      nearest[i] = bb_max[i];
    }
    else {
      nearest[i] = center[i];
    }
  }

  sub_v3_v3v3(t, center, nearest);

  return len_squared_v3(t) < data->radius_squared;
}

bool SCULPT_search_circle_cb(PBVHNode *node, void *data_v)
{
  SculptSearchCircleData *data = data_v;
  float bb_min[3], bb_max[3];

  if (data->ignore_fully_ineffective) {
    if (BKE_pbvh_node_fully_masked_get(node)) {
      return false;
    }
  }

  if (data->original) {
    BKE_pbvh_node_get_original_BB(node, bb_min, bb_max);
  }
  else {
    BKE_pbvh_node_get_BB(node, bb_min, bb_min);
  }

  float dummy_co[3], dummy_depth;
  const float dist_sq = dist_squared_ray_to_aabb_v3(
      data->dist_ray_to_aabb_precalc, bb_min, bb_max, dummy_co, &dummy_depth);

  /* Seems like debug code.
   * Maybe this function can just return true if the node is not fully masked. */
  return dist_sq < data->radius_squared || true;
}

void SCULPT_clip(Sculpt *sd, SculptSession *ss, float co[3], const float val[3])
{
  for (int i = 0; i < 3; i++) {
    if (sd->flags & (SCULPT_LOCK_X << i)) {
      continue;
    }

    bool do_clip = false;
    float co_clip[3];
    if (ss->cache && (ss->cache->flag & (CLIP_X << i))) {
      /* Take possible mirror object into account. */
      mul_v3_m4v3(co_clip, ss->cache->clip_mirror_mtx, co);

      if (fabsf(co_clip[i]) <= ss->cache->clip_tolerance[i]) {
        co_clip[i] = 0.0f;
        float imtx[4][4];
        invert_m4_m4(imtx, ss->cache->clip_mirror_mtx);
        mul_m4_v3(imtx, co_clip);
        do_clip = true;
      }
    }

    if (do_clip) {
      co[i] = co_clip[i];
    }
    else {
      co[i] = val[i];
    }
  }
}

static PBVHNode **sculpt_pbvh_gather_cursor_update(Object *ob,
                                                   Sculpt *sd,
                                                   bool use_original,
                                                   int *r_totnode)
{
  SculptSession *ss = ob->sculpt;
  PBVHNode **nodes = NULL;
  SculptSearchSphereData data = {
      .ss = ss,
      .sd = sd,
      .radius_squared = ss->cursor_radius,
      .original = use_original,
      .ignore_fully_ineffective = false,
      .center = NULL,
  };
  BKE_pbvh_search_gather(ss->pbvh, SCULPT_search_sphere_cb, &data, &nodes, r_totnode);
  return nodes;
}

static PBVHNode **sculpt_pbvh_gather_generic(Object *ob,
                                             Sculpt *sd,
                                             const Brush *brush,
                                             bool use_original,
                                             float radius_scale,
                                             int *r_totnode)
{
  SculptSession *ss = ob->sculpt;
  PBVHNode **nodes = NULL;

  /* Build a list of all nodes that are potentially within the cursor or brush's area of influence.
   */
  if (brush->falloff_shape == PAINT_FALLOFF_SHAPE_SPHERE) {
    SculptSearchSphereData data = {
        .ss = ss,
        .sd = sd,
        .radius_squared = square_f(ss->cache->radius * radius_scale),
        .original = use_original,
        .ignore_fully_ineffective = brush->sculpt_tool != SCULPT_TOOL_MASK,
        .center = NULL,
    };
    BKE_pbvh_search_gather(ss->pbvh, SCULPT_search_sphere_cb, &data, &nodes, r_totnode);
  }
  else {
    struct DistRayAABB_Precalc dist_ray_to_aabb_precalc;
    dist_squared_ray_to_aabb_v3_precalc(
        &dist_ray_to_aabb_precalc, ss->cache->location, ss->cache->view_normal);
    SculptSearchCircleData data = {
        .ss = ss,
        .sd = sd,
        .radius_squared = ss->cache ? square_f(ss->cache->radius * radius_scale) :
                                      ss->cursor_radius,
        .original = use_original,
        .dist_ray_to_aabb_precalc = &dist_ray_to_aabb_precalc,
        .ignore_fully_ineffective = brush->sculpt_tool != SCULPT_TOOL_MASK,
    };
    BKE_pbvh_search_gather(ss->pbvh, SCULPT_search_circle_cb, &data, &nodes, r_totnode);
  }
  return nodes;
}

/* Calculate primary direction of movement for many brushes. */
static void calc_sculpt_normal(
    Sculpt *sd, Object *ob, PBVHNode **nodes, int totnode, float r_area_no[3])
{
  const Brush *brush = BKE_paint_brush(&sd->paint);
  const SculptSession *ss = ob->sculpt;

  switch (brush->sculpt_plane) {
    case SCULPT_DISP_DIR_VIEW:
      copy_v3_v3(r_area_no, ss->cache->true_view_normal);
      break;

    case SCULPT_DISP_DIR_X:
      ARRAY_SET_ITEMS(r_area_no, 1.0f, 0.0f, 0.0f);
      break;

    case SCULPT_DISP_DIR_Y:
      ARRAY_SET_ITEMS(r_area_no, 0.0f, 1.0f, 0.0f);
      break;

    case SCULPT_DISP_DIR_Z:
      ARRAY_SET_ITEMS(r_area_no, 0.0f, 0.0f, 1.0f);
      break;

    case SCULPT_DISP_DIR_AREA:
      SCULPT_calc_area_normal(sd, ob, nodes, totnode, r_area_no);
      break;

    default:
      break;
  }
}

static void update_sculpt_normal(Sculpt *sd, Object *ob, PBVHNode **nodes, int totnode)
{
  const Brush *brush = BKE_paint_brush(&sd->paint);
  StrokeCache *cache = ob->sculpt->cache;
  /* Grab brush does not update the sculpt normal during a stroke. */
  const bool update_normal =
      !(brush->flag & BRUSH_ORIGINAL_NORMAL) && !(brush->sculpt_tool == SCULPT_TOOL_GRAB) &&
      !(brush->sculpt_tool == SCULPT_TOOL_THUMB && !(brush->flag & BRUSH_ANCHORED)) &&
      !(brush->sculpt_tool == SCULPT_TOOL_ELASTIC_DEFORM) &&
      !(brush->sculpt_tool == SCULPT_TOOL_SNAKE_HOOK && cache->normal_weight > 0.0f);

  if (cache->mirror_symmetry_pass == 0 && cache->radial_symmetry_pass == 0 &&
      (SCULPT_stroke_is_first_brush_step_of_symmetry_pass(cache) || update_normal)) {
    calc_sculpt_normal(sd, ob, nodes, totnode, cache->sculpt_normal);
    if (brush->falloff_shape == PAINT_FALLOFF_SHAPE_TUBE) {
      project_plane_v3_v3v3(cache->sculpt_normal, cache->sculpt_normal, cache->view_normal);
      normalize_v3(cache->sculpt_normal);
    }
    copy_v3_v3(cache->sculpt_normal_symm, cache->sculpt_normal);
  }
  else {
    copy_v3_v3(cache->sculpt_normal_symm, cache->sculpt_normal);
    flip_v3(cache->sculpt_normal_symm, cache->mirror_symmetry_pass);
    mul_m4_v3(cache->symm_rot_mat, cache->sculpt_normal_symm);
  }
}

static void calc_local_y(ViewContext *vc, const float center[3], float y[3])
{
  Object *ob = vc->obact;
  float loc[3];
  const float xy_delta[2] = {0.0f, 1.0f};

  mul_v3_m4v3(loc, ob->imat, center);
  const float zfac = ED_view3d_calc_zfac(vc->rv3d, loc);

  ED_view3d_win_to_delta(vc->region, xy_delta, zfac, y);
  normalize_v3(y);

  add_v3_v3(y, ob->loc);
  mul_m4_v3(ob->imat, y);
}

static void calc_brush_local_mat(const Brush *brush, Object *ob, float local_mat[4][4])
{
  const StrokeCache *cache = ob->sculpt->cache;
  float tmat[4][4];
  float mat[4][4];
  float scale[4][4];
  float angle, v[3];
  float up[3];

  /* Ensure `ob->imat` is up to date. */
  invert_m4_m4(ob->imat, ob->obmat);

  /* Initialize last column of matrix. */
  mat[0][3] = 0.0f;
  mat[1][3] = 0.0f;
  mat[2][3] = 0.0f;
  mat[3][3] = 1.0f;

  /* Get view's up vector in object-space. */
  calc_local_y(cache->vc, cache->location, up);

  /* Calculate the X axis of the local matrix. */
  cross_v3_v3v3(v, up, cache->sculpt_normal);
  /* Apply rotation (user angle, rake, etc.) to X axis. */
  angle = brush->mtex.rot - cache->special_rotation;
  rotate_v3_v3v3fl(mat[0], v, cache->sculpt_normal, angle);

  /* Get other axes. */
  cross_v3_v3v3(mat[1], cache->sculpt_normal, mat[0]);
  copy_v3_v3(mat[2], cache->sculpt_normal);

  /* Set location. */
  copy_v3_v3(mat[3], cache->location);

  /* Scale by brush radius. */
  normalize_m4(mat);
  scale_m4_fl(scale, cache->radius);
  mul_m4_m4m4(tmat, mat, scale);

  /* Return inverse (for converting from model-space coords to local area coords). */
  invert_m4_m4(local_mat, tmat);
}

#define SCULPT_TILT_SENSITIVITY 0.7f
void SCULPT_tilt_apply_to_normal(float r_normal[3], StrokeCache *cache, const float tilt_strength)
{
  if (!U.experimental.use_sculpt_tools_tilt) {
    return;
  }
  const float rot_max = M_PI_2 * tilt_strength * SCULPT_TILT_SENSITIVITY;
  mul_v3_mat3_m4v3(r_normal, cache->vc->obact->obmat, r_normal);
  float normal_tilt_y[3];
  rotate_v3_v3v3fl(normal_tilt_y, r_normal, cache->vc->rv3d->viewinv[0], cache->y_tilt * rot_max);
  float normal_tilt_xy[3];
  rotate_v3_v3v3fl(
      normal_tilt_xy, normal_tilt_y, cache->vc->rv3d->viewinv[1], cache->x_tilt * rot_max);
  mul_v3_mat3_m4v3(r_normal, cache->vc->obact->imat, normal_tilt_xy);
  normalize_v3(r_normal);
}

void SCULPT_tilt_effective_normal_get(const SculptSession *ss, const Brush *brush, float r_no[3])
{
  copy_v3_v3(r_no, ss->cache->sculpt_normal_symm);
  SCULPT_tilt_apply_to_normal(r_no, ss->cache, brush->tilt_strength_factor);
}

static void update_brush_local_mat(Sculpt *sd, Object *ob)
{
  StrokeCache *cache = ob->sculpt->cache;

  if (cache->mirror_symmetry_pass == 0 && cache->radial_symmetry_pass == 0) {
    calc_brush_local_mat(BKE_paint_brush(&sd->paint), ob, cache->brush_local_mat);
  }
}

/** \} */

/* -------------------------------------------------------------------- */
/** \name Texture painting
 * \{ */

static bool sculpt_needs_pbvh_pixels(PaintModeSettings *paint_mode_settings,
                                     const Brush *brush,
                                     Object *ob)
{
  if (brush->sculpt_tool == SCULPT_TOOL_PAINT && U.experimental.use_sculpt_texture_paint) {
    Image *image;
    ImageUser *image_user;
    return SCULPT_paint_image_canvas_get(paint_mode_settings, ob, &image, &image_user);
  }

  return false;
}

static void sculpt_pbvh_update_pixels(PaintModeSettings *paint_mode_settings,
                                      SculptSession *ss,
                                      Object *ob)
{
  BLI_assert(ob->type == OB_MESH);
  Mesh *mesh = (Mesh *)ob->data;

  Image *image;
  ImageUser *image_user;
  if (!SCULPT_paint_image_canvas_get(paint_mode_settings, ob, &image, &image_user)) {
    return;
  }

  BKE_pbvh_build_pixels(ss->pbvh, mesh, image, image_user);
}

/** \} */

/* -------------------------------------------------------------------- */
/** \name Generic Brush Plane & Symmetry Utilities
 * \{ */

typedef struct {
  SculptSession *ss;
  const float *ray_start;
  const float *ray_normal;
  bool hit;
  float depth;
  bool original;

  PBVHVertRef active_vertex;
  float *face_normal;

  int active_face_grid_index;

  struct IsectRayPrecalc isect_precalc;
} SculptRaycastData;

typedef struct {
  SculptSession *ss;
  const float *ray_start, *ray_normal;
  bool hit;
  float depth;
  float dist_sq_to_ray;
  bool original;
} SculptFindNearestToRayData;

ePaintSymmetryAreas SCULPT_get_vertex_symm_area(const float co[3])
{
  ePaintSymmetryAreas symm_area = PAINT_SYMM_AREA_DEFAULT;
  if (co[0] < 0.0f) {
    symm_area |= PAINT_SYMM_AREA_X;
  }
  if (co[1] < 0.0f) {
    symm_area |= PAINT_SYMM_AREA_Y;
  }
  if (co[2] < 0.0f) {
    symm_area |= PAINT_SYMM_AREA_Z;
  }
  return symm_area;
}

void SCULPT_flip_v3_by_symm_area(float v[3],
                                 const ePaintSymmetryFlags symm,
                                 const ePaintSymmetryAreas symmarea,
                                 const float pivot[3])
{
  for (int i = 0; i < 3; i++) {
    ePaintSymmetryFlags symm_it = 1 << i;
    if (!(symm & symm_it)) {
      continue;
    }
    if (symmarea & symm_it) {
      flip_v3(v, symm_it);
    }
    if (pivot[i] < 0.0f) {
      flip_v3(v, symm_it);
    }
  }
}

void SCULPT_flip_quat_by_symm_area(float quat[4],
                                   const ePaintSymmetryFlags symm,
                                   const ePaintSymmetryAreas symmarea,
                                   const float pivot[3])
{
  for (int i = 0; i < 3; i++) {
    ePaintSymmetryFlags symm_it = 1 << i;
    if (!(symm & symm_it)) {
      continue;
    }
    if (symmarea & symm_it) {
      flip_qt(quat, symm_it);
    }
    if (pivot[i] < 0.0f) {
      flip_qt(quat, symm_it);
    }
  }
}

void SCULPT_calc_brush_plane(
    Sculpt *sd, Object *ob, PBVHNode **nodes, int totnode, float r_area_no[3], float r_area_co[3])
{
  SculptSession *ss = ob->sculpt;
  Brush *brush = BKE_paint_brush(&sd->paint);

  zero_v3(r_area_co);
  zero_v3(r_area_no);

  if (SCULPT_stroke_is_main_symmetry_pass(ss->cache) &&
      (SCULPT_stroke_is_first_brush_step_of_symmetry_pass(ss->cache) ||
       !(brush->flag & BRUSH_ORIGINAL_PLANE) || !(brush->flag & BRUSH_ORIGINAL_NORMAL))) {
    switch (brush->sculpt_plane) {
      case SCULPT_DISP_DIR_VIEW:
        copy_v3_v3(r_area_no, ss->cache->true_view_normal);
        break;

      case SCULPT_DISP_DIR_X:
        ARRAY_SET_ITEMS(r_area_no, 1.0f, 0.0f, 0.0f);
        break;

      case SCULPT_DISP_DIR_Y:
        ARRAY_SET_ITEMS(r_area_no, 0.0f, 1.0f, 0.0f);
        break;

      case SCULPT_DISP_DIR_Z:
        ARRAY_SET_ITEMS(r_area_no, 0.0f, 0.0f, 1.0f);
        break;

      case SCULPT_DISP_DIR_AREA:
        SCULPT_calc_area_normal_and_center(sd, ob, nodes, totnode, r_area_no, r_area_co);
        if (brush->falloff_shape == PAINT_FALLOFF_SHAPE_TUBE) {
          project_plane_v3_v3v3(r_area_no, r_area_no, ss->cache->view_normal);
          normalize_v3(r_area_no);
        }
        break;

      default:
        break;
    }

    /* For flatten center. */
    /* Flatten center has not been calculated yet if we are not using the area normal. */
    if (brush->sculpt_plane != SCULPT_DISP_DIR_AREA) {
      SCULPT_calc_area_center(sd, ob, nodes, totnode, r_area_co);
    }

    /* For area normal. */
    if ((!SCULPT_stroke_is_first_brush_step_of_symmetry_pass(ss->cache)) &&
        (brush->flag & BRUSH_ORIGINAL_NORMAL)) {
      copy_v3_v3(r_area_no, ss->cache->sculpt_normal);
    }
    else {
      copy_v3_v3(ss->cache->sculpt_normal, r_area_no);
    }

    /* For flatten center. */
    if ((!SCULPT_stroke_is_first_brush_step_of_symmetry_pass(ss->cache)) &&
        (brush->flag & BRUSH_ORIGINAL_PLANE)) {
      copy_v3_v3(r_area_co, ss->cache->last_center);
    }
    else {
      copy_v3_v3(ss->cache->last_center, r_area_co);
    }
  }
  else {
    /* For area normal. */
    copy_v3_v3(r_area_no, ss->cache->sculpt_normal);

    /* For flatten center. */
    copy_v3_v3(r_area_co, ss->cache->last_center);

    /* For area normal. */
    flip_v3(r_area_no, ss->cache->mirror_symmetry_pass);

    /* For flatten center. */
    flip_v3(r_area_co, ss->cache->mirror_symmetry_pass);

    /* For area normal. */
    mul_m4_v3(ss->cache->symm_rot_mat, r_area_no);

    /* For flatten center. */
    mul_m4_v3(ss->cache->symm_rot_mat, r_area_co);

    /* Shift the plane for the current tile. */
    add_v3_v3(r_area_co, ss->cache->plane_offset);
  }
}

int SCULPT_plane_trim(const StrokeCache *cache, const Brush *brush, const float val[3])
{
  return (!(brush->flag & BRUSH_PLANE_TRIM) ||
          ((dot_v3v3(val, val) <= cache->radius_squared * cache->plane_trim_squared)));
}

int SCULPT_plane_point_side(const float co[3], const float plane[4])
{
  float d = plane_point_side_v3(plane, co);
  return d <= 0.0f;
}

float SCULPT_brush_plane_offset_get(Sculpt *sd, SculptSession *ss)
{
  Brush *brush = BKE_paint_brush(&sd->paint);

  float rv = brush->plane_offset;

  if (brush->flag & BRUSH_OFFSET_PRESSURE) {
    rv *= ss->cache->pressure;
  }

  return rv;
}

/** \} */

/* -------------------------------------------------------------------- */
/** \name Sculpt Gravity Brush
 * \{ */

static void do_gravity_task_cb_ex(void *__restrict userdata,
                                  const int n,
                                  const TaskParallelTLS *__restrict tls)
{
  SculptThreadedTaskData *data = userdata;
  SculptSession *ss = data->ob->sculpt;
  const Brush *brush = data->brush;
  float *offset = data->offset;

  PBVHVertexIter vd;
  float(*proxy)[3];

  proxy = BKE_pbvh_node_add_proxy(ss->pbvh, data->nodes[n])->co;

  SculptBrushTest test;
  SculptBrushTestFn sculpt_brush_test_sq_fn = SCULPT_brush_test_init_with_falloff_shape(
      ss, &test, data->brush->falloff_shape);
  const int thread_id = BLI_task_parallel_thread_id(tls);

  BKE_pbvh_vertex_iter_begin (ss->pbvh, data->nodes[n], vd, PBVH_ITER_UNIQUE) {
    if (!sculpt_brush_test_sq_fn(&test, vd.co)) {
      continue;
    }
    const float fade = SCULPT_brush_strength_factor(ss,
                                                    brush,
                                                    vd.co,
                                                    sqrtf(test.dist),
                                                    vd.no,
                                                    vd.fno,
                                                    vd.mask ? *vd.mask : 0.0f,
                                                    vd.vertex,
                                                    thread_id);

    mul_v3_v3fl(proxy[vd.i], offset, fade);

    if (vd.mvert) {
      BKE_pbvh_vert_tag_update_normal(ss->pbvh, vd.vertex);
    }
  }
  BKE_pbvh_vertex_iter_end;
}

static void do_gravity(Sculpt *sd, Object *ob, PBVHNode **nodes, int totnode, float bstrength)
{
  SculptSession *ss = ob->sculpt;
  Brush *brush = BKE_paint_brush(&sd->paint);

  float offset[3];
  float gravity_vector[3];

  mul_v3_v3fl(gravity_vector, ss->cache->gravity_direction, -ss->cache->radius_squared);

  /* Offset with as much as possible factored in already. */
  mul_v3_v3v3(offset, gravity_vector, ss->cache->scale);
  mul_v3_fl(offset, bstrength);

  /* Threaded loop over nodes. */
  SculptThreadedTaskData data = {
      .sd = sd,
      .ob = ob,
      .brush = brush,
      .nodes = nodes,
      .offset = offset,
  };

  TaskParallelSettings settings;
  BKE_pbvh_parallel_range_settings(&settings, true, totnode);
  BLI_task_parallel_range(0, totnode, &data, do_gravity_task_cb_ex, &settings);
}

/** \} */

/* -------------------------------------------------------------------- */
/** \name Sculpt Brush Utilities
 * \{ */

void SCULPT_vertcos_to_key(Object *ob, KeyBlock *kb, const float (*vertCos)[3])
{
  Mesh *me = (Mesh *)ob->data;
  float(*ofs)[3] = NULL;
  int a;
  const int kb_act_idx = ob->shapenr - 1;
  KeyBlock *currkey;

  /* For relative keys editing of base should update other keys. */
  if (BKE_keyblock_is_basis(me->key, kb_act_idx)) {
    ofs = BKE_keyblock_convert_to_vertcos(ob, kb);

    /* Calculate key coord offsets (from previous location). */
    for (a = 0; a < me->totvert; a++) {
      sub_v3_v3v3(ofs[a], vertCos[a], ofs[a]);
    }

    /* Apply offsets on other keys. */
    for (currkey = me->key->block.first; currkey; currkey = currkey->next) {
      if ((currkey != kb) && (currkey->relative == kb_act_idx)) {
        BKE_keyblock_update_from_offset(ob, currkey, ofs);
      }
    }

    MEM_freeN(ofs);
  }

  /* Modifying of basis key should update mesh. */
  if (kb == me->key->refkey) {
    MVert *mvert = me->mvert;

    for (a = 0; a < me->totvert; a++, mvert++) {
      copy_v3_v3(mvert->co, vertCos[a]);
    }
    BKE_mesh_tag_coords_changed(me);
  }

  /* Apply new coords on active key block, no need to re-allocate kb->data here! */
  BKE_keyblock_update_from_vertcos(ob, kb, vertCos);
}

/* NOTE: we do the topology update before any brush actions to avoid
 * issues with the proxies. The size of the proxy can't change, so
 * topology must be updated first. */
static void sculpt_topology_update(Sculpt *sd,
                                   Object *ob,
                                   Brush *brush,
                                   UnifiedPaintSettings *UNUSED(ups),
                                   PaintModeSettings *UNUSED(paint_mode_settings))
{
  SculptSession *ss = ob->sculpt;

  int n, totnode;
  /* Build a list of all nodes that are potentially within the brush's area of influence. */
  const bool use_original = sculpt_tool_needs_original(brush->sculpt_tool) ? true :
                                                                             ss->cache->original;
  const float radius_scale = 1.25f;
  PBVHNode **nodes = sculpt_pbvh_gather_generic(
      ob, sd, brush, use_original, radius_scale, &totnode);

  /* Only act if some verts are inside the brush area. */
  if (totnode == 0) {
    return;
  }

  /* Free index based vertex info as it will become invalid after modifying the topology during the
   * stroke. */
  MEM_SAFE_FREE(ss->vertex_info.boundary);
  MEM_SAFE_FREE(ss->vertex_info.connected_component);

  PBVHTopologyUpdateMode mode = 0;
  float location[3];

  if (!(sd->flags & SCULPT_DYNTOPO_DETAIL_MANUAL)) {
    if (sd->flags & SCULPT_DYNTOPO_SUBDIVIDE) {
      mode |= PBVH_Subdivide;
    }

    if ((sd->flags & SCULPT_DYNTOPO_COLLAPSE) || (brush->sculpt_tool == SCULPT_TOOL_SIMPLIFY)) {
      mode |= PBVH_Collapse;
    }
  }

  for (n = 0; n < totnode; n++) {
    SCULPT_undo_push_node(ob,
                          nodes[n],
                          brush->sculpt_tool == SCULPT_TOOL_MASK ? SCULPT_UNDO_MASK :
                                                                   SCULPT_UNDO_COORDS);
    BKE_pbvh_node_mark_update(nodes[n]);

    if (BKE_pbvh_type(ss->pbvh) == PBVH_BMESH) {
      BKE_pbvh_node_mark_topology_update(nodes[n]);
      BKE_pbvh_bmesh_node_save_orig(ss->bm, nodes[n]);
    }
  }

  if (BKE_pbvh_type(ss->pbvh) == PBVH_BMESH) {
    BKE_pbvh_bmesh_update_topology(ss->pbvh,
                                   mode,
                                   ss->cache->location,
                                   ss->cache->view_normal,
                                   ss->cache->radius,
                                   (brush->flag & BRUSH_FRONTFACE) != 0,
                                   (brush->falloff_shape != PAINT_FALLOFF_SHAPE_SPHERE));
  }

  MEM_SAFE_FREE(nodes);

  /* Update average stroke position. */
  copy_v3_v3(location, ss->cache->true_location);
  mul_m4_v3(ob->obmat, location);
}

static void do_brush_action_task_cb(void *__restrict userdata,
                                    const int n,
                                    const TaskParallelTLS *__restrict UNUSED(tls))
{
  SculptThreadedTaskData *data = userdata;
  SculptSession *ss = data->ob->sculpt;

  bool need_coords = ss->cache->supports_gravity;

  /* Face Sets modifications do a single undo push */
  if (data->brush->sculpt_tool == SCULPT_TOOL_DRAW_FACE_SETS) {
    BKE_pbvh_node_mark_redraw(data->nodes[n]);
    /* Draw face sets in smooth mode moves the vertices. */
    if (ss->cache->alt_smooth) {
      need_coords = true;
    }
  }
  else if (data->brush->sculpt_tool == SCULPT_TOOL_MASK) {
    SCULPT_undo_push_node(data->ob, data->nodes[n], SCULPT_UNDO_MASK);
    BKE_pbvh_node_mark_update_mask(data->nodes[n]);
  }
  else if (SCULPT_tool_is_paint(data->brush->sculpt_tool)) {
    SCULPT_undo_push_node(data->ob, data->nodes[n], SCULPT_UNDO_COLOR);
    BKE_pbvh_node_mark_update_color(data->nodes[n]);
  }
  else {
    need_coords = true;
  }

  if (need_coords) {
    SCULPT_undo_push_node(data->ob, data->nodes[n], SCULPT_UNDO_COORDS);
    BKE_pbvh_node_mark_update(data->nodes[n]);
  }
}

static void do_brush_action(Sculpt *sd,
                            Object *ob,
                            Brush *brush,
                            UnifiedPaintSettings *ups,
                            PaintModeSettings *paint_mode_settings)
{
  SculptSession *ss = ob->sculpt;
  int totnode;
  PBVHNode **nodes;

  /* Check for unsupported features. */
  PBVHType type = BKE_pbvh_type(ss->pbvh);

  if (SCULPT_tool_is_paint(brush->sculpt_tool) && SCULPT_has_loop_colors(ob)) {
    if (type != PBVH_FACES) {
      return;
    }

    BKE_pbvh_ensure_node_loops(ss->pbvh);
  }

  /* Build a list of all nodes that are potentially within the brush's area of influence */

  if (SCULPT_tool_needs_all_pbvh_nodes(brush)) {
    /* These brushes need to update all nodes as they are not constrained by the brush radius */
    BKE_pbvh_search_gather(ss->pbvh, NULL, NULL, &nodes, &totnode);
  }
  else if (brush->sculpt_tool == SCULPT_TOOL_CLOTH) {
    nodes = SCULPT_cloth_brush_affected_nodes_gather(ss, brush, &totnode);
  }
  else {
    const bool use_original = sculpt_tool_needs_original(brush->sculpt_tool) ? true :
                                                                               ss->cache->original;
    float radius_scale = 1.0f;

    /* Corners of square brushes can go outside the brush radius. */
    if (sculpt_tool_has_cube_tip(brush->sculpt_tool)) {
      radius_scale = M_SQRT2;
    }

    /* With these options enabled not all required nodes are inside the original brush radius, so
     * the brush can produce artifacts in some situations. */
    if (brush->sculpt_tool == SCULPT_TOOL_DRAW && brush->flag & BRUSH_ORIGINAL_NORMAL) {
      radius_scale = 2.0f;
    }
    nodes = sculpt_pbvh_gather_generic(ob, sd, brush, use_original, radius_scale, &totnode);
  }
  const bool use_pixels = sculpt_needs_pbvh_pixels(paint_mode_settings, brush, ob);
  if (use_pixels) {
    sculpt_pbvh_update_pixels(paint_mode_settings, ss, ob);
  }

  /* Draw Face Sets in draw mode makes a single undo push, in alt-smooth mode deforms the
   * vertices and uses regular coords undo. */
  /* It also assigns the paint_face_set here as it needs to be done regardless of the stroke type
   * and the number of nodes under the brush influence. */
  if (brush->sculpt_tool == SCULPT_TOOL_DRAW_FACE_SETS &&
      SCULPT_stroke_is_first_brush_step(ss->cache) && !ss->cache->alt_smooth) {

    /* Dynamic-topology does not support Face Sets data, so it can't store/restore it from undo. */
    /* TODO(pablodp606): This check should be done in the undo code and not here, but the rest of
     * the sculpt code is not checking for unsupported undo types that may return a null node. */
    if (BKE_pbvh_type(ss->pbvh) != PBVH_BMESH) {
      SCULPT_undo_push_node(ob, NULL, SCULPT_UNDO_FACE_SETS);
    }

    if (ss->cache->invert) {
      /* When inverting the brush, pick the paint face mask ID from the mesh. */
      ss->cache->paint_face_set = SCULPT_active_face_set_get(ss);
    }
    else {
      /* By default create a new Face Sets. */
      ss->cache->paint_face_set = SCULPT_face_set_next_available_get(ss);
    }
  }

  /* For anchored brushes with spherical falloff, we start off with zero radius, thus we have no
   * PBVH nodes on the first brush step. */
  if (totnode ||
      ((brush->falloff_shape == PAINT_FALLOFF_SHAPE_SPHERE) && (brush->flag & BRUSH_ANCHORED))) {
    if (SCULPT_stroke_is_first_brush_step(ss->cache)) {
      /* Initialize auto-masking cache. */
      if (SCULPT_is_automasking_enabled(sd, ss, brush)) {
        ss->cache->automasking = SCULPT_automasking_cache_init(sd, brush, ob);
      }
      /* Initialize surface smooth cache. */
      if ((brush->sculpt_tool == SCULPT_TOOL_SMOOTH) &&
          (brush->smooth_deform_type == BRUSH_SMOOTH_DEFORM_SURFACE)) {
        BLI_assert(ss->cache->surface_smooth_laplacian_disp == NULL);
        ss->cache->surface_smooth_laplacian_disp = MEM_callocN(
            sizeof(float[3]) * SCULPT_vertex_count_get(ss), "HC smooth laplacian b");
      }
    }
  }

  /* Only act if some verts are inside the brush area. */
  if (totnode == 0) {
    return;
  }
  float location[3];

  if (!use_pixels) {
    SculptThreadedTaskData task_data = {
        .sd = sd,
        .ob = ob,
        .brush = brush,
        .nodes = nodes,
    };

    TaskParallelSettings settings;
    BKE_pbvh_parallel_range_settings(&settings, true, totnode);
    BLI_task_parallel_range(0, totnode, &task_data, do_brush_action_task_cb, &settings);
  }

  if (sculpt_brush_needs_normal(ss, brush)) {
    update_sculpt_normal(sd, ob, nodes, totnode);
  }

  if (brush->mtex.brush_map_mode == MTEX_MAP_MODE_AREA) {
    update_brush_local_mat(sd, ob);
  }

  if (brush->sculpt_tool == SCULPT_TOOL_POSE && SCULPT_stroke_is_first_brush_step(ss->cache)) {
    SCULPT_pose_brush_init(sd, ob, ss, brush);
  }

  if (brush->deform_target == BRUSH_DEFORM_TARGET_CLOTH_SIM) {
    if (!ss->cache->cloth_sim) {
      ss->cache->cloth_sim = SCULPT_cloth_brush_simulation_create(
          ob, 1.0f, 0.0f, 0.0f, false, true);
      SCULPT_cloth_brush_simulation_init(ss, ss->cache->cloth_sim);
    }
    SCULPT_cloth_brush_store_simulation_state(ss, ss->cache->cloth_sim);
    SCULPT_cloth_brush_ensure_nodes_constraints(
        sd, ob, nodes, totnode, ss->cache->cloth_sim, ss->cache->location, FLT_MAX);
  }

  bool invert = ss->cache->pen_flip || ss->cache->invert || brush->flag & BRUSH_DIR_IN;

  /* Apply one type of brush action. */
  switch (brush->sculpt_tool) {
    case SCULPT_TOOL_DRAW:
      SCULPT_do_draw_brush(sd, ob, nodes, totnode);
      break;
    case SCULPT_TOOL_SMOOTH:
      if (brush->smooth_deform_type == BRUSH_SMOOTH_DEFORM_LAPLACIAN) {
        SCULPT_do_smooth_brush(sd, ob, nodes, totnode);
      }
      else if (brush->smooth_deform_type == BRUSH_SMOOTH_DEFORM_SURFACE) {
        SCULPT_do_surface_smooth_brush(sd, ob, nodes, totnode);
      }
      break;
    case SCULPT_TOOL_CREASE:
      SCULPT_do_crease_brush(sd, ob, nodes, totnode);
      break;
    case SCULPT_TOOL_BLOB:
      SCULPT_do_crease_brush(sd, ob, nodes, totnode);
      break;
    case SCULPT_TOOL_PINCH:
      SCULPT_do_pinch_brush(sd, ob, nodes, totnode);
      break;
    case SCULPT_TOOL_INFLATE:
      SCULPT_do_inflate_brush(sd, ob, nodes, totnode);
      break;
    case SCULPT_TOOL_GRAB:
      SCULPT_do_grab_brush(sd, ob, nodes, totnode);
      break;
    case SCULPT_TOOL_ROTATE:
      SCULPT_do_rotate_brush(sd, ob, nodes, totnode);
      break;
    case SCULPT_TOOL_SNAKE_HOOK:
      SCULPT_do_snake_hook_brush(sd, ob, nodes, totnode);
      break;
    case SCULPT_TOOL_NUDGE:
      SCULPT_do_nudge_brush(sd, ob, nodes, totnode);
      break;
    case SCULPT_TOOL_THUMB:
      SCULPT_do_thumb_brush(sd, ob, nodes, totnode);
      break;
    case SCULPT_TOOL_LAYER:
      SCULPT_do_layer_brush(sd, ob, nodes, totnode);
      break;
    case SCULPT_TOOL_FLATTEN:
      SCULPT_do_flatten_brush(sd, ob, nodes, totnode);
      break;
    case SCULPT_TOOL_CLAY:
      SCULPT_do_clay_brush(sd, ob, nodes, totnode);
      break;
    case SCULPT_TOOL_CLAY_STRIPS:
      SCULPT_do_clay_strips_brush(sd, ob, nodes, totnode);
      break;
    case SCULPT_TOOL_MULTIPLANE_SCRAPE:
      SCULPT_do_multiplane_scrape_brush(sd, ob, nodes, totnode);
      break;
    case SCULPT_TOOL_CLAY_THUMB:
      SCULPT_do_clay_thumb_brush(sd, ob, nodes, totnode);
      break;
    case SCULPT_TOOL_FILL:
      if (invert && brush->flag & BRUSH_INVERT_TO_SCRAPE_FILL) {
        SCULPT_do_scrape_brush(sd, ob, nodes, totnode);
      }
      else {
        SCULPT_do_fill_brush(sd, ob, nodes, totnode);
      }
      break;
    case SCULPT_TOOL_SCRAPE:
      if (invert && brush->flag & BRUSH_INVERT_TO_SCRAPE_FILL) {
        SCULPT_do_fill_brush(sd, ob, nodes, totnode);
      }
      else {
        SCULPT_do_scrape_brush(sd, ob, nodes, totnode);
      }
      break;
    case SCULPT_TOOL_MASK:
      SCULPT_do_mask_brush(sd, ob, nodes, totnode);
      break;
    case SCULPT_TOOL_POSE:
      SCULPT_do_pose_brush(sd, ob, nodes, totnode);
      break;
    case SCULPT_TOOL_DRAW_SHARP:
      SCULPT_do_draw_sharp_brush(sd, ob, nodes, totnode);
      break;
    case SCULPT_TOOL_ELASTIC_DEFORM:
      SCULPT_do_elastic_deform_brush(sd, ob, nodes, totnode);
      break;
    case SCULPT_TOOL_SLIDE_RELAX:
      SCULPT_do_slide_relax_brush(sd, ob, nodes, totnode);
      break;
    case SCULPT_TOOL_BOUNDARY:
      SCULPT_do_boundary_brush(sd, ob, nodes, totnode);
      break;
    case SCULPT_TOOL_CLOTH:
      SCULPT_do_cloth_brush(sd, ob, nodes, totnode);
      break;
    case SCULPT_TOOL_DRAW_FACE_SETS:
      SCULPT_do_draw_face_sets_brush(sd, ob, nodes, totnode);
      break;
    case SCULPT_TOOL_DISPLACEMENT_ERASER:
      SCULPT_do_displacement_eraser_brush(sd, ob, nodes, totnode);
      break;
    case SCULPT_TOOL_DISPLACEMENT_SMEAR:
      SCULPT_do_displacement_smear_brush(sd, ob, nodes, totnode);
      break;
    case SCULPT_TOOL_PAINT:
      SCULPT_do_paint_brush(paint_mode_settings, sd, ob, nodes, totnode);
      break;
    case SCULPT_TOOL_SMEAR:
      SCULPT_do_smear_brush(sd, ob, nodes, totnode);
      break;
  }

  if (!ELEM(brush->sculpt_tool, SCULPT_TOOL_SMOOTH, SCULPT_TOOL_MASK) &&
      brush->autosmooth_factor > 0) {
    if (brush->flag & BRUSH_INVERSE_SMOOTH_PRESSURE) {
      SCULPT_smooth(
          sd, ob, nodes, totnode, brush->autosmooth_factor * (1.0f - ss->cache->pressure), false);
    }
    else {
      SCULPT_smooth(sd, ob, nodes, totnode, brush->autosmooth_factor, false);
    }
  }

  if (sculpt_brush_use_topology_rake(ss, brush)) {
    SCULPT_bmesh_topology_rake(sd, ob, nodes, totnode, brush->topology_rake_factor);
  }

  /* The cloth brush adds the gravity as a regular force and it is processed in the solver. */
  if (ss->cache->supports_gravity && !ELEM(brush->sculpt_tool,
                                           SCULPT_TOOL_CLOTH,
                                           SCULPT_TOOL_DRAW_FACE_SETS,
                                           SCULPT_TOOL_BOUNDARY)) {
    do_gravity(sd, ob, nodes, totnode, sd->gravity_factor);
  }

  if (brush->deform_target == BRUSH_DEFORM_TARGET_CLOTH_SIM) {
    if (SCULPT_stroke_is_main_symmetry_pass(ss->cache)) {
      SCULPT_cloth_sim_activate_nodes(ss->cache->cloth_sim, nodes, totnode);
      SCULPT_cloth_brush_do_simulation_step(sd, ob, ss->cache->cloth_sim, nodes, totnode);
    }
  }

  MEM_SAFE_FREE(nodes);

  /* Update average stroke position. */
  copy_v3_v3(location, ss->cache->true_location);
  mul_m4_v3(ob->obmat, location);

  add_v3_v3(ups->average_stroke_accum, location);
  ups->average_stroke_counter++;
  /* Update last stroke position. */
  ups->last_stroke_valid = true;
}

/* Flush displacement from deformed PBVH vertex to original mesh. */
static void sculpt_flush_pbvhvert_deform(Object *ob, PBVHVertexIter *vd)
{
  SculptSession *ss = ob->sculpt;
  Mesh *me = ob->data;
  float disp[3], newco[3];
  int index = vd->vert_indices[vd->i];

  sub_v3_v3v3(disp, vd->co, ss->deform_cos[index]);
  mul_m3_v3(ss->deform_imats[index], disp);
  add_v3_v3v3(newco, disp, ss->orig_cos[index]);

  copy_v3_v3(ss->deform_cos[index], vd->co);
  copy_v3_v3(ss->orig_cos[index], newco);

  if (!ss->shapekey_active) {
    copy_v3_v3(me->mvert[index].co, newco);
  }
}

static void sculpt_combine_proxies_task_cb(void *__restrict userdata,
                                           const int n,
                                           const TaskParallelTLS *__restrict UNUSED(tls))
{
  SculptThreadedTaskData *data = userdata;
  SculptSession *ss = data->ob->sculpt;
  Sculpt *sd = data->sd;
  Object *ob = data->ob;
  const bool use_orco = data->use_proxies_orco;

  PBVHVertexIter vd;
  PBVHProxyNode *proxies;
  int proxy_count;
  float(*orco)[3] = NULL;

  if (use_orco && !ss->bm) {
    orco = SCULPT_undo_push_node(data->ob, data->nodes[n], SCULPT_UNDO_COORDS)->co;
  }

  BKE_pbvh_node_get_proxies(data->nodes[n], &proxies, &proxy_count);

  BKE_pbvh_vertex_iter_begin (ss->pbvh, data->nodes[n], vd, PBVH_ITER_UNIQUE) {
    float val[3];

    if (use_orco) {
      if (ss->bm) {
        copy_v3_v3(val, BM_log_original_vert_co(ss->bm_log, vd.bm_vert));
      }
      else {
        copy_v3_v3(val, orco[vd.i]);
      }
    }
    else {
      copy_v3_v3(val, vd.co);
    }

    for (int p = 0; p < proxy_count; p++) {
      add_v3_v3(val, proxies[p].co[vd.i]);
    }

    SCULPT_clip(sd, ss, vd.co, val);

    if (ss->deform_modifiers_active) {
      sculpt_flush_pbvhvert_deform(ob, &vd);
    }
  }
  BKE_pbvh_vertex_iter_end;

  BKE_pbvh_node_free_proxies(data->nodes[n]);
}

static void sculpt_combine_proxies(Sculpt *sd, Object *ob)
{
  SculptSession *ss = ob->sculpt;
  Brush *brush = BKE_paint_brush(&sd->paint);
  PBVHNode **nodes;
  int totnode;

  if (!ss->cache->supports_gravity && sculpt_tool_is_proxy_used(brush->sculpt_tool)) {
    /* First line is tools that don't support proxies. */
    return;
  }

  /* First line is tools that don't support proxies. */
  const bool use_orco = ELEM(brush->sculpt_tool,
                             SCULPT_TOOL_GRAB,
                             SCULPT_TOOL_ROTATE,
                             SCULPT_TOOL_THUMB,
                             SCULPT_TOOL_ELASTIC_DEFORM,
                             SCULPT_TOOL_BOUNDARY,
                             SCULPT_TOOL_POSE);

  BKE_pbvh_gather_proxies(ss->pbvh, &nodes, &totnode);

  SculptThreadedTaskData data = {
      .sd = sd,
      .ob = ob,
      .brush = brush,
      .nodes = nodes,
      .use_proxies_orco = use_orco,
  };

  TaskParallelSettings settings;
  BKE_pbvh_parallel_range_settings(&settings, true, totnode);
  BLI_task_parallel_range(0, totnode, &data, sculpt_combine_proxies_task_cb, &settings);
  MEM_SAFE_FREE(nodes);
}

void SCULPT_combine_transform_proxies(Sculpt *sd, Object *ob)
{
  SculptSession *ss = ob->sculpt;
  PBVHNode **nodes;
  int totnode;

  BKE_pbvh_gather_proxies(ss->pbvh, &nodes, &totnode);
  SculptThreadedTaskData data = {
      .sd = sd,
      .ob = ob,
      .nodes = nodes,
      .use_proxies_orco = false,
  };

  TaskParallelSettings settings;
  BKE_pbvh_parallel_range_settings(&settings, true, totnode);
  BLI_task_parallel_range(0, totnode, &data, sculpt_combine_proxies_task_cb, &settings);

  MEM_SAFE_FREE(nodes);
}

/**
 * Copy the modified vertices from the #PBVH to the active key.
 */
static void sculpt_update_keyblock(Object *ob)
{
  SculptSession *ss = ob->sculpt;
  float(*vertCos)[3];

  /* Key-block update happens after handling deformation caused by modifiers,
   * so ss->orig_cos would be updated with new stroke. */
  if (ss->orig_cos) {
    vertCos = ss->orig_cos;
  }
  else {
    vertCos = BKE_pbvh_vert_coords_alloc(ss->pbvh);
  }

  if (!vertCos) {
    return;
  }

  SCULPT_vertcos_to_key(ob, ss->shapekey_active, vertCos);

  if (vertCos != ss->orig_cos) {
    MEM_freeN(vertCos);
  }
}

static void SCULPT_flush_stroke_deform_task_cb(void *__restrict userdata,
                                               const int n,
                                               const TaskParallelTLS *__restrict UNUSED(tls))
{
  SculptThreadedTaskData *data = userdata;
  SculptSession *ss = data->ob->sculpt;
  Object *ob = data->ob;
  float(*vertCos)[3] = data->vertCos;

  PBVHVertexIter vd;

  BKE_pbvh_vertex_iter_begin (ss->pbvh, data->nodes[n], vd, PBVH_ITER_UNIQUE) {
    sculpt_flush_pbvhvert_deform(ob, &vd);

    if (!vertCos) {
      continue;
    }

    int index = vd.vert_indices[vd.i];
    copy_v3_v3(vertCos[index], ss->orig_cos[index]);
  }
  BKE_pbvh_vertex_iter_end;
}

void SCULPT_flush_stroke_deform(Sculpt *sd, Object *ob, bool is_proxy_used)
{
  SculptSession *ss = ob->sculpt;
  Brush *brush = BKE_paint_brush(&sd->paint);

  if (is_proxy_used && ss->deform_modifiers_active) {
    /* This brushes aren't using proxies, so sculpt_combine_proxies() wouldn't propagate needed
     * deformation to original base. */

    int totnode;
    Mesh *me = (Mesh *)ob->data;
    PBVHNode **nodes;
    float(*vertCos)[3] = NULL;

    if (ss->shapekey_active) {
      vertCos = MEM_mallocN(sizeof(*vertCos) * me->totvert, "flushStrokeDeofrm keyVerts");

      /* Mesh could have isolated verts which wouldn't be in BVH, to deal with this we copy old
       * coordinates over new ones and then update coordinates for all vertices from BVH. */
      memcpy(vertCos, ss->orig_cos, sizeof(*vertCos) * me->totvert);
    }

    BKE_pbvh_search_gather(ss->pbvh, NULL, NULL, &nodes, &totnode);

    SculptThreadedTaskData data = {
        .sd = sd,
        .ob = ob,
        .brush = brush,
        .nodes = nodes,
        .vertCos = vertCos,
    };

    TaskParallelSettings settings;
    BKE_pbvh_parallel_range_settings(&settings, true, totnode);
    BLI_task_parallel_range(0, totnode, &data, SCULPT_flush_stroke_deform_task_cb, &settings);

    if (vertCos) {
      SCULPT_vertcos_to_key(ob, ss->shapekey_active, vertCos);
      MEM_freeN(vertCos);
    }

    MEM_SAFE_FREE(nodes);
  }
  else if (ss->shapekey_active) {
    sculpt_update_keyblock(ob);
  }
}

void SCULPT_cache_calc_brushdata_symm(StrokeCache *cache,
                                      const char symm,
                                      const char axis,
                                      const float angle)
{
  flip_v3_v3(cache->location, cache->true_location, symm);
  flip_v3_v3(cache->last_location, cache->true_last_location, symm);
  flip_v3_v3(cache->grab_delta_symmetry, cache->grab_delta, symm);
  flip_v3_v3(cache->view_normal, cache->true_view_normal, symm);

  flip_v3_v3(cache->initial_location, cache->true_initial_location, symm);
  flip_v3_v3(cache->initial_normal, cache->true_initial_normal, symm);

  /* XXX This reduces the length of the grab delta if it approaches the line of symmetry
   * XXX However, a different approach appears to be needed. */
#if 0
  if (sd->paint.symmetry_flags & PAINT_SYMMETRY_FEATHER) {
    float frac = 1.0f / max_overlap_count(sd);
    float reduce = (feather - frac) / (1.0f - frac);

    printf("feather: %f frac: %f reduce: %f\n", feather, frac, reduce);

    if (frac < 1.0f) {
      mul_v3_fl(cache->grab_delta_symmetry, reduce);
    }
  }
#endif

  unit_m4(cache->symm_rot_mat);
  unit_m4(cache->symm_rot_mat_inv);
  zero_v3(cache->plane_offset);

  /* Expects XYZ. */
  if (axis) {
    rotate_m4(cache->symm_rot_mat, axis, angle);
    rotate_m4(cache->symm_rot_mat_inv, axis, -angle);
  }

  mul_m4_v3(cache->symm_rot_mat, cache->location);
  mul_m4_v3(cache->symm_rot_mat, cache->grab_delta_symmetry);

  if (cache->supports_gravity) {
    flip_v3_v3(cache->gravity_direction, cache->true_gravity_direction, symm);
    mul_m4_v3(cache->symm_rot_mat, cache->gravity_direction);
  }

  if (cache->is_rake_rotation_valid) {
    flip_qt_qt(cache->rake_rotation_symmetry, cache->rake_rotation, symm);
  }
}

typedef void (*BrushActionFunc)(Sculpt *sd,
                                Object *ob,
                                Brush *brush,
                                UnifiedPaintSettings *ups,
                                PaintModeSettings *paint_mode_settings);

static void do_tiled(Sculpt *sd,
                     Object *ob,
                     Brush *brush,
                     UnifiedPaintSettings *ups,
                     PaintModeSettings *paint_mode_settings,
                     BrushActionFunc action)
{
  SculptSession *ss = ob->sculpt;
  StrokeCache *cache = ss->cache;
  const float radius = cache->radius;
  const BoundBox *bb = BKE_object_boundbox_get(ob);
  const float *bbMin = bb->vec[0];
  const float *bbMax = bb->vec[6];
  const float *step = sd->paint.tile_offset;

  /* These are integer locations, for real location: multiply with step and add orgLoc.
   * So 0,0,0 is at orgLoc. */
  int start[3];
  int end[3];
  int cur[3];

  /* Position of the "prototype" stroke for tiling. */
  float orgLoc[3];
  float original_initial_location[3];
  copy_v3_v3(orgLoc, cache->location);
  copy_v3_v3(original_initial_location, cache->initial_location);

  for (int dim = 0; dim < 3; dim++) {
    if ((sd->paint.symmetry_flags & (PAINT_TILE_X << dim)) && step[dim] > 0) {
      start[dim] = (bbMin[dim] - orgLoc[dim] - radius) / step[dim];
      end[dim] = (bbMax[dim] - orgLoc[dim] + radius) / step[dim];
    }
    else {
      start[dim] = end[dim] = 0;
    }
  }

  /* First do the "un-tiled" position to initialize the stroke for this location. */
  cache->tile_pass = 0;
  action(sd, ob, brush, ups, paint_mode_settings);

  /* Now do it for all the tiles. */
  copy_v3_v3_int(cur, start);
  for (cur[0] = start[0]; cur[0] <= end[0]; cur[0]++) {
    for (cur[1] = start[1]; cur[1] <= end[1]; cur[1]++) {
      for (cur[2] = start[2]; cur[2] <= end[2]; cur[2]++) {
        if (!cur[0] && !cur[1] && !cur[2]) {
          /* Skip tile at orgLoc, this was already handled before all others. */
          continue;
        }

        ++cache->tile_pass;

        for (int dim = 0; dim < 3; dim++) {
          cache->location[dim] = cur[dim] * step[dim] + orgLoc[dim];
          cache->plane_offset[dim] = cur[dim] * step[dim];
          cache->initial_location[dim] = cur[dim] * step[dim] + original_initial_location[dim];
        }
        action(sd, ob, brush, ups, paint_mode_settings);
      }
    }
  }
}

static void do_radial_symmetry(Sculpt *sd,
                               Object *ob,
                               Brush *brush,
                               UnifiedPaintSettings *ups,
                               PaintModeSettings *paint_mode_settings,
                               BrushActionFunc action,
                               const char symm,
                               const int axis,
                               const float UNUSED(feather))
{
  SculptSession *ss = ob->sculpt;

  for (int i = 1; i < sd->radial_symm[axis - 'X']; i++) {
    const float angle = 2.0f * M_PI * i / sd->radial_symm[axis - 'X'];
    ss->cache->radial_symmetry_pass = i;
    SCULPT_cache_calc_brushdata_symm(ss->cache, symm, axis, angle);
    do_tiled(sd, ob, brush, ups, paint_mode_settings, action);
  }
}

/**
 * Noise texture gives different values for the same input coord; this
 * can tear a multi-resolution mesh during sculpting so do a stitch in this case.
 */
static void sculpt_fix_noise_tear(Sculpt *sd, Object *ob)
{
  SculptSession *ss = ob->sculpt;
  Brush *brush = BKE_paint_brush(&sd->paint);
  MTex *mtex = &brush->mtex;

  if (ss->multires.active && mtex->tex && mtex->tex->type == TEX_NOISE) {
    multires_stitch_grids(ob);
  }
}

static void do_symmetrical_brush_actions(Sculpt *sd,
                                         Object *ob,
                                         BrushActionFunc action,
                                         UnifiedPaintSettings *ups,
                                         PaintModeSettings *paint_mode_settings)
{
  Brush *brush = BKE_paint_brush(&sd->paint);
  SculptSession *ss = ob->sculpt;
  StrokeCache *cache = ss->cache;
  const char symm = SCULPT_mesh_symmetry_xyz_get(ob);

  float feather = calc_symmetry_feather(sd, ss->cache);

  cache->bstrength = brush_strength(sd, cache, feather, ups, paint_mode_settings);
  cache->symmetry = symm;

  /* `symm` is a bit combination of XYZ -
   * 1 is mirror X; 2 is Y; 3 is XY; 4 is Z; 5 is XZ; 6 is YZ; 7 is XYZ */
  for (int i = 0; i <= symm; i++) {
    if (!SCULPT_is_symmetry_iteration_valid(i, symm)) {
      continue;
    }
    cache->mirror_symmetry_pass = i;
    cache->radial_symmetry_pass = 0;

    SCULPT_cache_calc_brushdata_symm(cache, i, 0, 0);
    do_tiled(sd, ob, brush, ups, paint_mode_settings, action);

    do_radial_symmetry(sd, ob, brush, ups, paint_mode_settings, action, i, 'X', feather);
    do_radial_symmetry(sd, ob, brush, ups, paint_mode_settings, action, i, 'Y', feather);
    do_radial_symmetry(sd, ob, brush, ups, paint_mode_settings, action, i, 'Z', feather);
  }
}

bool SCULPT_mode_poll(bContext *C)
{
  Object *ob = CTX_data_active_object(C);
  return ob && ob->mode & OB_MODE_SCULPT;
}

bool SCULPT_mode_poll_view3d(bContext *C)
{
  return (SCULPT_mode_poll(C) && CTX_wm_region_view3d(C));
}

bool SCULPT_poll_view3d(bContext *C)
{
  return (SCULPT_poll(C) && CTX_wm_region_view3d(C));
}

bool SCULPT_poll(bContext *C)
{
  return SCULPT_mode_poll(C) && PAINT_brush_tool_poll(C);
}

static const char *sculpt_tool_name(Sculpt *sd)
{
  Brush *brush = BKE_paint_brush(&sd->paint);

  switch ((eBrushSculptTool)brush->sculpt_tool) {
    case SCULPT_TOOL_DRAW:
      return "Draw Brush";
    case SCULPT_TOOL_SMOOTH:
      return "Smooth Brush";
    case SCULPT_TOOL_CREASE:
      return "Crease Brush";
    case SCULPT_TOOL_BLOB:
      return "Blob Brush";
    case SCULPT_TOOL_PINCH:
      return "Pinch Brush";
    case SCULPT_TOOL_INFLATE:
      return "Inflate Brush";
    case SCULPT_TOOL_GRAB:
      return "Grab Brush";
    case SCULPT_TOOL_NUDGE:
      return "Nudge Brush";
    case SCULPT_TOOL_THUMB:
      return "Thumb Brush";
    case SCULPT_TOOL_LAYER:
      return "Layer Brush";
    case SCULPT_TOOL_FLATTEN:
      return "Flatten Brush";
    case SCULPT_TOOL_CLAY:
      return "Clay Brush";
    case SCULPT_TOOL_CLAY_STRIPS:
      return "Clay Strips Brush";
    case SCULPT_TOOL_CLAY_THUMB:
      return "Clay Thumb Brush";
    case SCULPT_TOOL_FILL:
      return "Fill Brush";
    case SCULPT_TOOL_SCRAPE:
      return "Scrape Brush";
    case SCULPT_TOOL_SNAKE_HOOK:
      return "Snake Hook Brush";
    case SCULPT_TOOL_ROTATE:
      return "Rotate Brush";
    case SCULPT_TOOL_MASK:
      return "Mask Brush";
    case SCULPT_TOOL_SIMPLIFY:
      return "Simplify Brush";
    case SCULPT_TOOL_DRAW_SHARP:
      return "Draw Sharp Brush";
    case SCULPT_TOOL_ELASTIC_DEFORM:
      return "Elastic Deform Brush";
    case SCULPT_TOOL_POSE:
      return "Pose Brush";
    case SCULPT_TOOL_MULTIPLANE_SCRAPE:
      return "Multi-plane Scrape Brush";
    case SCULPT_TOOL_SLIDE_RELAX:
      return "Slide/Relax Brush";
    case SCULPT_TOOL_BOUNDARY:
      return "Boundary Brush";
    case SCULPT_TOOL_CLOTH:
      return "Cloth Brush";
    case SCULPT_TOOL_DRAW_FACE_SETS:
      return "Draw Face Sets";
    case SCULPT_TOOL_DISPLACEMENT_ERASER:
      return "Multires Displacement Eraser";
    case SCULPT_TOOL_DISPLACEMENT_SMEAR:
      return "Multires Displacement Smear";
    case SCULPT_TOOL_PAINT:
      return "Paint Brush";
    case SCULPT_TOOL_SMEAR:
      return "Smear Brush";
  }

  return "Sculpting";
}

/* Operator for applying a stroke (various attributes including mouse path)
 * using the current brush. */

void SCULPT_cache_free(StrokeCache *cache)
{
  MEM_SAFE_FREE(cache->dial);
  MEM_SAFE_FREE(cache->surface_smooth_laplacian_disp);
  MEM_SAFE_FREE(cache->layer_displacement_factor);
  MEM_SAFE_FREE(cache->prev_colors);
  MEM_SAFE_FREE(cache->detail_directions);
  MEM_SAFE_FREE(cache->prev_displacement);
  MEM_SAFE_FREE(cache->limit_surface_co);
  MEM_SAFE_FREE(cache->prev_colors_vpaint);

  if (cache->pose_ik_chain) {
    SCULPT_pose_ik_chain_free(cache->pose_ik_chain);
  }

  for (int i = 0; i < PAINT_SYMM_AREAS; i++) {
    if (cache->boundaries[i]) {
      SCULPT_boundary_data_free(cache->boundaries[i]);
    }
  }

  if (cache->cloth_sim) {
    SCULPT_cloth_simulation_free(cache->cloth_sim);
  }

  MEM_freeN(cache);
}

/* Initialize mirror modifier clipping. */
static void sculpt_init_mirror_clipping(Object *ob, SculptSession *ss)
{
  ModifierData *md;

  unit_m4(ss->cache->clip_mirror_mtx);

  for (md = ob->modifiers.first; md; md = md->next) {
    if (!(md->type == eModifierType_Mirror && (md->mode & eModifierMode_Realtime))) {
      continue;
    }
    MirrorModifierData *mmd = (MirrorModifierData *)md;

    if (!(mmd->flag & MOD_MIR_CLIPPING)) {
      continue;
    }
    /* Check each axis for mirroring. */
    for (int i = 0; i < 3; i++) {
      if (!(mmd->flag & (MOD_MIR_AXIS_X << i))) {
        continue;
      }
      /* Enable sculpt clipping. */
      ss->cache->flag |= CLIP_X << i;

      /* Update the clip tolerance. */
      if (mmd->tolerance > ss->cache->clip_tolerance[i]) {
        ss->cache->clip_tolerance[i] = mmd->tolerance;
      }

      /* Store matrix for mirror object clipping. */
      if (mmd->mirror_ob) {
        float imtx_mirror_ob[4][4];
        invert_m4_m4(imtx_mirror_ob, mmd->mirror_ob->obmat);
        mul_m4_m4m4(ss->cache->clip_mirror_mtx, imtx_mirror_ob, ob->obmat);
      }
    }
  }
}

static void smooth_brush_toggle_on(const bContext *C, Paint *paint, StrokeCache *cache)
{
  Scene *scene = CTX_data_scene(C);
  Brush *brush = paint->brush;

  if (brush->sculpt_tool == SCULPT_TOOL_MASK) {
    cache->saved_mask_brush_tool = brush->mask_tool;
    brush->mask_tool = BRUSH_MASK_SMOOTH;
  }
  else if (ELEM(brush->sculpt_tool,
                SCULPT_TOOL_SLIDE_RELAX,
                SCULPT_TOOL_DRAW_FACE_SETS,
                SCULPT_TOOL_PAINT,
                SCULPT_TOOL_SMEAR)) {
    /* Do nothing, this tool has its own smooth mode. */
  }
  else {
    int cur_brush_size = BKE_brush_size_get(scene, brush);

    BLI_strncpy(cache->saved_active_brush_name,
                brush->id.name + 2,
                sizeof(cache->saved_active_brush_name));

    /* Switch to the smooth brush. */
    brush = BKE_paint_toolslots_brush_get(paint, SCULPT_TOOL_SMOOTH);
    if (brush) {
      BKE_paint_brush_set(paint, brush);
      cache->saved_smooth_size = BKE_brush_size_get(scene, brush);
      BKE_brush_size_set(scene, brush, cur_brush_size);
      BKE_curvemapping_init(brush->curve);
    }
  }
}

static void smooth_brush_toggle_off(const bContext *C, Paint *paint, StrokeCache *cache)
{
  Main *bmain = CTX_data_main(C);
  Scene *scene = CTX_data_scene(C);
  Brush *brush = BKE_paint_brush(paint);

  if (brush->sculpt_tool == SCULPT_TOOL_MASK) {
    brush->mask_tool = cache->saved_mask_brush_tool;
  }
  else if (ELEM(brush->sculpt_tool,
                SCULPT_TOOL_SLIDE_RELAX,
                SCULPT_TOOL_DRAW_FACE_SETS,
                SCULPT_TOOL_PAINT,
                SCULPT_TOOL_SMEAR)) {
    /* Do nothing. */
  }
  else {
    /* Try to switch back to the saved/previous brush. */
    BKE_brush_size_set(scene, brush, cache->saved_smooth_size);
    brush = (Brush *)BKE_libblock_find_name(bmain, ID_BR, cache->saved_active_brush_name);
    if (brush) {
      BKE_paint_brush_set(paint, brush);
    }
  }
}

/* Initialize the stroke cache invariants from operator properties. */
static void sculpt_update_cache_invariants(
    bContext *C, Sculpt *sd, SculptSession *ss, wmOperator *op, const float mval[2])
{
  StrokeCache *cache = MEM_callocN(sizeof(StrokeCache), "stroke cache");
  UnifiedPaintSettings *ups = &CTX_data_tool_settings(C)->unified_paint_settings;
  Brush *brush = BKE_paint_brush(&sd->paint);
  ViewContext *vc = paint_stroke_view_context(op->customdata);
  Object *ob = CTX_data_active_object(C);
  float mat[3][3];
  float viewDir[3] = {0.0f, 0.0f, 1.0f};
  float max_scale;
  int mode;

  ss->cache = cache;

  cache->stroke_id = ss->stroke_id;

  /* Set scaling adjustment. */
  max_scale = 0.0f;
  for (int i = 0; i < 3; i++) {
    max_scale = max_ff(max_scale, fabsf(ob->scale[i]));
  }
  cache->scale[0] = max_scale / ob->scale[0];
  cache->scale[1] = max_scale / ob->scale[1];
  cache->scale[2] = max_scale / ob->scale[2];

  cache->plane_trim_squared = brush->plane_trim * brush->plane_trim;

  cache->flag = 0;

  sculpt_init_mirror_clipping(ob, ss);

  /* Initial mouse location. */
  if (mval) {
    copy_v2_v2(cache->initial_mouse, mval);
  }
  else {
    zero_v2(cache->initial_mouse);
  }

  copy_v3_v3(cache->initial_location, ss->cursor_location);
  copy_v3_v3(cache->true_initial_location, ss->cursor_location);

  copy_v3_v3(cache->initial_normal, ss->cursor_normal);
  copy_v3_v3(cache->true_initial_normal, ss->cursor_normal);

  mode = RNA_enum_get(op->ptr, "mode");
  cache->invert = mode == BRUSH_STROKE_INVERT;
  cache->alt_smooth = mode == BRUSH_STROKE_SMOOTH;
  cache->normal_weight = brush->normal_weight;

  /* Interpret invert as following normal, for grab brushes. */
  if (SCULPT_TOOL_HAS_NORMAL_WEIGHT(brush->sculpt_tool)) {
    if (cache->invert) {
      cache->invert = false;
      cache->normal_weight = (cache->normal_weight == 0.0f);
    }
  }

  /* Not very nice, but with current events system implementation
   * we can't handle brush appearance inversion hotkey separately (sergey). */
  if (cache->invert) {
    ups->draw_inverted = true;
  }
  else {
    ups->draw_inverted = false;
  }

  /* Alt-Smooth. */
  if (cache->alt_smooth) {
    smooth_brush_toggle_on(C, &sd->paint, cache);
    /* Refresh the brush pointer in case we switched brush in the toggle function. */
    brush = BKE_paint_brush(&sd->paint);
  }

  copy_v2_v2(cache->mouse, cache->initial_mouse);
  copy_v2_v2(cache->mouse_event, cache->initial_mouse);
  copy_v2_v2(ups->tex_mouse, cache->initial_mouse);

  /* Truly temporary data that isn't stored in properties. */
  cache->vc = vc;
  cache->brush = brush;

  /* Cache projection matrix. */
  ED_view3d_ob_project_mat_get(cache->vc->rv3d, ob, cache->projection_mat);

  invert_m4_m4(ob->imat, ob->obmat);
  copy_m3_m4(mat, cache->vc->rv3d->viewinv);
  mul_m3_v3(mat, viewDir);
  copy_m3_m4(mat, ob->imat);
  mul_m3_v3(mat, viewDir);
  normalize_v3_v3(cache->true_view_normal, viewDir);

  cache->supports_gravity = (!ELEM(brush->sculpt_tool,
                                   SCULPT_TOOL_MASK,
                                   SCULPT_TOOL_SMOOTH,
                                   SCULPT_TOOL_SIMPLIFY,
                                   SCULPT_TOOL_DISPLACEMENT_SMEAR,
                                   SCULPT_TOOL_DISPLACEMENT_ERASER) &&
                             (sd->gravity_factor > 0.0f));
  /* Get gravity vector in world space. */
  if (cache->supports_gravity) {
    if (sd->gravity_object) {
      Object *gravity_object = sd->gravity_object;

      copy_v3_v3(cache->true_gravity_direction, gravity_object->obmat[2]);
    }
    else {
      cache->true_gravity_direction[0] = cache->true_gravity_direction[1] = 0.0f;
      cache->true_gravity_direction[2] = 1.0f;
    }

    /* Transform to sculpted object space. */
    mul_m3_v3(mat, cache->true_gravity_direction);
    normalize_v3(cache->true_gravity_direction);
  }

  /* Make copies of the mesh vertex locations and normals for some tools. */
  if (brush->flag & BRUSH_ANCHORED) {
    cache->original = true;
  }

  if (SCULPT_automasking_needs_original(sd, brush)) {
    cache->original = true;
  }

  /* Draw sharp does not need the original coordinates to produce the accumulate effect, so it
   * should work the opposite way. */
  if (brush->sculpt_tool == SCULPT_TOOL_DRAW_SHARP) {
    cache->original = true;
  }

  if (SCULPT_TOOL_HAS_ACCUMULATE(brush->sculpt_tool)) {
    if (!(brush->flag & BRUSH_ACCUMULATE)) {
      cache->original = true;
      if (brush->sculpt_tool == SCULPT_TOOL_DRAW_SHARP) {
        cache->original = false;
      }
    }
  }

  cache->first_time = true;

#define PIXEL_INPUT_THRESHHOLD 5
  if (brush->sculpt_tool == SCULPT_TOOL_ROTATE) {
    cache->dial = BLI_dial_init(cache->initial_mouse, PIXEL_INPUT_THRESHHOLD);
  }

#undef PIXEL_INPUT_THRESHHOLD
}

static float sculpt_brush_dynamic_size_get(Brush *brush, StrokeCache *cache, float initial_size)
{
  switch (brush->sculpt_tool) {
    case SCULPT_TOOL_CLAY:
      return max_ff(initial_size * 0.20f, initial_size * pow3f(cache->pressure));
    case SCULPT_TOOL_CLAY_STRIPS:
      return max_ff(initial_size * 0.30f, initial_size * powf(cache->pressure, 1.5f));
    case SCULPT_TOOL_CLAY_THUMB: {
      float clay_stabilized_pressure = SCULPT_clay_thumb_get_stabilized_pressure(cache);
      return initial_size * clay_stabilized_pressure;
    }
    default:
      return initial_size * cache->pressure;
  }
}

/* In these brushes the grab delta is calculated always from the initial stroke location, which is
 * generally used to create grab deformations. */
static bool sculpt_needs_delta_from_anchored_origin(Brush *brush)
{
  if (brush->sculpt_tool == SCULPT_TOOL_SMEAR && (brush->flag & BRUSH_ANCHORED)) {
    return true;
  }

  if (ELEM(brush->sculpt_tool,
           SCULPT_TOOL_GRAB,
           SCULPT_TOOL_POSE,
           SCULPT_TOOL_BOUNDARY,
           SCULPT_TOOL_THUMB,
           SCULPT_TOOL_ELASTIC_DEFORM)) {
    return true;
  }
  if (brush->sculpt_tool == SCULPT_TOOL_CLOTH &&
      brush->cloth_deform_type == BRUSH_CLOTH_DEFORM_GRAB) {
    return true;
  }
  return false;
}

/* In these brushes the grab delta is calculated from the previous stroke location, which is used
 * to calculate to orientate the brush tip and deformation towards the stroke direction. */
static bool sculpt_needs_delta_for_tip_orientation(Brush *brush)
{
  if (brush->sculpt_tool == SCULPT_TOOL_CLOTH) {
    return brush->cloth_deform_type != BRUSH_CLOTH_DEFORM_GRAB;
  }
  return ELEM(brush->sculpt_tool,
              SCULPT_TOOL_CLAY_STRIPS,
              SCULPT_TOOL_PINCH,
              SCULPT_TOOL_MULTIPLANE_SCRAPE,
              SCULPT_TOOL_CLAY_THUMB,
              SCULPT_TOOL_NUDGE,
              SCULPT_TOOL_SNAKE_HOOK);
}

static void sculpt_update_brush_delta(UnifiedPaintSettings *ups, Object *ob, Brush *brush)
{
  SculptSession *ss = ob->sculpt;
  StrokeCache *cache = ss->cache;
  const float mval[2] = {
      cache->mouse_event[0],
      cache->mouse_event[1],
  };
  int tool = brush->sculpt_tool;

  if (!ELEM(tool,
            SCULPT_TOOL_PAINT,
            SCULPT_TOOL_GRAB,
            SCULPT_TOOL_ELASTIC_DEFORM,
            SCULPT_TOOL_CLOTH,
            SCULPT_TOOL_NUDGE,
            SCULPT_TOOL_CLAY_STRIPS,
            SCULPT_TOOL_PINCH,
            SCULPT_TOOL_MULTIPLANE_SCRAPE,
            SCULPT_TOOL_CLAY_THUMB,
            SCULPT_TOOL_SNAKE_HOOK,
            SCULPT_TOOL_POSE,
            SCULPT_TOOL_BOUNDARY,
            SCULPT_TOOL_SMEAR,
            SCULPT_TOOL_THUMB) &&
      !sculpt_brush_use_topology_rake(ss, brush)) {
    return;
  }
  float grab_location[3], imat[4][4], delta[3], loc[3];

  if (SCULPT_stroke_is_first_brush_step_of_symmetry_pass(ss->cache)) {
    if (tool == SCULPT_TOOL_GRAB && brush->flag & BRUSH_GRAB_ACTIVE_VERTEX) {
      copy_v3_v3(cache->orig_grab_location,
                 SCULPT_vertex_co_for_grab_active_get(ss, SCULPT_active_vertex_get(ss)));
    }
    else {
      copy_v3_v3(cache->orig_grab_location, cache->true_location);
    }
  }
  else if (tool == SCULPT_TOOL_SNAKE_HOOK ||
           (tool == SCULPT_TOOL_CLOTH &&
            brush->cloth_deform_type == BRUSH_CLOTH_DEFORM_SNAKE_HOOK)) {
    add_v3_v3(cache->true_location, cache->grab_delta);
  }

  /* Compute 3d coordinate at same z from original location + mval. */
  mul_v3_m4v3(loc, ob->obmat, cache->orig_grab_location);
  ED_view3d_win_to_3d(cache->vc->v3d, cache->vc->region, loc, mval, grab_location);

  /* Compute delta to move verts by. */
  if (!SCULPT_stroke_is_first_brush_step_of_symmetry_pass(ss->cache)) {
    if (sculpt_needs_delta_from_anchored_origin(brush)) {
      sub_v3_v3v3(delta, grab_location, cache->old_grab_location);
      invert_m4_m4(imat, ob->obmat);
      mul_mat3_m4_v3(imat, delta);
      add_v3_v3(cache->grab_delta, delta);
    }
    else if (sculpt_needs_delta_for_tip_orientation(brush)) {
      if (brush->flag & BRUSH_ANCHORED) {
        float orig[3];
        mul_v3_m4v3(orig, ob->obmat, cache->orig_grab_location);
        sub_v3_v3v3(cache->grab_delta, grab_location, orig);
      }
      else {
        sub_v3_v3v3(cache->grab_delta, grab_location, cache->old_grab_location);
      }
      invert_m4_m4(imat, ob->obmat);
      mul_mat3_m4_v3(imat, cache->grab_delta);
    }
    else {
      /* Use for 'Brush.topology_rake_factor'. */
      sub_v3_v3v3(cache->grab_delta, grab_location, cache->old_grab_location);
    }
  }
  else {
    zero_v3(cache->grab_delta);
  }

  if (brush->falloff_shape == PAINT_FALLOFF_SHAPE_TUBE) {
    project_plane_v3_v3v3(cache->grab_delta, cache->grab_delta, ss->cache->true_view_normal);
  }

  copy_v3_v3(cache->old_grab_location, grab_location);

  if (tool == SCULPT_TOOL_GRAB) {
    if (brush->flag & BRUSH_GRAB_ACTIVE_VERTEX) {
      copy_v3_v3(cache->anchored_location, cache->orig_grab_location);
    }
    else {
      copy_v3_v3(cache->anchored_location, cache->true_location);
    }
  }
  else if (tool == SCULPT_TOOL_ELASTIC_DEFORM || SCULPT_is_cloth_deform_brush(brush)) {
    copy_v3_v3(cache->anchored_location, cache->true_location);
  }
  else if (tool == SCULPT_TOOL_THUMB) {
    copy_v3_v3(cache->anchored_location, cache->orig_grab_location);
  }

  if (sculpt_needs_delta_from_anchored_origin(brush)) {
    /* Location stays the same for finding vertices in brush radius. */
    copy_v3_v3(cache->true_location, cache->orig_grab_location);

    ups->draw_anchored = true;
    copy_v2_v2(ups->anchored_initial_mouse, cache->initial_mouse);
    ups->anchored_size = ups->pixel_radius;
  }

  /* Handle 'rake' */
  cache->is_rake_rotation_valid = false;

  invert_m4_m4(imat, ob->obmat);
  mul_mat3_m4_v3(imat, grab_location);

  if (SCULPT_stroke_is_first_brush_step_of_symmetry_pass(ss->cache)) {
    copy_v3_v3(cache->rake_data.follow_co, grab_location);
  }

  if (!sculpt_brush_needs_rake_rotation(brush)) {
    return;
  }
  cache->rake_data.follow_dist = cache->radius * SCULPT_RAKE_BRUSH_FACTOR;

  if (!is_zero_v3(cache->grab_delta)) {
    const float eps = 0.00001f;

    float v1[3], v2[3];

    copy_v3_v3(v1, cache->rake_data.follow_co);
    copy_v3_v3(v2, cache->rake_data.follow_co);
    sub_v3_v3(v2, cache->grab_delta);

    sub_v3_v3(v1, grab_location);
    sub_v3_v3(v2, grab_location);

    if ((normalize_v3(v2) > eps) && (normalize_v3(v1) > eps) && (len_squared_v3v3(v1, v2) > eps)) {
      const float rake_dist_sq = len_squared_v3v3(cache->rake_data.follow_co, grab_location);
      const float rake_fade = (rake_dist_sq > square_f(cache->rake_data.follow_dist)) ?
                                  1.0f :
                                  sqrtf(rake_dist_sq) / cache->rake_data.follow_dist;

      float axis[3], angle;
      float tquat[4];

      rotation_between_vecs_to_quat(tquat, v1, v2);

      /* Use axis-angle to scale rotation since the factor may be above 1. */
      quat_to_axis_angle(axis, &angle, tquat);
      normalize_v3(axis);

      angle *= brush->rake_factor * rake_fade;
      axis_angle_normalized_to_quat(cache->rake_rotation, axis, angle);
      cache->is_rake_rotation_valid = true;
    }
  }
  sculpt_rake_data_update(&cache->rake_data, grab_location);
}

static void sculpt_update_cache_paint_variants(StrokeCache *cache, const Brush *brush)
{
  cache->paint_brush.hardness = brush->hardness;
  if (brush->paint_flags & BRUSH_PAINT_HARDNESS_PRESSURE) {
    cache->paint_brush.hardness *= brush->paint_flags & BRUSH_PAINT_HARDNESS_PRESSURE_INVERT ?
                                       1.0f - cache->pressure :
                                       cache->pressure;
  }

  cache->paint_brush.flow = brush->flow;
  if (brush->paint_flags & BRUSH_PAINT_FLOW_PRESSURE) {
    cache->paint_brush.flow *= brush->paint_flags & BRUSH_PAINT_FLOW_PRESSURE_INVERT ?
                                   1.0f - cache->pressure :
                                   cache->pressure;
  }

  cache->paint_brush.wet_mix = brush->wet_mix;
  if (brush->paint_flags & BRUSH_PAINT_WET_MIX_PRESSURE) {
    cache->paint_brush.wet_mix *= brush->paint_flags & BRUSH_PAINT_WET_MIX_PRESSURE_INVERT ?
                                      1.0f - cache->pressure :
                                      cache->pressure;

    /* This makes wet mix more sensible in higher values, which allows to create brushes that have
     * a wider pressure range were they only blend colors without applying too much of the brush
     * color. */
    cache->paint_brush.wet_mix = 1.0f - pow2f(1.0f - cache->paint_brush.wet_mix);
  }

  cache->paint_brush.wet_persistence = brush->wet_persistence;
  if (brush->paint_flags & BRUSH_PAINT_WET_PERSISTENCE_PRESSURE) {
    cache->paint_brush.wet_persistence = brush->paint_flags &
                                                 BRUSH_PAINT_WET_PERSISTENCE_PRESSURE_INVERT ?
                                             1.0f - cache->pressure :
                                             cache->pressure;
  }

  cache->paint_brush.density = brush->density;
  if (brush->paint_flags & BRUSH_PAINT_DENSITY_PRESSURE) {
    cache->paint_brush.density = brush->paint_flags & BRUSH_PAINT_DENSITY_PRESSURE_INVERT ?
                                     1.0f - cache->pressure :
                                     cache->pressure;
  }
}

/* Initialize the stroke cache variants from operator properties. */
static void sculpt_update_cache_variants(bContext *C, Sculpt *sd, Object *ob, PointerRNA *ptr)
{
  Scene *scene = CTX_data_scene(C);
  UnifiedPaintSettings *ups = &scene->toolsettings->unified_paint_settings;
  SculptSession *ss = ob->sculpt;
  StrokeCache *cache = ss->cache;
  Brush *brush = BKE_paint_brush(&sd->paint);

  if (SCULPT_stroke_is_first_brush_step_of_symmetry_pass(ss->cache) ||
      !((brush->flag & BRUSH_ANCHORED) || (brush->sculpt_tool == SCULPT_TOOL_SNAKE_HOOK) ||
        (brush->sculpt_tool == SCULPT_TOOL_ROTATE) || SCULPT_is_cloth_deform_brush(brush))) {
    RNA_float_get_array(ptr, "location", cache->true_location);
  }

  cache->pen_flip = RNA_boolean_get(ptr, "pen_flip");
  RNA_float_get_array(ptr, "mouse", cache->mouse);
  RNA_float_get_array(ptr, "mouse_event", cache->mouse_event);

  /* XXX: Use pressure value from first brush step for brushes which don't support strokes (grab,
   * thumb). They depends on initial state and brush coord/pressure/etc.
   * It's more an events design issue, which doesn't split coordinate/pressure/angle changing
   * events. We should avoid this after events system re-design. */
  if (paint_supports_dynamic_size(brush, PAINT_MODE_SCULPT) || cache->first_time) {
    cache->pressure = RNA_float_get(ptr, "pressure");
  }

  cache->x_tilt = RNA_float_get(ptr, "x_tilt");
  cache->y_tilt = RNA_float_get(ptr, "y_tilt");

  /* Truly temporary data that isn't stored in properties. */
  if (SCULPT_stroke_is_first_brush_step_of_symmetry_pass(ss->cache)) {
    if (!BKE_brush_use_locked_size(scene, brush)) {
      cache->initial_radius = paint_calc_object_space_radius(
          cache->vc, cache->true_location, BKE_brush_size_get(scene, brush));
      BKE_brush_unprojected_radius_set(scene, brush, cache->initial_radius);
    }
    else {
      cache->initial_radius = BKE_brush_unprojected_radius_get(scene, brush);
    }
  }

  /* Clay stabilized pressure. */
  if (brush->sculpt_tool == SCULPT_TOOL_CLAY_THUMB) {
    if (SCULPT_stroke_is_first_brush_step_of_symmetry_pass(ss->cache)) {
      for (int i = 0; i < SCULPT_CLAY_STABILIZER_LEN; i++) {
        ss->cache->clay_pressure_stabilizer[i] = 0.0f;
      }
      ss->cache->clay_pressure_stabilizer_index = 0;
    }
    else {
      cache->clay_pressure_stabilizer[cache->clay_pressure_stabilizer_index] = cache->pressure;
      cache->clay_pressure_stabilizer_index += 1;
      if (cache->clay_pressure_stabilizer_index >= SCULPT_CLAY_STABILIZER_LEN) {
        cache->clay_pressure_stabilizer_index = 0;
      }
    }
  }

  if (BKE_brush_use_size_pressure(brush) &&
      paint_supports_dynamic_size(brush, PAINT_MODE_SCULPT)) {
    cache->radius = sculpt_brush_dynamic_size_get(brush, cache, cache->initial_radius);
    cache->dyntopo_pixel_radius = sculpt_brush_dynamic_size_get(
        brush, cache, ups->initial_pixel_radius);
  }
  else {
    cache->radius = cache->initial_radius;
    cache->dyntopo_pixel_radius = ups->initial_pixel_radius;
  }

  sculpt_update_cache_paint_variants(cache, brush);

  cache->radius_squared = cache->radius * cache->radius;

  if (brush->flag & BRUSH_ANCHORED) {
    /* True location has been calculated as part of the stroke system already here. */
    if (brush->flag & BRUSH_EDGE_TO_EDGE) {
      RNA_float_get_array(ptr, "location", cache->true_location);
    }

    cache->radius = paint_calc_object_space_radius(
        cache->vc, cache->true_location, ups->pixel_radius);
    cache->radius_squared = cache->radius * cache->radius;

    copy_v3_v3(cache->anchored_location, cache->true_location);
  }

  sculpt_update_brush_delta(ups, ob, brush);

  if (brush->sculpt_tool == SCULPT_TOOL_ROTATE) {
    cache->vertex_rotation = -BLI_dial_angle(cache->dial, cache->mouse) * cache->bstrength;

    ups->draw_anchored = true;
    copy_v2_v2(ups->anchored_initial_mouse, cache->initial_mouse);
    copy_v3_v3(cache->anchored_location, cache->true_location);
    ups->anchored_size = ups->pixel_radius;
  }

  cache->special_rotation = ups->brush_rotation;

  cache->iteration_count++;
}

/* Returns true if any of the smoothing modes are active (currently
 * one of smooth brush, autosmooth, mask smooth, or shift-key
 * smooth). */
static bool sculpt_needs_connectivity_info(const Sculpt *sd,
                                           const Brush *brush,
                                           SculptSession *ss,
                                           int stroke_mode)
{
  if (ss && ss->pbvh && SCULPT_is_automasking_enabled(sd, ss, brush)) {
    return true;
  }
  return ((stroke_mode == BRUSH_STROKE_SMOOTH) || (ss && ss->cache && ss->cache->alt_smooth) ||
          (brush->sculpt_tool == SCULPT_TOOL_SMOOTH) || (brush->autosmooth_factor > 0) ||
          ((brush->sculpt_tool == SCULPT_TOOL_MASK) && (brush->mask_tool == BRUSH_MASK_SMOOTH)) ||
          (brush->sculpt_tool == SCULPT_TOOL_POSE) ||
          (brush->sculpt_tool == SCULPT_TOOL_BOUNDARY) ||
          (brush->sculpt_tool == SCULPT_TOOL_SLIDE_RELAX) ||
          SCULPT_tool_is_paint(brush->sculpt_tool) || (brush->sculpt_tool == SCULPT_TOOL_CLOTH) ||
          (brush->sculpt_tool == SCULPT_TOOL_SMEAR) ||
          (brush->sculpt_tool == SCULPT_TOOL_DRAW_FACE_SETS) ||
          (brush->sculpt_tool == SCULPT_TOOL_DISPLACEMENT_SMEAR) ||
          (brush->sculpt_tool == SCULPT_TOOL_PAINT));
}

void SCULPT_stroke_modifiers_check(const bContext *C, Object *ob, const Brush *brush)
{
  SculptSession *ss = ob->sculpt;
  View3D *v3d = CTX_wm_view3d(C);
  Sculpt *sd = CTX_data_tool_settings(C)->sculpt;

  bool need_pmap = sculpt_needs_connectivity_info(sd, brush, ss, 0);
  if (ss->shapekey_active || ss->deform_modifiers_active ||
      (!BKE_sculptsession_use_pbvh_draw(ob, v3d) && need_pmap)) {
    Depsgraph *depsgraph = CTX_data_depsgraph_pointer(C);
    BKE_sculpt_update_object_for_edit(
        depsgraph, ob, need_pmap, false, SCULPT_tool_is_paint(brush->sculpt_tool));
  }
}

static void sculpt_raycast_cb(PBVHNode *node, void *data_v, float *tmin)
{
  if (BKE_pbvh_node_get_tmin(node) >= *tmin) {
    return;
  }
  SculptRaycastData *srd = data_v;
  float(*origco)[3] = NULL;
  bool use_origco = false;

  if (srd->original && srd->ss->cache) {
    if (BKE_pbvh_type(srd->ss->pbvh) == PBVH_BMESH) {
      use_origco = true;
    }
    else {
      /* Intersect with coordinates from before we started stroke. */
      SculptUndoNode *unode = SCULPT_undo_get_node(node, SCULPT_UNDO_COORDS);
      origco = (unode) ? unode->co : NULL;
      use_origco = origco ? true : false;
    }
  }

  if (BKE_pbvh_node_raycast(srd->ss->pbvh,
                            node,
                            origco,
                            use_origco,
                            srd->ray_start,
                            srd->ray_normal,
                            &srd->isect_precalc,
                            &srd->depth,
                            &srd->active_vertex,
                            &srd->active_face_grid_index,
                            srd->face_normal)) {
    srd->hit = true;
    *tmin = srd->depth;
  }
}

static void sculpt_find_nearest_to_ray_cb(PBVHNode *node, void *data_v, float *tmin)
{
  if (BKE_pbvh_node_get_tmin(node) >= *tmin) {
    return;
  }
  SculptFindNearestToRayData *srd = data_v;
  float(*origco)[3] = NULL;
  bool use_origco = false;

  if (srd->original && srd->ss->cache) {
    if (BKE_pbvh_type(srd->ss->pbvh) == PBVH_BMESH) {
      use_origco = true;
    }
    else {
      /* Intersect with coordinates from before we started stroke. */
      SculptUndoNode *unode = SCULPT_undo_get_node(node, SCULPT_UNDO_COORDS);
      origco = (unode) ? unode->co : NULL;
      use_origco = origco ? true : false;
    }
  }

  if (BKE_pbvh_node_find_nearest_to_ray(srd->ss->pbvh,
                                        node,
                                        origco,
                                        use_origco,
                                        srd->ray_start,
                                        srd->ray_normal,
                                        &srd->depth,
                                        &srd->dist_sq_to_ray)) {
    srd->hit = true;
    *tmin = srd->dist_sq_to_ray;
  }
}

float SCULPT_raycast_init(ViewContext *vc,
                          const float mval[2],
                          float ray_start[3],
                          float ray_end[3],
                          float ray_normal[3],
                          bool original)
{
  float obimat[4][4];
  float dist;
  Object *ob = vc->obact;
  RegionView3D *rv3d = vc->region->regiondata;
  View3D *v3d = vc->v3d;

  /* TODO: what if the segment is totally clipped? (return == 0). */
  ED_view3d_win_to_segment_clipped(
      vc->depsgraph, vc->region, vc->v3d, mval, ray_start, ray_end, true);

  invert_m4_m4(obimat, ob->obmat);
  mul_m4_v3(obimat, ray_start);
  mul_m4_v3(obimat, ray_end);

  sub_v3_v3v3(ray_normal, ray_end, ray_start);
  dist = normalize_v3(ray_normal);

  if ((rv3d->is_persp == false) &&
      /* If the ray is clipped, don't adjust its start/end. */
      !RV3D_CLIPPING_ENABLED(v3d, rv3d)) {
    BKE_pbvh_raycast_project_ray_root(ob->sculpt->pbvh, original, ray_start, ray_end, ray_normal);

    /* rRecalculate the normal. */
    sub_v3_v3v3(ray_normal, ray_end, ray_start);
    dist = normalize_v3(ray_normal);
  }

  return dist;
}

bool SCULPT_cursor_geometry_info_update(bContext *C,
                                        SculptCursorGeometryInfo *out,
                                        const float mval[2],
                                        bool use_sampled_normal)
{
  Depsgraph *depsgraph = CTX_data_depsgraph_pointer(C);
  Scene *scene = CTX_data_scene(C);
  Sculpt *sd = scene->toolsettings->sculpt;
  Object *ob;
  SculptSession *ss;
  ViewContext vc;
  const Brush *brush = BKE_paint_brush(BKE_paint_get_active_from_context(C));
  float ray_start[3], ray_end[3], ray_normal[3], depth, face_normal[3], sampled_normal[3],
      mat[3][3];
  float viewDir[3] = {0.0f, 0.0f, 1.0f};
  int totnode;
  bool original = false;

  ED_view3d_viewcontext_init(C, &vc, depsgraph);

  ob = vc.obact;
  ss = ob->sculpt;

  if (!ss->pbvh) {
    zero_v3(out->location);
    zero_v3(out->normal);
    zero_v3(out->active_vertex_co);
    return false;
  }

  /* PBVH raycast to get active vertex and face normal. */
  depth = SCULPT_raycast_init(&vc, mval, ray_start, ray_end, ray_normal, original);
  SCULPT_stroke_modifiers_check(C, ob, brush);

  SculptRaycastData srd = {
      .original = original,
      .ss = ob->sculpt,
      .hit = false,
      .ray_start = ray_start,
      .ray_normal = ray_normal,
      .depth = depth,
      .face_normal = face_normal,
  };
  isect_ray_tri_watertight_v3_precalc(&srd.isect_precalc, ray_normal);
  BKE_pbvh_raycast(ss->pbvh, sculpt_raycast_cb, &srd, ray_start, ray_normal, srd.original);

  /* Cursor is not over the mesh, return default values. */
  if (!srd.hit) {
    zero_v3(out->location);
    zero_v3(out->normal);
    zero_v3(out->active_vertex_co);
    return false;
  }

  /* Update the active vertex of the SculptSession. */
  ss->active_vertex = srd.active_vertex;
  SCULPT_vertex_random_access_ensure(ss);
  copy_v3_v3(out->active_vertex_co, SCULPT_active_vertex_co_get(ss));

  switch (BKE_pbvh_type(ss->pbvh)) {
    case PBVH_FACES:
      ss->active_face_index = srd.active_face_grid_index;
      ss->active_grid_index = 0;
      break;
    case PBVH_GRIDS:
      ss->active_face_index = 0;
      ss->active_grid_index = srd.active_face_grid_index;
      break;
    case PBVH_BMESH:
      ss->active_face_index = 0;
      ss->active_grid_index = 0;
      break;
  }

  copy_v3_v3(out->location, ray_normal);
  mul_v3_fl(out->location, srd.depth);
  add_v3_v3(out->location, ray_start);

  /* Option to return the face normal directly for performance o accuracy reasons. */
  if (!use_sampled_normal) {
    copy_v3_v3(out->normal, srd.face_normal);
    return srd.hit;
  }

  /* Sampled normal calculation. */
  float radius;

  /* Update cursor data in SculptSession. */
  invert_m4_m4(ob->imat, ob->obmat);
  copy_m3_m4(mat, vc.rv3d->viewinv);
  mul_m3_v3(mat, viewDir);
  copy_m3_m4(mat, ob->imat);
  mul_m3_v3(mat, viewDir);
  normalize_v3_v3(ss->cursor_view_normal, viewDir);
  copy_v3_v3(ss->cursor_normal, srd.face_normal);
  copy_v3_v3(ss->cursor_location, out->location);
  ss->rv3d = vc.rv3d;
  ss->v3d = vc.v3d;

  if (!BKE_brush_use_locked_size(scene, brush)) {
    radius = paint_calc_object_space_radius(&vc, out->location, BKE_brush_size_get(scene, brush));
  }
  else {
    radius = BKE_brush_unprojected_radius_get(scene, brush);
  }
  ss->cursor_radius = radius;

  PBVHNode **nodes = sculpt_pbvh_gather_cursor_update(ob, sd, original, &totnode);

  /* In case there are no nodes under the cursor, return the face normal. */
  if (!totnode) {
    MEM_SAFE_FREE(nodes);
    copy_v3_v3(out->normal, srd.face_normal);
    return true;
  }

  /* Calculate the sampled normal. */
  if (SCULPT_pbvh_calc_area_normal(brush, ob, nodes, totnode, true, sampled_normal)) {
    copy_v3_v3(out->normal, sampled_normal);
    copy_v3_v3(ss->cursor_sampled_normal, sampled_normal);
  }
  else {
    /* Use face normal when there are no vertices to sample inside the cursor radius. */
    copy_v3_v3(out->normal, srd.face_normal);
  }
  MEM_SAFE_FREE(nodes);
  return true;
}

bool SCULPT_stroke_get_location(bContext *C,
                                float out[3],
                                const float mval[2],
                                bool force_original)
{
  Depsgraph *depsgraph = CTX_data_depsgraph_pointer(C);
  Object *ob;
  SculptSession *ss;
  StrokeCache *cache;
  float ray_start[3], ray_end[3], ray_normal[3], depth, face_normal[3];
  bool original;
  ViewContext vc;

  ED_view3d_viewcontext_init(C, &vc, depsgraph);

  ob = vc.obact;

  ss = ob->sculpt;
  cache = ss->cache;
  original = force_original || ((cache) ? cache->original : false);

  const Brush *brush = BKE_paint_brush(BKE_paint_get_active_from_context(C));

  SCULPT_stroke_modifiers_check(C, ob, brush);

  depth = SCULPT_raycast_init(&vc, mval, ray_start, ray_end, ray_normal, original);

  if (BKE_pbvh_type(ss->pbvh) == PBVH_BMESH) {
    BM_mesh_elem_table_ensure(ss->bm, BM_VERT);
    BM_mesh_elem_index_ensure(ss->bm, BM_VERT);
  }

  bool hit = false;
  {
    SculptRaycastData srd;
    srd.ss = ob->sculpt;
    srd.ray_start = ray_start;
    srd.ray_normal = ray_normal;
    srd.hit = false;
    srd.depth = depth;
    srd.original = original;
    srd.face_normal = face_normal;
    isect_ray_tri_watertight_v3_precalc(&srd.isect_precalc, ray_normal);

    BKE_pbvh_raycast(ss->pbvh, sculpt_raycast_cb, &srd, ray_start, ray_normal, srd.original);
    if (srd.hit) {
      hit = true;
      copy_v3_v3(out, ray_normal);
      mul_v3_fl(out, srd.depth);
      add_v3_v3(out, ray_start);
    }
  }

  if (hit) {
    return hit;
  }

  if (!ELEM(brush->falloff_shape, PAINT_FALLOFF_SHAPE_TUBE)) {
    return hit;
  }

  SculptFindNearestToRayData srd = {
      .original = original,
      .ss = ob->sculpt,
      .hit = false,
      .ray_start = ray_start,
      .ray_normal = ray_normal,
      .depth = FLT_MAX,
      .dist_sq_to_ray = FLT_MAX,
  };
  BKE_pbvh_find_nearest_to_ray(
      ss->pbvh, sculpt_find_nearest_to_ray_cb, &srd, ray_start, ray_normal, srd.original);
  if (srd.hit) {
    hit = true;
    copy_v3_v3(out, ray_normal);
    mul_v3_fl(out, srd.depth);
    add_v3_v3(out, ray_start);
  }

  return hit;
}

static void sculpt_brush_init_tex(Sculpt *sd, SculptSession *ss)
{
  Brush *brush = BKE_paint_brush(&sd->paint);
  MTex *mtex = &brush->mtex;

  /* Init mtex nodes. */
  if (mtex->tex && mtex->tex->nodetree) {
    /* Has internal flag to detect it only does it once. */
    ntreeTexBeginExecTree(mtex->tex->nodetree);
  }

  if (ss->tex_pool == NULL) {
    ss->tex_pool = BKE_image_pool_new();
  }
}

static void sculpt_brush_stroke_init(bContext *C, wmOperator *op)
{
  Object *ob = CTX_data_active_object(C);
  ToolSettings *tool_settings = CTX_data_tool_settings(C);
  Sculpt *sd = tool_settings->sculpt;
  SculptSession *ss = CTX_data_active_object(C)->sculpt;
  Brush *brush = BKE_paint_brush(&sd->paint);
  int mode = RNA_enum_get(op->ptr, "mode");
  bool need_pmap, needs_colors;
  bool need_mask = false;

  if (brush->sculpt_tool == SCULPT_TOOL_MASK) {
    need_mask = true;
  }

  if (brush->sculpt_tool == SCULPT_TOOL_CLOTH ||
      brush->deform_target == BRUSH_DEFORM_TARGET_CLOTH_SIM) {
    need_mask = true;
  }

  view3d_operator_needs_opengl(C);
  sculpt_brush_init_tex(sd, ss);

  need_pmap = sculpt_needs_connectivity_info(sd, brush, ss, mode);
  needs_colors = SCULPT_tool_is_paint(brush->sculpt_tool) &&
                 !SCULPT_use_image_paint_brush(&tool_settings->paint_mode, ob);

  if (needs_colors) {
    BKE_sculpt_color_layer_create_if_needed(ob);
  }

  /* CTX_data_ensure_evaluated_depsgraph should be used at the end to include the updates of
   * earlier steps modifying the data. */
  Depsgraph *depsgraph = CTX_data_ensure_evaluated_depsgraph(C);
  BKE_sculpt_update_object_for_edit(
      depsgraph, ob, need_pmap, need_mask, SCULPT_tool_is_paint(brush->sculpt_tool));

  ED_paint_tool_update_sticky_shading_color(C, ob);
}

static void sculpt_restore_mesh(Sculpt *sd, Object *ob)
{
  SculptSession *ss = ob->sculpt;
  Brush *brush = BKE_paint_brush(&sd->paint);

  /* For the cloth brush it makes more sense to not restore the mesh state to keep running the
   * simulation from the previous state. */
  if (brush->sculpt_tool == SCULPT_TOOL_CLOTH) {
    return;
  }

  /* Restore the mesh before continuing with anchored stroke. */
  if ((brush->flag & BRUSH_ANCHORED) ||
      ((ELEM(brush->sculpt_tool, SCULPT_TOOL_GRAB, SCULPT_TOOL_ELASTIC_DEFORM)) &&
       BKE_brush_use_size_pressure(brush)) ||
      (brush->flag & BRUSH_DRAG_DOT)) {

    SculptUndoNode *unode = SCULPT_undo_get_first_node();
    if (unode && unode->type == SCULPT_UNDO_FACE_SETS) {
      for (int i = 0; i < ss->totfaces; i++) {
        ss->face_sets[i] = unode->face_sets[i];
      }
    }

    paint_mesh_restore_co(sd, ob);

    if (ss->cache) {
      MEM_SAFE_FREE(ss->cache->layer_displacement_factor);
    }
  }
}

void SCULPT_update_object_bounding_box(Object *ob)
{
  if (ob->runtime.bb) {
    float bb_min[3], bb_max[3];

    BKE_pbvh_bounding_box(ob->sculpt->pbvh, bb_min, bb_max);
    BKE_boundbox_init_from_minmax(ob->runtime.bb, bb_min, bb_max);
  }
}

void SCULPT_flush_update_step(bContext *C, SculptUpdateType update_flags)
{
  Depsgraph *depsgraph = CTX_data_depsgraph_pointer(C);
  Object *ob = CTX_data_active_object(C);
  SculptSession *ss = ob->sculpt;
  ARegion *region = CTX_wm_region(C);
  MultiresModifierData *mmd = ss->multires.modifier;
  View3D *v3d = CTX_wm_view3d(C);
  RegionView3D *rv3d = CTX_wm_region_view3d(C);

  if (rv3d) {
    /* Mark for faster 3D viewport redraws. */
    rv3d->rflag |= RV3D_PAINTING;
  }

  if (mmd != NULL) {
    multires_mark_as_modified(depsgraph, ob, MULTIRES_COORDS_MODIFIED);
  }

  if ((update_flags & SCULPT_UPDATE_IMAGE) != 0) {
    ED_region_tag_redraw(region);
    if (update_flags == SCULPT_UPDATE_IMAGE) {
      /* Early exit when only need to update the images. We don't want to tag any geometry updates
       * that would rebuilt the PBVH. */
      return;
    }
  }

  DEG_id_tag_update(&ob->id, ID_RECALC_SHADING);

  /* Only current viewport matters, slower update for all viewports will
   * be done in sculpt_flush_update_done. */
  if (!BKE_sculptsession_use_pbvh_draw(ob, v3d)) {
    /* Slow update with full dependency graph update and all that comes with it.
     * Needed when there are modifiers or full shading in the 3D viewport. */
    DEG_id_tag_update(&ob->id, ID_RECALC_GEOMETRY);
    ED_region_tag_redraw(region);
  }
  else {
    /* Fast path where we just update the BVH nodes that changed, and redraw
     * only the part of the 3D viewport where changes happened. */
    rcti r;

    if (update_flags & SCULPT_UPDATE_COORDS) {
      BKE_pbvh_update_bounds(ss->pbvh, PBVH_UpdateBB);
      /* Update the object's bounding box too so that the object
       * doesn't get incorrectly clipped during drawing in
       * draw_mesh_object(). T33790. */
      SCULPT_update_object_bounding_box(ob);
    }

    if (SCULPT_get_redraw_rect(region, CTX_wm_region_view3d(C), ob, &r)) {
      if (ss->cache) {
        ss->cache->current_r = r;
      }

      /* previous is not set in the current cache else
       * the partial rect will always grow */
      sculpt_extend_redraw_rect_previous(ob, &r);

      r.xmin += region->winrct.xmin - 2;
      r.xmax += region->winrct.xmin + 2;
      r.ymin += region->winrct.ymin - 2;
      r.ymax += region->winrct.ymin + 2;
      ED_region_tag_redraw_partial(region, &r, true);
    }
  }
}

void SCULPT_flush_update_done(const bContext *C, Object *ob, SculptUpdateType update_flags)
{
  /* After we are done drawing the stroke, check if we need to do a more
   * expensive depsgraph tag to update geometry. */
  wmWindowManager *wm = CTX_wm_manager(C);
  View3D *current_v3d = CTX_wm_view3d(C);
  RegionView3D *rv3d = CTX_wm_region_view3d(C);
  SculptSession *ss = ob->sculpt;
  Mesh *mesh = ob->data;

  /* Always needed for linked duplicates. */
  bool need_tag = (ID_REAL_USERS(&mesh->id) > 1);

  if (rv3d) {
    rv3d->rflag &= ~RV3D_PAINTING;
  }

  LISTBASE_FOREACH (wmWindow *, win, &wm->windows) {
    bScreen *screen = WM_window_get_active_screen(win);
    LISTBASE_FOREACH (ScrArea *, area, &screen->areabase) {
      SpaceLink *sl = area->spacedata.first;
      if (sl->spacetype != SPACE_VIEW3D) {
        continue;
      }
      View3D *v3d = (View3D *)sl;
      if (v3d != current_v3d) {
        need_tag |= !BKE_sculptsession_use_pbvh_draw(ob, v3d);
      }

      /* Tag all 3D viewports for redraw now that we are done. Others
       * viewports did not get a full redraw, and anti-aliasing for the
       * current viewport was deactivated. */
      LISTBASE_FOREACH (ARegion *, region, &area->regionbase) {
        if (region->regiontype == RGN_TYPE_WINDOW) {
          ED_region_tag_redraw(region);
        }
      }
    }

    if (update_flags & SCULPT_UPDATE_IMAGE) {
      LISTBASE_FOREACH (ScrArea *, area, &screen->areabase) {
        SpaceLink *sl = area->spacedata.first;
        if (sl->spacetype != SPACE_IMAGE) {
          continue;
        }
        ED_area_tag_redraw_regiontype(area, RGN_TYPE_WINDOW);
      }
    }
  }

  if (update_flags & SCULPT_UPDATE_COORDS) {
    BKE_pbvh_update_bounds(ss->pbvh, PBVH_UpdateOriginalBB);

    /* Coordinates were modified, so fake neighbors are not longer valid. */
    SCULPT_fake_neighbors_free(ob);
  }

  if (update_flags & SCULPT_UPDATE_MASK) {
    BKE_pbvh_update_vertex_data(ss->pbvh, PBVH_UpdateMask);
  }

  if (update_flags & SCULPT_UPDATE_COLOR) {
    BKE_pbvh_update_vertex_data(ss->pbvh, PBVH_UpdateColor);
  }

  if (BKE_pbvh_type(ss->pbvh) == PBVH_BMESH) {
    BKE_pbvh_bmesh_after_stroke(ss->pbvh);
  }

  /* Optimization: if there is locked key and active modifiers present in */
  /* the stack, keyblock is updating at each step. otherwise we could update */
  /* keyblock only when stroke is finished. */
  if (ss->shapekey_active && !ss->deform_modifiers_active) {
    sculpt_update_keyblock(ob);
  }

  if (need_tag) {
    DEG_id_tag_update(&ob->id, ID_RECALC_GEOMETRY);
  }
}

/* Returns whether the mouse/stylus is over the mesh (1)
 * or over the background (0). */
static bool over_mesh(bContext *C, struct wmOperator *UNUSED(op), const float mval[2])
{
  float co_dummy[3];
  return SCULPT_stroke_get_location(C, co_dummy, mval, false);
}

bool SCULPT_handles_colors_report(SculptSession *ss, ReportList *reports)
{
  switch (BKE_pbvh_type(ss->pbvh)) {
    case PBVH_FACES:
      return true;
    case PBVH_BMESH:
      BKE_report(reports, RPT_ERROR, "Not supported in dynamic topology mode");
      return false;
    case PBVH_GRIDS:
      BKE_report(reports, RPT_ERROR, "Not supported in multiresolution mode");
      return false;
  }

  BLI_assert_msg(0, "PBVH corruption, type was invalid.");

  return false;
}

static bool sculpt_stroke_test_start(bContext *C, struct wmOperator *op, const float mval[2])
{
  /* Don't start the stroke until `mval` goes over the mesh.
   * NOTE: `mval` will only be null when re-executing the saved stroke.
   * We have exception for 'exec' strokes since they may not set `mval`,
   * only 'location', see: T52195. */
  if (((op->flag & OP_IS_INVOKE) == 0) || (mval == NULL) || over_mesh(C, op, mval)) {
    Object *ob = CTX_data_active_object(C);
    SculptSession *ss = ob->sculpt;
    Sculpt *sd = CTX_data_tool_settings(C)->sculpt;
    Brush *brush = BKE_paint_brush(&sd->paint);
    ToolSettings *tool_settings = CTX_data_tool_settings(C);

    /* NOTE: This should be removed when paint mode is available. Paint mode can force based on the
     * canvas it is painting on. (ref. use_sculpt_texture_paint). */
    if (brush && SCULPT_tool_is_paint(brush->sculpt_tool) &&
        !SCULPT_use_image_paint_brush(&tool_settings->paint_mode, ob)) {
      View3D *v3d = CTX_wm_view3d(C);
      if (v3d->shading.type == OB_SOLID) {
        v3d->shading.color_type = V3D_SHADING_VERTEX_COLOR;
      }
    }

    ED_view3d_init_mats_rv3d(ob, CTX_wm_region_view3d(C));

    sculpt_update_cache_invariants(C, sd, ss, op, mval);

    SculptCursorGeometryInfo sgi;
    SCULPT_cursor_geometry_info_update(C, &sgi, mval, false);

    /* Setup the correct undo system. Image painting and sculpting are mutual exclusive.
     * Color attributes are part of the sculpting undo system. */
    if (brush && brush->sculpt_tool == SCULPT_TOOL_PAINT &&
        SCULPT_use_image_paint_brush(&tool_settings->paint_mode, ob)) {
      ED_image_undo_push_begin(op->type->name, PAINT_MODE_SCULPT);
    }
    else {
      SCULPT_undo_push_begin_ex(ob, sculpt_tool_name(sd));
    }

    ss->stroke_id++;

    return true;
  }
  return false;
}

static void sculpt_stroke_update_step(bContext *C,
                                      wmOperator *UNUSED(op),
                                      struct PaintStroke *stroke,
                                      PointerRNA *itemptr)
{
  UnifiedPaintSettings *ups = &CTX_data_tool_settings(C)->unified_paint_settings;
  Sculpt *sd = CTX_data_tool_settings(C)->sculpt;
  Object *ob = CTX_data_active_object(C);
  SculptSession *ss = ob->sculpt;
  const Brush *brush = BKE_paint_brush(&sd->paint);
  ToolSettings *tool_settings = CTX_data_tool_settings(C);
  StrokeCache *cache = ss->cache;
  cache->stroke_distance = paint_stroke_distance_get(stroke);

  SCULPT_stroke_modifiers_check(C, ob, brush);
  sculpt_update_cache_variants(C, sd, ob, itemptr);
  sculpt_restore_mesh(sd, ob);

  if (sd->flags & (SCULPT_DYNTOPO_DETAIL_CONSTANT | SCULPT_DYNTOPO_DETAIL_MANUAL)) {
    float object_space_constant_detail = 1.0f / (sd->constant_detail * mat4_to_scale(ob->obmat));
    BKE_pbvh_bmesh_detail_size_set(ss->pbvh, object_space_constant_detail);
  }
  else if (sd->flags & SCULPT_DYNTOPO_DETAIL_BRUSH) {
    BKE_pbvh_bmesh_detail_size_set(ss->pbvh, ss->cache->radius * sd->detail_percent / 100.0f);
  }
  else {
    BKE_pbvh_bmesh_detail_size_set(ss->pbvh,
                                   (ss->cache->radius / ss->cache->dyntopo_pixel_radius) *
                                       (sd->detail_size * U.pixelsize) / 0.4f);
  }

  if (SCULPT_stroke_is_dynamic_topology(ss, brush)) {
    do_symmetrical_brush_actions(sd, ob, sculpt_topology_update, ups, &tool_settings->paint_mode);
  }

  do_symmetrical_brush_actions(sd, ob, do_brush_action, ups, &tool_settings->paint_mode);
  sculpt_combine_proxies(sd, ob);

  /* Hack to fix noise texture tearing mesh. */
  sculpt_fix_noise_tear(sd, ob);

  /* TODO(sergey): This is not really needed for the solid shading,
   * which does use pBVH drawing anyway, but texture and wireframe
   * requires this.
   *
   * Could be optimized later, but currently don't think it's so
   * much common scenario.
   *
   * Same applies to the DEG_id_tag_update() invoked from
   * sculpt_flush_update_step().
   */
  if (ss->deform_modifiers_active) {
    SCULPT_flush_stroke_deform(sd, ob, sculpt_tool_is_proxy_used(brush->sculpt_tool));
  }
  else if (ss->shapekey_active) {
    sculpt_update_keyblock(ob);
  }

  ss->cache->first_time = false;
  copy_v3_v3(ss->cache->true_last_location, ss->cache->true_location);

  /* Cleanup. */
  if (brush->sculpt_tool == SCULPT_TOOL_MASK) {
    SCULPT_flush_update_step(C, SCULPT_UPDATE_MASK);
  }
  else if (SCULPT_tool_is_paint(brush->sculpt_tool)) {
    if (SCULPT_use_image_paint_brush(&tool_settings->paint_mode, ob)) {
      SCULPT_flush_update_step(C, SCULPT_UPDATE_IMAGE);
    }
    else {
      SCULPT_flush_update_step(C, SCULPT_UPDATE_COLOR);
    }
  }
  else {
    SCULPT_flush_update_step(C, SCULPT_UPDATE_COORDS);
  }
}

static void sculpt_brush_exit_tex(Sculpt *sd)
{
  Brush *brush = BKE_paint_brush(&sd->paint);
  MTex *mtex = &brush->mtex;

  if (mtex->tex && mtex->tex->nodetree) {
    ntreeTexEndExecTree(mtex->tex->nodetree->execdata);
  }
}

static void sculpt_stroke_done(const bContext *C, struct PaintStroke *UNUSED(stroke))
{
  Object *ob = CTX_data_active_object(C);
  SculptSession *ss = ob->sculpt;
  Sculpt *sd = CTX_data_tool_settings(C)->sculpt;
  ToolSettings *tool_settings = CTX_data_tool_settings(C);

  /* Finished. */
  if (!ss->cache) {
    sculpt_brush_exit_tex(sd);
    return;
  }
  UnifiedPaintSettings *ups = &CTX_data_tool_settings(C)->unified_paint_settings;
  Brush *brush = BKE_paint_brush(&sd->paint);
  BLI_assert(brush == ss->cache->brush); /* const, so we shouldn't change. */
  ups->draw_inverted = false;

  SCULPT_stroke_modifiers_check(C, ob, brush);

  /* Alt-Smooth. */
  if (ss->cache->alt_smooth) {
    smooth_brush_toggle_off(C, &sd->paint, ss->cache);
    /* Refresh the brush pointer in case we switched brush in the toggle function. */
    brush = BKE_paint_brush(&sd->paint);
  }

  if (SCULPT_is_automasking_enabled(sd, ss, brush)) {
    SCULPT_automasking_cache_free(ss->cache->automasking);
  }

  BKE_pbvh_node_color_buffer_free(ss->pbvh);
  SCULPT_cache_free(ss->cache);
  ss->cache = NULL;

  if (brush && brush->sculpt_tool == SCULPT_TOOL_PAINT &&
      SCULPT_use_image_paint_brush(&tool_settings->paint_mode, ob)) {
    ED_image_undo_push_end();
  }
  else {
    SCULPT_undo_push_end(ob);
  }

  if (brush->sculpt_tool == SCULPT_TOOL_MASK) {
    SCULPT_flush_update_done(C, ob, SCULPT_UPDATE_MASK);
  }
  else if (brush->sculpt_tool == SCULPT_TOOL_PAINT) {
    if (SCULPT_use_image_paint_brush(&tool_settings->paint_mode, ob)) {
      SCULPT_flush_update_done(C, ob, SCULPT_UPDATE_IMAGE);
    }
  }
  else {
    SCULPT_flush_update_done(C, ob, SCULPT_UPDATE_COORDS);
  }

  WM_event_add_notifier(C, NC_OBJECT | ND_DRAW, ob);
  sculpt_brush_exit_tex(sd);
}

static int sculpt_brush_stroke_invoke(bContext *C, wmOperator *op, const wmEvent *event)
{
  struct PaintStroke *stroke;
  int ignore_background_click;
  int retval;
  Object *ob = CTX_data_active_object(C);

  /* Test that ob is visible; otherwise we won't be able to get evaluated data
   * from the depsgraph. We do this here instead of SCULPT_mode_poll
   * to avoid falling through to the translate operator in the
   * global view3d keymap.
   *
   * Note: BKE_object_is_visible_in_viewport is not working here (it returns false
   * if the object is in local view); instead, test for OB_HIDE_VIEWPORT directly.
   */

  if (ob->visibility_flag & OB_HIDE_VIEWPORT) {
    return OPERATOR_CANCELLED;
  }

  sculpt_brush_stroke_init(C, op);

  Sculpt *sd = CTX_data_tool_settings(C)->sculpt;
  Brush *brush = BKE_paint_brush(&sd->paint);

  if (SCULPT_tool_is_paint(brush->sculpt_tool) &&
      !SCULPT_handles_colors_report(ob->sculpt, op->reports)) {
    return OPERATOR_CANCELLED;
  }

  stroke = paint_stroke_new(C,
                            op,
                            SCULPT_stroke_get_location,
                            sculpt_stroke_test_start,
                            sculpt_stroke_update_step,
                            NULL,
                            sculpt_stroke_done,
                            event->type);

  op->customdata = stroke;

  /* For tablet rotation. */
  ignore_background_click = RNA_boolean_get(op->ptr, "ignore_background_click");

  if (ignore_background_click && !over_mesh(C, op, (const float[2]){UNPACK2(event->mval)})) {
    paint_stroke_free(C, op, op->customdata);
    return OPERATOR_PASS_THROUGH;
  }

  if ((retval = op->type->modal(C, op, event)) == OPERATOR_FINISHED) {
    paint_stroke_free(C, op, op->customdata);
    return OPERATOR_FINISHED;
  }
  /* Add modal handler. */
  WM_event_add_modal_handler(C, op);

  OPERATOR_RETVAL_CHECK(retval);
  BLI_assert(retval == OPERATOR_RUNNING_MODAL);

  return OPERATOR_RUNNING_MODAL;
}

static int sculpt_brush_stroke_exec(bContext *C, wmOperator *op)
{
  sculpt_brush_stroke_init(C, op);

  op->customdata = paint_stroke_new(C,
                                    op,
                                    SCULPT_stroke_get_location,
                                    sculpt_stroke_test_start,
                                    sculpt_stroke_update_step,
                                    NULL,
                                    sculpt_stroke_done,
                                    0);

  /* Frees op->customdata. */
  paint_stroke_exec(C, op, op->customdata);

  return OPERATOR_FINISHED;
}

static void sculpt_brush_stroke_cancel(bContext *C, wmOperator *op)
{
  Object *ob = CTX_data_active_object(C);
  SculptSession *ss = ob->sculpt;
  Sculpt *sd = CTX_data_tool_settings(C)->sculpt;
  const Brush *brush = BKE_paint_brush(&sd->paint);

  /* XXX Canceling strokes that way does not work with dynamic topology,
   *     user will have to do real undo for now. See T46456. */
  if (ss->cache && !SCULPT_stroke_is_dynamic_topology(ss, brush)) {
    paint_mesh_restore_co(sd, ob);
  }

  paint_stroke_cancel(C, op, op->customdata);

  if (ss->cache) {
    SCULPT_cache_free(ss->cache);
    ss->cache = NULL;
  }

  sculpt_brush_exit_tex(sd);
}

static int sculpt_brush_stroke_modal(bContext *C, wmOperator *op, const wmEvent *event)
{
  return paint_stroke_modal(C, op, event, (struct PaintStroke **)&op->customdata);
}

<<<<<<< HEAD
static void empty_operator_ui(bContext *C, wmOperator *op)
=======
static void sculpt_redo_empty_ui(bContext *UNUSED(C), wmOperator *UNUSED(op))
>>>>>>> 7fbf72f1
{
}

void SCULPT_OT_brush_stroke(wmOperatorType *ot)
{
  /* Identifiers. */
  ot->name = "Sculpt";
  ot->idname = "SCULPT_OT_brush_stroke";
  ot->description = "Sculpt a stroke into the geometry";

  /* API callbacks. */
  ot->invoke = sculpt_brush_stroke_invoke;
  ot->modal = sculpt_brush_stroke_modal;
  ot->exec = sculpt_brush_stroke_exec;
  ot->poll = SCULPT_poll;
  ot->cancel = sculpt_brush_stroke_cancel;
<<<<<<< HEAD
  ot->ui = empty_operator_ui;

  /* Flags (sculpt does own undo? (ton)). */
  ot->flag = OPTYPE_BLOCKING | OPTYPE_UNDO | OPTYPE_REGISTER;
=======
  ot->ui = sculpt_redo_empty_ui;

  /* Flags (sculpt does own undo? (ton)). */
  ot->flag = OPTYPE_BLOCKING | OPTYPE_REGISTER | OPTYPE_UNDO;
>>>>>>> 7fbf72f1

  /* Properties. */

  paint_stroke_operator_properties(ot);

  RNA_def_boolean(ot->srna,
                  "ignore_background_click",
                  0,
                  "Ignore Background Click",
                  "Clicks on the background do not start the stroke");
}

/* Fake Neighbors. */
/* This allows the sculpt tools to work on meshes with multiple connected components as they had
 * only one connected component. When initialized and enabled, the sculpt API will return extra
 * connectivity neighbors that are not in the real mesh. These neighbors are calculated for each
 * vertex using the minimum distance to a vertex that is in a different connected component. */

/* The fake neighbors first need to be ensured to be initialized.
 * After that tools which needs fake neighbors functionality need to
 * temporarily enable it:
 *
 *   void my_awesome_sculpt_tool() {
 *     SCULPT_fake_neighbors_ensure(sd, object, brush->disconnected_distance_max);
 *     SCULPT_fake_neighbors_enable(ob);
 *
 *     ... Logic of the tool ...
 *     SCULPT_fake_neighbors_disable(ob);
 *   }
 *
 * Such approach allows to keep all the connectivity information ready for reuse
 * (without having lag prior to every stroke), but also makes it so the affect
 * is localized to a specific brushes and tools only. */

enum {
  SCULPT_TOPOLOGY_ID_NONE,
  SCULPT_TOPOLOGY_ID_DEFAULT,
};

static int SCULPT_vertex_get_connected_component(SculptSession *ss, PBVHVertRef vertex)
{
  if (ss->vertex_info.connected_component) {
    return ss->vertex_info.connected_component[vertex.i];
  }
  return SCULPT_TOPOLOGY_ID_DEFAULT;
}

static void SCULPT_fake_neighbor_init(SculptSession *ss, const float max_dist)
{
  const int totvert = SCULPT_vertex_count_get(ss);
  ss->fake_neighbors.fake_neighbor_index = MEM_malloc_arrayN(
      totvert, sizeof(int), "fake neighbor");
  for (int i = 0; i < totvert; i++) {
    ss->fake_neighbors.fake_neighbor_index[i] = FAKE_NEIGHBOR_NONE;
  }

  ss->fake_neighbors.current_max_distance = max_dist;
}

static void SCULPT_fake_neighbor_add(SculptSession *ss, PBVHVertRef v_a, PBVHVertRef v_b)
{
  int v_index_a = BKE_pbvh_vertex_to_index(ss->pbvh, v_a);
  int v_index_b = BKE_pbvh_vertex_to_index(ss->pbvh, v_b);

  if (ss->fake_neighbors.fake_neighbor_index[v_index_a] == FAKE_NEIGHBOR_NONE) {
    ss->fake_neighbors.fake_neighbor_index[v_index_a] = v_index_b;
    ss->fake_neighbors.fake_neighbor_index[v_index_b] = v_index_a;
  }
}

static void sculpt_pose_fake_neighbors_free(SculptSession *ss)
{
  MEM_SAFE_FREE(ss->fake_neighbors.fake_neighbor_index);
}

typedef struct NearestVertexFakeNeighborTLSData {
  PBVHVertRef nearest_vertex;
  float nearest_vertex_distance_squared;
  int current_topology_id;
} NearestVertexFakeNeighborTLSData;

static void do_fake_neighbor_search_task_cb(void *__restrict userdata,
                                            const int n,
                                            const TaskParallelTLS *__restrict tls)
{
  SculptThreadedTaskData *data = userdata;
  SculptSession *ss = data->ob->sculpt;
  NearestVertexFakeNeighborTLSData *nvtd = tls->userdata_chunk;
  PBVHVertexIter vd;

  BKE_pbvh_vertex_iter_begin (ss->pbvh, data->nodes[n], vd, PBVH_ITER_UNIQUE) {
    int vd_topology_id = SCULPT_vertex_get_connected_component(ss, vd.vertex);
    if (vd_topology_id != nvtd->current_topology_id &&
        ss->fake_neighbors.fake_neighbor_index[vd.index] == FAKE_NEIGHBOR_NONE) {
      float distance_squared = len_squared_v3v3(vd.co, data->nearest_vertex_search_co);
      if (distance_squared < nvtd->nearest_vertex_distance_squared &&
          distance_squared < data->max_distance_squared) {
        nvtd->nearest_vertex = vd.vertex;
        nvtd->nearest_vertex_distance_squared = distance_squared;
      }
    }
  }
  BKE_pbvh_vertex_iter_end;
}

static void fake_neighbor_search_reduce(const void *__restrict UNUSED(userdata),
                                        void *__restrict chunk_join,
                                        void *__restrict chunk)
{
  NearestVertexFakeNeighborTLSData *join = chunk_join;
  NearestVertexFakeNeighborTLSData *nvtd = chunk;
  if (join->nearest_vertex.i == PBVH_REF_NONE) {
    join->nearest_vertex = nvtd->nearest_vertex;
    join->nearest_vertex_distance_squared = nvtd->nearest_vertex_distance_squared;
  }
  else if (nvtd->nearest_vertex_distance_squared < join->nearest_vertex_distance_squared) {
    join->nearest_vertex = nvtd->nearest_vertex;
    join->nearest_vertex_distance_squared = nvtd->nearest_vertex_distance_squared;
  }
}

static PBVHVertRef SCULPT_fake_neighbor_search(Sculpt *sd,
                                               Object *ob,
                                               const PBVHVertRef vertex,
                                               float max_distance)
{
  SculptSession *ss = ob->sculpt;
  PBVHNode **nodes = NULL;
  int totnode;
  SculptSearchSphereData data = {
      .ss = ss,
      .sd = sd,
      .radius_squared = max_distance * max_distance,
      .original = false,
      .center = SCULPT_vertex_co_get(ss, vertex),
  };
  BKE_pbvh_search_gather(ss->pbvh, SCULPT_search_sphere_cb, &data, &nodes, &totnode);

  if (totnode == 0) {
    return BKE_pbvh_make_vref(PBVH_REF_NONE);
  }

  SculptThreadedTaskData task_data = {
      .sd = sd,
      .ob = ob,
      .nodes = nodes,
      .max_distance_squared = max_distance * max_distance,
  };

  copy_v3_v3(task_data.nearest_vertex_search_co, SCULPT_vertex_co_get(ss, vertex));

  NearestVertexFakeNeighborTLSData nvtd;
  nvtd.nearest_vertex.i = -1;
  nvtd.nearest_vertex_distance_squared = FLT_MAX;
  nvtd.current_topology_id = SCULPT_vertex_get_connected_component(ss, vertex);

  TaskParallelSettings settings;
  BKE_pbvh_parallel_range_settings(&settings, true, totnode);
  settings.func_reduce = fake_neighbor_search_reduce;
  settings.userdata_chunk = &nvtd;
  settings.userdata_chunk_size = sizeof(NearestVertexFakeNeighborTLSData);
  BLI_task_parallel_range(0, totnode, &task_data, do_fake_neighbor_search_task_cb, &settings);

  MEM_SAFE_FREE(nodes);

  return nvtd.nearest_vertex;
}

typedef struct SculptTopologyIDFloodFillData {
  int next_id;
} SculptTopologyIDFloodFillData;

static bool SCULPT_connected_components_floodfill_cb(SculptSession *ss,
                                                     PBVHVertRef from_v,
                                                     PBVHVertRef to_v,
                                                     bool UNUSED(is_duplicate),
                                                     void *userdata)
{
  SculptTopologyIDFloodFillData *data = userdata;

  int from_v_i = BKE_pbvh_vertex_to_index(ss->pbvh, from_v);
  int to_v_i = BKE_pbvh_vertex_to_index(ss->pbvh, to_v);

  ss->vertex_info.connected_component[from_v_i] = data->next_id;
  ss->vertex_info.connected_component[to_v_i] = data->next_id;
  return true;
}

void SCULPT_connected_components_ensure(Object *ob)
{
  SculptSession *ss = ob->sculpt;

  /* Topology IDs already initialized. They only need to be recalculated when the PBVH is
   * rebuild.
   */
  if (ss->vertex_info.connected_component) {
    return;
  }

  const int totvert = SCULPT_vertex_count_get(ss);
  ss->vertex_info.connected_component = MEM_malloc_arrayN(totvert, sizeof(int), "topology ID");

  for (int i = 0; i < totvert; i++) {
    ss->vertex_info.connected_component[i] = SCULPT_TOPOLOGY_ID_NONE;
  }

  int next_id = 0;
  for (int i = 0; i < totvert; i++) {
    PBVHVertRef vertex = BKE_pbvh_index_to_vertex(ss->pbvh, i);

    if (ss->vertex_info.connected_component[i] == SCULPT_TOPOLOGY_ID_NONE) {
      SculptFloodFill flood;
      SCULPT_floodfill_init(ss, &flood);
      SCULPT_floodfill_add_initial(&flood, vertex);
      SculptTopologyIDFloodFillData data;
      data.next_id = next_id;
      SCULPT_floodfill_execute(ss, &flood, SCULPT_connected_components_floodfill_cb, &data);
      SCULPT_floodfill_free(&flood);
      next_id++;
    }
  }
}

void SCULPT_boundary_info_ensure(Object *object)
{
  SculptSession *ss = object->sculpt;
  if (ss->vertex_info.boundary) {
    return;
  }

  Mesh *base_mesh = BKE_mesh_from_object(object);
  ss->vertex_info.boundary = BLI_BITMAP_NEW(base_mesh->totvert, "Boundary info");
  int *adjacent_faces_edge_count = MEM_calloc_arrayN(
      base_mesh->totedge, sizeof(int), "Adjacent face edge count");

  for (int p = 0; p < base_mesh->totpoly; p++) {
    MPoly *poly = &base_mesh->mpoly[p];
    for (int l = 0; l < poly->totloop; l++) {
      MLoop *loop = &base_mesh->mloop[l + poly->loopstart];
      adjacent_faces_edge_count[loop->e]++;
    }
  }

  for (int e = 0; e < base_mesh->totedge; e++) {
    if (adjacent_faces_edge_count[e] < 2) {
      MEdge *edge = &base_mesh->medge[e];
      BLI_BITMAP_SET(ss->vertex_info.boundary, edge->v1, true);
      BLI_BITMAP_SET(ss->vertex_info.boundary, edge->v2, true);
    }
  }

  MEM_freeN(adjacent_faces_edge_count);
}

void SCULPT_fake_neighbors_ensure(Sculpt *sd, Object *ob, const float max_dist)
{
  SculptSession *ss = ob->sculpt;
  const int totvert = SCULPT_vertex_count_get(ss);

  /* Fake neighbors were already initialized with the same distance, so no need to be
   * recalculated.
   */
  if (ss->fake_neighbors.fake_neighbor_index &&
      ss->fake_neighbors.current_max_distance == max_dist) {
    return;
  }

  SCULPT_connected_components_ensure(ob);
  SCULPT_fake_neighbor_init(ss, max_dist);

  for (int i = 0; i < totvert; i++) {
    const PBVHVertRef from_v = BKE_pbvh_index_to_vertex(ss->pbvh, i);

    /* This vertex does not have a fake neighbor yet, search one for it. */
    if (ss->fake_neighbors.fake_neighbor_index[i] == FAKE_NEIGHBOR_NONE) {
      const PBVHVertRef to_v = SCULPT_fake_neighbor_search(sd, ob, from_v, max_dist);
      if (to_v.i != PBVH_REF_NONE) {
        /* Add the fake neighbor if available. */
        SCULPT_fake_neighbor_add(ss, from_v, to_v);
      }
    }
  }
}

void SCULPT_fake_neighbors_enable(Object *ob)
{
  SculptSession *ss = ob->sculpt;
  BLI_assert(ss->fake_neighbors.fake_neighbor_index != NULL);
  ss->fake_neighbors.use_fake_neighbors = true;
}

void SCULPT_fake_neighbors_disable(Object *ob)
{
  SculptSession *ss = ob->sculpt;
  BLI_assert(ss->fake_neighbors.fake_neighbor_index != NULL);
  ss->fake_neighbors.use_fake_neighbors = false;
}

void SCULPT_fake_neighbors_free(Object *ob)
{
  SculptSession *ss = ob->sculpt;
  sculpt_pose_fake_neighbors_free(ss);
}

/** \} */<|MERGE_RESOLUTION|>--- conflicted
+++ resolved
@@ -5664,11 +5664,7 @@
   return paint_stroke_modal(C, op, event, (struct PaintStroke **)&op->customdata);
 }
 
-<<<<<<< HEAD
-static void empty_operator_ui(bContext *C, wmOperator *op)
-=======
 static void sculpt_redo_empty_ui(bContext *UNUSED(C), wmOperator *UNUSED(op))
->>>>>>> 7fbf72f1
 {
 }
 
@@ -5685,17 +5681,10 @@
   ot->exec = sculpt_brush_stroke_exec;
   ot->poll = SCULPT_poll;
   ot->cancel = sculpt_brush_stroke_cancel;
-<<<<<<< HEAD
-  ot->ui = empty_operator_ui;
-
-  /* Flags (sculpt does own undo? (ton)). */
-  ot->flag = OPTYPE_BLOCKING | OPTYPE_UNDO | OPTYPE_REGISTER;
-=======
   ot->ui = sculpt_redo_empty_ui;
 
   /* Flags (sculpt does own undo? (ton)). */
   ot->flag = OPTYPE_BLOCKING | OPTYPE_REGISTER | OPTYPE_UNDO;
->>>>>>> 7fbf72f1
 
   /* Properties. */
 
