--- conflicted
+++ resolved
@@ -2718,13 +2718,9 @@
       &params, ss->cache->radius, force, 1.0f, brush->elastic_deform_volume_preservation);
 
   BKE_pbvh_vertex_iter_begin (ss->pbvh, data->nodes[n], vd, PBVH_ITER_UNIQUE) {
-<<<<<<< HEAD
     SCULPT_orig_vert_data_update(&orig_data, vd.vertex);
-=======
-    SCULPT_orig_vert_data_update(&orig_data, &vd);
     SCULPT_automasking_node_update(ss, &automask_data, &vd);
 
->>>>>>> 7f133b7a
     float final_disp[3];
 
     float orig_co[3];
