--- conflicted
+++ resolved
@@ -287,14 +287,8 @@
   const MLoopTri *lt = BKE_mesh_runtime_looptri_ensure(me_eval);
   const int tottri = me_eval->runtime.looptris.len;
 
-<<<<<<< HEAD
   const MVert *mvert = BKE_mesh_vertices(me_eval);
-  const MPoly *mpoly = BKE_mesh_polygons(me_eval);
   const MLoop *mloop = BKE_mesh_loops(me_eval);
-=======
-  const MVert *mvert = me_eval->mvert;
-  const MLoop *mloop = me_eval->mloop;
->>>>>>> 70f17113
   const int *index_mp_to_orig = CustomData_get_layer(&me_eval->pdata, CD_ORIGINDEX);
 
   /* get the needed opengl matrices */
@@ -419,12 +413,8 @@
       cddata_masks.pmask |= CD_MASK_ORIGINDEX;
       Mesh *me = (Mesh *)ob->data;
       Mesh *me_eval = mesh_get_eval_final(depsgraph, scene, ob_eval, &cddata_masks);
-<<<<<<< HEAD
-      const MPoly *polys_eval = BKE_mesh_polygons(me_eval);
-=======
       const int *material_indices = (const int *)CustomData_get_layer_named(
           &me_eval->pdata, CD_PROP_INT32, "material_index");
->>>>>>> 70f17113
 
       ViewContext vc;
       const int mval[2] = {x, y};
@@ -442,13 +432,8 @@
 
           if (use_material) {
             /* Image and texture interpolation from material. */
-<<<<<<< HEAD
-            const MPoly *mp = polys_eval + faceindex;
-            Material *ma = BKE_object_material_get(ob_eval, mp->mat_nr + 1);
-=======
             Material *ma = BKE_object_material_get(
                 ob_eval, material_indices ? material_indices[faceindex] + 1 : 1);
->>>>>>> 70f17113
 
             /* Force refresh since paint slots are not updated when changing interpolation. */
             BKE_texpaint_slot_refresh_cache(scene, ma, ob);
