/* SPDX-License-Identifier: GPL-2.0-or-later
 * Copyright 2012 by Nicholas Bishop. All rights reserved. */

/** \file
 * \ingroup edsculpt
 */

#include "MEM_guardedalloc.h"

#include "DNA_mesh_types.h"
#include "DNA_meshdata_types.h"
#include "DNA_modifier_types.h"
#include "DNA_object_types.h"
#include "DNA_vec_types.h"

#include "BLI_alloca.h"
#include "BLI_bitmap_draw_2d.h"
#include "BLI_lasso_2d.h"
#include "BLI_math_geom.h"
#include "BLI_math_matrix.h"
#include "BLI_polyfill_2d.h"
#include "BLI_rect.h"
#include "BLI_task.h"
#include "BLI_utildefines.h"

#include "BKE_brush.h"
#include "BKE_ccg.h"
#include "BKE_context.h"
#include "BKE_lib_id.h"
#include "BKE_mesh.h"
#include "BKE_multires.h"
#include "BKE_paint.h"
#include "BKE_pbvh.h"
#include "BKE_scene.h"
#include "BKE_subsurf.h"

#include "DEG_depsgraph.h"

#include "RNA_access.h"
#include "RNA_define.h"

#include "WM_api.h"
#include "WM_types.h"

#include "ED_sculpt.h"
#include "ED_view3d.h"

#include "bmesh.h"
#include "tools/bmesh_boolean.h"

#include "paint_intern.h"

/* For undo push. */
#include "sculpt_intern.h"

#include <stdlib.h>

static const EnumPropertyItem mode_items[] = {
    {PAINT_MASK_FLOOD_VALUE,
     "VALUE",
     0,
     "Value",
     "Set mask to the level specified by the 'value' property"},
    {PAINT_MASK_FLOOD_VALUE_INVERSE,
     "VALUE_INVERSE",
     0,
     "Value Inverted",
     "Set mask to the level specified by the inverted 'value' property"},
    {PAINT_MASK_INVERT, "INVERT", 0, "Invert", "Invert the mask"},
    {0}};

static void mask_flood_fill_set_elem(float *elem, PaintMaskFloodMode mode, float value)
{
  switch (mode) {
    case PAINT_MASK_FLOOD_VALUE:
      (*elem) = value;
      break;
    case PAINT_MASK_FLOOD_VALUE_INVERSE:
      (*elem) = 1.0f - value;
      break;
    case PAINT_MASK_INVERT:
      (*elem) = 1.0f - (*elem);
      break;
  }
}

typedef struct MaskTaskData {
  Object *ob;
  PBVH *pbvh;
  PBVHNode **nodes;
  bool multires;

  PaintMaskFloodMode mode;
  float value;
  float (*clip_planes_final)[4];

  bool front_faces_only;
  float view_normal[3];
} MaskTaskData;

static void mask_flood_fill_task_cb(void *__restrict userdata,
                                    const int i,
                                    const TaskParallelTLS *__restrict UNUSED(tls))
{
  MaskTaskData *data = userdata;

  PBVHNode *node = data->nodes[i];

  const PaintMaskFloodMode mode = data->mode;
  const float value = data->value;
  bool redraw = false;

  PBVHVertexIter vi;

  SCULPT_undo_push_node(data->ob, node, SCULPT_UNDO_MASK);

  BKE_pbvh_vertex_iter_begin (data->pbvh, node, vi, PBVH_ITER_UNIQUE) {
    float prevmask = *vi.mask;
    mask_flood_fill_set_elem(vi.mask, mode, value);
    if (prevmask != *vi.mask) {
      redraw = true;
    }
  }
  BKE_pbvh_vertex_iter_end;

  if (redraw) {
    BKE_pbvh_node_mark_update_mask(node);
    if (data->multires) {
      BKE_pbvh_node_mark_normals_update(node);
    }
  }
}

static int mask_flood_fill_exec(bContext *C, wmOperator *op)
{
  const Scene *scene = CTX_data_scene(C);
  Object *ob = CTX_data_active_object(C);
  Depsgraph *depsgraph = CTX_data_ensure_evaluated_depsgraph(C);
  PaintMaskFloodMode mode;
  float value;
  PBVH *pbvh;
  PBVHNode **nodes;
  int totnode;
  bool multires;

  mode = RNA_enum_get(op->ptr, "mode");
  value = RNA_float_get(op->ptr, "value");

  MultiresModifierData *mmd = BKE_sculpt_multires_active(scene, ob);
  BKE_sculpt_mask_layers_ensure(depsgraph, CTX_data_main(C), ob, mmd);

  BKE_sculpt_update_object_for_edit(depsgraph, ob, false, true, false);
  pbvh = ob->sculpt->pbvh;
  multires = (BKE_pbvh_type(pbvh) == PBVH_GRIDS);

  BKE_pbvh_search_gather(pbvh, NULL, NULL, &nodes, &totnode);

  SCULPT_undo_push_begin(ob, op);

  MaskTaskData data = {
      .ob = ob,
      .pbvh = pbvh,
      .nodes = nodes,
      .multires = multires,
      .mode = mode,
      .value = value,
  };

  TaskParallelSettings settings;
  BKE_pbvh_parallel_range_settings(&settings, true, totnode);
  BLI_task_parallel_range(0, totnode, &data, mask_flood_fill_task_cb, &settings);

  if (multires) {
    multires_mark_as_modified(depsgraph, ob, MULTIRES_COORDS_MODIFIED);
  }

  BKE_pbvh_update_vertex_data(pbvh, PBVH_UpdateMask);

  SCULPT_undo_push_end(ob);

  if (nodes) {
    MEM_freeN(nodes);
  }

  SCULPT_tag_update_overlays(C);

  return OPERATOR_FINISHED;
}

void PAINT_OT_mask_flood_fill(struct wmOperatorType *ot)
{
  /* Identifiers. */
  ot->name = "Mask Flood Fill";
  ot->idname = "PAINT_OT_mask_flood_fill";
  ot->description = "Fill the whole mask with a given value, or invert its values";

  /* API callbacks. */
  ot->exec = mask_flood_fill_exec;
  ot->poll = SCULPT_mode_poll;

  ot->flag = OPTYPE_REGISTER;

  /* RNA. */
  RNA_def_enum(ot->srna, "mode", mode_items, PAINT_MASK_FLOOD_VALUE, "Mode", NULL);
  RNA_def_float(
      ot->srna,
      "value",
      0.0f,
      0.0f,
      1.0f,
      "Value",
      "Mask level to use when mode is 'Value'; zero means no masking and one is fully masked",
      0.0f,
      1.0f);
}

/* Sculpt Gesture Operators. */

typedef enum eSculptGestureShapeType {
  SCULPT_GESTURE_SHAPE_BOX,
  SCULPT_GESTURE_SHAPE_LASSO,
  SCULPT_GESTURE_SHAPE_LINE,
} eMaskGesturesShapeType;

typedef struct LassoGestureData {
  float projviewobjmat[4][4];

  rcti boundbox;
  int width;

  /* 2D bitmap to test if a vertex is affected by the lasso shape. */
  BLI_bitmap *mask_px;
} LassoGestureData;

typedef struct LineGestureData {
  /* Plane aligned to the gesture line. */
  float true_plane[4];
  float plane[4];

  /* Planes to limit the action to the length of the gesture segment at both sides of the affected
   * area. */
  float side_plane[2][4];
  float true_side_plane[2][4];
  bool use_side_planes;

  bool flip;
} LineGestureData;

struct SculptGestureOperation;

typedef struct SculptGestureContext {
  SculptSession *ss;
  ViewContext vc;

  /* Enabled and currently active symmetry. */
  ePaintSymmetryFlags symm;
  ePaintSymmetryFlags symmpass;

  /* Operation parameters. */
  eMaskGesturesShapeType shape_type;
  bool front_faces_only;

  struct SculptGestureOperation *operation;

  /* Gesture data. */
  /* Screen space points that represent the gesture shape. */
  float (*gesture_points)[2];
  int tot_gesture_points;

  /* View parameters. */
  float true_view_normal[3];
  float view_normal[3];

  float true_view_origin[3];
  float view_origin[3];

  float true_clip_planes[4][4];
  float clip_planes[4][4];

  /* These store the view origin and normal in world space, which is used in some gestures to
   * generate geometry aligned from the view directly in world space. */
  /* World space view origin and normal are not affected by object symmetry when doing symmetry
   * passes, so there is no separate variables with the `true_` prefix to store their original
   * values without symmetry modifications. */
  float world_space_view_origin[3];
  float world_space_view_normal[3];

  /* Lasso Gesture. */
  LassoGestureData lasso;

  /* Line Gesture. */
  LineGestureData line;

  /* Task Callback Data. */
  PBVHNode **nodes;
  int totnode;
} SculptGestureContext;

typedef struct SculptGestureOperation {
  /* Initial setup (data updates, special undo push...). */
  void (*sculpt_gesture_begin)(struct bContext *, SculptGestureContext *);

  /* Apply the gesture action for each symmetry pass. */
  void (*sculpt_gesture_apply_for_symmetry_pass)(struct bContext *, SculptGestureContext *);

  /* Remaining actions after finishing the symmetry passes iterations
   * (updating data-layers, tagging PBVH updates...). */
  void (*sculpt_gesture_end)(struct bContext *, SculptGestureContext *);
} SculptGestureOperation;

static void sculpt_gesture_operator_properties(wmOperatorType *ot)
{
  RNA_def_boolean(ot->srna,
                  "use_front_faces_only",
                  false,
                  "Front Faces Only",
                  "Affect only faces facing towards the view");

  RNA_def_boolean(ot->srna,
                  "use_limit_to_segment",
                  false,
                  "Limit to Segment",
                  "Apply the gesture action only to the area that is contained within the "
                  "segment without extending its effect to the entire line");
}

static void sculpt_gesture_context_init_common(bContext *C,
                                               wmOperator *op,
                                               SculptGestureContext *sgcontext)
{
  Depsgraph *depsgraph = CTX_data_ensure_evaluated_depsgraph(C);
  ED_view3d_viewcontext_init(C, &sgcontext->vc, depsgraph);
  Object *ob = sgcontext->vc.obact;

  /* Operator properties. */
  sgcontext->front_faces_only = RNA_boolean_get(op->ptr, "use_front_faces_only");
  sgcontext->line.use_side_planes = RNA_boolean_get(op->ptr, "use_limit_to_segment");

  /* SculptSession */
  sgcontext->ss = ob->sculpt;

  /* Symmetry. */
  sgcontext->symm = SCULPT_mesh_symmetry_xyz_get(ob);

  /* View Normal. */
  float mat[3][3];
  float view_dir[3] = {0.0f, 0.0f, 1.0f};
  copy_m3_m4(mat, sgcontext->vc.rv3d->viewinv);
  mul_m3_v3(mat, view_dir);
  normalize_v3_v3(sgcontext->world_space_view_normal, view_dir);
  copy_m3_m4(mat, ob->world_to_object);
  mul_m3_v3(mat, view_dir);
  normalize_v3_v3(sgcontext->true_view_normal, view_dir);

  /* View Origin. */
  copy_v3_v3(sgcontext->world_space_view_origin, sgcontext->vc.rv3d->viewinv[3]);
  copy_v3_v3(sgcontext->true_view_origin, sgcontext->vc.rv3d->viewinv[3]);
}

static void sculpt_gesture_lasso_px_cb(int x, int x_end, int y, void *user_data)
{
  SculptGestureContext *mcontext = user_data;
  LassoGestureData *lasso = &mcontext->lasso;
  int index = (y * lasso->width) + x;
  int index_end = (y * lasso->width) + x_end;
  do {
    BLI_BITMAP_ENABLE(lasso->mask_px, index);
  } while (++index != index_end);
}

static SculptGestureContext *sculpt_gesture_init_from_lasso(bContext *C, wmOperator *op)
{
  SculptGestureContext *sgcontext = MEM_callocN(sizeof(SculptGestureContext),
                                                "sculpt gesture context lasso");
  sgcontext->shape_type = SCULPT_GESTURE_SHAPE_LASSO;

  sculpt_gesture_context_init_common(C, op, sgcontext);

  int mcoords_len;
  const int(*mcoords)[2] = WM_gesture_lasso_path_to_array(C, op, &mcoords_len);

  if (!mcoords) {
    return NULL;
  }

  ED_view3d_ob_project_mat_get(
      sgcontext->vc.rv3d, sgcontext->vc.obact, sgcontext->lasso.projviewobjmat);
  BLI_lasso_boundbox(&sgcontext->lasso.boundbox, mcoords, mcoords_len);
  const int lasso_width = 1 + sgcontext->lasso.boundbox.xmax - sgcontext->lasso.boundbox.xmin;
  const int lasso_height = 1 + sgcontext->lasso.boundbox.ymax - sgcontext->lasso.boundbox.ymin;
  sgcontext->lasso.width = lasso_width;
  sgcontext->lasso.mask_px = BLI_BITMAP_NEW(lasso_width * lasso_height, __func__);

  BLI_bitmap_draw_2d_poly_v2i_n(sgcontext->lasso.boundbox.xmin,
                                sgcontext->lasso.boundbox.ymin,
                                sgcontext->lasso.boundbox.xmax,
                                sgcontext->lasso.boundbox.ymax,
                                mcoords,
                                mcoords_len,
                                sculpt_gesture_lasso_px_cb,
                                sgcontext);

  BoundBox bb;
  ED_view3d_clipping_calc(&bb,
                          sgcontext->true_clip_planes,
                          sgcontext->vc.region,
                          sgcontext->vc.obact,
                          &sgcontext->lasso.boundbox);

  sgcontext->gesture_points = MEM_malloc_arrayN(mcoords_len, sizeof(float[2]), "trim points");
  sgcontext->tot_gesture_points = mcoords_len;
  for (int i = 0; i < mcoords_len; i++) {
    sgcontext->gesture_points[i][0] = mcoords[i][0];
    sgcontext->gesture_points[i][1] = mcoords[i][1];
  }

  MEM_freeN((void *)mcoords);

  return sgcontext;
}

static SculptGestureContext *sculpt_gesture_init_from_box(bContext *C, wmOperator *op)
{
  SculptGestureContext *sgcontext = MEM_callocN(sizeof(SculptGestureContext),
                                                "sculpt gesture context box");
  sgcontext->shape_type = SCULPT_GESTURE_SHAPE_BOX;

  sculpt_gesture_context_init_common(C, op, sgcontext);

  rcti rect;
  WM_operator_properties_border_to_rcti(op, &rect);

  BoundBox bb;
  ED_view3d_clipping_calc(
      &bb, sgcontext->true_clip_planes, sgcontext->vc.region, sgcontext->vc.obact, &rect);

  sgcontext->gesture_points = MEM_calloc_arrayN(4, sizeof(float[2]), "trim points");
  sgcontext->tot_gesture_points = 4;

  sgcontext->gesture_points[0][0] = rect.xmax;
  sgcontext->gesture_points[0][1] = rect.ymax;

  sgcontext->gesture_points[1][0] = rect.xmax;
  sgcontext->gesture_points[1][1] = rect.ymin;

  sgcontext->gesture_points[2][0] = rect.xmin;
  sgcontext->gesture_points[2][1] = rect.ymin;

  sgcontext->gesture_points[3][0] = rect.xmin;
  sgcontext->gesture_points[3][1] = rect.ymax;
  return sgcontext;
}

static void sculpt_gesture_line_plane_from_tri(float *r_plane,
                                               SculptGestureContext *sgcontext,
                                               const bool flip,
                                               const float p1[3],
                                               const float p2[3],
                                               const float p3[3])
{
  float normal[3];
  normal_tri_v3(normal, p1, p2, p3);
  mul_v3_mat3_m4v3(normal, sgcontext->vc.obact->world_to_object, normal);
  if (flip) {
    mul_v3_fl(normal, -1.0f);
  }
  float plane_point_object_space[3];
  mul_v3_m4v3(plane_point_object_space, sgcontext->vc.obact->world_to_object, p1);
  plane_from_point_normal_v3(r_plane, plane_point_object_space, normal);
}

/* Creates 4 points in the plane defined by the line and 2 extra points with an offset relative to
 * this plane. */
static void sculpt_gesture_line_calculate_plane_points(SculptGestureContext *sgcontext,
                                                       float line_points[2][2],
                                                       float r_plane_points[4][3],
                                                       float r_offset_plane_points[2][3])
{
  float depth_point[3];
  add_v3_v3v3(depth_point, sgcontext->true_view_origin, sgcontext->true_view_normal);
  ED_view3d_win_to_3d(
      sgcontext->vc.v3d, sgcontext->vc.region, depth_point, line_points[0], r_plane_points[0]);
  ED_view3d_win_to_3d(
      sgcontext->vc.v3d, sgcontext->vc.region, depth_point, line_points[1], r_plane_points[3]);

  madd_v3_v3v3fl(depth_point, sgcontext->true_view_origin, sgcontext->true_view_normal, 10.0f);
  ED_view3d_win_to_3d(
      sgcontext->vc.v3d, sgcontext->vc.region, depth_point, line_points[0], r_plane_points[1]);
  ED_view3d_win_to_3d(
      sgcontext->vc.v3d, sgcontext->vc.region, depth_point, line_points[1], r_plane_points[2]);

  float normal[3];
  normal_tri_v3(normal, r_plane_points[0], r_plane_points[1], r_plane_points[2]);
  add_v3_v3v3(r_offset_plane_points[0], r_plane_points[0], normal);
  add_v3_v3v3(r_offset_plane_points[1], r_plane_points[3], normal);
}

static SculptGestureContext *sculpt_gesture_init_from_line(bContext *C, wmOperator *op)
{
  SculptGestureContext *sgcontext = MEM_callocN(sizeof(SculptGestureContext),
                                                "sculpt gesture context line");
  sgcontext->shape_type = SCULPT_GESTURE_SHAPE_LINE;

  sculpt_gesture_context_init_common(C, op, sgcontext);

  float line_points[2][2];
  line_points[0][0] = RNA_int_get(op->ptr, "xstart");
  line_points[0][1] = RNA_int_get(op->ptr, "ystart");
  line_points[1][0] = RNA_int_get(op->ptr, "xend");
  line_points[1][1] = RNA_int_get(op->ptr, "yend");

  sgcontext->line.flip = RNA_boolean_get(op->ptr, "flip");

  float plane_points[4][3];
  float offset_plane_points[2][3];
  sculpt_gesture_line_calculate_plane_points(
      sgcontext, line_points, plane_points, offset_plane_points);

  /* Calculate line plane and normal. */
  const bool flip = sgcontext->line.flip ^ (!sgcontext->vc.rv3d->is_persp);
  sculpt_gesture_line_plane_from_tri(sgcontext->line.true_plane,
                                     sgcontext,
                                     flip,
                                     plane_points[0],
                                     plane_points[1],
                                     plane_points[2]);

  /* Calculate the side planes. */
  sculpt_gesture_line_plane_from_tri(sgcontext->line.true_side_plane[0],
                                     sgcontext,
                                     false,
                                     plane_points[1],
                                     plane_points[0],
                                     offset_plane_points[0]);
  sculpt_gesture_line_plane_from_tri(sgcontext->line.true_side_plane[1],
                                     sgcontext,
                                     false,
                                     plane_points[3],
                                     plane_points[2],
                                     offset_plane_points[1]);

  return sgcontext;
}

static void sculpt_gesture_context_free(SculptGestureContext *sgcontext)
{
  MEM_SAFE_FREE(sgcontext->lasso.mask_px);
  MEM_SAFE_FREE(sgcontext->gesture_points);
  MEM_SAFE_FREE(sgcontext->operation);
  MEM_SAFE_FREE(sgcontext->nodes);
  MEM_SAFE_FREE(sgcontext);
}

static void flip_plane(float out[4], const float in[4], const char symm)
{
  if (symm & PAINT_SYMM_X) {
    out[0] = -in[0];
  }
  else {
    out[0] = in[0];
  }
  if (symm & PAINT_SYMM_Y) {
    out[1] = -in[1];
  }
  else {
    out[1] = in[1];
  }
  if (symm & PAINT_SYMM_Z) {
    out[2] = -in[2];
  }
  else {
    out[2] = in[2];
  }

  out[3] = in[3];
}

static void sculpt_gesture_flip_for_symmetry_pass(SculptGestureContext *sgcontext,
                                                  const ePaintSymmetryFlags symmpass)
{
  sgcontext->symmpass = symmpass;
  for (int j = 0; j < 4; j++) {
    flip_plane(sgcontext->clip_planes[j], sgcontext->true_clip_planes[j], symmpass);
  }

  negate_m4(sgcontext->clip_planes);

  flip_v3_v3(sgcontext->view_normal, sgcontext->true_view_normal, symmpass);
  flip_v3_v3(sgcontext->view_origin, sgcontext->true_view_origin, symmpass);
  flip_plane(sgcontext->line.plane, sgcontext->line.true_plane, symmpass);
  flip_plane(sgcontext->line.side_plane[0], sgcontext->line.true_side_plane[0], symmpass);
  flip_plane(sgcontext->line.side_plane[1], sgcontext->line.true_side_plane[1], symmpass);
}

static void sculpt_gesture_update_effected_nodes_by_line_plane(SculptGestureContext *sgcontext)
{
  SculptSession *ss = sgcontext->ss;
  float clip_planes[3][4];
  copy_v4_v4(clip_planes[0], sgcontext->line.plane);
  copy_v4_v4(clip_planes[1], sgcontext->line.side_plane[0]);
  copy_v4_v4(clip_planes[2], sgcontext->line.side_plane[1]);

  const int num_planes = sgcontext->line.use_side_planes ? 3 : 1;
  PBVHFrustumPlanes frustum = {.planes = clip_planes, .num_planes = num_planes};
  BKE_pbvh_search_gather(ss->pbvh,
                         BKE_pbvh_node_frustum_contain_AABB,
                         &frustum,
                         &sgcontext->nodes,
                         &sgcontext->totnode);
}

static void sculpt_gesture_update_effected_nodes_by_clip_planes(SculptGestureContext *sgcontext)
{
  SculptSession *ss = sgcontext->ss;
  float clip_planes[4][4];
  copy_m4_m4(clip_planes, sgcontext->clip_planes);
  negate_m4(clip_planes);
  PBVHFrustumPlanes frustum = {.planes = clip_planes, .num_planes = 4};
  BKE_pbvh_search_gather(ss->pbvh,
                         BKE_pbvh_node_frustum_contain_AABB,
                         &frustum,
                         &sgcontext->nodes,
                         &sgcontext->totnode);
}

static void sculpt_gesture_update_effected_nodes(SculptGestureContext *sgcontext)
{
  switch (sgcontext->shape_type) {
    case SCULPT_GESTURE_SHAPE_BOX:
    case SCULPT_GESTURE_SHAPE_LASSO:
      sculpt_gesture_update_effected_nodes_by_clip_planes(sgcontext);
      break;
    case SCULPT_GESTURE_SHAPE_LINE:
      sculpt_gesture_update_effected_nodes_by_line_plane(sgcontext);
      break;
  }
}

static bool sculpt_gesture_is_effected_lasso(SculptGestureContext *sgcontext, const float co[3])
{
  float scr_co_f[2];
  int scr_co_s[2];
  float co_final[3];

  flip_v3_v3(co_final, co, sgcontext->symmpass);

  /* First project point to 2d space. */
  ED_view3d_project_float_v2_m4(
      sgcontext->vc.region, co_final, scr_co_f, sgcontext->lasso.projviewobjmat);

  scr_co_s[0] = scr_co_f[0];
  scr_co_s[1] = scr_co_f[1];

  /* Clip against lasso boundbox. */
  LassoGestureData *lasso = &sgcontext->lasso;
  if (!BLI_rcti_isect_pt(&lasso->boundbox, scr_co_s[0], scr_co_s[1])) {
    return false;
  }

  scr_co_s[0] -= lasso->boundbox.xmin;
  scr_co_s[1] -= lasso->boundbox.ymin;

  return BLI_BITMAP_TEST_BOOL(lasso->mask_px, scr_co_s[1] * lasso->width + scr_co_s[0]);
}

static bool sculpt_gesture_is_vertex_effected(SculptGestureContext *sgcontext, PBVHVertRef vertex)
{
  float vertex_normal[3];
  const float *co = SCULPT_vertex_co_get(sgcontext->ss, vertex);
  SCULPT_vertex_normal_get(sgcontext->ss, vertex, vertex_normal);
  float dot = dot_v3v3(sgcontext->view_normal, vertex_normal);
  const bool is_effected_front_face = !(sgcontext->front_faces_only && dot < 0.0f);

  if (!is_effected_front_face) {
    return false;
  }

  switch (sgcontext->shape_type) {
    case SCULPT_GESTURE_SHAPE_BOX:
      return isect_point_planes_v3(sgcontext->clip_planes, 4, co);
    case SCULPT_GESTURE_SHAPE_LASSO:
      return sculpt_gesture_is_effected_lasso(sgcontext, co);
    case SCULPT_GESTURE_SHAPE_LINE:
      if (sgcontext->line.use_side_planes) {
        return plane_point_side_v3(sgcontext->line.plane, co) > 0.0f &&
               plane_point_side_v3(sgcontext->line.side_plane[0], co) > 0.0f &&
               plane_point_side_v3(sgcontext->line.side_plane[1], co) > 0.0f;
      }
      return plane_point_side_v3(sgcontext->line.plane, co) > 0.0f;
  }
  return false;
}

static bool sculpt_gesture_is_face_effected(SculptGestureContext *sgcontext, PBVHFaceIter *fd)
{
  for (int i = 0; i < fd->verts_num; i++) {
    if (sculpt_gesture_is_vertex_effected(sgcontext, fd->verts[i])) {
      return true;
    }
  }

  return false;
}

static void sculpt_gesture_apply(bContext *C, SculptGestureContext *sgcontext, wmOperator *op)
{
  SculptGestureOperation *operation = sgcontext->operation;
  SCULPT_undo_push_begin(CTX_data_active_object(C), op);

  operation->sculpt_gesture_begin(C, sgcontext);

  for (ePaintSymmetryFlags symmpass = 0; symmpass <= sgcontext->symm; symmpass++) {
    if (SCULPT_is_symmetry_iteration_valid(symmpass, sgcontext->symm)) {
      sculpt_gesture_flip_for_symmetry_pass(sgcontext, symmpass);
      sculpt_gesture_update_effected_nodes(sgcontext);

      operation->sculpt_gesture_apply_for_symmetry_pass(C, sgcontext);

      MEM_SAFE_FREE(sgcontext->nodes);
    }
  }

  operation->sculpt_gesture_end(C, sgcontext);

  Object *ob = CTX_data_active_object(C);
  SCULPT_undo_push_end(ob);

  SCULPT_tag_update_overlays(C);
}

/* Face Set Gesture Operation. */

typedef struct SculptGestureFaceSetOperation {
  SculptGestureOperation op;

  int new_face_set_id;
} SculptGestureFaceSetOperation;

static void sculpt_gesture_face_set_begin(bContext *C, SculptGestureContext *sgcontext)
{
  Depsgraph *depsgraph = CTX_data_depsgraph_pointer(C);
  BKE_sculpt_update_object_for_edit(depsgraph, sgcontext->vc.obact, true, false, false);
}

static void face_set_gesture_apply_task_cb(void *__restrict userdata,
                                           const int i,
                                           const TaskParallelTLS *__restrict UNUSED(tls))
{
  SculptGestureContext *sgcontext = userdata;
  SculptGestureFaceSetOperation *face_set_operation = (SculptGestureFaceSetOperation *)
                                                          sgcontext->operation;
  PBVHNode *node = sgcontext->nodes[i];
  bool any_updated = false;

  SCULPT_undo_push_node(sgcontext->vc.obact, node, SCULPT_UNDO_FACE_SETS);

  PBVHFaceIter fd;
  BKE_pbvh_face_iter_begin (sgcontext->ss->pbvh, node, fd) {
    if (sculpt_gesture_is_face_effected(sgcontext, &fd)) {
      SCULPT_face_set_set(sgcontext->ss, fd.face, face_set_operation->new_face_set_id);
      any_updated = true;
    }
  }
  BKE_pbvh_face_iter_end(fd);

  if (any_updated) {
    BKE_pbvh_node_mark_update_visibility(node);
  }
}

static void sculpt_gesture_face_set_apply_for_symmetry_pass(bContext *UNUSED(C),
                                                            SculptGestureContext *sgcontext)
{
  TaskParallelSettings settings;
  BKE_pbvh_parallel_range_settings(&settings, true, sgcontext->totnode);
  BLI_task_parallel_range(
      0, sgcontext->totnode, sgcontext, face_set_gesture_apply_task_cb, &settings);
}

static void sculpt_gesture_face_set_end(bContext *UNUSED(C), SculptGestureContext *sgcontext)
{
  BKE_pbvh_update_vertex_data(sgcontext->ss->pbvh, PBVH_UpdateVisibility);
}

static void sculpt_gesture_init_face_set_properties(SculptGestureContext *sgcontext,
                                                    wmOperator *UNUSED(op))
{
  struct Mesh *mesh = BKE_mesh_from_object(sgcontext->vc.obact);
  sgcontext->operation = MEM_callocN(sizeof(SculptGestureFaceSetOperation), "Face Set Operation");

  sgcontext->ss->face_sets = BKE_sculpt_face_sets_ensure(mesh);

  SculptGestureFaceSetOperation *face_set_operation = (SculptGestureFaceSetOperation *)
                                                          sgcontext->operation;

  face_set_operation->op.sculpt_gesture_begin = sculpt_gesture_face_set_begin;
  face_set_operation->op.sculpt_gesture_apply_for_symmetry_pass =
      sculpt_gesture_face_set_apply_for_symmetry_pass;
  face_set_operation->op.sculpt_gesture_end = sculpt_gesture_face_set_end;

  face_set_operation->new_face_set_id = ED_sculpt_face_sets_find_next_available_id(mesh);
}

/* Mask Gesture Operation. */

typedef struct SculptGestureMaskOperation {
  SculptGestureOperation op;

  PaintMaskFloodMode mode;
  float value;
} SculptGestureMaskOperation;

static void sculpt_gesture_mask_begin(bContext *C, SculptGestureContext *sgcontext)
{
  Depsgraph *depsgraph = CTX_data_depsgraph_pointer(C);
  BKE_sculpt_update_object_for_edit(depsgraph, sgcontext->vc.obact, false, true, false);
}

static void mask_gesture_apply_task_cb(void *__restrict userdata,
                                       const int i,
                                       const TaskParallelTLS *__restrict UNUSED(tls))
{
  SculptGestureContext *sgcontext = userdata;
  SculptGestureMaskOperation *mask_operation = (SculptGestureMaskOperation *)sgcontext->operation;
  Object *ob = sgcontext->vc.obact;
  PBVHNode *node = sgcontext->nodes[i];

  const bool is_multires = BKE_pbvh_type(sgcontext->ss->pbvh) == PBVH_GRIDS;

  PBVHVertexIter vd;
  bool any_masked = false;
  bool redraw = false;

  BKE_pbvh_vertex_iter_begin (sgcontext->ss->pbvh, node, vd, PBVH_ITER_UNIQUE) {
    if (sculpt_gesture_is_vertex_effected(sgcontext, vd.vertex)) {
      float prevmask = vd.mask ? *vd.mask : 0.0f;
      if (!any_masked) {
        any_masked = true;

        SCULPT_undo_push_node(ob, node, SCULPT_UNDO_MASK);

        if (is_multires) {
          BKE_pbvh_node_mark_normals_update(node);
        }
      }
      mask_flood_fill_set_elem(vd.mask, mask_operation->mode, mask_operation->value);
      if (prevmask != *vd.mask) {
        redraw = true;
      }
    }
  }
  BKE_pbvh_vertex_iter_end;

  if (redraw) {
    BKE_pbvh_node_mark_update_mask(node);
  }
}

static void sculpt_gesture_mask_apply_for_symmetry_pass(bContext *UNUSED(C),
                                                        SculptGestureContext *sgcontext)
{
  TaskParallelSettings settings;
  BKE_pbvh_parallel_range_settings(&settings, true, sgcontext->totnode);
  BLI_task_parallel_range(0, sgcontext->totnode, sgcontext, mask_gesture_apply_task_cb, &settings);
}

static void sculpt_gesture_mask_end(bContext *C, SculptGestureContext *sgcontext)
{
  Depsgraph *depsgraph = CTX_data_depsgraph_pointer(C);
  if (BKE_pbvh_type(sgcontext->ss->pbvh) == PBVH_GRIDS) {
    multires_mark_as_modified(depsgraph, sgcontext->vc.obact, MULTIRES_COORDS_MODIFIED);
  }
  BKE_pbvh_update_vertex_data(sgcontext->ss->pbvh, PBVH_UpdateMask);
}

static void sculpt_gesture_init_mask_properties(bContext *C,
                                                SculptGestureContext *sgcontext,
                                                wmOperator *op)
{
  sgcontext->operation = MEM_callocN(sizeof(SculptGestureMaskOperation), "Mask Operation");

  SculptGestureMaskOperation *mask_operation = (SculptGestureMaskOperation *)sgcontext->operation;

  Object *object = sgcontext->vc.obact;
  MultiresModifierData *mmd = BKE_sculpt_multires_active(sgcontext->vc.scene, object);
  BKE_sculpt_mask_layers_ensure(
      CTX_data_depsgraph_pointer(C), CTX_data_main(C), sgcontext->vc.obact, mmd);

  mask_operation->op.sculpt_gesture_begin = sculpt_gesture_mask_begin;
  mask_operation->op.sculpt_gesture_apply_for_symmetry_pass =
      sculpt_gesture_mask_apply_for_symmetry_pass;
  mask_operation->op.sculpt_gesture_end = sculpt_gesture_mask_end;

  mask_operation->mode = RNA_enum_get(op->ptr, "mode");
  mask_operation->value = RNA_float_get(op->ptr, "value");
}

static void paint_mask_gesture_operator_properties(wmOperatorType *ot)
{
  RNA_def_enum(ot->srna, "mode", mode_items, PAINT_MASK_FLOOD_VALUE, "Mode", NULL);
  RNA_def_float(
      ot->srna,
      "value",
      1.0f,
      0.0f,
      1.0f,
      "Value",
      "Mask level to use when mode is 'Value'; zero means no masking and one is fully masked",
      0.0f,
      1.0f);
}

/* Trim Gesture Operation. */

typedef enum eSculptTrimOperationType {
  SCULPT_GESTURE_TRIM_INTERSECT,
  SCULPT_GESTURE_TRIM_DIFFERENCE,
  SCULPT_GESTURE_TRIM_UNION,
  SCULPT_GESTURE_TRIM_JOIN,
} eSculptTrimOperationType;

/* Intersect is not exposed in the UI because it does not work correctly with symmetry (it deletes
 * the symmetrical part of the mesh in the first symmetry pass). */
static EnumPropertyItem prop_trim_operation_types[] = {
    {SCULPT_GESTURE_TRIM_DIFFERENCE,
     "DIFFERENCE",
     0,
     "Difference",
     "Use a difference boolean operation"},
    {SCULPT_GESTURE_TRIM_UNION, "UNION", 0, "Union", "Use a union boolean operation"},
    {SCULPT_GESTURE_TRIM_JOIN,
     "JOIN",
     0,
     "Join",
     "Join the new mesh as separate geometry, without performing any boolean operation"},
    {0, NULL, 0, NULL, NULL},
};

typedef enum eSculptTrimOrientationType {
  SCULPT_GESTURE_TRIM_ORIENTATION_VIEW,
  SCULPT_GESTURE_TRIM_ORIENTATION_SURFACE,
} eSculptTrimOrientationType;
static EnumPropertyItem prop_trim_orientation_types[] = {
    {SCULPT_GESTURE_TRIM_ORIENTATION_VIEW,
     "VIEW",
     0,
     "View",
     "Use the view to orientate the trimming shape"},
    {SCULPT_GESTURE_TRIM_ORIENTATION_SURFACE,
     "SURFACE",
     0,
     "Surface",
     "Use the surface normal to orientate the trimming shape"},
    {0, NULL, 0, NULL, NULL},
};

typedef struct SculptGestureTrimOperation {
  SculptGestureOperation op;

  Mesh *mesh;
  float (*true_mesh_co)[3];

  float depth_front;
  float depth_back;

  bool use_cursor_depth;

  eSculptTrimOperationType mode;
  eSculptTrimOrientationType orientation;
} SculptGestureTrimOperation;

static void sculpt_gesture_trim_normals_update(SculptGestureContext *sgcontext)
{
  SculptGestureTrimOperation *trim_operation = (SculptGestureTrimOperation *)sgcontext->operation;
  Mesh *trim_mesh = trim_operation->mesh;

  const BMAllocTemplate allocsize = BMALLOC_TEMPLATE_FROM_ME(trim_mesh);
  BMesh *bm;
  bm = BM_mesh_create(&allocsize,
                      &((struct BMeshCreateParams){
                          .use_toolflags = true,
                      }));

  BM_mesh_bm_from_me(bm,
                     trim_mesh,
                     (&(struct BMeshFromMeshParams){
                         .calc_face_normal = true,
                         .calc_vert_normal = true,
                     }));
  BM_mesh_elem_hflag_enable_all(bm, BM_FACE, BM_ELEM_TAG, false);
  BMO_op_callf(bm,
               (BMO_FLAG_DEFAULTS & ~BMO_FLAG_RESPECT_HIDE),
               "recalc_face_normals faces=%hf",
               BM_ELEM_TAG);
  BM_mesh_elem_hflag_disable_all(bm, BM_VERT | BM_EDGE | BM_FACE, BM_ELEM_TAG, false);
  Mesh *result = BKE_mesh_from_bmesh_nomain(bm,
                                            (&(struct BMeshToMeshParams){
                                                .calc_object_remap = false,
                                            }),
                                            trim_mesh);
  BM_mesh_free(bm);
  BKE_id_free(NULL, trim_mesh);
  trim_operation->mesh = result;
}

/* Get the origin and normal that are going to be used for calculating the depth and position the
 * trimming geometry. */
static void sculpt_gesture_trim_shape_origin_normal_get(SculptGestureContext *sgcontext,
                                                        float *r_origin,
                                                        float *r_normal)
{
  SculptGestureTrimOperation *trim_operation = (SculptGestureTrimOperation *)sgcontext->operation;
  /* Use the view origin and normal in world space. The trimming mesh coordinates are
   * calculated in world space, aligned to the view, and then converted to object space to
   * store them in the final trimming mesh which is going to be used in the boolean operation.
   */
  switch (trim_operation->orientation) {
    case SCULPT_GESTURE_TRIM_ORIENTATION_VIEW:
      copy_v3_v3(r_origin, sgcontext->world_space_view_origin);
      copy_v3_v3(r_normal, sgcontext->world_space_view_normal);
      break;
    case SCULPT_GESTURE_TRIM_ORIENTATION_SURFACE:
      mul_v3_m4v3(
          r_origin, sgcontext->vc.obact->object_to_world, sgcontext->ss->gesture_initial_location);
      /* Transforming the normal does not take non uniform scaling into account. Sculpt mode is not
       * expected to work on object with non uniform scaling. */
      copy_v3_v3(r_normal, sgcontext->ss->gesture_initial_normal);
      mul_mat3_m4_v3(sgcontext->vc.obact->object_to_world, r_normal);
      break;
  }
}

static void sculpt_gesture_trim_calculate_depth(SculptGestureContext *sgcontext)
{
  SculptGestureTrimOperation *trim_operation = (SculptGestureTrimOperation *)sgcontext->operation;

  SculptSession *ss = sgcontext->ss;
  ViewContext *vc = &sgcontext->vc;

  const int totvert = SCULPT_vertex_count_get(ss);

  float shape_plane[4];
  float shape_origin[3];
  float shape_normal[3];
  sculpt_gesture_trim_shape_origin_normal_get(sgcontext, shape_origin, shape_normal);
  plane_from_point_normal_v3(shape_plane, shape_origin, shape_normal);

  trim_operation->depth_front = FLT_MAX;
  trim_operation->depth_back = -FLT_MAX;

  for (int i = 0; i < totvert; i++) {
    PBVHVertRef vertex = BKE_pbvh_index_to_vertex(ss->pbvh, i);

    const float *vco = SCULPT_vertex_co_get(ss, vertex);
    /* Convert the coordinates to world space to calculate the depth. When generating the trimming
     * mesh, coordinates are first calculated in world space, then converted to object space to
     * store them. */
    float world_space_vco[3];
    mul_v3_m4v3(world_space_vco, vc->obact->object_to_world, vco);
    const float dist = dist_signed_to_plane_v3(world_space_vco, shape_plane);
    trim_operation->depth_front = min_ff(dist, trim_operation->depth_front);
    trim_operation->depth_back = max_ff(dist, trim_operation->depth_back);
  }

  if (trim_operation->use_cursor_depth) {
    float world_space_gesture_initial_location[3];
    mul_v3_m4v3(world_space_gesture_initial_location,
                vc->obact->object_to_world,
                ss->gesture_initial_location);

    float mid_point_depth;
    if (trim_operation->orientation == SCULPT_GESTURE_TRIM_ORIENTATION_VIEW) {
      mid_point_depth = ss->gesture_initial_hit ?
                            dist_signed_to_plane_v3(world_space_gesture_initial_location,
                                                    shape_plane) :
                            (trim_operation->depth_back + trim_operation->depth_front) * 0.5f;
    }
    else {
      /* When using normal orientation, if the stroke started over the mesh, position the mid point
       * at 0 distance from the shape plane. This positions the trimming shape half inside of the
       * surface. */
      mid_point_depth = ss->gesture_initial_hit ?
                            0.0f :
                            (trim_operation->depth_back + trim_operation->depth_front) * 0.5f;
    }

    float depth_radius;

    if (ss->gesture_initial_hit) {
      depth_radius = ss->cursor_radius;
    }
    else {
      /* ss->cursor_radius is only valid if the stroke started
       * over the sculpt mesh.  If it's not we must
       * compute the radius ourselves.  See T81452.
       */

      Sculpt *sd = CTX_data_tool_settings(vc->C)->sculpt;
      Brush *brush = BKE_paint_brush(&sd->paint);
      Scene *scene = CTX_data_scene(vc->C);

      if (!BKE_brush_use_locked_size(scene, brush)) {
        depth_radius = paint_calc_object_space_radius(
            vc, ss->gesture_initial_location, BKE_brush_size_get(scene, brush));
      }
      else {
        depth_radius = BKE_brush_unprojected_radius_get(scene, brush);
      }
    }

    trim_operation->depth_front = mid_point_depth - depth_radius;
    trim_operation->depth_back = mid_point_depth + depth_radius;
  }
}

static void sculpt_gesture_trim_geometry_generate(SculptGestureContext *sgcontext)
{
  SculptGestureTrimOperation *trim_operation = (SculptGestureTrimOperation *)sgcontext->operation;
  ViewContext *vc = &sgcontext->vc;
  ARegion *region = vc->region;

  const int tot_screen_points = sgcontext->tot_gesture_points;
  float(*screen_points)[2] = sgcontext->gesture_points;

  const int trim_totverts = tot_screen_points * 2;
  const int trim_totpolys = (2 * (tot_screen_points - 2)) + (2 * tot_screen_points);
  trim_operation->mesh = BKE_mesh_new_nomain(
      trim_totverts, 0, 0, trim_totpolys * 3, trim_totpolys);
  trim_operation->true_mesh_co = MEM_malloc_arrayN(trim_totverts, sizeof(float[3]), "mesh orco");

  float depth_front = trim_operation->depth_front;
  float depth_back = trim_operation->depth_back;

  if (!trim_operation->use_cursor_depth) {
    /* When using cursor depth, don't modify the depth set by the cursor radius. If full depth is
     * used, adding a little padding to the trimming shape can help avoiding booleans with coplanar
     * faces. */
    depth_front -= 0.1f;
    depth_back += 0.1f;
  }

  float shape_origin[3];
  float shape_normal[3];
  float shape_plane[4];
  sculpt_gesture_trim_shape_origin_normal_get(sgcontext, shape_origin, shape_normal);
  plane_from_point_normal_v3(shape_plane, shape_origin, shape_normal);

  const float(*ob_imat)[4] = vc->obact->world_to_object;

  /* Write vertices coordinates for the front face. */
<<<<<<< HEAD
  float(*positions)[3] = BKE_mesh_positions_for_write(trim_operation->mesh);
=======
  float(*positions)[3] = BKE_mesh_vert_positions_for_write(trim_operation->mesh);
>>>>>>> a7e1815c
  float depth_point[3];
  madd_v3_v3v3fl(depth_point, shape_origin, shape_normal, depth_front);
  for (int i = 0; i < tot_screen_points; i++) {
    float new_point[3];
    if (trim_operation->orientation == SCULPT_GESTURE_TRIM_ORIENTATION_VIEW) {
      ED_view3d_win_to_3d(vc->v3d, region, depth_point, screen_points[i], new_point);
    }
    else {
      ED_view3d_win_to_3d_on_plane(region, shape_plane, screen_points[i], false, new_point);
      madd_v3_v3fl(new_point, shape_normal, depth_front);
    }
    mul_v3_m4v3(positions[i], ob_imat, new_point);
    mul_v3_m4v3(trim_operation->true_mesh_co[i], ob_imat, new_point);
  }

  /* Write vertices coordinates for the back face. */
  madd_v3_v3v3fl(depth_point, shape_origin, shape_normal, depth_back);
  for (int i = 0; i < tot_screen_points; i++) {
    float new_point[3];
    if (trim_operation->orientation == SCULPT_GESTURE_TRIM_ORIENTATION_VIEW) {
      ED_view3d_win_to_3d(vc->v3d, region, depth_point, screen_points[i], new_point);
    }
    else {
      ED_view3d_win_to_3d_on_plane(region, shape_plane, screen_points[i], false, new_point);
      madd_v3_v3fl(new_point, shape_normal, depth_back);
    }
    mul_v3_m4v3(positions[i + tot_screen_points], ob_imat, new_point);
    mul_v3_m4v3(trim_operation->true_mesh_co[i + tot_screen_points], ob_imat, new_point);
  }

  /* Get the triangulation for the front/back poly. */
  const int tot_tris_face = tot_screen_points - 2;
  uint(*r_tris)[3] = MEM_malloc_arrayN(tot_tris_face, sizeof(uint[3]), "tris");
  BLI_polyfill_calc(screen_points, tot_screen_points, 0, r_tris);

  /* Write the front face triangle indices. */
  MPoly *polys = BKE_mesh_polys_for_write(trim_operation->mesh);
  int *corner_verts = BKE_mesh_corner_verts_for_write(trim_operation->mesh);
  MPoly *mp = polys;
  int corner_i = 0;
  for (int i = 0; i < tot_tris_face; i++, mp++, corner_i += 3) {
    mp->loopstart = corner_i;
    mp->totloop = 3;
    corner_verts[corner_i + 0] = r_tris[i][0];
    corner_verts[corner_i + 1] = r_tris[i][1];
    corner_verts[corner_i + 2] = r_tris[i][2];
  }

  /* Write the back face triangle indices. */
  for (int i = 0; i < tot_tris_face; i++, mp++, corner_i += 3) {
    mp->loopstart = corner_i;
    mp->totloop = 3;
    corner_verts[corner_i + 0] = r_tris[i][0] + tot_screen_points;
    corner_verts[corner_i + 1] = r_tris[i][1] + tot_screen_points;
    corner_verts[corner_i + 2] = r_tris[i][2] + tot_screen_points;
  }

  MEM_freeN(r_tris);

  /* Write the indices for the lateral triangles. */
  for (int i = 0; i < tot_screen_points; i++, mp++, corner_i += 3) {
    mp->loopstart = corner_i;
    mp->totloop = 3;
    int current_index = i;
    int next_index = current_index + 1;
    if (next_index >= tot_screen_points) {
      next_index = 0;
    }
    corner_verts[corner_i + 0] = next_index + tot_screen_points;
    corner_verts[corner_i + 1] = next_index;
    corner_verts[corner_i + 2] = current_index;
  }

  for (int i = 0; i < tot_screen_points; i++, mp++, corner_i += 3) {
    mp->loopstart = corner_i;
    mp->totloop = 3;
    int current_index = i;
    int next_index = current_index + 1;
    if (next_index >= tot_screen_points) {
      next_index = 0;
    }
    corner_verts[corner_i + 0] = current_index;
    corner_verts[corner_i + 1] = current_index + tot_screen_points;
    corner_verts[corner_i + 2] = next_index + tot_screen_points;
  }

  BKE_mesh_calc_edges(trim_operation->mesh, false, false);
  sculpt_gesture_trim_normals_update(sgcontext);
}

static void sculpt_gesture_trim_geometry_free(SculptGestureContext *sgcontext)
{
  SculptGestureTrimOperation *trim_operation = (SculptGestureTrimOperation *)sgcontext->operation;
  BKE_id_free(NULL, trim_operation->mesh);
  MEM_freeN(trim_operation->true_mesh_co);
}

static int bm_face_isect_pair(BMFace *f, void *UNUSED(user_data))
{
  return BM_elem_flag_test(f, BM_ELEM_DRAW) ? 1 : 0;
}

static void sculpt_gesture_apply_trim(SculptGestureContext *sgcontext)
{
  SculptGestureTrimOperation *trim_operation = (SculptGestureTrimOperation *)sgcontext->operation;
  Mesh *sculpt_mesh = BKE_mesh_from_object(sgcontext->vc.obact);
  Mesh *trim_mesh = trim_operation->mesh;

  BMesh *bm;
  const BMAllocTemplate allocsize = BMALLOC_TEMPLATE_FROM_ME(sculpt_mesh, trim_mesh);
  bm = BM_mesh_create(&allocsize,
                      &((struct BMeshCreateParams){
                          .use_toolflags = false,
                      }));

  BM_mesh_bm_from_me(bm,
                     trim_mesh,
                     &((struct BMeshFromMeshParams){
                         .calc_face_normal = true,
                         .calc_vert_normal = true,
                     }));

  BM_mesh_bm_from_me(bm,
                     sculpt_mesh,
                     &((struct BMeshFromMeshParams){
                         .calc_face_normal = true,
                         .calc_vert_normal = true,
                     }));

  const int looptris_tot = poly_to_tri_count(bm->totface, bm->totloop);
  BMLoop *(*looptris)[3];
  looptris = MEM_malloc_arrayN(looptris_tot, sizeof(*looptris), __func__);
  BM_mesh_calc_tessellation_beauty(bm, looptris);

  BMIter iter;
  int i;
  const int i_faces_end = trim_mesh->totpoly;

  /* We need face normals because of 'BM_face_split_edgenet'
   * we could calculate on the fly too (before calling split). */

  const short ob_src_totcol = trim_mesh->totcol;
  short *material_remap = BLI_array_alloca(material_remap, ob_src_totcol ? ob_src_totcol : 1);

  BMFace *efa;
  i = 0;
  BM_ITER_MESH (efa, &iter, bm, BM_FACES_OF_MESH) {
    normalize_v3(efa->no);

    /* Temp tag to test which side split faces are from. */
    BM_elem_flag_enable(efa, BM_ELEM_DRAW);

    /* Remap material. */
    if (efa->mat_nr < ob_src_totcol) {
      efa->mat_nr = material_remap[efa->mat_nr];
    }

    if (++i == i_faces_end) {
      break;
    }
  }

  /* Join does not do a boolean operation, it just adds the geometry. */
  if (trim_operation->mode != SCULPT_GESTURE_TRIM_JOIN) {
    int boolean_mode = 0;
    switch (trim_operation->mode) {
      case SCULPT_GESTURE_TRIM_INTERSECT:
        boolean_mode = eBooleanModifierOp_Intersect;
        break;
      case SCULPT_GESTURE_TRIM_DIFFERENCE:
        boolean_mode = eBooleanModifierOp_Difference;
        break;
      case SCULPT_GESTURE_TRIM_UNION:
        boolean_mode = eBooleanModifierOp_Union;
        break;
      case SCULPT_GESTURE_TRIM_JOIN:
        BLI_assert(false);
        break;
    }
    BM_mesh_boolean(
        bm, looptris, looptris_tot, bm_face_isect_pair, NULL, 2, true, true, false, boolean_mode);
  }

  MEM_freeN(looptris);

  Mesh *result = BKE_mesh_from_bmesh_nomain(bm,
                                            (&(struct BMeshToMeshParams){
                                                .calc_object_remap = false,
                                            }),
                                            sculpt_mesh);
  BM_mesh_free(bm);
  BKE_mesh_nomain_to_mesh(result, sgcontext->vc.obact->data, sgcontext->vc.obact);
}

static void sculpt_gesture_trim_begin(bContext *C, SculptGestureContext *sgcontext)
{
  Object *object = sgcontext->vc.obact;
  SculptSession *ss = object->sculpt;
  Mesh *mesh = (Mesh *)object->data;
  ss->face_sets = BKE_sculpt_face_sets_ensure(mesh);

  Depsgraph *depsgraph = CTX_data_ensure_evaluated_depsgraph(C);
  sculpt_gesture_trim_calculate_depth(sgcontext);
  sculpt_gesture_trim_geometry_generate(sgcontext);
  BKE_sculpt_update_object_for_edit(depsgraph, sgcontext->vc.obact, true, false, false);
  SCULPT_undo_push_node(sgcontext->vc.obact, NULL, SCULPT_UNDO_GEOMETRY);
}

static void sculpt_gesture_trim_apply_for_symmetry_pass(bContext *UNUSED(C),
                                                        SculptGestureContext *sgcontext)
{
  SculptGestureTrimOperation *trim_operation = (SculptGestureTrimOperation *)sgcontext->operation;
  Mesh *trim_mesh = trim_operation->mesh;
<<<<<<< HEAD
  float(*positions)[3] = BKE_mesh_positions_for_write(trim_mesh);
=======
  float(*positions)[3] = BKE_mesh_vert_positions_for_write(trim_mesh);
>>>>>>> a7e1815c
  for (int i = 0; i < trim_mesh->totvert; i++) {
    flip_v3_v3(positions[i], trim_operation->true_mesh_co[i], sgcontext->symmpass);
  }
  sculpt_gesture_trim_normals_update(sgcontext);
  sculpt_gesture_apply_trim(sgcontext);
}

static void sculpt_gesture_trim_end(bContext *UNUSED(C), SculptGestureContext *sgcontext)
{
  Object *object = sgcontext->vc.obact;
  SculptSession *ss = object->sculpt;
  Mesh *mesh = (Mesh *)object->data;

  ss->face_sets = CustomData_get_layer_named(&mesh->pdata, CD_PROP_INT32, ".sculpt_face_set");
  if (ss->face_sets) {
    /* Assign a new Face Set ID to the new faces created by the trim operation. */
    const int next_face_set_id = ED_sculpt_face_sets_find_next_available_id(object->data);
    ED_sculpt_face_sets_initialize_none_to_id(object->data, next_face_set_id);
  }

  sculpt_gesture_trim_geometry_free(sgcontext);

  SCULPT_undo_push_node(sgcontext->vc.obact, NULL, SCULPT_UNDO_GEOMETRY);
  BKE_mesh_batch_cache_dirty_tag(sgcontext->vc.obact->data, BKE_MESH_BATCH_DIRTY_ALL);
  DEG_id_tag_update(&sgcontext->vc.obact->id, ID_RECALC_GEOMETRY);
}

static void sculpt_gesture_init_trim_properties(SculptGestureContext *sgcontext, wmOperator *op)
{
  sgcontext->operation = MEM_callocN(sizeof(SculptGestureTrimOperation), "Trim Operation");

  SculptGestureTrimOperation *trim_operation = (SculptGestureTrimOperation *)sgcontext->operation;

  trim_operation->op.sculpt_gesture_begin = sculpt_gesture_trim_begin;
  trim_operation->op.sculpt_gesture_apply_for_symmetry_pass =
      sculpt_gesture_trim_apply_for_symmetry_pass;
  trim_operation->op.sculpt_gesture_end = sculpt_gesture_trim_end;

  trim_operation->mode = RNA_enum_get(op->ptr, "trim_mode");
  trim_operation->use_cursor_depth = RNA_boolean_get(op->ptr, "use_cursor_depth");
  trim_operation->orientation = RNA_enum_get(op->ptr, "trim_orientation");

  /* If the cursor was not over the mesh, force the orientation to view. */
  if (!sgcontext->ss->gesture_initial_hit) {
    trim_operation->orientation = SCULPT_GESTURE_TRIM_ORIENTATION_VIEW;
  }
}

static void sculpt_trim_gesture_operator_properties(wmOperatorType *ot)
{
  RNA_def_enum(ot->srna,
               "trim_mode",
               prop_trim_operation_types,
               SCULPT_GESTURE_TRIM_DIFFERENCE,
               "Trim Mode",
               NULL);
  RNA_def_boolean(
      ot->srna,
      "use_cursor_depth",
      false,
      "Use Cursor for Depth",
      "Use cursor location and radius for the dimensions and position of the trimming shape");
  RNA_def_enum(ot->srna,
               "trim_orientation",
               prop_trim_orientation_types,
               SCULPT_GESTURE_TRIM_ORIENTATION_VIEW,
               "Shape Orientation",
               NULL);
}

/* Project Gesture Operation. */

typedef struct SculptGestureProjectOperation {
  SculptGestureOperation operation;
} SculptGestureProjectOperation;

static void sculpt_gesture_project_begin(bContext *C, SculptGestureContext *sgcontext)
{
  Depsgraph *depsgraph = CTX_data_depsgraph_pointer(C);
  BKE_sculpt_update_object_for_edit(depsgraph, sgcontext->vc.obact, false, false, false);
}

static void project_line_gesture_apply_task_cb(void *__restrict userdata,
                                               const int i,
                                               const TaskParallelTLS *__restrict UNUSED(tls))
{
  SculptGestureContext *sgcontext = userdata;

  PBVHNode *node = sgcontext->nodes[i];
  PBVHVertexIter vd;
  bool any_updated = false;

  SCULPT_undo_push_node(sgcontext->vc.obact, node, SCULPT_UNDO_COORDS);

  BKE_pbvh_vertex_iter_begin (sgcontext->ss->pbvh, node, vd, PBVH_ITER_UNIQUE) {
    if (!sculpt_gesture_is_vertex_effected(sgcontext, vd.vertex)) {
      continue;
    }

    float projected_pos[3];
    closest_to_plane_v3(projected_pos, sgcontext->line.plane, vd.co);

    float disp[3];
    sub_v3_v3v3(disp, projected_pos, vd.co);
    const float mask = vd.mask ? *vd.mask : 0.0f;
    mul_v3_fl(disp, 1.0f - mask);
    if (is_zero_v3(disp)) {
      continue;
    }
    add_v3_v3(vd.co, disp);
    if (vd.mesh_positions) {
      BKE_pbvh_vert_tag_update_normal(sgcontext->ss->pbvh, vd.vertex);
    }
    any_updated = true;
  }
  BKE_pbvh_vertex_iter_end;

  if (any_updated) {
    BKE_pbvh_node_mark_update(node);
  }
}

static void sculpt_gesture_project_apply_for_symmetry_pass(bContext *UNUSED(C),
                                                           SculptGestureContext *sgcontext)
{
  TaskParallelSettings settings;
  BKE_pbvh_parallel_range_settings(&settings, true, sgcontext->totnode);

  switch (sgcontext->shape_type) {
    case SCULPT_GESTURE_SHAPE_LINE:
      BLI_task_parallel_range(
          0, sgcontext->totnode, sgcontext, project_line_gesture_apply_task_cb, &settings);
      break;
    case SCULPT_GESTURE_SHAPE_LASSO:
    case SCULPT_GESTURE_SHAPE_BOX:
      /* Gesture shape projection not implemented yet. */
      BLI_assert(false);
      break;
  }
}

static void sculpt_gesture_project_end(bContext *C, SculptGestureContext *sgcontext)
{
  SculptSession *ss = sgcontext->ss;
  Sculpt *sd = CTX_data_tool_settings(C)->sculpt;
  if (ss->deform_modifiers_active || ss->shapekey_active) {
    SCULPT_flush_stroke_deform(sd, sgcontext->vc.obact, true);
  }

  SCULPT_flush_update_step(C, SCULPT_UPDATE_COORDS);
  SCULPT_flush_update_done(C, sgcontext->vc.obact, SCULPT_UPDATE_COORDS);
}

static void sculpt_gesture_init_project_properties(SculptGestureContext *sgcontext,
                                                   wmOperator *UNUSED(op))
{
  sgcontext->operation = MEM_callocN(sizeof(SculptGestureFaceSetOperation), "Project Operation");

  SculptGestureProjectOperation *project_operation = (SculptGestureProjectOperation *)
                                                         sgcontext->operation;

  project_operation->operation.sculpt_gesture_begin = sculpt_gesture_project_begin;
  project_operation->operation.sculpt_gesture_apply_for_symmetry_pass =
      sculpt_gesture_project_apply_for_symmetry_pass;
  project_operation->operation.sculpt_gesture_end = sculpt_gesture_project_end;
}

static int paint_mask_gesture_box_exec(bContext *C, wmOperator *op)
{
  SculptGestureContext *sgcontext = sculpt_gesture_init_from_box(C, op);
  if (!sgcontext) {
    return OPERATOR_CANCELLED;
  }
  sculpt_gesture_init_mask_properties(C, sgcontext, op);
  sculpt_gesture_apply(C, sgcontext, op);
  sculpt_gesture_context_free(sgcontext);
  return OPERATOR_FINISHED;
}

static int paint_mask_gesture_lasso_exec(bContext *C, wmOperator *op)
{
  SculptGestureContext *sgcontext = sculpt_gesture_init_from_lasso(C, op);
  if (!sgcontext) {
    return OPERATOR_CANCELLED;
  }
  sculpt_gesture_init_mask_properties(C, sgcontext, op);
  sculpt_gesture_apply(C, sgcontext, op);
  sculpt_gesture_context_free(sgcontext);
  return OPERATOR_FINISHED;
}

static int paint_mask_gesture_line_exec(bContext *C, wmOperator *op)
{
  SculptGestureContext *sgcontext = sculpt_gesture_init_from_line(C, op);
  if (!sgcontext) {
    return OPERATOR_CANCELLED;
  }
  sculpt_gesture_init_mask_properties(C, sgcontext, op);
  sculpt_gesture_apply(C, sgcontext, op);
  sculpt_gesture_context_free(sgcontext);
  return OPERATOR_FINISHED;
}

static int face_set_gesture_box_exec(bContext *C, wmOperator *op)
{
  SculptGestureContext *sgcontext = sculpt_gesture_init_from_box(C, op);
  if (!sgcontext) {
    return OPERATOR_CANCELLED;
  }
  sculpt_gesture_init_face_set_properties(sgcontext, op);
  sculpt_gesture_apply(C, sgcontext, op);
  sculpt_gesture_context_free(sgcontext);
  return OPERATOR_FINISHED;
}

static int face_set_gesture_lasso_exec(bContext *C, wmOperator *op)
{
  SculptGestureContext *sgcontext = sculpt_gesture_init_from_lasso(C, op);
  if (!sgcontext) {
    return OPERATOR_CANCELLED;
  }
  sculpt_gesture_init_face_set_properties(sgcontext, op);
  sculpt_gesture_apply(C, sgcontext, op);
  sculpt_gesture_context_free(sgcontext);
  return OPERATOR_FINISHED;
}

static int sculpt_trim_gesture_box_exec(bContext *C, wmOperator *op)
{
  Object *object = CTX_data_active_object(C);
  SculptSession *ss = object->sculpt;
  if (BKE_pbvh_type(ss->pbvh) != PBVH_FACES) {
    /* Not supported in Multires and Dyntopo. */
    return OPERATOR_CANCELLED;
  }

  if (ss->totvert == 0) {
    /* No geometry to trim or to detect a valid position for the trimming shape. */
    return OPERATOR_CANCELLED;
  }

  SculptGestureContext *sgcontext = sculpt_gesture_init_from_box(C, op);
  if (!sgcontext) {
    return OPERATOR_CANCELLED;
  }

  sculpt_gesture_init_trim_properties(sgcontext, op);
  sculpt_gesture_apply(C, sgcontext, op);
  sculpt_gesture_context_free(sgcontext);
  return OPERATOR_FINISHED;
}

static int sculpt_trim_gesture_box_invoke(bContext *C, wmOperator *op, const wmEvent *event)
{
  Object *ob = CTX_data_active_object(C);
  SculptSession *ss = ob->sculpt;

  SculptCursorGeometryInfo sgi;
  const float mval_fl[2] = {UNPACK2(event->mval)};
  SCULPT_vertex_random_access_ensure(ss);
  ss->gesture_initial_hit = SCULPT_cursor_geometry_info_update(C, &sgi, mval_fl, false);
  if (ss->gesture_initial_hit) {
    copy_v3_v3(ss->gesture_initial_location, sgi.location);
    copy_v3_v3(ss->gesture_initial_normal, sgi.normal);
  }

  return WM_gesture_box_invoke(C, op, event);
}

static int sculpt_trim_gesture_lasso_exec(bContext *C, wmOperator *op)
{
  Object *object = CTX_data_active_object(C);
  SculptSession *ss = object->sculpt;
  if (BKE_pbvh_type(ss->pbvh) != PBVH_FACES) {
    /* Not supported in Multires and Dyntopo. */
    return OPERATOR_CANCELLED;
  }

  if (ss->totvert == 0) {
    /* No geometry to trim or to detect a valid position for the trimming shape. */
    return OPERATOR_CANCELLED;
  }

  SculptGestureContext *sgcontext = sculpt_gesture_init_from_lasso(C, op);
  if (!sgcontext) {
    return OPERATOR_CANCELLED;
  }
  sculpt_gesture_init_trim_properties(sgcontext, op);
  sculpt_gesture_apply(C, sgcontext, op);
  sculpt_gesture_context_free(sgcontext);
  return OPERATOR_FINISHED;
}

static int sculpt_trim_gesture_lasso_invoke(bContext *C, wmOperator *op, const wmEvent *event)
{
  Object *ob = CTX_data_active_object(C);
  SculptSession *ss = ob->sculpt;

  SculptCursorGeometryInfo sgi;
  const float mval_fl[2] = {UNPACK2(event->mval)};
  SCULPT_vertex_random_access_ensure(ss);
  ss->gesture_initial_hit = SCULPT_cursor_geometry_info_update(C, &sgi, mval_fl, false);
  if (ss->gesture_initial_hit) {
    copy_v3_v3(ss->gesture_initial_location, sgi.location);
    copy_v3_v3(ss->gesture_initial_normal, sgi.normal);
  }

  return WM_gesture_lasso_invoke(C, op, event);
}

static int project_gesture_line_exec(bContext *C, wmOperator *op)
{
  SculptGestureContext *sgcontext = sculpt_gesture_init_from_line(C, op);
  if (!sgcontext) {
    return OPERATOR_CANCELLED;
  }
  sculpt_gesture_init_project_properties(sgcontext, op);
  sculpt_gesture_apply(C, sgcontext, op);
  sculpt_gesture_context_free(sgcontext);
  return OPERATOR_FINISHED;
}

void PAINT_OT_mask_lasso_gesture(wmOperatorType *ot)
{
  ot->name = "Mask Lasso Gesture";
  ot->idname = "PAINT_OT_mask_lasso_gesture";
  ot->description = "Add mask within the lasso as you move the brush";

  ot->invoke = WM_gesture_lasso_invoke;
  ot->modal = WM_gesture_lasso_modal;
  ot->exec = paint_mask_gesture_lasso_exec;

  ot->poll = SCULPT_mode_poll_view3d;

  ot->flag = OPTYPE_REGISTER | OPTYPE_DEPENDS_ON_CURSOR;

  /* Properties. */
  WM_operator_properties_gesture_lasso(ot);
  sculpt_gesture_operator_properties(ot);

  paint_mask_gesture_operator_properties(ot);
}

void PAINT_OT_mask_box_gesture(wmOperatorType *ot)
{
  ot->name = "Mask Box Gesture";
  ot->idname = "PAINT_OT_mask_box_gesture";
  ot->description = "Add mask within the box as you move the brush";

  ot->invoke = WM_gesture_box_invoke;
  ot->modal = WM_gesture_box_modal;
  ot->exec = paint_mask_gesture_box_exec;

  ot->poll = SCULPT_mode_poll_view3d;

  ot->flag = OPTYPE_REGISTER;

  /* Properties. */
  WM_operator_properties_border(ot);
  sculpt_gesture_operator_properties(ot);

  paint_mask_gesture_operator_properties(ot);
}

void PAINT_OT_mask_line_gesture(wmOperatorType *ot)
{
  ot->name = "Mask Line Gesture";
  ot->idname = "PAINT_OT_mask_line_gesture";
  ot->description = "Add mask to the right of a line as you move the brush";

  ot->invoke = WM_gesture_straightline_active_side_invoke;
  ot->modal = WM_gesture_straightline_oneshot_modal;
  ot->exec = paint_mask_gesture_line_exec;

  ot->poll = SCULPT_mode_poll_view3d;

  ot->flag = OPTYPE_REGISTER;

  /* Properties. */
  WM_operator_properties_gesture_straightline(ot, WM_CURSOR_EDIT);
  sculpt_gesture_operator_properties(ot);

  paint_mask_gesture_operator_properties(ot);
}

void SCULPT_OT_face_set_lasso_gesture(wmOperatorType *ot)
{
  ot->name = "Face Set Lasso Gesture";
  ot->idname = "SCULPT_OT_face_set_lasso_gesture";
  ot->description = "Add face set within the lasso as you move the brush";

  ot->invoke = WM_gesture_lasso_invoke;
  ot->modal = WM_gesture_lasso_modal;
  ot->exec = face_set_gesture_lasso_exec;

  ot->poll = SCULPT_mode_poll_view3d;

  ot->flag = OPTYPE_DEPENDS_ON_CURSOR;

  /* Properties. */
  WM_operator_properties_gesture_lasso(ot);
  sculpt_gesture_operator_properties(ot);
}

void SCULPT_OT_face_set_box_gesture(wmOperatorType *ot)
{
  ot->name = "Face Set Box Gesture";
  ot->idname = "SCULPT_OT_face_set_box_gesture";
  ot->description = "Add face set within the box as you move the brush";

  ot->invoke = WM_gesture_box_invoke;
  ot->modal = WM_gesture_box_modal;
  ot->exec = face_set_gesture_box_exec;

  ot->poll = SCULPT_mode_poll_view3d;

  ot->flag = OPTYPE_REGISTER;

  /* Properties. */
  WM_operator_properties_border(ot);
  sculpt_gesture_operator_properties(ot);
}

void SCULPT_OT_trim_lasso_gesture(wmOperatorType *ot)
{
  ot->name = "Trim Lasso Gesture";
  ot->idname = "SCULPT_OT_trim_lasso_gesture";
  ot->description = "Trims the mesh within the lasso as you move the brush";

  ot->invoke = sculpt_trim_gesture_lasso_invoke;
  ot->modal = WM_gesture_lasso_modal;
  ot->exec = sculpt_trim_gesture_lasso_exec;

  ot->poll = SCULPT_mode_poll_view3d;

  ot->flag = OPTYPE_REGISTER | OPTYPE_DEPENDS_ON_CURSOR;

  /* Properties. */
  WM_operator_properties_gesture_lasso(ot);
  sculpt_gesture_operator_properties(ot);

  sculpt_trim_gesture_operator_properties(ot);
}

void SCULPT_OT_trim_box_gesture(wmOperatorType *ot)
{
  ot->name = "Trim Box Gesture";
  ot->idname = "SCULPT_OT_trim_box_gesture";
  ot->description = "Trims the mesh within the box as you move the brush";

  ot->invoke = sculpt_trim_gesture_box_invoke;
  ot->modal = WM_gesture_box_modal;
  ot->exec = sculpt_trim_gesture_box_exec;

  ot->poll = SCULPT_mode_poll_view3d;

  ot->flag = OPTYPE_REGISTER;

  /* Properties. */
  WM_operator_properties_border(ot);
  sculpt_gesture_operator_properties(ot);

  sculpt_trim_gesture_operator_properties(ot);
}

void SCULPT_OT_project_line_gesture(wmOperatorType *ot)
{
  ot->name = "Project Line Gesture";
  ot->idname = "SCULPT_OT_project_line_gesture";
  ot->description = "Project the geometry onto a plane defined by a line";

  ot->invoke = WM_gesture_straightline_active_side_invoke;
  ot->modal = WM_gesture_straightline_oneshot_modal;
  ot->exec = project_gesture_line_exec;

  ot->poll = SCULPT_mode_poll_view3d;

  ot->flag = OPTYPE_REGISTER;

  /* Properties. */
  WM_operator_properties_gesture_straightline(ot, WM_CURSOR_EDIT);
  sculpt_gesture_operator_properties(ot);
}<|MERGE_RESOLUTION|>--- conflicted
+++ resolved
@@ -1148,11 +1148,7 @@
   const float(*ob_imat)[4] = vc->obact->world_to_object;
 
   /* Write vertices coordinates for the front face. */
-<<<<<<< HEAD
-  float(*positions)[3] = BKE_mesh_positions_for_write(trim_operation->mesh);
-=======
   float(*positions)[3] = BKE_mesh_vert_positions_for_write(trim_operation->mesh);
->>>>>>> a7e1815c
   float depth_point[3];
   madd_v3_v3v3fl(depth_point, shape_origin, shape_normal, depth_front);
   for (int i = 0; i < tot_screen_points; i++) {
@@ -1366,11 +1362,7 @@
 {
   SculptGestureTrimOperation *trim_operation = (SculptGestureTrimOperation *)sgcontext->operation;
   Mesh *trim_mesh = trim_operation->mesh;
-<<<<<<< HEAD
-  float(*positions)[3] = BKE_mesh_positions_for_write(trim_mesh);
-=======
   float(*positions)[3] = BKE_mesh_vert_positions_for_write(trim_mesh);
->>>>>>> a7e1815c
   for (int i = 0; i < trim_mesh->totvert; i++) {
     flip_v3_v3(positions[i], trim_operation->true_mesh_co[i], sgcontext->symmpass);
   }
