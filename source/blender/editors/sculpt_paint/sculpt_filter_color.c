--- conflicted
+++ resolved
@@ -100,13 +100,9 @@
 
   PBVHVertexIter vd;
   BKE_pbvh_vertex_iter_begin (ss->pbvh, data->nodes[n], vd, PBVH_ITER_UNIQUE) {
-<<<<<<< HEAD
     SCULPT_vertex_check_origdata(ss, vd.vertex);
     MSculptVert *mv = SCULPT_vertex_get_sculptvert(ss, vd.vertex);
-=======
-    SCULPT_orig_vert_data_update(&orig_data, &vd);
     SCULPT_automasking_node_update(ss, &automask_data, &vd);
->>>>>>> 9d40b1cc
 
     float orig_color[3], final_color[4], hsv_color[3];
     int hue;
