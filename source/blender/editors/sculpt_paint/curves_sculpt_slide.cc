--- conflicted
+++ resolved
@@ -112,11 +112,8 @@
 
   Object *surface_ob_eval_ = nullptr;
   Mesh *surface_eval_ = nullptr;
-<<<<<<< HEAD
   Span<MVert> surface_vertices_eval_;
   Span<MLoop> surface_loops_eval_;
-=======
->>>>>>> ac68dd8a
   Span<MLoopTri> surface_looptris_eval_;
   VArraySpan<float2> surface_uv_map_eval_;
   BVHTreeFromMesh surface_bvh_eval_;
@@ -171,15 +168,10 @@
 
     surface_ob_orig_ = curves_id_orig_->surface;
     surface_orig_ = static_cast<Mesh *>(surface_ob_orig_->data);
-<<<<<<< HEAD
-=======
     if (surface_orig_->totpoly == 0) {
       report_empty_original_surface(stroke_extension.reports);
       return;
     }
->>>>>>> ac68dd8a
-    surface_looptris_orig_ = {BKE_mesh_runtime_looptri_ensure(surface_orig_),
-                              BKE_mesh_runtime_looptri_len(surface_orig_)};
     surface_uv_map_orig_ =
         bke::mesh_attributes(*surface_orig_).lookup<float2>(uv_map_name, ATTR_DOMAIN_CORNER);
     if (surface_uv_map_orig_.is_empty()) {
@@ -196,7 +188,6 @@
     surface_ob_eval_ = DEG_get_evaluated_object(ctx_.depsgraph, surface_ob_orig_);
     if (surface_ob_eval_ == nullptr) {
       return;
-<<<<<<< HEAD
     }
     surface_eval_ = BKE_object_get_evaluated_mesh(surface_ob_eval_);
     if (surface_eval_ == nullptr) {
@@ -206,19 +197,11 @@
                               BKE_mesh_runtime_looptri_len(surface_eval_)};
     surface_vertices_eval_ = bke::mesh_vertices(*surface_eval_);
     surface_loops_eval_ = bke::mesh_loops(*surface_eval_);
-=======
-    }
-    surface_eval_ = BKE_object_get_evaluated_mesh(surface_ob_eval_);
-    if (surface_eval_ == nullptr) {
-      return;
-    }
     if (surface_eval_->totpoly == 0) {
       report_empty_evaluated_surface(stroke_extension.reports);
       return;
     }
-    surface_looptris_eval_ = {BKE_mesh_runtime_looptri_ensure(surface_eval_),
-                              BKE_mesh_runtime_looptri_len(surface_eval_)};
->>>>>>> ac68dd8a
+
     surface_uv_map_eval_ =
         bke::mesh_attributes(*surface_eval_).lookup<float2>(uv_map_name, ATTR_DOMAIN_CORNER);
     if (surface_uv_map_eval_.is_empty()) {
@@ -242,21 +225,12 @@
       return;
     }
     this->slide_with_symmetry();
-<<<<<<< HEAD
 
     if (found_invalid_uv_mapping_) {
       BKE_report(
           stroke_extension.reports, RPT_WARNING, TIP_("UV map or surface attachment is invalid"));
     }
 
-=======
-
-    if (found_invalid_uv_mapping_) {
-      BKE_report(
-          stroke_extension.reports, RPT_WARNING, TIP_("UV map or surface attachment is invalid"));
-    }
-
->>>>>>> ac68dd8a
     curves_orig_->tag_positions_changed();
     DEG_id_tag_update(&curves_id_orig_->id, ID_RECALC_GEOMETRY);
     WM_main_add_notifier(NC_GEOM | ND_DATA, &curves_id_orig_->id);
@@ -342,13 +316,8 @@
   {
     const float4x4 brush_transform_inv = brush_transform.inverted();
 
-<<<<<<< HEAD
     const Span<MVert> verts_orig_su = bke::mesh_vertices(*surface_orig_);
     const Span<MLoop> loops_orig = bke::mesh_loops(*surface_orig_);
-=======
-    const Span<MVert> verts_orig_su{surface_orig_->mvert, surface_orig_->totvert};
-    const Span<MLoop> loops_orig{surface_orig_->mloop, surface_orig_->totloop};
->>>>>>> ac68dd8a
 
     MutableSpan<float3> positions_orig_cu = curves_orig_->positions_for_write();
     MutableSpan<float2> surface_uv_coords = curves_orig_->surface_uv_coords_for_write();
@@ -411,11 +380,7 @@
         /* Compute the uv of the new surface position on the evaluated mesh. */
         const MLoopTri &looptri_eval = surface_looptris_eval_[looptri_index_eval];
         const float3 bary_weights_eval = bke::mesh_surface_sample::compute_bary_coord_in_triangle(
-<<<<<<< HEAD
             surface_vertices_eval_, surface_loops_eval_, looptri_eval, hit_pos_eval_su);
-=======
-            *surface_eval_, looptri_eval, hit_pos_eval_su);
->>>>>>> ac68dd8a
         const float2 uv = attribute_math::mix3(bary_weights_eval,
                                                surface_uv_map_eval_[looptri_eval.tri[0]],
                                                surface_uv_map_eval_[looptri_eval.tri[1]],
