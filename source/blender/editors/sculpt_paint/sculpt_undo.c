/* SPDX-License-Identifier: GPL-2.0-or-later
 * Copyright 2006 by Nicholas Bishop. All rights reserved. */

/** \file
 * \ingroup edsculpt
 * Implements the Sculpt Mode tools.
 */

#include <stddef.h>

#include "MEM_guardedalloc.h"

#include "BLI_ghash.h"
#include "BLI_listbase.h"
#include "BLI_math.h"
#include "BLI_string.h"
#include "BLI_task.h"
#include "BLI_threads.h"
#include "BLI_utildefines.h"

#include "DNA_mesh_types.h"
#include "DNA_meshdata_types.h"
#include "DNA_object_types.h"
#include "DNA_scene_types.h"
#include "DNA_screen_types.h"

#include "BKE_attribute.h"
#include "BKE_ccg.h"
#include "BKE_context.h"
#include "BKE_customdata.h"
#include "BKE_global.h"
#include "BKE_key.h"
#include "BKE_main.h"
#include "BKE_mesh.h"
#include "BKE_mesh_mapping.h"
#include "BKE_mesh_runtime.h"
#include "BKE_multires.h"
#include "BKE_object.h"
#include "BKE_paint.h"
#include "BKE_scene.h"
#include "BKE_subdiv_ccg.h"
#include "BKE_subsurf.h"
#include "BKE_undo_system.h"

/* TODO(sergey): Ideally should be no direct call to such low level things. */
#include "BKE_subdiv_eval.h"

#include "DEG_depsgraph.h"

#include "WM_api.h"
#include "WM_types.h"

#include "ED_geometry.h"
#include "ED_object.h"
#include "ED_sculpt.h"
#include "ED_undo.h"

#include "bmesh.h"
#include "sculpt_intern.h"

/* Implementation of undo system for objects in sculpt mode.
 *
 * Each undo step in sculpt mode consists of list of nodes, each node contains:
 *  - Node type
 *  - Data for this type.
 *
 * Node type used for undo depends on specific operation and active sculpt mode
 * ("regular" or dynamic topology).
 *
 * Regular sculpt brushes will use COORDS, HIDDEN or MASK nodes. These nodes are
 * created for every BVH node which is affected by the brush. The undo push for
 * the node happens BEFORE modifications. This makes the operation undo to work
 * in the following way: for every node in the undo step swap happens between
 * node in the undo stack and the corresponding value in the BVH. This is how
 * redo is possible after undo.
 *
 * The COORDS, HIDDEN or MASK type of nodes contains arrays of the corresponding
 * values.
 *
 * Operations like Symmetrize are using GEOMETRY type of nodes which pushes the
 * entire state of the mesh to the undo stack. This node contains all CustomData
 * layers.
 *
 * The tricky aspect of this undo node type is that it stores mesh before and
 * after modification. This allows the undo system to both undo and redo the
 * symmetrize operation within the pre-modified-push of other node type
 * behavior, but it uses more memory that it seems it should be.
 *
 * The dynamic topology undo nodes are handled somewhat separately from all
 * other ones and the idea there is to store log of operations: which vertices
 * and faces have been added or removed.
 *
 * Begin of dynamic topology sculpting mode have own node type. It contains an
 * entire copy of mesh since just enabling the dynamic topology mode already
 * does modifications on it.
 *
 * End of dynamic topology and symmetrize in this mode are handled in a special
 * manner as well. */

#define NO_ACTIVE_LAYER ATTR_DOMAIN_AUTO

typedef struct UndoSculpt {
  ListBase nodes;

  size_t undo_size;
} UndoSculpt;

typedef struct SculptAttrRef {
  eAttrDomain domain;
  int type;
  char name[MAX_CUSTOMDATA_LAYER_NAME];
  bool was_set;
} SculptAttrRef;

typedef struct SculptUndoStep {
  UndoStep step;
  /* NOTE: will split out into list for multi-object-sculpt-mode. */
  UndoSculpt data;

  /* Active color attribute at the start of this undo step. */
  SculptAttrRef active_color_start;

  /* Active color attribute at the end of this undo step. */
  SculptAttrRef active_color_end;

  bContext *C;
} SculptUndoStep;

static UndoSculpt *sculpt_undo_get_nodes(void);
static bool sculpt_attribute_ref_equals(SculptAttrRef *a, SculptAttrRef *b);
static void sculpt_save_active_attribute(Object *ob, SculptAttrRef *attr);

static void update_cb(PBVHNode *node, void *rebuild)
{
  BKE_pbvh_node_mark_update(node);
  BKE_pbvh_node_mark_update_mask(node);
  if (*((bool *)rebuild)) {
    BKE_pbvh_node_mark_update_visibility(node);
  }
  BKE_pbvh_node_fully_hidden_set(node, 0);
}

struct PartialUpdateData {
  PBVH *pbvh;
  bool rebuild;
  char *modified_grids;
};

/**
 * A version of #update_cb that tests for the update tag in #PBVH.vert_bitmap.
 */
static void update_cb_partial(PBVHNode *node, void *userdata)
{
  struct PartialUpdateData *data = userdata;
  if (BKE_pbvh_type(data->pbvh) == PBVH_GRIDS) {
    int *node_grid_indices;
    int totgrid;
    bool update = false;
    BKE_pbvh_node_get_grids(data->pbvh, node, &node_grid_indices, &totgrid, NULL, NULL, NULL);
    for (int i = 0; i < totgrid; i++) {
      if (data->modified_grids[node_grid_indices[i]] == 1) {
        update = true;
      }
    }
    if (update) {
      update_cb(node, &(data->rebuild));
    }
  }
  else {
    if (BKE_pbvh_node_vert_update_check_any(data->pbvh, node)) {
      update_cb(node, &(data->rebuild));
    }
  }
}

static bool test_swap_v3_v3(float a[3], float b[3])
{
  /* No need for float comparison here (memory is exactly equal or not). */
  if (memcmp(a, b, sizeof(float[3])) != 0) {
    swap_v3_v3(a, b);
    return true;
  }
  return false;
}

static bool sculpt_undo_restore_deformed(
    const SculptSession *ss, SculptUndoNode *unode, int uindex, int oindex, float coord[3])
{
  if (test_swap_v3_v3(coord, unode->orig_co[uindex])) {
    copy_v3_v3(unode->co[uindex], ss->deform_cos[oindex]);
    return true;
  }
  return false;
}

static bool sculpt_undo_restore_coords(bContext *C, Depsgraph *depsgraph, SculptUndoNode *unode)
{
  ViewLayer *view_layer = CTX_data_view_layer(C);
  Object *ob = OBACT(view_layer);
  SculptSession *ss = ob->sculpt;
  SubdivCCG *subdiv_ccg = ss->subdiv_ccg;
  MVert *mvert;
  int *index;

  if (unode->maxvert) {
    /* Regular mesh restore. */

    if (ss->shapekey_active && !STREQ(ss->shapekey_active->name, unode->shapeName)) {
      /* Shape key has been changed before calling undo operator. */

      Key *key = BKE_key_from_object(ob);
      KeyBlock *kb = key ? BKE_keyblock_find_name(key, unode->shapeName) : NULL;

      if (kb) {
        ob->shapenr = BLI_findindex(&key->block, kb) + 1;

        BKE_sculpt_update_object_for_edit(depsgraph, ob, false, false, false);
        WM_event_add_notifier(C, NC_OBJECT | ND_DATA, ob);
      }
      else {
        /* Key has been removed -- skip this undo node. */
        return false;
      }
    }

    /* No need for float comparison here (memory is exactly equal or not). */
    index = unode->index;
    mvert = ss->mvert;

    if (ss->shapekey_active) {
      float(*vertCos)[3];
      vertCos = BKE_keyblock_convert_to_vertcos(ob, ss->shapekey_active);

      if (unode->orig_co) {
        if (ss->deform_modifiers_active) {
          for (int i = 0; i < unode->totvert; i++) {
            sculpt_undo_restore_deformed(ss, unode, i, index[i], vertCos[index[i]]);
          }
        }
        else {
          for (int i = 0; i < unode->totvert; i++) {
            swap_v3_v3(vertCos[index[i]], unode->orig_co[i]);
          }
        }
      }
      else {
        for (int i = 0; i < unode->totvert; i++) {
          swap_v3_v3(vertCos[index[i]], unode->co[i]);
        }
      }

      /* Propagate new coords to keyblock. */
      SCULPT_vertcos_to_key(ob, ss->shapekey_active, vertCos);

      /* PBVH uses its own mvert array, so coords should be */
      /* propagated to PBVH here. */
      BKE_pbvh_vert_coords_apply(ss->pbvh, vertCos, ss->shapekey_active->totelem);

      MEM_freeN(vertCos);
    }
    else {
      if (unode->orig_co) {
        if (ss->deform_modifiers_active) {
          for (int i = 0; i < unode->totvert; i++) {
            sculpt_undo_restore_deformed(ss, unode, i, index[i], mvert[index[i]].co);
            BKE_pbvh_vert_mark_update(ss->pbvh, BKE_pbvh_make_vref(index[i]));
          }
        }
        else {
          for (int i = 0; i < unode->totvert; i++) {
            swap_v3_v3(mvert[index[i]].co, unode->orig_co[i]);
            BKE_pbvh_vert_mark_update(ss->pbvh, BKE_pbvh_make_vref(index[i]));
          }
        }
      }
      else {
        for (int i = 0; i < unode->totvert; i++) {
          swap_v3_v3(mvert[index[i]].co, unode->co[i]);
          BKE_pbvh_vert_mark_update(ss->pbvh, BKE_pbvh_make_vref(index[i]));
        }
      }
    }
  }
  else if (unode->maxgrid && subdiv_ccg != NULL) {
    /* Multires restore. */
    CCGElem **grids, *grid;
    CCGKey key;
    float(*co)[3];
    int gridsize;

    grids = subdiv_ccg->grids;
    gridsize = subdiv_ccg->grid_size;
    BKE_subdiv_ccg_key_top_level(&key, subdiv_ccg);

    co = unode->co;
    for (int j = 0; j < unode->totgrid; j++) {
      grid = grids[unode->grids[j]];

      for (int i = 0; i < gridsize * gridsize; i++, co++) {
        swap_v3_v3(CCG_elem_offset_co(&key, grid, i), co[0]);
      }
    }
  }

  return true;
}

static bool sculpt_undo_restore_hidden(bContext *C, SculptUndoNode *unode)
{
  ViewLayer *view_layer = CTX_data_view_layer(C);
  Object *ob = OBACT(view_layer);
  SculptSession *ss = ob->sculpt;
  SubdivCCG *subdiv_ccg = ss->subdiv_ccg;

  bool *hide_vert = BKE_pbvh_get_vert_hide_for_write(ss->pbvh);

  if (unode->maxvert) {
    for (int i = 0; i < unode->totvert; i++) {
      if ((BLI_BITMAP_TEST(unode->vert_hidden, i) != 0) != hide_vert[i]) {
        BLI_BITMAP_FLIP(unode->vert_hidden, i);
<<<<<<< HEAD
        hide_vert[i] = !hide_vert[i];
        BKE_pbvh_vert_mark_update(ss->pbvh, unode->index[i]);
=======
        v->flag ^= ME_HIDE;
        BKE_pbvh_vert_mark_update(ss->pbvh, BKE_pbvh_make_vref(unode->index[i]));
>>>>>>> 3c5620aa
      }
    }
  }
  else if (unode->maxgrid && subdiv_ccg != NULL) {
    BLI_bitmap **grid_hidden = subdiv_ccg->grid_hidden;

    for (int i = 0; i < unode->totgrid; i++) {
      SWAP(BLI_bitmap *, unode->grid_hidden[i], grid_hidden[unode->grids[i]]);
    }
  }

  return true;
}

static bool sculpt_undo_restore_color(bContext *C, SculptUndoNode *unode)
{
  ViewLayer *view_layer = CTX_data_view_layer(C);
  Object *ob = OBACT(view_layer);
  SculptSession *ss = ob->sculpt;

  bool modified = false;

  /* NOTE: even with loop colors we still store derived
   * vertex colors for original data lookup. */
  if (unode->col && !unode->loop_col) {
    BKE_pbvh_swap_colors(ss->pbvh, unode->index, unode->totvert, unode->col);
    modified = true;
  }

  Mesh *me = BKE_object_get_original_mesh(ob);

  if (unode->loop_col && unode->maxloop == me->totloop) {
    BKE_pbvh_swap_colors(ss->pbvh, unode->loop_index, unode->totloop, unode->loop_col);

    modified = true;
  }

  if (modified) {
    for (int i = 0; i < unode->totvert; i++) {
      BKE_pbvh_vert_mark_update(ss->pbvh, BKE_pbvh_index_to_vertex(ss->pbvh, unode->index[i]));
    }
  }

  return modified;
}

static bool sculpt_undo_restore_mask(bContext *C, SculptUndoNode *unode)
{
  ViewLayer *view_layer = CTX_data_view_layer(C);
  Object *ob = OBACT(view_layer);
  SculptSession *ss = ob->sculpt;
  SubdivCCG *subdiv_ccg = ss->subdiv_ccg;
  float *vmask;
  int *index;

  if (unode->maxvert) {
    /* Regular mesh restore. */

    index = unode->index;
    vmask = ss->vmask;

    for (int i = 0; i < unode->totvert; i++) {
      if (vmask[index[i]] != unode->mask[i]) {
        SWAP(float, vmask[index[i]], unode->mask[i]);
        BKE_pbvh_vert_mark_update(ss->pbvh, BKE_pbvh_make_vref(index[i]));
      }
    }
  }
  else if (unode->maxgrid && subdiv_ccg != NULL) {
    /* Multires restore. */
    CCGElem **grids, *grid;
    CCGKey key;
    float *mask;
    int gridsize;

    grids = subdiv_ccg->grids;
    gridsize = subdiv_ccg->grid_size;
    BKE_subdiv_ccg_key_top_level(&key, subdiv_ccg);

    mask = unode->mask;
    for (int j = 0; j < unode->totgrid; j++) {
      grid = grids[unode->grids[j]];

      for (int i = 0; i < gridsize * gridsize; i++, mask++) {
        SWAP(float, *CCG_elem_offset_mask(&key, grid, i), *mask);
      }
    }
  }

  return true;
}

static bool sculpt_undo_restore_face_sets(bContext *C, SculptUndoNode *unode)
{
  ViewLayer *view_layer = CTX_data_view_layer(C);
  Object *ob = OBACT(view_layer);
  Mesh *me = BKE_object_get_original_mesh(ob);
  int *face_sets = CustomData_get_layer(&me->pdata, CD_SCULPT_FACE_SETS);
  for (int i = 0; i < me->totpoly; i++) {
    face_sets[i] = unode->face_sets[i];
  }
  return false;
}

static void sculpt_undo_bmesh_restore_generic_task_cb(
    void *__restrict userdata, const int n, const TaskParallelTLS *__restrict UNUSED(tls))
{
  PBVHNode **nodes = userdata;

  BKE_pbvh_node_mark_redraw(nodes[n]);
}

static void sculpt_undo_bmesh_restore_generic(SculptUndoNode *unode, Object *ob, SculptSession *ss)
{
  if (unode->applied) {
    BM_log_undo(ss->bm, ss->bm_log);
    unode->applied = false;
  }
  else {
    BM_log_redo(ss->bm, ss->bm_log);
    unode->applied = true;
  }

  if (unode->type == SCULPT_UNDO_MASK) {
    int totnode;
    PBVHNode **nodes;

    BKE_pbvh_search_gather(ss->pbvh, NULL, NULL, &nodes, &totnode);

    TaskParallelSettings settings;
    BKE_pbvh_parallel_range_settings(&settings, true, totnode);
    BLI_task_parallel_range(
        0, totnode, nodes, sculpt_undo_bmesh_restore_generic_task_cb, &settings);

    if (nodes) {
      MEM_freeN(nodes);
    }
  }
  else {
    SCULPT_pbvh_clear(ob);
  }
}

/* Create empty sculpt BMesh and enable logging. */
static void sculpt_undo_bmesh_enable(Object *ob, SculptUndoNode *unode)
{
  SculptSession *ss = ob->sculpt;
  Mesh *me = ob->data;

  SCULPT_pbvh_clear(ob);

  /* Create empty BMesh and enable logging. */
  ss->bm = BM_mesh_create(&bm_mesh_allocsize_default,
                          &((struct BMeshCreateParams){
                              .use_toolflags = false,
                          }));
  BM_data_layer_add(ss->bm, &ss->bm->vdata, CD_PAINT_MASK);
  SCULPT_dyntopo_node_layers_add(ss);
  me->flag |= ME_SCULPT_DYNAMIC_TOPOLOGY;

  /* Restore the BMLog using saved entries. */
  ss->bm_log = BM_log_from_existing_entries_create(ss->bm, unode->bm_entry);
}

static void sculpt_undo_bmesh_restore_begin(bContext *C,
                                            SculptUndoNode *unode,
                                            Object *ob,
                                            SculptSession *ss)
{
  if (unode->applied) {
    SCULPT_dynamic_topology_disable(C, unode);
    unode->applied = false;
  }
  else {
    sculpt_undo_bmesh_enable(ob, unode);

    /* Restore the mesh from the first log entry. */
    BM_log_redo(ss->bm, ss->bm_log);

    unode->applied = true;
  }
}

static void sculpt_undo_bmesh_restore_end(bContext *C,
                                          SculptUndoNode *unode,
                                          Object *ob,
                                          SculptSession *ss)
{
  if (unode->applied) {
    sculpt_undo_bmesh_enable(ob, unode);

    /* Restore the mesh from the last log entry. */
    BM_log_undo(ss->bm, ss->bm_log);

    unode->applied = false;
  }
  else {
    /* Disable dynamic topology sculpting. */
    SCULPT_dynamic_topology_disable(C, NULL);
    unode->applied = true;
  }
}

static void sculpt_undo_geometry_store_data(SculptUndoNodeGeometry *geometry, Object *object)
{
  Mesh *mesh = object->data;

  BLI_assert(!geometry->is_initialized);
  geometry->is_initialized = true;

  CustomData_copy(&mesh->vdata, &geometry->vdata, CD_MASK_MESH.vmask, CD_DUPLICATE, mesh->totvert);
  CustomData_copy(&mesh->edata, &geometry->edata, CD_MASK_MESH.emask, CD_DUPLICATE, mesh->totedge);
  CustomData_copy(&mesh->ldata, &geometry->ldata, CD_MASK_MESH.lmask, CD_DUPLICATE, mesh->totloop);
  CustomData_copy(&mesh->pdata, &geometry->pdata, CD_MASK_MESH.pmask, CD_DUPLICATE, mesh->totpoly);

  geometry->totvert = mesh->totvert;
  geometry->totedge = mesh->totedge;
  geometry->totloop = mesh->totloop;
  geometry->totpoly = mesh->totpoly;
}

static void sculpt_undo_geometry_restore_data(SculptUndoNodeGeometry *geometry, Object *object)
{
  Mesh *mesh = object->data;

  BLI_assert(geometry->is_initialized);

  CustomData_free(&mesh->vdata, mesh->totvert);
  CustomData_free(&mesh->edata, mesh->totedge);
  CustomData_free(&mesh->fdata, mesh->totface);
  CustomData_free(&mesh->ldata, mesh->totloop);
  CustomData_free(&mesh->pdata, mesh->totpoly);

  mesh->totvert = geometry->totvert;
  mesh->totedge = geometry->totedge;
  mesh->totloop = geometry->totloop;
  mesh->totpoly = geometry->totpoly;
  mesh->totface = 0;

  CustomData_copy(
      &geometry->vdata, &mesh->vdata, CD_MASK_MESH.vmask, CD_DUPLICATE, geometry->totvert);
  CustomData_copy(
      &geometry->edata, &mesh->edata, CD_MASK_MESH.emask, CD_DUPLICATE, geometry->totedge);
  CustomData_copy(
      &geometry->ldata, &mesh->ldata, CD_MASK_MESH.lmask, CD_DUPLICATE, geometry->totloop);
  CustomData_copy(
      &geometry->pdata, &mesh->pdata, CD_MASK_MESH.pmask, CD_DUPLICATE, geometry->totpoly);

  BKE_mesh_update_customdata_pointers(mesh, false);

  BKE_mesh_runtime_clear_cache(mesh);
}

static void sculpt_undo_geometry_free_data(SculptUndoNodeGeometry *geometry)
{
  if (geometry->totvert) {
    CustomData_free(&geometry->vdata, geometry->totvert);
  }
  if (geometry->totedge) {
    CustomData_free(&geometry->edata, geometry->totedge);
  }
  if (geometry->totloop) {
    CustomData_free(&geometry->ldata, geometry->totloop);
  }
  if (geometry->totpoly) {
    CustomData_free(&geometry->pdata, geometry->totpoly);
  }
}

static void sculpt_undo_geometry_restore(SculptUndoNode *unode, Object *object)
{
  if (unode->geometry_clear_pbvh) {
    SCULPT_pbvh_clear(object);
  }

  if (unode->applied) {
    sculpt_undo_geometry_restore_data(&unode->geometry_modified, object);
    unode->applied = false;
  }
  else {
    sculpt_undo_geometry_restore_data(&unode->geometry_original, object);
    unode->applied = true;
  }
}

/* Handle all dynamic-topology updates
 *
 * Returns true if this was a dynamic-topology undo step, otherwise
 * returns false to indicate the non-dyntopo code should run. */
static int sculpt_undo_bmesh_restore(bContext *C,
                                     SculptUndoNode *unode,
                                     Object *ob,
                                     SculptSession *ss)
{
  switch (unode->type) {
    case SCULPT_UNDO_DYNTOPO_BEGIN:
      sculpt_undo_bmesh_restore_begin(C, unode, ob, ss);
      return true;

    case SCULPT_UNDO_DYNTOPO_END:
      sculpt_undo_bmesh_restore_end(C, unode, ob, ss);
      return true;
    default:
      if (ss->bm_log) {
        sculpt_undo_bmesh_restore_generic(unode, ob, ss);
        return true;
      }
      break;
  }

  return false;
}

/* Geometry updates (such as Apply Base, for example) will re-evaluate the object and refine its
 * Subdiv descriptor. Upon undo it is required that mesh, grids, and subdiv all stay consistent
 * with each other. This means that when geometry coordinate changes the undo should refine the
 * subdiv to the new coarse mesh coordinates. Tricky part is: this needs to happen without using
 * dependency graph tag: tagging object for geometry update will either loose sculpted data from
 * the sculpt grids, or will wrongly "commit" them to the CD_MDISPS.
 *
 * So what we do instead is do minimum object evaluation to get base mesh coordinates for the
 * multires modifier input. While this is expensive, it is less expensive than dependency graph
 * evaluation and is only happening when geometry coordinates changes on undo.
 *
 * Note that the dependency graph is ensured to be evaluated prior to the undo step is decoded,
 * so if the object's modifier stack references other object it is all fine. */
static void sculpt_undo_refine_subdiv(Depsgraph *depsgraph,
                                      SculptSession *ss,
                                      Object *object,
                                      struct Subdiv *subdiv)
{
  float(*deformed_verts)[3] = BKE_multires_create_deformed_base_mesh_vert_coords(
      depsgraph, object, ss->multires.modifier, NULL);

  BKE_subdiv_eval_refine_from_mesh(subdiv, object->data, deformed_verts);

  MEM_freeN(deformed_verts);
}

static void sculpt_undo_restore_list(bContext *C, Depsgraph *depsgraph, ListBase *lb)
{
  Scene *scene = CTX_data_scene(C);
  ViewLayer *view_layer = CTX_data_view_layer(C);
  View3D *v3d = CTX_wm_view3d(C);
  Object *ob = OBACT(view_layer);
  SculptSession *ss = ob->sculpt;
  SubdivCCG *subdiv_ccg = ss->subdiv_ccg;
  SculptUndoNode *unode;
  bool update = false, rebuild = false, update_mask = false, update_visibility = false;
  bool need_mask = false;
  bool need_refine_subdiv = false;

  for (unode = lb->first; unode; unode = unode->next) {
    /* Restore pivot. */
    copy_v3_v3(ss->pivot_pos, unode->pivot_pos);
    copy_v3_v3(ss->pivot_rot, unode->pivot_rot);
    if (STREQ(unode->idname, ob->id.name)) {
      if (unode->type == SCULPT_UNDO_MASK) {
        /* Is possible that we can't do the mask undo (below)
         * because of the vertex count. */
        need_mask = true;
        break;
      }
    }
  }

  DEG_id_tag_update(&ob->id, ID_RECALC_SHADING);

  if (lb->first) {
    unode = lb->first;
    if (unode->type == SCULPT_UNDO_FACE_SETS) {
      sculpt_undo_restore_face_sets(C, unode);

      rebuild = true;
      BKE_pbvh_search_callback(ss->pbvh, NULL, NULL, update_cb, &rebuild);

      BKE_sculpt_update_object_for_edit(depsgraph, ob, true, need_mask, false);

      SCULPT_visibility_sync_all_face_sets_to_vertices(ob);

      BKE_pbvh_update_vertex_data(ss->pbvh, PBVH_UpdateVisibility);

      if (BKE_pbvh_type(ss->pbvh) == PBVH_FACES) {
        BKE_mesh_flush_hidden_from_verts(ob->data);
      }

      DEG_id_tag_update(&ob->id, ID_RECALC_SHADING);
      if (!BKE_sculptsession_use_pbvh_draw(ob, v3d)) {
        DEG_id_tag_update(&ob->id, ID_RECALC_GEOMETRY);
      }

      unode->applied = true;
      return;
    }
  }

  if (lb->first != NULL) {
    /* Only do early object update for edits if first node needs this.
     * Undo steps like geometry does not need object to be updated before they run and will
     * ensure object is updated after the node is handled. */
    const SculptUndoNode *first_unode = (const SculptUndoNode *)lb->first;
    if (first_unode->type != SCULPT_UNDO_GEOMETRY) {
      BKE_sculpt_update_object_for_edit(depsgraph, ob, false, need_mask, false);
    }

    if (sculpt_undo_bmesh_restore(C, lb->first, ob, ss)) {
      return;
    }
  }

  char *undo_modified_grids = NULL;
  bool use_multires_undo = false;

  for (unode = lb->first; unode; unode = unode->next) {

    if (!STREQ(unode->idname, ob->id.name)) {
      continue;
    }

    /* Check if undo data matches current data well enough to
     * continue. */
    if (unode->maxvert) {
      if (ss->totvert != unode->maxvert) {
        continue;
      }
    }
    else if (unode->maxgrid && subdiv_ccg != NULL) {
      if ((subdiv_ccg->num_grids != unode->maxgrid) ||
          (subdiv_ccg->grid_size != unode->gridsize)) {
        continue;
      }

      use_multires_undo = true;
    }

    switch (unode->type) {
      case SCULPT_UNDO_COORDS:
        if (sculpt_undo_restore_coords(C, depsgraph, unode)) {
          update = true;
        }
        break;
      case SCULPT_UNDO_HIDDEN:
        if (sculpt_undo_restore_hidden(C, unode)) {
          rebuild = true;
          update_visibility = true;
        }
        break;
      case SCULPT_UNDO_MASK:
        if (sculpt_undo_restore_mask(C, unode)) {
          update = true;
          update_mask = true;
        }
        break;
      case SCULPT_UNDO_FACE_SETS:
        break;
      case SCULPT_UNDO_COLOR:
        if (sculpt_undo_restore_color(C, unode)) {
          update = true;
        }

        break;
      case SCULPT_UNDO_GEOMETRY:
        need_refine_subdiv = true;
        sculpt_undo_geometry_restore(unode, ob);
        BKE_sculpt_update_object_for_edit(depsgraph, ob, false, need_mask, false);
        break;

      case SCULPT_UNDO_DYNTOPO_BEGIN:
      case SCULPT_UNDO_DYNTOPO_END:
      case SCULPT_UNDO_DYNTOPO_SYMMETRIZE:
        BLI_assert_msg(0, "Dynamic topology should've already been handled");
        break;
    }
  }

  if (use_multires_undo) {
    for (unode = lb->first; unode; unode = unode->next) {
      if (!STREQ(unode->idname, ob->id.name)) {
        continue;
      }
      if (unode->maxgrid == 0) {
        continue;
      }

      if (undo_modified_grids == NULL) {
        undo_modified_grids = MEM_callocN(sizeof(char) * unode->maxgrid, "undo_grids");
      }

      for (int i = 0; i < unode->totgrid; i++) {
        undo_modified_grids[unode->grids[i]] = 1;
      }
    }
  }

  if (subdiv_ccg != NULL && need_refine_subdiv) {
    sculpt_undo_refine_subdiv(depsgraph, ss, ob, subdiv_ccg->subdiv);
  }

  if (update || rebuild) {
    bool tag_update = false;
    /* We update all nodes still, should be more clever, but also
     * needs to work correct when exiting/entering sculpt mode and
     * the nodes get recreated, though in that case it could do all. */
    struct PartialUpdateData data = {
        .rebuild = rebuild,
        .pbvh = ss->pbvh,
        .modified_grids = undo_modified_grids,
    };
    BKE_pbvh_search_callback(ss->pbvh, NULL, NULL, update_cb_partial, &data);
    BKE_pbvh_update_bounds(ss->pbvh, PBVH_UpdateBB | PBVH_UpdateOriginalBB | PBVH_UpdateRedraw);

    if (update_mask) {
      BKE_pbvh_update_vertex_data(ss->pbvh, PBVH_UpdateMask);
    }

    if (update_visibility) {
      SCULPT_visibility_sync_all_vertex_to_face_sets(ss);
      BKE_pbvh_update_visibility(ss->pbvh);
    }

    if (BKE_sculpt_multires_active(scene, ob)) {
      if (rebuild) {
        multires_mark_as_modified(depsgraph, ob, MULTIRES_HIDDEN_MODIFIED);
      }
      else {
        multires_mark_as_modified(depsgraph, ob, MULTIRES_COORDS_MODIFIED);
      }
    }

    tag_update |= ID_REAL_USERS(ob->data) > 1 || !BKE_sculptsession_use_pbvh_draw(ob, v3d) ||
                  ss->shapekey_active || ss->deform_modifiers_active;

    if (tag_update) {
      Mesh *mesh = ob->data;
      BKE_mesh_tag_coords_changed(mesh);

      BKE_sculptsession_free_deformMats(ss);
    }

    if (BKE_pbvh_type(ss->pbvh) == PBVH_FACES && update_visibility) {
      Mesh *mesh = ob->data;
      BKE_mesh_flush_hidden_from_verts(mesh);
    }

    if (tag_update) {
      DEG_id_tag_update(&ob->id, ID_RECALC_GEOMETRY);
    }
    else {
      SCULPT_update_object_bounding_box(ob);
    }
  }

  MEM_SAFE_FREE(undo_modified_grids);
}

static void sculpt_undo_free_list(ListBase *lb)
{
  SculptUndoNode *unode = lb->first;
  while (unode != NULL) {
    SculptUndoNode *unode_next = unode->next;
    if (unode->co) {
      MEM_freeN(unode->co);
    }
    if (unode->col) {
      MEM_freeN(unode->col);
    }
    if (unode->loop_col) {
      MEM_freeN(unode->loop_col);
    }
    if (unode->no) {
      MEM_freeN(unode->no);
    }
    if (unode->index) {
      MEM_freeN(unode->index);
    }
    if (unode->loop_index) {
      MEM_freeN(unode->loop_index);
    }
    if (unode->grids) {
      MEM_freeN(unode->grids);
    }
    if (unode->orig_co) {
      MEM_freeN(unode->orig_co);
    }
    if (unode->vert_hidden) {
      MEM_freeN(unode->vert_hidden);
    }
    if (unode->grid_hidden) {
      for (int i = 0; i < unode->totgrid; i++) {
        if (unode->grid_hidden[i]) {
          MEM_freeN(unode->grid_hidden[i]);
        }
      }
      MEM_freeN(unode->grid_hidden);
    }
    if (unode->mask) {
      MEM_freeN(unode->mask);
    }

    if (unode->bm_entry) {
      BM_log_entry_drop(unode->bm_entry);
    }

    sculpt_undo_geometry_free_data(&unode->geometry_original);
    sculpt_undo_geometry_free_data(&unode->geometry_modified);
    sculpt_undo_geometry_free_data(&unode->geometry_bmesh_enter);

    if (unode->face_sets) {
      MEM_freeN(unode->face_sets);
    }

    MEM_freeN(unode);

    unode = unode_next;
  }
}

/* Most likely we don't need this. */
#if 0
static bool sculpt_undo_cleanup(bContext *C, ListBase *lb)
{
  Scene *scene = CTX_data_scene(C);
  ViewLayer *view_layer = CTX_data_view_layer(C);
  Object *ob = OBACT(view_layer);
  SculptUndoNode *unode;

  unode = lb->first;

  if (unode && !STREQ(unode->idname, ob->id.name)) {
    if (unode->bm_entry) {
      BM_log_cleanup_entry(unode->bm_entry);
    }

    return true;
  }

  return false;
}
#endif

SculptUndoNode *SCULPT_undo_get_node(PBVHNode *node, SculptUndoType type)
{
  UndoSculpt *usculpt = sculpt_undo_get_nodes();

  if (usculpt == NULL) {
    return NULL;
  }

  LISTBASE_FOREACH (SculptUndoNode *, unode, &usculpt->nodes) {
    if (unode->node == node && unode->type == type) {
      return unode;
    }
  }

  return NULL;
}

SculptUndoNode *SCULPT_undo_get_first_node()
{
  UndoSculpt *usculpt = sculpt_undo_get_nodes();

  if (usculpt == NULL) {
    return NULL;
  }

  return usculpt->nodes.first;
}

static size_t sculpt_undo_alloc_and_store_hidden(PBVH *pbvh, SculptUndoNode *unode)
{
  PBVHNode *node = unode->node;
  BLI_bitmap **grid_hidden = BKE_pbvh_grid_hidden(pbvh);

  int *grid_indices, totgrid;
  BKE_pbvh_node_get_grids(pbvh, node, &grid_indices, &totgrid, NULL, NULL, NULL);

  size_t alloc_size = sizeof(*unode->grid_hidden) * (size_t)totgrid;
  unode->grid_hidden = MEM_callocN(alloc_size, "unode->grid_hidden");

  for (int i = 0; i < totgrid; i++) {
    if (grid_hidden[grid_indices[i]]) {
      unode->grid_hidden[i] = MEM_dupallocN(grid_hidden[grid_indices[i]]);
      alloc_size += MEM_allocN_len(unode->grid_hidden[i]);
    }
    else {
      unode->grid_hidden[i] = NULL;
    }
  }

  return alloc_size;
}

/* Allocate node and initialize its default fields specific for the given undo type.
 * Will also add the node to the list in the undo step. */
static SculptUndoNode *sculpt_undo_alloc_node_type(Object *object, SculptUndoType type)
{
  const size_t alloc_size = sizeof(SculptUndoNode);
  SculptUndoNode *unode = MEM_callocN(alloc_size, "SculptUndoNode");
  BLI_strncpy(unode->idname, object->id.name, sizeof(unode->idname));
  unode->type = type;

  UndoSculpt *usculpt = sculpt_undo_get_nodes();
  BLI_addtail(&usculpt->nodes, unode);
  usculpt->undo_size += alloc_size;

  return unode;
}

/* Will return first existing undo node of the given type.
 * If such node does not exist will allocate node of this type, register it in the undo step and
 * return it. */
static SculptUndoNode *sculpt_undo_find_or_alloc_node_type(Object *object, SculptUndoType type)
{
  UndoSculpt *usculpt = sculpt_undo_get_nodes();

  LISTBASE_FOREACH (SculptUndoNode *, unode, &usculpt->nodes) {
    if (unode->type == type) {
      return unode;
    }
  }

  return sculpt_undo_alloc_node_type(object, type);
}

static SculptUndoNode *sculpt_undo_alloc_node(Object *ob, PBVHNode *node, SculptUndoType type)
{
  UndoSculpt *usculpt = sculpt_undo_get_nodes();
  SculptSession *ss = ob->sculpt;
  int totvert = 0;
  int allvert = 0;
  int totgrid = 0;
  int maxgrid = 0;
  int gridsize = 0;
  int *grids = NULL;

  SculptUndoNode *unode = sculpt_undo_alloc_node_type(ob, type);
  unode->node = node;

  if (node) {
    BKE_pbvh_node_num_verts(ss->pbvh, node, &totvert, &allvert);
    BKE_pbvh_node_get_grids(ss->pbvh, node, &grids, &totgrid, &maxgrid, &gridsize, NULL);

    unode->totvert = totvert;
  }

  bool need_loops = type == SCULPT_UNDO_COLOR;

  if (need_loops) {
    int totloop;

    BKE_pbvh_node_num_loops(ss->pbvh, node, &totloop);

    unode->loop_index = MEM_calloc_arrayN(totloop, sizeof(int), __func__);
    unode->maxloop = 0;
    unode->totloop = totloop;

    size_t alloc_size = sizeof(int) * (size_t)totloop;
    usculpt->undo_size += alloc_size;
  }

  switch (type) {
    case SCULPT_UNDO_COORDS: {
      size_t alloc_size = sizeof(*unode->co) * (size_t)allvert;
      unode->co = MEM_callocN(alloc_size, "SculptUndoNode.co");
      usculpt->undo_size += alloc_size;

      /* FIXME: Should explain why this is allocated here, to be freed in
       * `SCULPT_undo_push_end_ex()`? */
      alloc_size = sizeof(*unode->no) * (size_t)allvert;
      unode->no = MEM_callocN(alloc_size, "SculptUndoNode.no");
      usculpt->undo_size += alloc_size;
      break;
    }
    case SCULPT_UNDO_HIDDEN: {
      if (maxgrid) {
        usculpt->undo_size += sculpt_undo_alloc_and_store_hidden(ss->pbvh, unode);
      }
      else {
        unode->vert_hidden = BLI_BITMAP_NEW(allvert, "SculptUndoNode.vert_hidden");
        usculpt->undo_size += BLI_BITMAP_SIZE(allvert);
      }

      break;
    }
    case SCULPT_UNDO_MASK: {
      const size_t alloc_size = sizeof(*unode->mask) * (size_t)allvert;
      unode->mask = MEM_callocN(alloc_size, "SculptUndoNode.mask");
      usculpt->undo_size += alloc_size;
      break;
    }
    case SCULPT_UNDO_COLOR: {
      /* Allocate vertex colors, even for loop colors we still
       * need this for original data lookup. */
      const size_t alloc_size = sizeof(*unode->col) * (size_t)allvert;
      unode->col = MEM_callocN(alloc_size, "SculptUndoNode.col");
      usculpt->undo_size += alloc_size;

      /* Allocate loop colors separately too. */
      if (ss->vcol_domain == ATTR_DOMAIN_CORNER) {
        size_t alloc_size_loop = sizeof(float) * 4 * (size_t)unode->totloop;

        unode->loop_col = MEM_calloc_arrayN(
            unode->totloop, sizeof(float) * 4, "SculptUndoNode.loop_col");
        usculpt->undo_size += alloc_size_loop;
      }
      break;
    }
    case SCULPT_UNDO_DYNTOPO_BEGIN:
    case SCULPT_UNDO_DYNTOPO_END:
    case SCULPT_UNDO_DYNTOPO_SYMMETRIZE:
      BLI_assert_msg(0, "Dynamic topology should've already been handled");
    case SCULPT_UNDO_GEOMETRY:
    case SCULPT_UNDO_FACE_SETS:
      break;
  }

  if (maxgrid) {
    /* Multires. */
    unode->maxgrid = maxgrid;
    unode->totgrid = totgrid;
    unode->gridsize = gridsize;

    const size_t alloc_size = sizeof(*unode->grids) * (size_t)totgrid;
    unode->grids = MEM_callocN(alloc_size, "SculptUndoNode.grids");
    usculpt->undo_size += alloc_size;
  }
  else {
    /* Regular mesh. */
    unode->maxvert = ss->totvert;

    const size_t alloc_size = sizeof(*unode->index) * (size_t)allvert;
    unode->index = MEM_callocN(alloc_size, "SculptUndoNode.index");
    usculpt->undo_size += alloc_size;
  }

  if (ss->deform_modifiers_active) {
    const size_t alloc_size = sizeof(*unode->orig_co) * (size_t)allvert;
    unode->orig_co = MEM_callocN(alloc_size, "undoSculpt orig_cos");
    usculpt->undo_size += alloc_size;
  }

  return unode;
}

static void sculpt_undo_store_coords(Object *ob, SculptUndoNode *unode)
{
  SculptSession *ss = ob->sculpt;
  PBVHVertexIter vd;

  BKE_pbvh_vertex_iter_begin (ss->pbvh, unode->node, vd, PBVH_ITER_ALL) {
    copy_v3_v3(unode->co[vd.i], vd.co);
    if (vd.no) {
      copy_v3_v3(unode->no[vd.i], vd.no);
    }
    else {
      copy_v3_v3(unode->no[vd.i], vd.fno);
    }

    if (ss->deform_modifiers_active) {
      copy_v3_v3(unode->orig_co[vd.i], ss->orig_cos[unode->index[vd.i]]);
    }
  }
  BKE_pbvh_vertex_iter_end;
}

static void sculpt_undo_store_hidden(Object *ob, SculptUndoNode *unode)
{
  PBVH *pbvh = ob->sculpt->pbvh;
  PBVHNode *node = unode->node;

  const bool *hide_vert = BKE_pbvh_get_vert_hide(pbvh);
  if (hide_vert == NULL) {
    return;
  }

  if (unode->grids) {
    /* Already stored during allocation. */
  }
  else {
    MVert *mvert;
    const int *vert_indices;
    int allvert;

    BKE_pbvh_node_num_verts(pbvh, node, NULL, &allvert);
    BKE_pbvh_node_get_verts(pbvh, node, &vert_indices, &mvert);
    for (int i = 0; i < allvert; i++) {
      BLI_BITMAP_SET(unode->vert_hidden, i, hide_vert[vert_indices[i]]);
    }
  }
}

static void sculpt_undo_store_mask(Object *ob, SculptUndoNode *unode)
{
  SculptSession *ss = ob->sculpt;
  PBVHVertexIter vd;

  BKE_pbvh_vertex_iter_begin (ss->pbvh, unode->node, vd, PBVH_ITER_ALL) {
    unode->mask[vd.i] = *vd.mask;
  }
  BKE_pbvh_vertex_iter_end;
}

static void sculpt_undo_store_color(Object *ob, SculptUndoNode *unode)
{
  SculptSession *ss = ob->sculpt;

  BLI_assert(BKE_pbvh_type(ss->pbvh) == PBVH_FACES);

  int allvert;
  BKE_pbvh_node_num_verts(ss->pbvh, unode->node, NULL, &allvert);

  /* NOTE: even with loop colors we still store (derived)
   * vertex colors for original data lookup. */
  BKE_pbvh_store_colors_vertex(ss->pbvh, unode->index, allvert, unode->col);

  if (unode->loop_col && unode->totloop) {
    BKE_pbvh_store_colors(ss->pbvh, unode->loop_index, unode->totloop, unode->loop_col);
  }
}

static SculptUndoNodeGeometry *sculpt_undo_geometry_get(SculptUndoNode *unode)
{
  if (!unode->geometry_original.is_initialized) {
    return &unode->geometry_original;
  }

  BLI_assert(!unode->geometry_modified.is_initialized);

  return &unode->geometry_modified;
}

static SculptUndoNode *sculpt_undo_geometry_push(Object *object, SculptUndoType type)
{
  SculptUndoNode *unode = sculpt_undo_find_or_alloc_node_type(object, type);
  unode->applied = false;
  unode->geometry_clear_pbvh = true;

  SculptUndoNodeGeometry *geometry = sculpt_undo_geometry_get(unode);
  sculpt_undo_geometry_store_data(geometry, object);

  return unode;
}

static SculptUndoNode *sculpt_undo_face_sets_push(Object *ob, SculptUndoType type)
{
  UndoSculpt *usculpt = sculpt_undo_get_nodes();
  SculptUndoNode *unode = MEM_callocN(sizeof(*unode), __func__);

  BLI_strncpy(unode->idname, ob->id.name, sizeof(unode->idname));
  unode->type = type;
  unode->applied = true;

  Mesh *me = BKE_object_get_original_mesh(ob);

  unode->face_sets = MEM_callocN(me->totpoly * sizeof(int), "sculpt face sets");

  const int *face_sets = CustomData_get_layer(&me->pdata, CD_SCULPT_FACE_SETS);
  for (int i = 0; i < me->totpoly; i++) {
    unode->face_sets[i] = face_sets[i];
  }

  BLI_addtail(&usculpt->nodes, unode);

  return unode;
}

static SculptUndoNode *sculpt_undo_bmesh_push(Object *ob, PBVHNode *node, SculptUndoType type)
{
  UndoSculpt *usculpt = sculpt_undo_get_nodes();
  SculptSession *ss = ob->sculpt;
  PBVHVertexIter vd;

  SculptUndoNode *unode = usculpt->nodes.first;

  if (unode == NULL) {
    unode = MEM_callocN(sizeof(*unode), __func__);

    BLI_strncpy(unode->idname, ob->id.name, sizeof(unode->idname));
    unode->type = type;
    unode->applied = true;

    if (type == SCULPT_UNDO_DYNTOPO_END) {
      unode->bm_entry = BM_log_entry_add(ss->bm_log);
      BM_log_before_all_removed(ss->bm, ss->bm_log);
    }
    else if (type == SCULPT_UNDO_DYNTOPO_BEGIN) {
      /* Store a copy of the mesh's current vertices, loops, and
       * polys. A full copy like this is needed because entering
       * dynamic-topology immediately does topological edits
       * (converting polys to triangles) that the BMLog can't
       * fully restore from. */
      SculptUndoNodeGeometry *geometry = &unode->geometry_bmesh_enter;
      sculpt_undo_geometry_store_data(geometry, ob);

      unode->bm_entry = BM_log_entry_add(ss->bm_log);
      BM_log_all_added(ss->bm, ss->bm_log);
    }
    else {
      unode->bm_entry = BM_log_entry_add(ss->bm_log);
    }

    BLI_addtail(&usculpt->nodes, unode);
  }

  if (node) {
    switch (type) {
      case SCULPT_UNDO_COORDS:
      case SCULPT_UNDO_MASK:
        /* Before any vertex values get modified, ensure their
         * original positions are logged. */
        BKE_pbvh_vertex_iter_begin (ss->pbvh, node, vd, PBVH_ITER_ALL) {
          BM_log_vert_before_modified(ss->bm_log, vd.bm_vert, vd.cd_vert_mask_offset);
        }
        BKE_pbvh_vertex_iter_end;
        break;

      case SCULPT_UNDO_HIDDEN: {
        GSetIterator gs_iter;
        GSet *faces = BKE_pbvh_bmesh_node_faces(node);
        BKE_pbvh_vertex_iter_begin (ss->pbvh, node, vd, PBVH_ITER_ALL) {
          BM_log_vert_before_modified(ss->bm_log, vd.bm_vert, vd.cd_vert_mask_offset);
        }
        BKE_pbvh_vertex_iter_end;

        GSET_ITER (gs_iter, faces) {
          BMFace *f = BLI_gsetIterator_getKey(&gs_iter);
          BM_log_face_modified(ss->bm_log, f);
        }
        break;
      }

      case SCULPT_UNDO_DYNTOPO_BEGIN:
      case SCULPT_UNDO_DYNTOPO_END:
      case SCULPT_UNDO_DYNTOPO_SYMMETRIZE:
      case SCULPT_UNDO_GEOMETRY:
      case SCULPT_UNDO_FACE_SETS:
      case SCULPT_UNDO_COLOR:
        break;
    }
  }

  return unode;
}

SculptUndoNode *SCULPT_undo_push_node(Object *ob, PBVHNode *node, SculptUndoType type)
{
  SculptSession *ss = ob->sculpt;
  SculptUndoNode *unode;

  /* List is manipulated by multiple threads, so we lock. */
  BLI_thread_lock(LOCK_CUSTOM1);

  ss->needs_flush_to_id = 1;

  if (ss->bm || ELEM(type, SCULPT_UNDO_DYNTOPO_BEGIN, SCULPT_UNDO_DYNTOPO_END)) {
    /* Dynamic topology stores only one undo node per stroke,
     * regardless of the number of PBVH nodes modified. */
    unode = sculpt_undo_bmesh_push(ob, node, type);
    BLI_thread_unlock(LOCK_CUSTOM1);
    return unode;
  }
  if (type == SCULPT_UNDO_GEOMETRY) {
    unode = sculpt_undo_geometry_push(ob, type);
    BLI_thread_unlock(LOCK_CUSTOM1);
    return unode;
  }
  if (type == SCULPT_UNDO_FACE_SETS) {
    unode = sculpt_undo_face_sets_push(ob, type);
    BLI_thread_unlock(LOCK_CUSTOM1);
    return unode;
  }
  if ((unode = SCULPT_undo_get_node(node, type))) {
    BLI_thread_unlock(LOCK_CUSTOM1);
    return unode;
  }

  unode = sculpt_undo_alloc_node(ob, node, type);

  /* NOTE: If this ever becomes a bottleneck, make a lock inside of the node.
   * so we release global lock sooner, but keep data locked for until it is
   * fully initialized.
   */

  if (unode->grids) {
    int totgrid, *grids;
    BKE_pbvh_node_get_grids(ss->pbvh, node, &grids, &totgrid, NULL, NULL, NULL);
    memcpy(unode->grids, grids, sizeof(int) * totgrid);
  }
  else {
    const int *vert_indices, *loop_indices;
    int allvert, allloop;

    BKE_pbvh_node_num_verts(ss->pbvh, unode->node, NULL, &allvert);
    BKE_pbvh_node_get_verts(ss->pbvh, node, &vert_indices, NULL);
    memcpy(unode->index, vert_indices, sizeof(int) * allvert);

    if (unode->loop_index) {
      BKE_pbvh_node_num_loops(ss->pbvh, unode->node, &allloop);
      BKE_pbvh_node_get_loops(ss->pbvh, unode->node, &loop_indices, NULL);

      if (allloop) {
        memcpy(unode->loop_index, loop_indices, sizeof(int) * allloop);

        unode->maxloop = BKE_object_get_original_mesh(ob)->totloop;
      }
    }
  }

  switch (type) {
    case SCULPT_UNDO_COORDS:
      sculpt_undo_store_coords(ob, unode);
      break;
    case SCULPT_UNDO_HIDDEN:
      sculpt_undo_store_hidden(ob, unode);
      break;
    case SCULPT_UNDO_MASK:
      sculpt_undo_store_mask(ob, unode);
      break;
    case SCULPT_UNDO_COLOR:
      sculpt_undo_store_color(ob, unode);
      break;
    case SCULPT_UNDO_DYNTOPO_BEGIN:
    case SCULPT_UNDO_DYNTOPO_END:
    case SCULPT_UNDO_DYNTOPO_SYMMETRIZE:
      BLI_assert_msg(0, "Dynamic topology should've already been handled");
    case SCULPT_UNDO_GEOMETRY:
    case SCULPT_UNDO_FACE_SETS:
      break;
  }

  /* Store sculpt pivot. */
  copy_v3_v3(unode->pivot_pos, ss->pivot_pos);
  copy_v3_v3(unode->pivot_rot, ss->pivot_rot);

  /* Store active shape key. */
  if (ss->shapekey_active) {
    BLI_strncpy(unode->shapeName, ss->shapekey_active->name, sizeof(ss->shapekey_active->name));
  }
  else {
    unode->shapeName[0] = '\0';
  }

  BLI_thread_unlock(LOCK_CUSTOM1);

  return unode;
}

static bool sculpt_attribute_ref_equals(SculptAttrRef *a, SculptAttrRef *b)
{
  return a->domain == b->domain && a->type == b->type && STREQ(a->name, b->name);
}

static void sculpt_save_active_attribute(Object *ob, SculptAttrRef *attr)
{
  Mesh *me = BKE_object_get_original_mesh(ob);
  const CustomDataLayer *layer;

  if (ob && me && (layer = BKE_id_attributes_active_color_get((ID *)me))) {
    attr->domain = BKE_id_attribute_domain((ID *)me, layer);
    BLI_strncpy(attr->name, layer->name, sizeof(attr->name));
    attr->type = layer->type;
  }
  else {
    attr->domain = NO_ACTIVE_LAYER;
    attr->name[0] = 0;
  }

  attr->was_set = true;
}

void SCULPT_undo_push_begin(Object *ob, const char *name)
{
  UndoStack *ustack = ED_undo_stack_get();

  if (ob != NULL) {
    /* If possible, we need to tag the object and its geometry data as 'changed in the future' in
     * the previous undo step if it's a memfile one. */
    ED_undosys_stack_memfile_id_changed_tag(ustack, &ob->id);
    ED_undosys_stack_memfile_id_changed_tag(ustack, ob->data);
  }

  /* Special case, we never read from this. */
  bContext *C = NULL;

  SculptUndoStep *us = (SculptUndoStep *)BKE_undosys_step_push_init_with_type(
      ustack, C, name, BKE_UNDOSYS_TYPE_SCULPT);

  if (!us->active_color_start.was_set) {
    sculpt_save_active_attribute(ob, &us->active_color_start);
  }

  /* Set end attribute in case SCULPT_undo_push_end is not called,
   * so we don't end up with corrupted state.
   */
  if (!us->active_color_end.was_set) {
    sculpt_save_active_attribute(ob, &us->active_color_end);
    us->active_color_end.was_set = false;
  }
}

void SCULPT_undo_push_end(Object *ob)
{
  SCULPT_undo_push_end_ex(ob, false);
}

void SCULPT_undo_push_end_ex(struct Object *ob, const bool use_nested_undo)
{
  UndoSculpt *usculpt = sculpt_undo_get_nodes();
  SculptUndoNode *unode;

  /* We don't need normals in the undo stack. */
  for (unode = usculpt->nodes.first; unode; unode = unode->next) {
    if (unode->no) {
      usculpt->undo_size -= MEM_allocN_len(unode->no);
      MEM_freeN(unode->no);
      unode->no = NULL;
    }
  }

  /* We could remove this and enforce all callers run in an operator using 'OPTYPE_UNDO'. */
  wmWindowManager *wm = G_MAIN->wm.first;
  if (wm->op_undo_depth == 0 || use_nested_undo) {
    UndoStack *ustack = ED_undo_stack_get();
    BKE_undosys_step_push(ustack, NULL, NULL);
    if (wm->op_undo_depth == 0) {
      BKE_undosys_stack_limit_steps_and_memory_defaults(ustack);
    }
    WM_file_tag_modified();
  }

  UndoStack *ustack = ED_undo_stack_get();
  SculptUndoStep *us = (SculptUndoStep *)BKE_undosys_stack_init_or_active_with_type(
      ustack, BKE_UNDOSYS_TYPE_SCULPT);

  sculpt_save_active_attribute(ob, &us->active_color_end);
}

/* -------------------------------------------------------------------- */
/** \name Implements ED Undo System
 * \{ */

static void sculpt_undo_set_active_layer(struct bContext *C, SculptAttrRef *attr)
{
  if (attr->domain == ATTR_DOMAIN_AUTO) {
    return;
  }

  Object *ob = CTX_data_active_object(C);
  Mesh *me = BKE_object_get_original_mesh(ob);

  SculptAttrRef existing;
  sculpt_save_active_attribute(ob, &existing);

  CustomDataLayer *layer;
  layer = BKE_id_attribute_find(&me->id, attr->name, attr->type, attr->domain);

  /* Temporary fix for T97408. This is a fundamental
   * bug in the undo stack; the operator code needs to push
   * an extra undo step before running an operator if a
   * non-memfile undo system is active.
   *
   * For now, detect if the layer does exist but with a different
   * domain and just unconvert it.
   */
  if (!layer) {
    layer = BKE_id_attribute_search(&me->id, attr->name, CD_MASK_PROP_ALL, ATTR_DOMAIN_MASK_ALL);
    eAttrDomain domain = layer ? BKE_id_attribute_domain(&me->id, layer) : ATTR_DOMAIN_NUM;

    if (layer && ED_geometry_attribute_convert(
                     me, attr->name, layer->type, domain, attr->type, attr->domain)) {
      layer = BKE_id_attribute_find(&me->id, attr->name, attr->type, attr->domain);
    }
  }

  if (!layer) {
    /* Memfile undo killed the layer; re-create it. */
    CustomData *cdata = attr->domain == ATTR_DOMAIN_POINT ? &me->vdata : &me->ldata;
    int totelem = attr->domain == ATTR_DOMAIN_POINT ? me->totvert : me->totloop;

    CustomData_add_layer_named(cdata, attr->type, CD_DEFAULT, NULL, totelem, attr->name);
    layer = BKE_id_attribute_find(&me->id, attr->name, attr->type, attr->domain);
  }

  if (layer) {
    BKE_id_attributes_active_color_set(&me->id, layer);

    if (ob->sculpt && ob->sculpt->pbvh) {
      BKE_pbvh_update_active_vcol(ob->sculpt->pbvh, me);

      if (!sculpt_attribute_ref_equals(&existing, attr)) {
        BKE_pbvh_update_vertex_data(ob->sculpt->pbvh, PBVH_UpdateColor);
      }
    }
  }
}

static void sculpt_undosys_step_encode_init(struct bContext *UNUSED(C), UndoStep *us_p)
{
  SculptUndoStep *us = (SculptUndoStep *)us_p;
  /* Dummy, memory is cleared anyway. */
  BLI_listbase_clear(&us->data.nodes);
}

static bool sculpt_undosys_step_encode(struct bContext *UNUSED(C),
                                       struct Main *bmain,
                                       UndoStep *us_p)
{
  /* Dummy, encoding is done along the way by adding tiles
   * to the current 'SculptUndoStep' added by encode_init. */
  SculptUndoStep *us = (SculptUndoStep *)us_p;
  us->step.data_size = us->data.undo_size;

  SculptUndoNode *unode = us->data.nodes.last;
  if (unode && unode->type == SCULPT_UNDO_DYNTOPO_END) {
    us->step.use_memfile_step = true;
  }
  us->step.is_applied = true;

  if (!BLI_listbase_is_empty(&us->data.nodes)) {
    bmain->is_memfile_undo_flush_needed = true;
  }

  return true;
}

static void sculpt_undosys_step_decode_undo_impl(struct bContext *C,
                                                 Depsgraph *depsgraph,
                                                 SculptUndoStep *us)
{
  BLI_assert(us->step.is_applied == true);

  sculpt_undo_restore_list(C, depsgraph, &us->data.nodes);
  us->step.is_applied = false;
}

static void sculpt_undosys_step_decode_redo_impl(struct bContext *C,
                                                 Depsgraph *depsgraph,
                                                 SculptUndoStep *us)
{
  BLI_assert(us->step.is_applied == false);

  sculpt_undo_restore_list(C, depsgraph, &us->data.nodes);
  us->step.is_applied = true;
}

static void sculpt_undosys_step_decode_undo(struct bContext *C,
                                            Depsgraph *depsgraph,
                                            SculptUndoStep *us,
                                            const bool is_final)
{
  /* Walk forward over any applied steps of same type,
   * then walk back in the next loop, un-applying them. */
  SculptUndoStep *us_iter = us;
  while (us_iter->step.next && (us_iter->step.next->type == us_iter->step.type)) {
    if (us_iter->step.next->is_applied == false) {
      break;
    }
    us_iter = (SculptUndoStep *)us_iter->step.next;
  }

  while ((us_iter != us) || (!is_final && us_iter == us)) {
    BLI_assert(us_iter->step.type == us->step.type); /* Previous loop ensures this. */

    sculpt_undo_set_active_layer(C, &((SculptUndoStep *)us_iter)->active_color_start);
    sculpt_undosys_step_decode_undo_impl(C, depsgraph, us_iter);

    if (us_iter == us) {
      if (us_iter->step.prev && us_iter->step.prev->type == BKE_UNDOSYS_TYPE_SCULPT) {
        sculpt_undo_set_active_layer(C, &((SculptUndoStep *)us_iter->step.prev)->active_color_end);
      }
      break;
    }

    us_iter = (SculptUndoStep *)us_iter->step.prev;
  }
}

static void sculpt_undosys_step_decode_redo(struct bContext *C,
                                            Depsgraph *depsgraph,
                                            SculptUndoStep *us)
{
  SculptUndoStep *us_iter = us;
  while (us_iter->step.prev && (us_iter->step.prev->type == us_iter->step.type)) {
    if (us_iter->step.prev->is_applied == true) {
      break;
    }
    us_iter = (SculptUndoStep *)us_iter->step.prev;
  }
  while (us_iter && (us_iter->step.is_applied == false)) {
    sculpt_undo_set_active_layer(C, &((SculptUndoStep *)us_iter)->active_color_start);
    sculpt_undosys_step_decode_redo_impl(C, depsgraph, us_iter);

    if (us_iter == us) {
      sculpt_undo_set_active_layer(C, &((SculptUndoStep *)us_iter)->active_color_end);
      break;
    }
    us_iter = (SculptUndoStep *)us_iter->step.next;
  }
}

static void sculpt_undosys_step_decode(
    struct bContext *C, struct Main *bmain, UndoStep *us_p, const eUndoStepDir dir, bool is_final)
{
  /* NOTE: behavior for undo/redo closely matches image undo. */
  BLI_assert(dir != STEP_INVALID);

  Depsgraph *depsgraph = CTX_data_ensure_evaluated_depsgraph(C);

  /* Ensure sculpt mode. */
  {
    Scene *scene = CTX_data_scene(C);
    ViewLayer *view_layer = CTX_data_view_layer(C);
    Object *ob = OBACT(view_layer);
    if (ob && (ob->type == OB_MESH)) {
      if (ob->mode & (OB_MODE_SCULPT | OB_MODE_VERTEX_PAINT)) {
        /* Pass. */
      }
      else {
        ED_object_mode_generic_exit(bmain, depsgraph, scene, ob);

        /* Sculpt needs evaluated state.
         * NOTE: needs to be done here, as #ED_object_mode_generic_exit will usually invalidate
         * (some) evaluated data. */
        BKE_scene_graph_evaluated_ensure(depsgraph, bmain);

        Mesh *me = ob->data;
        /* Don't add sculpt topology undo steps when reading back undo state.
         * The undo steps must enter/exit for us. */
        me->flag &= ~ME_SCULPT_DYNAMIC_TOPOLOGY;
        ED_object_sculptmode_enter_ex(bmain, depsgraph, scene, ob, true, NULL);
      }

      if (ob->sculpt) {
        ob->sculpt->needs_flush_to_id = 1;
      }
      bmain->is_memfile_undo_flush_needed = true;
    }
    else {
      BLI_assert(0);
      return;
    }
  }

  SculptUndoStep *us = (SculptUndoStep *)us_p;
  if (dir == STEP_UNDO) {
    sculpt_undosys_step_decode_undo(C, depsgraph, us, is_final);
  }
  else if (dir == STEP_REDO) {
    sculpt_undosys_step_decode_redo(C, depsgraph, us);
  }
}

static void sculpt_undosys_step_free(UndoStep *us_p)
{
  SculptUndoStep *us = (SculptUndoStep *)us_p;
  sculpt_undo_free_list(&us->data.nodes);
}

void ED_sculpt_undo_geometry_begin(struct Object *ob, const char *name)
{
  SCULPT_undo_push_begin(ob, name);
  SCULPT_undo_push_node(ob, NULL, SCULPT_UNDO_GEOMETRY);
}

void ED_sculpt_undo_geometry_end(struct Object *ob)
{
  SCULPT_undo_push_node(ob, NULL, SCULPT_UNDO_GEOMETRY);
  SCULPT_undo_push_end(ob);
}

void ED_sculpt_undosys_type(UndoType *ut)
{
  ut->name = "Sculpt";
  ut->poll = NULL; /* No poll from context for now. */
  ut->step_encode_init = sculpt_undosys_step_encode_init;
  ut->step_encode = sculpt_undosys_step_encode;
  ut->step_decode = sculpt_undosys_step_decode;
  ut->step_free = sculpt_undosys_step_free;

  ut->flags = UNDOTYPE_FLAG_DECODE_ACTIVE_STEP;

  ut->step_size = sizeof(SculptUndoStep);
}

/** \} */

/* -------------------------------------------------------------------- */
/** \name Utilities
 * \{ */

static UndoSculpt *sculpt_undosys_step_get_nodes(UndoStep *us_p)
{
  SculptUndoStep *us = (SculptUndoStep *)us_p;
  return &us->data;
}

static UndoSculpt *sculpt_undo_get_nodes(void)
{
  UndoStack *ustack = ED_undo_stack_get();
  UndoStep *us = BKE_undosys_stack_init_or_active_with_type(ustack, BKE_UNDOSYS_TYPE_SCULPT);
  return sculpt_undosys_step_get_nodes(us);
}

/** \} */

/* -------------------------------------------------------------------- */
/** \name Undo for changes happening on a base mesh for multires sculpting.
 *
 * Use this for multires operators which changes base mesh and which are to be
 * possible. Example of such operators is Apply Base.
 *
 * Usage:
 *
 *   static int operator_exec((bContext *C, wmOperator *op) {
 *
 *      ED_sculpt_undo_push_mixed_begin(C, op->type->name);
 *      // Modify base mesh.
 *      ED_sculpt_undo_push_mixed_end(C, op->type->name);
 *
 *      return OPERATOR_FINISHED;
 *   }
 *
 * If object is not in sculpt mode or sculpt does not happen on multires then
 * regular ED_undo_push() is used.
 * *
 * \{ */

static bool sculpt_undo_use_multires_mesh(bContext *C)
{
  if (BKE_paintmode_get_active_from_context(C) != PAINT_MODE_SCULPT) {
    return false;
  }

  Object *object = CTX_data_active_object(C);
  SculptSession *sculpt_session = object->sculpt;

  return sculpt_session->multires.active;
}

static void sculpt_undo_push_all_grids(Object *object)
{
  SculptSession *ss = object->sculpt;

  /* It is possible that undo push is done from an object state where there is no PBVH. This
   * happens, for example, when an operation which tagged for geometry update was performed prior
   * to the current operation without making any stroke in between.
   *
   * Skip pushing nodes based on the following logic: on redo SCULPT_UNDO_COORDS will ensure
   * PBVH for the new base geometry, which will have same coordinates as if we create PBVH here. */
  if (ss->pbvh == NULL) {
    return;
  }

  PBVHNode **nodes;
  int totnodes;

  BKE_pbvh_search_gather(ss->pbvh, NULL, NULL, &nodes, &totnodes);
  for (int i = 0; i < totnodes; i++) {
    SculptUndoNode *unode = SCULPT_undo_push_node(object, nodes[i], SCULPT_UNDO_COORDS);
    unode->node = NULL;
  }

  MEM_SAFE_FREE(nodes);
}

void ED_sculpt_undo_push_multires_mesh_begin(bContext *C, const char *str)
{
  if (!sculpt_undo_use_multires_mesh(C)) {
    return;
  }

  Object *object = CTX_data_active_object(C);

  SCULPT_undo_push_begin(object, str);

  SculptUndoNode *geometry_unode = SCULPT_undo_push_node(object, NULL, SCULPT_UNDO_GEOMETRY);
  geometry_unode->geometry_clear_pbvh = false;

  sculpt_undo_push_all_grids(object);
}

void ED_sculpt_undo_push_multires_mesh_end(bContext *C, const char *str)
{
  if (!sculpt_undo_use_multires_mesh(C)) {
    ED_undo_push(C, str);
    return;
  }

  Object *object = CTX_data_active_object(C);

  SculptUndoNode *geometry_unode = SCULPT_undo_push_node(object, NULL, SCULPT_UNDO_GEOMETRY);
  geometry_unode->geometry_clear_pbvh = false;

  SCULPT_undo_push_end(object);
}

/** \} */<|MERGE_RESOLUTION|>--- conflicted
+++ resolved
@@ -318,13 +318,8 @@
     for (int i = 0; i < unode->totvert; i++) {
       if ((BLI_BITMAP_TEST(unode->vert_hidden, i) != 0) != hide_vert[i]) {
         BLI_BITMAP_FLIP(unode->vert_hidden, i);
-<<<<<<< HEAD
         hide_vert[i] = !hide_vert[i];
-        BKE_pbvh_vert_mark_update(ss->pbvh, unode->index[i]);
-=======
-        v->flag ^= ME_HIDE;
         BKE_pbvh_vert_mark_update(ss->pbvh, BKE_pbvh_make_vref(unode->index[i]));
->>>>>>> 3c5620aa
       }
     }
   }
