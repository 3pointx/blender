--- conflicted
+++ resolved
@@ -699,12 +699,8 @@
     }
 
     const float mask = vd.mask ? 1.0f - *vd.mask : 1.0f;
-<<<<<<< HEAD
     const float automask = SCULPT_automasking_factor_get(
-        ss->cache->automasking, ss, vd.index, &automask_data);
-=======
-    const float automask = SCULPT_automasking_factor_get(ss->cache->automasking, ss, vd.vertex);
->>>>>>> af6f0f17
+        ss->cache->automasking, ss, vd.vertex, &automask_data);
     float t_orig_co[3];
     float *target_co = SCULPT_brush_deform_target_vertex_co_get(ss, brush->deform_target, &vd);
     sub_v3_v3v3(t_orig_co, orig_data.co, boundary->bend.pivot_positions[vd.index]);
@@ -756,12 +752,8 @@
     }
 
     const float mask = vd.mask ? 1.0f - *vd.mask : 1.0f;
-<<<<<<< HEAD
     const float automask = SCULPT_automasking_factor_get(
-        ss->cache->automasking, ss, vd.index, &automask_data);
-=======
-    const float automask = SCULPT_automasking_factor_get(ss->cache->automasking, ss, vd.vertex);
->>>>>>> af6f0f17
+        ss->cache->automasking, ss, vd.vertex, &automask_data);
     float *target_co = SCULPT_brush_deform_target_vertex_co_get(ss, brush->deform_target, &vd);
     madd_v3_v3v3fl(target_co,
                    orig_data.co,
@@ -811,12 +803,8 @@
     }
 
     const float mask = vd.mask ? 1.0f - *vd.mask : 1.0f;
-<<<<<<< HEAD
     const float automask = SCULPT_automasking_factor_get(
-        ss->cache->automasking, ss, vd.index, &automask_data);
-=======
-    const float automask = SCULPT_automasking_factor_get(ss->cache->automasking, ss, vd.vertex);
->>>>>>> af6f0f17
+        ss->cache->automasking, ss, vd.vertex, &automask_data);
     float *target_co = SCULPT_brush_deform_target_vertex_co_get(ss, brush->deform_target, &vd);
     madd_v3_v3v3fl(target_co,
                    orig_data.co,
@@ -864,12 +852,8 @@
     }
 
     const float mask = vd.mask ? 1.0f - *vd.mask : 1.0f;
-<<<<<<< HEAD
     const float automask = SCULPT_automasking_factor_get(
-        ss->cache->automasking, ss, vd.index, &automask_data);
-=======
-    const float automask = SCULPT_automasking_factor_get(ss->cache->automasking, ss, vd.vertex);
->>>>>>> af6f0f17
+        ss->cache->automasking, ss, vd.vertex, &automask_data);
     float *target_co = SCULPT_brush_deform_target_vertex_co_get(ss, brush->deform_target, &vd);
     madd_v3_v3v3fl(target_co,
                    orig_data.co,
@@ -924,12 +908,8 @@
     }
 
     const float mask = vd.mask ? 1.0f - *vd.mask : 1.0f;
-<<<<<<< HEAD
     const float automask = SCULPT_automasking_factor_get(
-        ss->cache->automasking, ss, vd.index, &automask_data);
-=======
-    const float automask = SCULPT_automasking_factor_get(ss->cache->automasking, ss, vd.vertex);
->>>>>>> af6f0f17
+        ss->cache->automasking, ss, vd.vertex, &automask_data);
     float t_orig_co[3];
     float *target_co = SCULPT_brush_deform_target_vertex_co_get(ss, brush->deform_target, &vd);
     sub_v3_v3v3(t_orig_co, orig_data.co, boundary->twist.pivot_position);
