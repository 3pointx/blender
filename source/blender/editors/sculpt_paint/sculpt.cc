/* SPDX-License-Identifier: GPL-2.0-or-later
 * Copyright 2006 by Nicholas Bishop. All rights reserved. */

/** \file
 * \ingroup edsculpt
 * Implements the Sculpt Mode tools.
 */

#include <cmath>
#include <cstdlib>
#include <cstring>

#include "MEM_guardedalloc.h"

#include "BLI_blenlib.h"
#include "BLI_dial_2d.h"
#include "BLI_ghash.h"
#include "BLI_gsqueue.h"
#include "BLI_math.h"
#include "BLI_task.h"
#include "BLI_task.hh"
#include "BLI_timeit.hh"
#include "BLI_utildefines.h"

#include "DNA_brush_types.h"
#include "DNA_customdata_types.h"
#include "DNA_mesh_types.h"
#include "DNA_meshdata_types.h"
#include "DNA_node_types.h"
#include "DNA_object_types.h"
#include "DNA_scene_types.h"

#include "BKE_attribute.h"
#include "BKE_brush.h"
#include "BKE_ccg.h"
#include "BKE_colortools.h"
#include "BKE_context.h"
#include "BKE_image.h"
#include "BKE_key.h"
#include "BKE_lib_id.h"
#include "BKE_main.h"
#include "BKE_mesh.h"
#include "BKE_mesh_mapping.h"
#include "BKE_modifier.h"
#include "BKE_multires.h"
#include "BKE_object.h"
#include "BKE_paint.h"
#include "BKE_pbvh.h"
#include "BKE_report.h"
#include "BKE_scene.h"
#include "BKE_subdiv_ccg.h"
#include "BKE_subsurf.h"

#include "NOD_texture.h"

#include "DEG_depsgraph.h"

#include "WM_api.h"
#include "WM_types.h"

#include "ED_paint.h"
#include "ED_screen.h"
#include "ED_sculpt.h"
#include "ED_view3d.h"

#include "paint_intern.h"
#include "sculpt_intern.h"

#include "RNA_access.h"
#include "RNA_define.h"

#include "bmesh.h"

using blender::MutableSpan;

/* -------------------------------------------------------------------- */
/** \name Sculpt PBVH Abstraction API
 *
 * This is read-only, for writing use PBVH vertex iterators. There vd.index matches
 * the indices used here.
 *
 * For multi-resolution, the same vertex in multiple grids is counted multiple times, with
 * different index for each grid.
 * \{ */

void SCULPT_vertex_random_access_ensure(SculptSession *ss)
{
  if (BKE_pbvh_type(ss->pbvh) == PBVH_BMESH) {
    BM_mesh_elem_index_ensure(ss->bm, BM_VERT);
    BM_mesh_elem_table_ensure(ss->bm, BM_VERT);
  }
}

int SCULPT_vertex_count_get(SculptSession *ss)
{
  switch (BKE_pbvh_type(ss->pbvh)) {
    case PBVH_FACES:
      return ss->totvert;
    case PBVH_BMESH:
      return BM_mesh_elem_count(BKE_pbvh_get_bmesh(ss->pbvh), BM_VERT);
    case PBVH_GRIDS:
      return BKE_pbvh_get_grid_num_verts(ss->pbvh);
  }

  return 0;
}

const float *SCULPT_vertex_co_get(SculptSession *ss, PBVHVertRef vertex)
{
  switch (BKE_pbvh_type(ss->pbvh)) {
    case PBVH_FACES: {
      if (ss->shapekey_active || ss->deform_modifiers_active) {
        const float(*positions)[3] = BKE_pbvh_get_positions(ss->pbvh);
        return positions[vertex.i];
      }
      return ss->positions[vertex.i];
    }
    case PBVH_BMESH:
      return ((BMVert *)vertex.i)->co;
    case PBVH_GRIDS: {
      const CCGKey *key = BKE_pbvh_get_grid_key(ss->pbvh);
      const int grid_index = vertex.i / key->grid_area;
      const int vertex_index = vertex.i - grid_index * key->grid_area;
      CCGElem *elem = BKE_pbvh_get_grids(ss->pbvh)[grid_index];
      return CCG_elem_co(key, CCG_elem_offset(key, elem, vertex_index));
    }
  }
  return nullptr;
}

bool SCULPT_has_loop_colors(const Object *ob)
{
  Mesh *me = BKE_object_get_original_mesh(ob);
  const CustomDataLayer *layer = BKE_id_attributes_active_color_get(&me->id);

  return layer && BKE_id_attribute_domain(&me->id, layer) == ATTR_DOMAIN_CORNER;
}

bool SCULPT_has_colors(const SculptSession *ss)
{
  return ss->vcol || ss->mcol;
}

void SCULPT_vertex_color_get(const SculptSession *ss, PBVHVertRef vertex, float r_color[4])
{
  BKE_pbvh_vertex_color_get(ss->pbvh, vertex, r_color);
}

void SCULPT_vertex_color_set(SculptSession *ss, PBVHVertRef vertex, const float color[4])
{
  BKE_pbvh_vertex_color_set(ss->pbvh, vertex, color);
}

void SCULPT_vertex_normal_get(SculptSession *ss, PBVHVertRef vertex, float no[3])
{
  switch (BKE_pbvh_type(ss->pbvh)) {
    case PBVH_FACES: {
      const float(*vert_normals)[3] = BKE_pbvh_get_vert_normals(ss->pbvh);
      copy_v3_v3(no, vert_normals[vertex.i]);
      break;
    }
    case PBVH_BMESH: {
      BMVert *v = (BMVert *)vertex.i;
      copy_v3_v3(no, v->no);
      break;
    }
    case PBVH_GRIDS: {
      const CCGKey *key = BKE_pbvh_get_grid_key(ss->pbvh);
      const int grid_index = vertex.i / key->grid_area;
      const int vertex_index = vertex.i - grid_index * key->grid_area;
      CCGElem *elem = BKE_pbvh_get_grids(ss->pbvh)[grid_index];
      copy_v3_v3(no, CCG_elem_no(key, CCG_elem_offset(key, elem, vertex_index)));
      break;
    }
  }
}

const float *SCULPT_vertex_persistent_co_get(SculptSession *ss, PBVHVertRef vertex)
{
  if (ss->attrs.persistent_co) {
    return (const float *)SCULPT_vertex_attr_get(vertex, ss->attrs.persistent_co);
  }

  return SCULPT_vertex_co_get(ss, vertex);
}

const float *SCULPT_vertex_co_for_grab_active_get(SculptSession *ss, PBVHVertRef vertex)
{
  if (BKE_pbvh_type(ss->pbvh) == PBVH_FACES) {
    /* Always grab active shape key if the sculpt happens on shapekey. */
    if (ss->shapekey_active) {
      const float(*positions)[3] = BKE_pbvh_get_positions(ss->pbvh);
      return positions[vertex.i];
    }

    /* Sculpting on the base mesh. */
    return ss->positions[vertex.i];
  }

  /* Everything else, such as sculpting on multires. */
  return SCULPT_vertex_co_get(ss, vertex);
}

void SCULPT_vertex_limit_surface_get(SculptSession *ss, PBVHVertRef vertex, float r_co[3])
{
  switch (BKE_pbvh_type(ss->pbvh)) {
    case PBVH_FACES:
    case PBVH_BMESH:
      copy_v3_v3(r_co, SCULPT_vertex_co_get(ss, vertex));
      break;
    case PBVH_GRIDS: {
      const CCGKey *key = BKE_pbvh_get_grid_key(ss->pbvh);
      const int grid_index = vertex.i / key->grid_area;
      const int vertex_index = vertex.i - grid_index * key->grid_area;

      SubdivCCGCoord coord{};
      coord.grid_index = grid_index;
      coord.x = vertex_index % key->grid_size;
      coord.y = vertex_index / key->grid_size;
      BKE_subdiv_ccg_eval_limit_point(ss->subdiv_ccg, &coord, r_co);
      break;
    }
  }
}

void SCULPT_vertex_persistent_normal_get(SculptSession *ss, PBVHVertRef vertex, float no[3])
{
  if (ss->attrs.persistent_no) {
    copy_v3_v3(no, (float *)SCULPT_vertex_attr_get(vertex, ss->attrs.persistent_no));
    return;
  }
  SCULPT_vertex_normal_get(ss, vertex, no);
}

float SCULPT_vertex_mask_get(SculptSession *ss, PBVHVertRef vertex)
{
  switch (BKE_pbvh_type(ss->pbvh)) {
    case PBVH_FACES:
      return ss->vmask ? ss->vmask[vertex.i] : 0.0f;
    case PBVH_BMESH: {
      BMVert *v;
      int cd_mask = CustomData_get_offset(&ss->bm->vdata, CD_PAINT_MASK);

      v = (BMVert *)vertex.i;
      return cd_mask != -1 ? BM_ELEM_CD_GET_FLOAT(v, cd_mask) : 0.0f;
    }
    case PBVH_GRIDS: {
      const CCGKey *key = BKE_pbvh_get_grid_key(ss->pbvh);
      const int grid_index = vertex.i / key->grid_area;
      const int vertex_index = vertex.i - grid_index * key->grid_area;
      CCGElem *elem = BKE_pbvh_get_grids(ss->pbvh)[grid_index];
      return *CCG_elem_mask(key, CCG_elem_offset(key, elem, vertex_index));
    }
  }

  return 0.0f;
}

PBVHVertRef SCULPT_active_vertex_get(SculptSession *ss)
{
  if (ELEM(BKE_pbvh_type(ss->pbvh), PBVH_FACES, PBVH_BMESH, PBVH_GRIDS)) {
    return ss->active_vertex;
  }

  return BKE_pbvh_make_vref(PBVH_REF_NONE);
}

const float *SCULPT_active_vertex_co_get(SculptSession *ss)
{
  return SCULPT_vertex_co_get(ss, SCULPT_active_vertex_get(ss));
}

void SCULPT_active_vertex_normal_get(SculptSession *ss, float normal[3])
{
  SCULPT_vertex_normal_get(ss, SCULPT_active_vertex_get(ss), normal);
}

float (*SCULPT_mesh_deformed_positions_get(SculptSession *ss))[3]
{
  switch (BKE_pbvh_type(ss->pbvh)) {
    case PBVH_FACES:
      if (ss->shapekey_active || ss->deform_modifiers_active) {
        return BKE_pbvh_get_positions(ss->pbvh);
      }
      return ss->positions;
    case PBVH_BMESH:
    case PBVH_GRIDS:
      return nullptr;
  }
  return nullptr;
}

float *SCULPT_brush_deform_target_vertex_co_get(SculptSession *ss,
                                                const int deform_target,
                                                PBVHVertexIter *iter)
{
  switch (deform_target) {
    case BRUSH_DEFORM_TARGET_GEOMETRY:
      return iter->co;
    case BRUSH_DEFORM_TARGET_CLOTH_SIM:
      return ss->cache->cloth_sim->deformation_pos[iter->index];
  }
  return iter->co;
}

char SCULPT_mesh_symmetry_xyz_get(Object *object)
{
  const Mesh *mesh = BKE_mesh_from_object(object);
  return mesh->symmetry;
}

/* Sculpt Face Sets and Visibility. */

int SCULPT_active_face_set_get(SculptSession *ss)
{
  switch (BKE_pbvh_type(ss->pbvh)) {
    case PBVH_FACES:
      if (!ss->face_sets) {
        return SCULPT_FACE_SET_NONE;
      }
      return ss->face_sets[ss->active_face_index];
    case PBVH_GRIDS: {
      if (!ss->face_sets) {
        return SCULPT_FACE_SET_NONE;
      }
      const int face_index = BKE_subdiv_ccg_grid_to_face_index(ss->subdiv_ccg,
                                                               ss->active_grid_index);
      return ss->face_sets[face_index];
    }
    case PBVH_BMESH:
      return SCULPT_FACE_SET_NONE;
  }
  return SCULPT_FACE_SET_NONE;
}

void SCULPT_vertex_visible_set(SculptSession *ss, PBVHVertRef vertex, bool visible)
{
  switch (BKE_pbvh_type(ss->pbvh)) {
    case PBVH_FACES: {
      bool *hide_vert = BKE_pbvh_get_vert_hide_for_write(ss->pbvh);
      hide_vert[vertex.i] = visible;
      break;
    }
    case PBVH_BMESH: {
      BMVert *v = (BMVert *)vertex.i;
      BM_elem_flag_set(v, BM_ELEM_HIDDEN, !visible);
      break;
    }
    case PBVH_GRIDS:
      break;
  }
}

bool SCULPT_vertex_visible_get(SculptSession *ss, PBVHVertRef vertex)
{
  switch (BKE_pbvh_type(ss->pbvh)) {
    case PBVH_FACES: {
      const bool *hide_vert = BKE_pbvh_get_vert_hide(ss->pbvh);
      return hide_vert == nullptr || !hide_vert[vertex.i];
    }
    case PBVH_BMESH:
      return !BM_elem_flag_test((BMVert *)vertex.i, BM_ELEM_HIDDEN);
    case PBVH_GRIDS: {
      const CCGKey *key = BKE_pbvh_get_grid_key(ss->pbvh);
      const int grid_index = vertex.i / key->grid_area;
      const int vertex_index = vertex.i - grid_index * key->grid_area;
      BLI_bitmap **grid_hidden = BKE_pbvh_get_grid_visibility(ss->pbvh);
      if (grid_hidden && grid_hidden[grid_index]) {
        return !BLI_BITMAP_TEST(grid_hidden[grid_index], vertex_index);
      }
    }
  }
  return true;
}

void SCULPT_face_set_visibility_set(SculptSession *ss, int face_set, bool visible)
{
  BLI_assert(ss->face_sets != nullptr);
  BLI_assert(ss->hide_poly != nullptr);
  switch (BKE_pbvh_type(ss->pbvh)) {
    case PBVH_FACES:
    case PBVH_GRIDS:
      for (int i = 0; i < ss->totfaces; i++) {
        if (ss->face_sets[i] != face_set) {
          continue;
        }
        ss->hide_poly[i] = !visible;
      }
      break;
    case PBVH_BMESH:
      break;
  }
}

void SCULPT_face_visibility_all_invert(SculptSession *ss)
{
  BLI_assert(ss->face_sets != nullptr);
  BLI_assert(ss->hide_poly != nullptr);
  switch (BKE_pbvh_type(ss->pbvh)) {
    case PBVH_FACES:
    case PBVH_GRIDS:
      for (int i = 0; i < ss->totfaces; i++) {
        ss->hide_poly[i] = !ss->hide_poly[i];
      }
      break;
    case PBVH_BMESH: {
      BMIter iter;
      BMFace *f;

      BM_ITER_MESH (f, &iter, ss->bm, BM_FACES_OF_MESH) {
        BM_elem_flag_toggle(f, BM_ELEM_HIDDEN);
      }
      break;
    }
  }
}

void SCULPT_face_visibility_all_set(SculptSession *ss, bool visible)
{
  switch (BKE_pbvh_type(ss->pbvh)) {
    case PBVH_FACES:
    case PBVH_GRIDS:
      BLI_assert(ss->hide_poly != nullptr);
      memset(ss->hide_poly, !visible, sizeof(bool) * ss->totfaces);
      break;
    case PBVH_BMESH: {
      BMIter iter;
      BMFace *f;

      BM_ITER_MESH (f, &iter, ss->bm, BM_FACES_OF_MESH) {
        BM_elem_flag_set(f, BM_ELEM_HIDDEN, !visible);
      }
      break;
    }
  }
}

bool SCULPT_vertex_any_face_visible_get(SculptSession *ss, PBVHVertRef vertex)
{
  switch (BKE_pbvh_type(ss->pbvh)) {
    case PBVH_FACES: {
      if (!ss->hide_poly) {
        return true;
      }
      const MeshElemMap *vert_map = &ss->pmap[vertex.i];
      for (int j = 0; j < ss->pmap[vertex.i].count; j++) {
        if (!ss->hide_poly[vert_map->indices[j]]) {
          return true;
        }
      }
      return false;
    }
    case PBVH_BMESH:
      return true;
    case PBVH_GRIDS:
      return true;
  }
  return true;
}

bool SCULPT_vertex_all_faces_visible_get(const SculptSession *ss, PBVHVertRef vertex)
{
  switch (BKE_pbvh_type(ss->pbvh)) {
    case PBVH_FACES: {
      if (!ss->hide_poly) {
        return true;
      }
      const MeshElemMap *vert_map = &ss->pmap[vertex.i];
      for (int j = 0; j < vert_map->count; j++) {
        if (ss->hide_poly[vert_map->indices[j]]) {
          return false;
        }
      }
      return true;
    }
    case PBVH_BMESH: {
      BMVert *v = (BMVert *)vertex.i;
      BMEdge *e = v->e;

      if (!e) {
        return true;
      }

      do {
        BMLoop *l = e->l;

        if (!l) {
          continue;
        }

        do {
          if (BM_elem_flag_test(l->f, BM_ELEM_HIDDEN)) {
            return false;
          }
        } while ((l = l->radial_next) != e->l);
      } while ((e = BM_DISK_EDGE_NEXT(e, v)) != v->e);

      return true;
    }
    case PBVH_GRIDS: {
      if (!ss->hide_poly) {
        return true;
      }
      const CCGKey *key = BKE_pbvh_get_grid_key(ss->pbvh);
      const int grid_index = vertex.i / key->grid_area;
      const int face_index = BKE_subdiv_ccg_grid_to_face_index(ss->subdiv_ccg, grid_index);
      return !ss->hide_poly[face_index];
    }
  }
  return true;
}

void SCULPT_vertex_face_set_set(SculptSession *ss, PBVHVertRef vertex, int face_set)
{
  switch (BKE_pbvh_type(ss->pbvh)) {
    case PBVH_FACES: {
      BLI_assert(ss->face_sets != nullptr);
      const MeshElemMap *vert_map = &ss->pmap[vertex.i];
      for (int j = 0; j < vert_map->count; j++) {
        const int poly_index = vert_map->indices[j];
        if (ss->hide_poly && ss->hide_poly[poly_index]) {
          /* Skip hidden faces connected to the vertex. */
          continue;
        }
        ss->face_sets[poly_index] = face_set;
      }
      break;
    }
    case PBVH_BMESH:
      break;
    case PBVH_GRIDS: {
      BLI_assert(ss->face_sets != nullptr);
      const CCGKey *key = BKE_pbvh_get_grid_key(ss->pbvh);
      const int grid_index = vertex.i / key->grid_area;
      const int face_index = BKE_subdiv_ccg_grid_to_face_index(ss->subdiv_ccg, grid_index);
      if (ss->hide_poly && ss->hide_poly[face_index]) {
        /* Skip the vertex if it's in a hidden face. */
        return;
      }
      ss->face_sets[face_index] = face_set;
      break;
    }
  }
}

int SCULPT_vertex_face_set_get(SculptSession *ss, PBVHVertRef vertex)
{
  switch (BKE_pbvh_type(ss->pbvh)) {
    case PBVH_FACES: {
      if (!ss->face_sets) {
        return SCULPT_FACE_SET_NONE;
      }
      const MeshElemMap *vert_map = &ss->pmap[vertex.i];
      int face_set = 0;
      for (int i = 0; i < vert_map->count; i++) {
        if (ss->face_sets[vert_map->indices[i]] > face_set) {
          face_set = abs(ss->face_sets[vert_map->indices[i]]);
        }
      }
      return face_set;
    }
    case PBVH_BMESH:
      return 0;
    case PBVH_GRIDS: {
      if (!ss->face_sets) {
        return SCULPT_FACE_SET_NONE;
      }
      const CCGKey *key = BKE_pbvh_get_grid_key(ss->pbvh);
      const int grid_index = vertex.i / key->grid_area;
      const int face_index = BKE_subdiv_ccg_grid_to_face_index(ss->subdiv_ccg, grid_index);
      return ss->face_sets[face_index];
    }
  }
  return 0;
}

bool SCULPT_vertex_has_face_set(SculptSession *ss, PBVHVertRef vertex, int face_set)
{
  switch (BKE_pbvh_type(ss->pbvh)) {
    case PBVH_FACES: {
      if (!ss->face_sets) {
        return face_set == SCULPT_FACE_SET_NONE;
      }
      const MeshElemMap *vert_map = &ss->pmap[vertex.i];
      for (int i = 0; i < vert_map->count; i++) {
        if (ss->face_sets[vert_map->indices[i]] == face_set) {
          return true;
        }
      }
      return false;
    }
    case PBVH_BMESH:
      return true;
    case PBVH_GRIDS: {
      if (!ss->face_sets) {
        return face_set == SCULPT_FACE_SET_NONE;
      }
      const CCGKey *key = BKE_pbvh_get_grid_key(ss->pbvh);
      const int grid_index = vertex.i / key->grid_area;
      const int face_index = BKE_subdiv_ccg_grid_to_face_index(ss->subdiv_ccg, grid_index);
      return ss->face_sets[face_index] == face_set;
    }
  }
  return true;
}

void SCULPT_visibility_sync_all_from_faces(Object *ob)
{
  SculptSession *ss = ob->sculpt;
  Mesh *mesh = BKE_object_get_original_mesh(ob);
  switch (BKE_pbvh_type(ss->pbvh)) {
    case PBVH_FACES: {
      /* We may have adjusted the ".hide_poly" attribute, now make the hide status attributes for
       * vertices and edges consistent. */
      BKE_mesh_flush_hidden_from_polys(mesh);
      BKE_pbvh_update_hide_attributes_from_mesh(ss->pbvh);
      break;
    }
    case PBVH_GRIDS: {
      /* In addition to making the hide status of the base mesh consistent, we also have to
       * propagate the status to the Multires grids. */
      BKE_mesh_flush_hidden_from_polys(mesh);
      BKE_sculpt_sync_face_visibility_to_grids(mesh, ss->subdiv_ccg);
      break;
    }
    case PBVH_BMESH: {
      BMIter iter;
      BMFace *f;

      /* Hide all verts and edges attached to faces.*/
      BM_ITER_MESH (f, &iter, ss->bm, BM_FACES_OF_MESH) {
        BMLoop *l = f->l_first;
        do {
          BM_elem_flag_enable(l->v, BM_ELEM_HIDDEN);
          BM_elem_flag_enable(l->e, BM_ELEM_HIDDEN);
        } while ((l = l->next) != f->l_first);
      }

      /* Unhide verts and edges attached to visible faces. */
      BM_ITER_MESH (f, &iter, ss->bm, BM_FACES_OF_MESH) {
        if (BM_elem_flag_test(f, BM_ELEM_HIDDEN)) {
          continue;
        }

        BMLoop *l = f->l_first;
        do {
          BM_elem_flag_disable(l->v, BM_ELEM_HIDDEN);
          BM_elem_flag_disable(l->e, BM_ELEM_HIDDEN);
        } while ((l = l->next) != f->l_first);
      }
      break;
    }
  }
}

static bool sculpt_check_unique_face_set_in_base_mesh(SculptSession *ss, int index)
{
  if (!ss->face_sets) {
    return true;
  }
  const MeshElemMap *vert_map = &ss->pmap[index];
  int face_set = -1;
  for (int i = 0; i < vert_map->count; i++) {
    if (face_set == -1) {
      face_set = ss->face_sets[vert_map->indices[i]];
    }
    else {
      if (ss->face_sets[vert_map->indices[i]] != face_set) {
        return false;
      }
    }
  }
  return true;
}

/**
 * Checks if the face sets of the adjacent faces to the edge between \a v1 and \a v2
 * in the base mesh are equal.
 */
static bool sculpt_check_unique_face_set_for_edge_in_base_mesh(SculptSession *ss, int v1, int v2)
{
  const MeshElemMap *vert_map = &ss->pmap[v1];
  int p1 = -1, p2 = -1;
  for (int i = 0; i < vert_map->count; i++) {
    const MPoly *p = &ss->mpoly[vert_map->indices[i]];
    for (int l = 0; l < p->totloop; l++) {
      const MLoop *loop = &ss->mloop[p->loopstart + l];
      if (loop->v == v2) {
        if (p1 == -1) {
          p1 = vert_map->indices[i];
          break;
        }

        if (p2 == -1) {
          p2 = vert_map->indices[i];
          break;
        }
      }
    }
  }

  if (p1 != -1 && p2 != -1) {
    return abs(ss->face_sets[p1]) == (ss->face_sets[p2]);
  }
  return true;
}

bool SCULPT_vertex_has_unique_face_set(SculptSession *ss, PBVHVertRef vertex)
{
  switch (BKE_pbvh_type(ss->pbvh)) {
    case PBVH_FACES: {
      return sculpt_check_unique_face_set_in_base_mesh(ss, vertex.i);
    }
    case PBVH_BMESH:
      return true;
    case PBVH_GRIDS: {
      if (!ss->face_sets) {
        return true;
      }
      const CCGKey *key = BKE_pbvh_get_grid_key(ss->pbvh);
      const int grid_index = vertex.i / key->grid_area;
      const int vertex_index = vertex.i - grid_index * key->grid_area;
      SubdivCCGCoord coord{};
      coord.grid_index = grid_index;
      coord.x = vertex_index % key->grid_size;
      coord.y = vertex_index / key->grid_size;
      int v1, v2;
      const SubdivCCGAdjacencyType adjacency = BKE_subdiv_ccg_coarse_mesh_adjacency_info_get(
          ss->subdiv_ccg, &coord, ss->mloop, ss->mpoly, &v1, &v2);
      switch (adjacency) {
        case SUBDIV_CCG_ADJACENT_VERTEX:
          return sculpt_check_unique_face_set_in_base_mesh(ss, v1);
        case SUBDIV_CCG_ADJACENT_EDGE:
          return sculpt_check_unique_face_set_for_edge_in_base_mesh(ss, v1, v2);
        case SUBDIV_CCG_ADJACENT_NONE:
          return true;
      }
    }
  }
  return false;
}

int SCULPT_face_set_next_available_get(SculptSession *ss)
{
  switch (BKE_pbvh_type(ss->pbvh)) {
    case PBVH_FACES:
    case PBVH_GRIDS: {
      if (!ss->face_sets) {
        return 0;
      }
      int next_face_set = 0;
      for (int i = 0; i < ss->totfaces; i++) {
        if (ss->face_sets[i] > next_face_set) {
          next_face_set = ss->face_sets[i];
        }
      }
      next_face_set++;
      return next_face_set;
    }
    case PBVH_BMESH:
      return 0;
  }
  return 0;
}

/* Sculpt Neighbor Iterators */

#define SCULPT_VERTEX_NEIGHBOR_FIXED_CAPACITY 256

static void sculpt_vertex_neighbor_add(SculptVertexNeighborIter *iter,
                                       PBVHVertRef neighbor,
                                       int neighbor_index)
{
  for (int i = 0; i < iter->size; i++) {
    if (iter->neighbors[i].i == neighbor.i) {
      return;
    }
  }

  if (iter->size >= iter->capacity) {
    iter->capacity += SCULPT_VERTEX_NEIGHBOR_FIXED_CAPACITY;

    if (iter->neighbors == iter->neighbors_fixed) {
      iter->neighbors = static_cast<PBVHVertRef *>(
          MEM_mallocN(iter->capacity * sizeof(PBVHVertRef), "neighbor array"));
      memcpy(iter->neighbors, iter->neighbors_fixed, sizeof(PBVHVertRef) * iter->size);
    }
    else {
      iter->neighbors = static_cast<PBVHVertRef *>(MEM_reallocN_id(
          iter->neighbors, iter->capacity * sizeof(PBVHVertRef), "neighbor array"));
    }

    if (iter->neighbor_indices == iter->neighbor_indices_fixed) {
      iter->neighbor_indices = static_cast<int *>(
          MEM_mallocN(iter->capacity * sizeof(int), "neighbor array"));
      memcpy(iter->neighbor_indices, iter->neighbor_indices_fixed, sizeof(int) * iter->size);
    }
    else {
      iter->neighbor_indices = static_cast<int *>(
          MEM_reallocN_id(iter->neighbor_indices, iter->capacity * sizeof(int), "neighbor array"));
    }
  }

  iter->neighbors[iter->size] = neighbor;
  iter->neighbor_indices[iter->size] = neighbor_index;
  iter->size++;
}

static void sculpt_vertex_neighbors_get_bmesh(PBVHVertRef vertex, SculptVertexNeighborIter *iter)
{
  BMVert *v = (BMVert *)vertex.i;
  BMIter liter;
  BMLoop *l;
  iter->size = 0;
  iter->num_duplicates = 0;
  iter->capacity = SCULPT_VERTEX_NEIGHBOR_FIXED_CAPACITY;
  iter->neighbors = iter->neighbors_fixed;
  iter->neighbor_indices = iter->neighbor_indices_fixed;

  BM_ITER_ELEM (l, &liter, v, BM_LOOPS_OF_VERT) {
    const BMVert *adj_v[2] = {l->prev->v, l->next->v};
    for (int i = 0; i < ARRAY_SIZE(adj_v); i++) {
      const BMVert *v_other = adj_v[i];
      if (v_other != v) {
        sculpt_vertex_neighbor_add(
            iter, BKE_pbvh_make_vref((intptr_t)v_other), BM_elem_index_get(v_other));
      }
    }
  }
}

static void sculpt_vertex_neighbors_get_faces(SculptSession *ss,
                                              PBVHVertRef vertex,
                                              SculptVertexNeighborIter *iter)
{
  const MeshElemMap *vert_map = &ss->pmap[vertex.i];
  iter->size = 0;
  iter->num_duplicates = 0;
  iter->capacity = SCULPT_VERTEX_NEIGHBOR_FIXED_CAPACITY;
  iter->neighbors = iter->neighbors_fixed;
  iter->neighbor_indices = iter->neighbor_indices_fixed;

  for (int i = 0; i < vert_map->count; i++) {
    if (ss->hide_poly && ss->hide_poly[vert_map->indices[i]]) {
      /* Skip connectivity from hidden faces. */
      continue;
    }
    const MPoly *p = &ss->mpoly[vert_map->indices[i]];
    int f_adj_v[2];
    if (poly_get_adj_loops_from_vert(p, ss->mloop, vertex.i, f_adj_v) != -1) {
      for (int j = 0; j < ARRAY_SIZE(f_adj_v); j += 1) {
        if (f_adj_v[j] != vertex.i) {
          sculpt_vertex_neighbor_add(iter, BKE_pbvh_make_vref(f_adj_v[j]), f_adj_v[j]);
        }
      }
    }
  }

  if (ss->fake_neighbors.use_fake_neighbors) {
    BLI_assert(ss->fake_neighbors.fake_neighbor_index != nullptr);
    if (ss->fake_neighbors.fake_neighbor_index[vertex.i] != FAKE_NEIGHBOR_NONE) {
      sculpt_vertex_neighbor_add(
          iter,
          BKE_pbvh_make_vref(ss->fake_neighbors.fake_neighbor_index[vertex.i]),
          ss->fake_neighbors.fake_neighbor_index[vertex.i]);
    }
  }
}

static void sculpt_vertex_neighbors_get_grids(SculptSession *ss,
                                              const PBVHVertRef vertex,
                                              const bool include_duplicates,
                                              SculptVertexNeighborIter *iter)
{
  /* TODO: optimize this. We could fill #SculptVertexNeighborIter directly,
   * maybe provide coordinate and mask pointers directly rather than converting
   * back and forth between #CCGElem and global index. */
  const CCGKey *key = BKE_pbvh_get_grid_key(ss->pbvh);
  const int grid_index = vertex.i / key->grid_area;
  const int vertex_index = vertex.i - grid_index * key->grid_area;

  SubdivCCGCoord coord{};
  coord.grid_index = grid_index;
  coord.x = vertex_index % key->grid_size;
  coord.y = vertex_index / key->grid_size;

  SubdivCCGNeighbors neighbors;
  BKE_subdiv_ccg_neighbor_coords_get(ss->subdiv_ccg, &coord, include_duplicates, &neighbors);

  iter->size = 0;
  iter->num_duplicates = neighbors.num_duplicates;
  iter->capacity = SCULPT_VERTEX_NEIGHBOR_FIXED_CAPACITY;
  iter->neighbors = iter->neighbors_fixed;
  iter->neighbor_indices = iter->neighbor_indices_fixed;

  for (int i = 0; i < neighbors.size; i++) {
    int v = neighbors.coords[i].grid_index * key->grid_area +
            neighbors.coords[i].y * key->grid_size + neighbors.coords[i].x;

    sculpt_vertex_neighbor_add(iter, BKE_pbvh_make_vref(v), v);
  }

  if (ss->fake_neighbors.use_fake_neighbors) {
    BLI_assert(ss->fake_neighbors.fake_neighbor_index != nullptr);
    if (ss->fake_neighbors.fake_neighbor_index[vertex.i] != FAKE_NEIGHBOR_NONE) {
      int v = ss->fake_neighbors.fake_neighbor_index[vertex.i];
      sculpt_vertex_neighbor_add(iter, BKE_pbvh_make_vref(v), v);
    }
  }

  if (neighbors.coords != neighbors.coords_fixed) {
    MEM_freeN(neighbors.coords);
  }
}

void SCULPT_vertex_neighbors_get(SculptSession *ss,
                                 const PBVHVertRef vertex,
                                 const bool include_duplicates,
                                 SculptVertexNeighborIter *iter)
{
  switch (BKE_pbvh_type(ss->pbvh)) {
    case PBVH_FACES:
      sculpt_vertex_neighbors_get_faces(ss, vertex, iter);
      return;
    case PBVH_BMESH:
      sculpt_vertex_neighbors_get_bmesh(vertex, iter);
      return;
    case PBVH_GRIDS:
      sculpt_vertex_neighbors_get_grids(ss, vertex, include_duplicates, iter);
      return;
  }
}

static bool sculpt_check_boundary_vertex_in_base_mesh(const SculptSession *ss, const int index)
{
  BLI_assert(ss->vertex_info.boundary);
  return BLI_BITMAP_TEST(ss->vertex_info.boundary, index);
}

bool SCULPT_vertex_is_boundary(const SculptSession *ss, const PBVHVertRef vertex)
{
  switch (BKE_pbvh_type(ss->pbvh)) {
    case PBVH_FACES: {
      if (!SCULPT_vertex_all_faces_visible_get(ss, vertex)) {
        return true;
      }
      return sculpt_check_boundary_vertex_in_base_mesh(ss, vertex.i);
    }
    case PBVH_BMESH: {
      BMVert *v = (BMVert *)vertex.i;
      return BM_vert_is_boundary(v);
    }

    case PBVH_GRIDS: {
      const CCGKey *key = BKE_pbvh_get_grid_key(ss->pbvh);
      const int grid_index = vertex.i / key->grid_area;
      const int vertex_index = vertex.i - grid_index * key->grid_area;
      SubdivCCGCoord coord{};
      coord.grid_index = grid_index;
      coord.x = vertex_index % key->grid_size;
      coord.y = vertex_index / key->grid_size;
      int v1, v2;
      const SubdivCCGAdjacencyType adjacency = BKE_subdiv_ccg_coarse_mesh_adjacency_info_get(
          ss->subdiv_ccg, &coord, ss->mloop, ss->mpoly, &v1, &v2);
      switch (adjacency) {
        case SUBDIV_CCG_ADJACENT_VERTEX:
          return sculpt_check_boundary_vertex_in_base_mesh(ss, v1);
        case SUBDIV_CCG_ADJACENT_EDGE:
          return sculpt_check_boundary_vertex_in_base_mesh(ss, v1) &&
                 sculpt_check_boundary_vertex_in_base_mesh(ss, v2);
        case SUBDIV_CCG_ADJACENT_NONE:
          return false;
      }
    }
  }

  return false;
}

/* Utilities */

bool SCULPT_stroke_is_main_symmetry_pass(StrokeCache *cache)
{
  return cache->mirror_symmetry_pass == 0 && cache->radial_symmetry_pass == 0 &&
         cache->tile_pass == 0;
}

bool SCULPT_stroke_is_first_brush_step(StrokeCache *cache)
{
  return cache->first_time && cache->mirror_symmetry_pass == 0 &&
         cache->radial_symmetry_pass == 0 && cache->tile_pass == 0;
}

bool SCULPT_stroke_is_first_brush_step_of_symmetry_pass(StrokeCache *cache)
{
  return cache->first_time;
}

bool SCULPT_check_vertex_pivot_symmetry(const float vco[3], const float pco[3], const char symm)
{
  bool is_in_symmetry_area = true;
  for (int i = 0; i < 3; i++) {
    char symm_it = 1 << i;
    if (symm & symm_it) {
      if (pco[i] == 0.0f) {
        if (vco[i] > 0.0f) {
          is_in_symmetry_area = false;
        }
      }
      if (vco[i] * pco[i] < 0.0f) {
        is_in_symmetry_area = false;
      }
    }
  }
  return is_in_symmetry_area;
}

struct NearestVertexTLSData {
  PBVHVertRef nearest_vertex;
  float nearest_vertex_distance_squared;
};

static void do_nearest_vertex_get_task_cb(void *__restrict userdata,
                                          const int n,
                                          const TaskParallelTLS *__restrict tls)
{
  SculptThreadedTaskData *data = static_cast<SculptThreadedTaskData *>(userdata);
  SculptSession *ss = data->ob->sculpt;
  NearestVertexTLSData *nvtd = static_cast<NearestVertexTLSData *>(tls->userdata_chunk);
  PBVHVertexIter vd;

  BKE_pbvh_vertex_iter_begin (ss->pbvh, data->nodes[n], vd, PBVH_ITER_UNIQUE) {
    float distance_squared = len_squared_v3v3(vd.co, data->nearest_vertex_search_co);
    if (distance_squared < nvtd->nearest_vertex_distance_squared &&
        distance_squared < data->max_distance_squared) {
      nvtd->nearest_vertex = vd.vertex;
      nvtd->nearest_vertex_distance_squared = distance_squared;
    }
  }
  BKE_pbvh_vertex_iter_end;
}

static void nearest_vertex_get_reduce(const void *__restrict /*userdata*/,
                                      void *__restrict chunk_join,
                                      void *__restrict chunk)
{
  NearestVertexTLSData *join = static_cast<NearestVertexTLSData *>(chunk_join);
  NearestVertexTLSData *nvtd = static_cast<NearestVertexTLSData *>(chunk);
  if (join->nearest_vertex.i == PBVH_REF_NONE) {
    join->nearest_vertex = nvtd->nearest_vertex;
    join->nearest_vertex_distance_squared = nvtd->nearest_vertex_distance_squared;
  }
  else if (nvtd->nearest_vertex_distance_squared < join->nearest_vertex_distance_squared) {
    join->nearest_vertex = nvtd->nearest_vertex;
    join->nearest_vertex_distance_squared = nvtd->nearest_vertex_distance_squared;
  }
}

PBVHVertRef SCULPT_nearest_vertex_get(
    Sculpt *sd, Object *ob, const float co[3], float max_distance, bool use_original)
{
  SculptSession *ss = ob->sculpt;
  PBVHNode **nodes = nullptr;
  int totnode;
  SculptSearchSphereData data{};
  data.sd = sd;
  data.radius_squared = max_distance * max_distance;
  data.original = use_original;
  data.center = co;

  BKE_pbvh_search_gather(ss->pbvh, SCULPT_search_sphere_cb, &data, &nodes, &totnode);
  if (totnode == 0) {
    return BKE_pbvh_make_vref(PBVH_REF_NONE);
  }

  SculptThreadedTaskData task_data{};
  task_data.sd = sd;
  task_data.ob = ob;
  task_data.nodes = nodes;
  task_data.max_distance_squared = max_distance * max_distance;

  copy_v3_v3(task_data.nearest_vertex_search_co, co);
  NearestVertexTLSData nvtd;
  nvtd.nearest_vertex.i = PBVH_REF_NONE;
  nvtd.nearest_vertex_distance_squared = FLT_MAX;

  TaskParallelSettings settings;
  BKE_pbvh_parallel_range_settings(&settings, true, totnode);
  settings.func_reduce = nearest_vertex_get_reduce;
  settings.userdata_chunk = &nvtd;
  settings.userdata_chunk_size = sizeof(NearestVertexTLSData);
  BLI_task_parallel_range(0, totnode, &task_data, do_nearest_vertex_get_task_cb, &settings);

  MEM_SAFE_FREE(nodes);

  return nvtd.nearest_vertex;
}

bool SCULPT_is_symmetry_iteration_valid(char i, char symm)
{
  return i == 0 || (symm & i && (symm != 5 || i != 3) && (symm != 6 || !ELEM(i, 3, 5)));
}

bool SCULPT_is_vertex_inside_brush_radius_symm(const float vertex[3],
                                               const float br_co[3],
                                               float radius,
                                               char symm)
{
  for (char i = 0; i <= symm; ++i) {
    if (!SCULPT_is_symmetry_iteration_valid(i, symm)) {
      continue;
    }
    float location[3];
    flip_v3_v3(location, br_co, ePaintSymmetryFlags(i));
    if (len_squared_v3v3(location, vertex) < radius * radius) {
      return true;
    }
  }
  return false;
}

void SCULPT_tag_update_overlays(bContext *C)
{
  ARegion *region = CTX_wm_region(C);
  ED_region_tag_redraw(region);

  Object *ob = CTX_data_active_object(C);
  WM_event_add_notifier(C, NC_OBJECT | ND_DRAW, ob);

  DEG_id_tag_update(&ob->id, ID_RECALC_SHADING);

  RegionView3D *rv3d = CTX_wm_region_view3d(C);
  if (!BKE_sculptsession_use_pbvh_draw(ob, rv3d)) {
    DEG_id_tag_update(&ob->id, ID_RECALC_GEOMETRY);
  }
}

/** \} */

/* -------------------------------------------------------------------- */
/** \name Sculpt Flood Fill API
 *
 * Iterate over connected vertices, starting from one or more initial vertices.
 * \{ */

void SCULPT_floodfill_init(SculptSession *ss, SculptFloodFill *flood)
{
  int vertex_count = SCULPT_vertex_count_get(ss);
  SCULPT_vertex_random_access_ensure(ss);

  flood->queue = BLI_gsqueue_new(sizeof(intptr_t));
  flood->visited_verts = BLI_BITMAP_NEW(vertex_count, "visited verts");
}

void SCULPT_floodfill_add_initial(SculptFloodFill *flood, PBVHVertRef vertex)
{
  BLI_gsqueue_push(flood->queue, &vertex);
}

void SCULPT_floodfill_add_and_skip_initial(SculptFloodFill *flood, PBVHVertRef vertex)
{
  BLI_gsqueue_push(flood->queue, &vertex);
  BLI_BITMAP_ENABLE(flood->visited_verts, vertex.i);
}

void SCULPT_floodfill_add_initial_with_symmetry(Sculpt *sd,
                                                Object *ob,
                                                SculptSession *ss,
                                                SculptFloodFill *flood,
                                                PBVHVertRef vertex,
                                                float radius)
{
  /* Add active vertex and symmetric vertices to the queue. */
  const char symm = SCULPT_mesh_symmetry_xyz_get(ob);
  for (char i = 0; i <= symm; ++i) {
    if (!SCULPT_is_symmetry_iteration_valid(i, symm)) {
      continue;
    }
    PBVHVertRef v = {PBVH_REF_NONE};

    if (i == 0) {
      v = vertex;
    }
    else if (radius > 0.0f) {
      float radius_squared = (radius == FLT_MAX) ? FLT_MAX : radius * radius;
      float location[3];
      flip_v3_v3(location, SCULPT_vertex_co_get(ss, vertex), ePaintSymmetryFlags(i));
      v = SCULPT_nearest_vertex_get(sd, ob, location, radius_squared, false);
    }

    if (v.i != PBVH_REF_NONE) {
      SCULPT_floodfill_add_initial(flood, v);
    }
  }
}

void SCULPT_floodfill_add_active(
    Sculpt *sd, Object *ob, SculptSession *ss, SculptFloodFill *flood, float radius)
{
  /* Add active vertex and symmetric vertices to the queue. */
  const char symm = SCULPT_mesh_symmetry_xyz_get(ob);
  for (char i = 0; i <= symm; ++i) {
    if (!SCULPT_is_symmetry_iteration_valid(i, symm)) {
      continue;
    }

    PBVHVertRef v = {PBVH_REF_NONE};

    if (i == 0) {
      v = SCULPT_active_vertex_get(ss);
    }
    else if (radius > 0.0f) {
      float location[3];
      flip_v3_v3(location, SCULPT_active_vertex_co_get(ss), ePaintSymmetryFlags(i));
      v = SCULPT_nearest_vertex_get(sd, ob, location, radius, false);
    }

    if (v.i != PBVH_REF_NONE) {
      SCULPT_floodfill_add_initial(flood, v);
    }
  }
}

void SCULPT_floodfill_execute(SculptSession *ss,
                              SculptFloodFill *flood,
                              bool (*func)(SculptSession *ss,
                                           PBVHVertRef from_v,
                                           PBVHVertRef to_v,
                                           bool is_duplicate,
                                           void *userdata),
                              void *userdata)
{
  while (!BLI_gsqueue_is_empty(flood->queue)) {
    PBVHVertRef from_v;

    BLI_gsqueue_pop(flood->queue, &from_v);
    SculptVertexNeighborIter ni;
    SCULPT_VERTEX_DUPLICATES_AND_NEIGHBORS_ITER_BEGIN (ss, from_v, ni) {
      const PBVHVertRef to_v = ni.vertex;
      int to_v_i = BKE_pbvh_vertex_to_index(ss->pbvh, to_v);

      if (BLI_BITMAP_TEST(flood->visited_verts, to_v_i)) {
        continue;
      }

      if (!SCULPT_vertex_visible_get(ss, to_v)) {
        continue;
      }

      BLI_BITMAP_ENABLE(flood->visited_verts, BKE_pbvh_vertex_to_index(ss->pbvh, to_v));

      if (func(ss, from_v, to_v, ni.is_duplicate, userdata)) {
        BLI_gsqueue_push(flood->queue, &to_v);
      }
    }
    SCULPT_VERTEX_NEIGHBORS_ITER_END(ni);
  }
}

void SCULPT_floodfill_free(SculptFloodFill *flood)
{
  MEM_SAFE_FREE(flood->visited_verts);
  BLI_gsqueue_free(flood->queue);
  flood->queue = nullptr;
}

/** \} */

static bool sculpt_tool_has_cube_tip(const char sculpt_tool)
{
  return ELEM(
      sculpt_tool, SCULPT_TOOL_CLAY_STRIPS, SCULPT_TOOL_PAINT, SCULPT_TOOL_MULTIPLANE_SCRAPE);
}

/* -------------------------------------------------------------------- */
/** \name Tool Capabilities
 *
 * Avoid duplicate checks, internal logic only,
 * share logic with #rna_def_sculpt_capabilities where possible.
 * \{ */

static bool sculpt_tool_needs_original(const char sculpt_tool)
{
  return ELEM(sculpt_tool,
              SCULPT_TOOL_GRAB,
              SCULPT_TOOL_ROTATE,
              SCULPT_TOOL_THUMB,
              SCULPT_TOOL_LAYER,
              SCULPT_TOOL_DRAW_SHARP,
              SCULPT_TOOL_ELASTIC_DEFORM,
              SCULPT_TOOL_SMOOTH,
              SCULPT_TOOL_BOUNDARY,
              SCULPT_TOOL_POSE);
}

static bool sculpt_tool_is_proxy_used(const char sculpt_tool)
{
  return ELEM(sculpt_tool,
              SCULPT_TOOL_SMOOTH,
              SCULPT_TOOL_LAYER,
              SCULPT_TOOL_POSE,
              SCULPT_TOOL_DISPLACEMENT_SMEAR,
              SCULPT_TOOL_BOUNDARY,
              SCULPT_TOOL_CLOTH,
              SCULPT_TOOL_PAINT,
              SCULPT_TOOL_SMEAR,
              SCULPT_TOOL_DRAW_FACE_SETS);
}

static bool sculpt_brush_use_topology_rake(const SculptSession *ss, const Brush *brush)
{
  return SCULPT_TOOL_HAS_TOPOLOGY_RAKE(brush->sculpt_tool) &&
         (brush->topology_rake_factor > 0.0f) && (ss->bm != nullptr);
}

/**
 * Test whether the #StrokeCache.sculpt_normal needs update in #do_brush_action
 */
static int sculpt_brush_needs_normal(const SculptSession *ss, Sculpt *sd, const Brush *brush)
{
  return ((SCULPT_TOOL_HAS_NORMAL_WEIGHT(brush->sculpt_tool) &&
           (ss->cache->normal_weight > 0.0f)) ||
          SCULPT_automasking_needs_normal(ss, sd, brush) ||
          ELEM(brush->sculpt_tool,
               SCULPT_TOOL_BLOB,
               SCULPT_TOOL_CREASE,
               SCULPT_TOOL_DRAW,
               SCULPT_TOOL_DRAW_SHARP,
               SCULPT_TOOL_CLOTH,
               SCULPT_TOOL_LAYER,
               SCULPT_TOOL_NUDGE,
               SCULPT_TOOL_ROTATE,
               SCULPT_TOOL_ELASTIC_DEFORM,
               SCULPT_TOOL_THUMB) ||

          (brush->mtex.brush_map_mode == MTEX_MAP_MODE_AREA)) ||
         sculpt_brush_use_topology_rake(ss, brush);
}

static bool sculpt_brush_needs_rake_rotation(const Brush *brush)
{
  return SCULPT_TOOL_HAS_RAKE(brush->sculpt_tool) && (brush->rake_factor != 0.0f);
}

/** \} */

/* -------------------------------------------------------------------- */
/** \name Sculpt Init/Update
 * \{ */

enum StrokeFlags {
  CLIP_X = 1,
  CLIP_Y = 2,
  CLIP_Z = 4,
};

void SCULPT_orig_vert_data_unode_init(SculptOrigVertData *data, Object *ob, SculptUndoNode *unode)
{
  SculptSession *ss = ob->sculpt;
  BMesh *bm = ss->bm;

  memset(data, 0, sizeof(*data));
  data->unode = unode;

  if (bm) {
    data->bm_log = ss->bm_log;
  }
  else {
    data->coords = data->unode->co;
    data->normals = data->unode->no;
    data->vmasks = data->unode->mask;
    data->colors = data->unode->col;
  }
}

void SCULPT_orig_vert_data_init(SculptOrigVertData *data,
                                Object *ob,
                                PBVHNode *node,
                                SculptUndoType type)
{
  SculptUndoNode *unode;
  unode = SCULPT_undo_push_node(ob, node, type);
  SCULPT_orig_vert_data_unode_init(data, ob, unode);
}

void SCULPT_orig_vert_data_update(SculptOrigVertData *orig_data, PBVHVertexIter *iter)
{
  if (orig_data->unode->type == SCULPT_UNDO_COORDS) {
    if (orig_data->bm_log) {
      BM_log_original_vert_data(orig_data->bm_log, iter->bm_vert, &orig_data->co, &orig_data->no);
    }
    else {
      orig_data->co = orig_data->coords[iter->i];
      orig_data->no = orig_data->normals[iter->i];
    }
  }
  else if (orig_data->unode->type == SCULPT_UNDO_COLOR) {
    orig_data->col = orig_data->colors[iter->i];
  }
  else if (orig_data->unode->type == SCULPT_UNDO_MASK) {
    if (orig_data->bm_log) {
      orig_data->mask = BM_log_original_mask(orig_data->bm_log, iter->bm_vert);
    }
    else {
      orig_data->mask = orig_data->vmasks[iter->i];
    }
  }
}

static void sculpt_rake_data_update(SculptRakeData *srd, const float co[3])
{
  float rake_dist = len_v3v3(srd->follow_co, co);
  if (rake_dist > srd->follow_dist) {
    interp_v3_v3v3(srd->follow_co, srd->follow_co, co, rake_dist - srd->follow_dist);
  }
}

/** \} */

/* -------------------------------------------------------------------- */
/** \name Sculpt Dynamic Topology
 * \{ */

bool SCULPT_stroke_is_dynamic_topology(const SculptSession *ss, const Brush *brush)
{
  return ((BKE_pbvh_type(ss->pbvh) == PBVH_BMESH) &&

          (!ss->cache || (!ss->cache->alt_smooth)) &&

          /* Requires mesh restore, which doesn't work with
           * dynamic-topology. */
          !(brush->flag & BRUSH_ANCHORED) && !(brush->flag & BRUSH_DRAG_DOT) &&

          SCULPT_TOOL_HAS_DYNTOPO(brush->sculpt_tool));
}

/** \} */

/* -------------------------------------------------------------------- */
/** \name Sculpt Paint Mesh
 * \{ */

static void paint_mesh_restore_co_task_cb(void *__restrict userdata,
                                          const int n,
                                          const TaskParallelTLS *__restrict /*tls*/)
{
  SculptThreadedTaskData *data = static_cast<SculptThreadedTaskData *>(userdata);
  SculptSession *ss = data->ob->sculpt;

  SculptUndoNode *unode;
  SculptUndoType type;

  switch (data->brush->sculpt_tool) {
    case SCULPT_TOOL_MASK:
      type = SCULPT_UNDO_MASK;
      break;
    case SCULPT_TOOL_PAINT:
    case SCULPT_TOOL_SMEAR:
      type = SCULPT_UNDO_COLOR;
      break;
    default:
      type = SCULPT_UNDO_COORDS;
      break;
  }

  if (ss->bm) {
    unode = SCULPT_undo_push_node(data->ob, data->nodes[n], type);
  }
  else {
    unode = SCULPT_undo_get_node(data->nodes[n], type);
  }

  if (!unode) {
    return;
  }

  switch (type) {
    case SCULPT_UNDO_MASK:
      BKE_pbvh_node_mark_update_mask(data->nodes[n]);
      break;
    case SCULPT_UNDO_COLOR:
      BKE_pbvh_node_mark_update_color(data->nodes[n]);
      break;
    case SCULPT_UNDO_COORDS:
      BKE_pbvh_node_mark_update(data->nodes[n]);
      break;
    default:
      break;
  }

  PBVHVertexIter vd;
  SculptOrigVertData orig_data;

  SCULPT_orig_vert_data_unode_init(&orig_data, data->ob, unode);

  BKE_pbvh_vertex_iter_begin (ss->pbvh, data->nodes[n], vd, PBVH_ITER_UNIQUE) {
    SCULPT_orig_vert_data_update(&orig_data, &vd);

    if (orig_data.unode->type == SCULPT_UNDO_COORDS) {
      copy_v3_v3(vd.co, orig_data.co);
      if (vd.no) {
        copy_v3_v3(vd.no, orig_data.no);
      }
      else {
        copy_v3_v3(vd.fno, orig_data.no);
      }
      if (vd.is_mesh) {
        BKE_pbvh_vert_tag_update_normal(ss->pbvh, vd.vertex);
      }
    }
    else if (orig_data.unode->type == SCULPT_UNDO_MASK) {
      *vd.mask = orig_data.mask;
    }
    else if (orig_data.unode->type == SCULPT_UNDO_COLOR) {
      SCULPT_vertex_color_set(ss, vd.vertex, orig_data.col);
    }
  }
  BKE_pbvh_vertex_iter_end;
}

static void paint_mesh_restore_co(Sculpt *sd, Object *ob)
{
  SculptSession *ss = ob->sculpt;
  Brush *brush = BKE_paint_brush(&sd->paint);

  PBVHNode **nodes;
  int totnode;

  BKE_pbvh_search_gather(ss->pbvh, nullptr, nullptr, &nodes, &totnode);

  /**
   * Disable multi-threading when dynamic-topology is enabled. Otherwise,
   * new entries might be inserted by #SCULPT_undo_push_node() into the #GHash
   * used internally by #BM_log_original_vert_co() by a different thread. See T33787.
   */
  SculptThreadedTaskData data{};
  data.sd = sd;
  data.ob = ob;
  data.brush = brush;
  data.nodes = nodes;

  TaskParallelSettings settings;
  BKE_pbvh_parallel_range_settings(&settings, true && !ss->bm, totnode);
  BLI_task_parallel_range(0, totnode, &data, paint_mesh_restore_co_task_cb, &settings);

  BKE_pbvh_node_color_buffer_free(ss->pbvh);

  MEM_SAFE_FREE(nodes);
}

/*** BVH Tree ***/

static void sculpt_extend_redraw_rect_previous(Object *ob, rcti *rect)
{
  /* Expand redraw \a rect with redraw \a rect from previous step to
   * prevent partial-redraw issues caused by fast strokes. This is
   * needed here (not in sculpt_flush_update) as it was before
   * because redraw rectangle should be the same in both of
   * optimized PBVH draw function and 3d view redraw, if not -- some
   * mesh parts could disappear from screen (sergey). */
  SculptSession *ss = ob->sculpt;

  if (!ss->cache) {
    return;
  }

  if (BLI_rcti_is_empty(&ss->cache->previous_r)) {
    return;
  }

  BLI_rcti_union(rect, &ss->cache->previous_r);
}

bool SCULPT_get_redraw_rect(ARegion *region, RegionView3D *rv3d, Object *ob, rcti *rect)
{
  PBVH *pbvh = ob->sculpt->pbvh;
  float bb_min[3], bb_max[3];

  if (!pbvh) {
    return false;
  }

  BKE_pbvh_redraw_BB(pbvh, bb_min, bb_max);

  /* Convert 3D bounding box to screen space. */
  if (!paint_convert_bb_to_rect(rect, bb_min, bb_max, region, rv3d, ob)) {
    return false;
  }

  return true;
}

void ED_sculpt_redraw_planes_get(float planes[4][4], ARegion *region, Object *ob)
{
  PBVH *pbvh = ob->sculpt->pbvh;
  /* Copy here, original will be used below. */
  rcti rect = ob->sculpt->cache->current_r;

  sculpt_extend_redraw_rect_previous(ob, &rect);

  paint_calc_redraw_planes(planes, region, ob, &rect);

  /* We will draw this \a rect, so now we can set it as the previous partial \a rect.
   * Note that we don't update with the union of previous/current (\a rect), only with
   * the current. Thus we avoid the rectangle needlessly growing to include
   * all the stroke area. */
  ob->sculpt->cache->previous_r = ob->sculpt->cache->current_r;

  /* Clear redraw flag from nodes. */
  if (pbvh) {
    BKE_pbvh_update_bounds(pbvh, PBVH_UpdateRedraw);
  }
}

/************************ Brush Testing *******************/

void SCULPT_brush_test_init(SculptSession *ss, SculptBrushTest *test)
{
  RegionView3D *rv3d = ss->cache ? ss->cache->vc->rv3d : ss->rv3d;
  View3D *v3d = ss->cache ? ss->cache->vc->v3d : ss->v3d;

  test->radius_squared = ss->cache ? ss->cache->radius_squared :
                                     ss->cursor_radius * ss->cursor_radius;
  test->radius = sqrtf(test->radius_squared);

  if (ss->cache) {
    copy_v3_v3(test->location, ss->cache->location);
    test->mirror_symmetry_pass = ss->cache->mirror_symmetry_pass;
    test->radial_symmetry_pass = ss->cache->radial_symmetry_pass;
    copy_m4_m4(test->symm_rot_mat_inv, ss->cache->symm_rot_mat_inv);
  }
  else {
    copy_v3_v3(test->location, ss->cursor_location);
    test->mirror_symmetry_pass = ePaintSymmetryFlags(0);
    test->radial_symmetry_pass = 0;
    unit_m4(test->symm_rot_mat_inv);
  }

  /* Just for initialize. */
  test->dist = 0.0f;

  /* Only for 2D projection. */
  zero_v4(test->plane_view);
  zero_v4(test->plane_tool);

  if (RV3D_CLIPPING_ENABLED(v3d, rv3d)) {
    test->clip_rv3d = rv3d;
  }
  else {
    test->clip_rv3d = nullptr;
  }
}

BLI_INLINE bool sculpt_brush_test_clipping(const SculptBrushTest *test, const float co[3])
{
  RegionView3D *rv3d = test->clip_rv3d;
  if (!rv3d) {
    return false;
  }
  float symm_co[3];
  flip_v3_v3(symm_co, co, test->mirror_symmetry_pass);
  if (test->radial_symmetry_pass) {
    mul_m4_v3(test->symm_rot_mat_inv, symm_co);
  }
  return ED_view3d_clipping_test(rv3d, symm_co, true);
}

bool SCULPT_brush_test_sphere(SculptBrushTest *test, const float co[3])
{
  float distsq = len_squared_v3v3(co, test->location);

  if (distsq > test->radius_squared) {
    return false;
  }

  if (sculpt_brush_test_clipping(test, co)) {
    return false;
  }

  test->dist = sqrtf(distsq);
  return true;
}

bool SCULPT_brush_test_sphere_sq(SculptBrushTest *test, const float co[3])
{
  float distsq = len_squared_v3v3(co, test->location);

  if (distsq > test->radius_squared) {
    return false;
  }
  if (sculpt_brush_test_clipping(test, co)) {
    return false;
  }
  test->dist = distsq;
  return true;
}

bool SCULPT_brush_test_sphere_fast(const SculptBrushTest *test, const float co[3])
{
  if (sculpt_brush_test_clipping(test, co)) {
    return false;
  }
  return len_squared_v3v3(co, test->location) <= test->radius_squared;
}

bool SCULPT_brush_test_circle_sq(SculptBrushTest *test, const float co[3])
{
  float co_proj[3];
  closest_to_plane_normalized_v3(co_proj, test->plane_view, co);
  float distsq = len_squared_v3v3(co_proj, test->location);

  if (distsq > test->radius_squared) {
    return false;
  }

  if (sculpt_brush_test_clipping(test, co)) {
    return false;
  }

  test->dist = distsq;
  return true;
}

bool SCULPT_brush_test_cube(SculptBrushTest *test,
                            const float co[3],
                            const float local[4][4],
                            const float roundness)
{
  float side = 1.0f;
  float local_co[3];

  if (sculpt_brush_test_clipping(test, co)) {
    return false;
  }

  mul_v3_m4v3(local_co, local, co);

  local_co[0] = fabsf(local_co[0]);
  local_co[1] = fabsf(local_co[1]);
  local_co[2] = fabsf(local_co[2]);

  /* Keep the square and circular brush tips the same size. */
  side += (1.0f - side) * roundness;

  const float hardness = 1.0f - roundness;
  const float constant_side = hardness * side;
  const float falloff_side = roundness * side;

  if (!(local_co[0] <= side && local_co[1] <= side && local_co[2] <= side)) {
    /* Outside the square. */
    return false;
  }
  if (min_ff(local_co[0], local_co[1]) > constant_side) {
    /* Corner, distance to the center of the corner circle. */
    float r_point[3];
    copy_v3_fl(r_point, constant_side);
    test->dist = len_v2v2(r_point, local_co) / falloff_side;
    return true;
  }
  if (max_ff(local_co[0], local_co[1]) > constant_side) {
    /* Side, distance to the square XY axis. */
    test->dist = (max_ff(local_co[0], local_co[1]) - constant_side) / falloff_side;
    return true;
  }

  /* Inside the square, constant distance. */
  test->dist = 0.0f;
  return true;
}

SculptBrushTestFn SCULPT_brush_test_init_with_falloff_shape(SculptSession *ss,
                                                            SculptBrushTest *test,
                                                            char falloff_shape)
{
  SCULPT_brush_test_init(ss, test);
  SculptBrushTestFn sculpt_brush_test_sq_fn;
  if (falloff_shape == PAINT_FALLOFF_SHAPE_SPHERE) {
    sculpt_brush_test_sq_fn = SCULPT_brush_test_sphere_sq;
  }
  else {
    /* PAINT_FALLOFF_SHAPE_TUBE */
    plane_from_point_normal_v3(test->plane_view, test->location, ss->cache->view_normal);
    sculpt_brush_test_sq_fn = SCULPT_brush_test_circle_sq;
  }
  return sculpt_brush_test_sq_fn;
}

const float *SCULPT_brush_frontface_normal_from_falloff_shape(SculptSession *ss,
                                                              char falloff_shape)
{
  if (falloff_shape == PAINT_FALLOFF_SHAPE_SPHERE) {
    return ss->cache->sculpt_normal_symm;
  }
  /* PAINT_FALLOFF_SHAPE_TUBE */
  return ss->cache->view_normal;
}

static float frontface(const Brush *br,
                       const float sculpt_normal[3],
                       const float no[3],
                       const float fno[3])
{
  if (!(br->flag & BRUSH_FRONTFACE)) {
    return 1.0f;
  }

  float dot;
  if (no) {
    dot = dot_v3v3(no, sculpt_normal);
  }
  else {
    dot = dot_v3v3(fno, sculpt_normal);
  }
  return dot > 0.0f ? dot : 0.0f;
}

#if 0

static bool sculpt_brush_test_cyl(SculptBrushTest *test,
                                  float co[3],
                                  float location[3],
                                  const float area_no[3])
{
  if (sculpt_brush_test_sphere_fast(test, co)) {
    float t1[3], t2[3], t3[3], dist;

    sub_v3_v3v3(t1, location, co);
    sub_v3_v3v3(t2, x2, location);

    cross_v3_v3v3(t3, area_no, t1);

    dist = len_v3(t3) / len_v3(t2);

    test->dist = dist;

    return true;
  }

  return false;
}

#endif

/* ===== Sculpting =====
 */

static float calc_overlap(StrokeCache *cache,
                          const ePaintSymmetryFlags symm,
                          const char axis,
                          const float angle)
{
  float mirror[3];
  float distsq;

  flip_v3_v3(mirror, cache->true_location, symm);

  if (axis != 0) {
    float mat[3][3];
    axis_angle_to_mat3_single(mat, axis, angle);
    mul_m3_v3(mat, mirror);
  }

  distsq = len_squared_v3v3(mirror, cache->true_location);

  if (distsq <= 4.0f * (cache->radius_squared)) {
    return (2.0f * (cache->radius) - sqrtf(distsq)) / (2.0f * (cache->radius));
  }
  return 0.0f;
}

static float calc_radial_symmetry_feather(Sculpt *sd,
                                          StrokeCache *cache,
                                          const ePaintSymmetryFlags symm,
                                          const char axis)
{
  float overlap = 0.0f;

  for (int i = 1; i < sd->radial_symm[axis - 'X']; i++) {
    const float angle = 2.0f * M_PI * i / sd->radial_symm[axis - 'X'];
    overlap += calc_overlap(cache, symm, axis, angle);
  }

  return overlap;
}

static float calc_symmetry_feather(Sculpt *sd, StrokeCache *cache)
{
  if (!(sd->paint.symmetry_flags & PAINT_SYMMETRY_FEATHER)) {
    return 1.0f;
  }
  float overlap;
  const int symm = cache->symmetry;

  overlap = 0.0f;
  for (int i = 0; i <= symm; i++) {
    if (!SCULPT_is_symmetry_iteration_valid(i, symm)) {
      continue;
    }

    overlap += calc_overlap(cache, ePaintSymmetryFlags(i), 0, 0);

    overlap += calc_radial_symmetry_feather(sd, cache, ePaintSymmetryFlags(i), 'X');
    overlap += calc_radial_symmetry_feather(sd, cache, ePaintSymmetryFlags(i), 'Y');
    overlap += calc_radial_symmetry_feather(sd, cache, ePaintSymmetryFlags(i), 'Z');
  }
  return 1.0f / overlap;
}

/** \} */

/* -------------------------------------------------------------------- */
/** \name Calculate Normal and Center
 *
 * Calculate geometry surrounding the brush center.
 * (optionally using original coordinates).
 *
 * Functions are:
 * - #SCULPT_calc_area_center
 * - #SCULPT_calc_area_normal
 * - #SCULPT_calc_area_normal_and_center
 *
 * \note These are all _very_ similar, when changing one, check others.
 * \{ */

struct AreaNormalCenterTLSData {
  /* 0 = towards view, 1 = flipped */
  float area_cos[2][3];
  float area_nos[2][3];
  int count_no[2];
  int count_co[2];
};

static void calc_area_normal_and_center_task_cb(void *__restrict userdata,
                                                const int n,
                                                const TaskParallelTLS *__restrict tls)
{
  SculptThreadedTaskData *data = static_cast<SculptThreadedTaskData *>(userdata);
  SculptSession *ss = data->ob->sculpt;
  AreaNormalCenterTLSData *anctd = static_cast<AreaNormalCenterTLSData *>(tls->userdata_chunk);
  const bool use_area_nos = data->use_area_nos;
  const bool use_area_cos = data->use_area_cos;

  PBVHVertexIter vd;
  SculptUndoNode *unode = nullptr;

  bool use_original = false;
  bool normal_test_r, area_test_r;

  if (ss->cache && ss->cache->original) {
    unode = SCULPT_undo_push_node(data->ob, data->nodes[n], SCULPT_UNDO_COORDS);
    use_original = (unode->co || unode->bm_entry);
  }

  SculptBrushTest normal_test;
  SculptBrushTestFn sculpt_brush_normal_test_sq_fn = SCULPT_brush_test_init_with_falloff_shape(
      ss, &normal_test, data->brush->falloff_shape);

  /* Update the test radius to sample the normal using the normal radius of the brush. */
  if (data->brush->ob_mode == OB_MODE_SCULPT) {
    float test_radius = sqrtf(normal_test.radius_squared);
    test_radius *= data->brush->normal_radius_factor;
    normal_test.radius = test_radius;
    normal_test.radius_squared = test_radius * test_radius;
  }

  SculptBrushTest area_test;
  SculptBrushTestFn sculpt_brush_area_test_sq_fn = SCULPT_brush_test_init_with_falloff_shape(
      ss, &area_test, data->brush->falloff_shape);

  if (data->brush->ob_mode == OB_MODE_SCULPT) {
    float test_radius = sqrtf(area_test.radius_squared);
    /* Layer brush produces artifacts with normal and area radius */
    /* Enable area radius control only on Scrape for now */
    if (ELEM(data->brush->sculpt_tool, SCULPT_TOOL_SCRAPE, SCULPT_TOOL_FILL) &&
        data->brush->area_radius_factor > 0.0f) {
      test_radius *= data->brush->area_radius_factor;
      if (ss->cache && data->brush->flag2 & BRUSH_AREA_RADIUS_PRESSURE) {
        test_radius *= ss->cache->pressure;
      }
    }
    else {
      test_radius *= data->brush->normal_radius_factor;
    }
    area_test.radius = test_radius;
    area_test.radius_squared = test_radius * test_radius;
  }

  /* When the mesh is edited we can't rely on original coords
   * (original mesh may not even have verts in brush radius). */
  if (use_original && data->has_bm_orco) {
    float(*orco_coords)[3];
    int(*orco_tris)[3];
    int orco_tris_num;

    BKE_pbvh_node_get_bm_orco_data(
        data->nodes[n], &orco_tris, &orco_tris_num, &orco_coords, nullptr);

    for (int i = 0; i < orco_tris_num; i++) {
      const float *co_tri[3] = {
          orco_coords[orco_tris[i][0]],
          orco_coords[orco_tris[i][1]],
          orco_coords[orco_tris[i][2]],
      };
      float co[3];

      closest_on_tri_to_point_v3(co, normal_test.location, UNPACK3(co_tri));

      normal_test_r = sculpt_brush_normal_test_sq_fn(&normal_test, co);
      area_test_r = sculpt_brush_area_test_sq_fn(&area_test, co);

      if (!normal_test_r && !area_test_r) {
        continue;
      }

      float no[3];
      int flip_index;

      normal_tri_v3(no, UNPACK3(co_tri));

      flip_index = (dot_v3v3(ss->cache->view_normal, no) <= 0.0f);
      if (use_area_cos && area_test_r) {
        /* Weight the coordinates towards the center. */
        float p = 1.0f - (sqrtf(area_test.dist) / area_test.radius);
        const float afactor = clamp_f(3.0f * p * p - 2.0f * p * p * p, 0.0f, 1.0f);

        float disp[3];
        sub_v3_v3v3(disp, co, area_test.location);
        mul_v3_fl(disp, 1.0f - afactor);
        add_v3_v3v3(co, area_test.location, disp);
        add_v3_v3(anctd->area_cos[flip_index], co);

        anctd->count_co[flip_index] += 1;
      }
      if (use_area_nos && normal_test_r) {
        /* Weight the normals towards the center. */
        float p = 1.0f - (sqrtf(normal_test.dist) / normal_test.radius);
        const float nfactor = clamp_f(3.0f * p * p - 2.0f * p * p * p, 0.0f, 1.0f);
        mul_v3_fl(no, nfactor);

        add_v3_v3(anctd->area_nos[flip_index], no);
        anctd->count_no[flip_index] += 1;
      }
    }
  }
  else {
    BKE_pbvh_vertex_iter_begin (ss->pbvh, data->nodes[n], vd, PBVH_ITER_UNIQUE) {
      float co[3];

      /* For bm_vert only. */
      float no_s[3];

      if (use_original) {
        if (unode->bm_entry) {
          const float *temp_co;
          const float *temp_no_s;
          BM_log_original_vert_data(ss->bm_log, vd.bm_vert, &temp_co, &temp_no_s);
          copy_v3_v3(co, temp_co);
          copy_v3_v3(no_s, temp_no_s);
        }
        else {
          copy_v3_v3(co, unode->co[vd.i]);
          copy_v3_v3(no_s, unode->no[vd.i]);
        }
      }
      else {
        copy_v3_v3(co, vd.co);
      }

      normal_test_r = sculpt_brush_normal_test_sq_fn(&normal_test, co);
      area_test_r = sculpt_brush_area_test_sq_fn(&area_test, co);

      if (!normal_test_r && !area_test_r) {
        continue;
      }

      float no[3];
      int flip_index;

      data->any_vertex_sampled = true;

      if (use_original) {
        copy_v3_v3(no, no_s);
      }
      else {
        if (vd.no) {
          copy_v3_v3(no, vd.no);
        }
        else {
          copy_v3_v3(no, vd.fno);
        }
      }

      flip_index = (dot_v3v3(ss->cache ? ss->cache->view_normal : ss->cursor_view_normal, no) <=
                    0.0f);

      if (use_area_cos && area_test_r) {
        /* Weight the coordinates towards the center. */
        float p = 1.0f - (sqrtf(area_test.dist) / area_test.radius);
        const float afactor = clamp_f(3.0f * p * p - 2.0f * p * p * p, 0.0f, 1.0f);

        float disp[3];
        sub_v3_v3v3(disp, co, area_test.location);
        mul_v3_fl(disp, 1.0f - afactor);
        add_v3_v3v3(co, area_test.location, disp);

        add_v3_v3(anctd->area_cos[flip_index], co);
        anctd->count_co[flip_index] += 1;
      }
      if (use_area_nos && normal_test_r) {
        /* Weight the normals towards the center. */
        float p = 1.0f - (sqrtf(normal_test.dist) / normal_test.radius);
        const float nfactor = clamp_f(3.0f * p * p - 2.0f * p * p * p, 0.0f, 1.0f);
        mul_v3_fl(no, nfactor);

        add_v3_v3(anctd->area_nos[flip_index], no);
        anctd->count_no[flip_index] += 1;
      }
    }
    BKE_pbvh_vertex_iter_end;
  }
}

static void calc_area_normal_and_center_reduce(const void *__restrict /*userdata*/,
                                               void *__restrict chunk_join,
                                               void *__restrict chunk)
{
  AreaNormalCenterTLSData *join = static_cast<AreaNormalCenterTLSData *>(chunk_join);
  AreaNormalCenterTLSData *anctd = static_cast<AreaNormalCenterTLSData *>(chunk);

  /* For flatten center. */
  add_v3_v3(join->area_cos[0], anctd->area_cos[0]);
  add_v3_v3(join->area_cos[1], anctd->area_cos[1]);

  /* For area normal. */
  add_v3_v3(join->area_nos[0], anctd->area_nos[0]);
  add_v3_v3(join->area_nos[1], anctd->area_nos[1]);

  /* Weights. */
  add_v2_v2_int(join->count_no, anctd->count_no);
  add_v2_v2_int(join->count_co, anctd->count_co);
}

void SCULPT_calc_area_center(
    Sculpt *sd, Object *ob, PBVHNode **nodes, int totnode, float r_area_co[3])
{
  const Brush *brush = BKE_paint_brush(&sd->paint);
  SculptSession *ss = ob->sculpt;
  const bool has_bm_orco = ss->bm && SCULPT_stroke_is_dynamic_topology(ss, brush);
  int n;

  /* Intentionally set 'sd' to nullptr since we share logic with vertex paint. */
  SculptThreadedTaskData data{};
  data.sd = nullptr;
  data.ob = ob;
  data.brush = brush;
  data.nodes = nodes;
  data.totnode = totnode;
  data.has_bm_orco = has_bm_orco;
  data.use_area_cos = true;

  AreaNormalCenterTLSData anctd = {{{0}}};

  TaskParallelSettings settings;
  BKE_pbvh_parallel_range_settings(&settings, true, totnode);
  settings.func_reduce = calc_area_normal_and_center_reduce;
  settings.userdata_chunk = &anctd;
  settings.userdata_chunk_size = sizeof(AreaNormalCenterTLSData);
  BLI_task_parallel_range(0, totnode, &data, calc_area_normal_and_center_task_cb, &settings);

  /* For flatten center. */
  for (n = 0; n < ARRAY_SIZE(anctd.area_cos); n++) {
    if (anctd.count_co[n] == 0) {
      continue;
    }

    mul_v3_v3fl(r_area_co, anctd.area_cos[n], 1.0f / anctd.count_co[n]);
    break;
  }

  if (n == 2) {
    zero_v3(r_area_co);
  }

  if (anctd.count_co[0] == 0 && anctd.count_co[1] == 0) {
    if (ss->cache) {
      copy_v3_v3(r_area_co, ss->cache->location);
    }
  }
}

void SCULPT_calc_area_normal(
    Sculpt *sd, Object *ob, PBVHNode **nodes, int totnode, float r_area_no[3])
{
  const Brush *brush = BKE_paint_brush(&sd->paint);
  SCULPT_pbvh_calc_area_normal(brush, ob, nodes, totnode, true, r_area_no);
}

bool SCULPT_pbvh_calc_area_normal(const Brush *brush,
                                  Object *ob,
                                  PBVHNode **nodes,
                                  int totnode,
                                  bool use_threading,
                                  float r_area_no[3])
{
  SculptSession *ss = ob->sculpt;
  const bool has_bm_orco = ss->bm && SCULPT_stroke_is_dynamic_topology(ss, brush);

  /* Intentionally set 'sd' to nullptr since this is used for vertex paint too. */
  SculptThreadedTaskData data{};
  data.sd = nullptr;
  data.ob = ob;
  data.brush = brush;
  data.nodes = nodes;
  data.totnode = totnode;
  data.has_bm_orco = has_bm_orco;
  data.use_area_nos = true;
  data.any_vertex_sampled = false;

  AreaNormalCenterTLSData anctd = {{{0}}};

  TaskParallelSettings settings;
  BKE_pbvh_parallel_range_settings(&settings, use_threading, totnode);
  settings.func_reduce = calc_area_normal_and_center_reduce;
  settings.userdata_chunk = &anctd;
  settings.userdata_chunk_size = sizeof(AreaNormalCenterTLSData);
  BLI_task_parallel_range(0, totnode, &data, calc_area_normal_and_center_task_cb, &settings);

  /* For area normal. */
  for (int i = 0; i < ARRAY_SIZE(anctd.area_nos); i++) {
    if (normalize_v3_v3(r_area_no, anctd.area_nos[i]) != 0.0f) {
      break;
    }
  }

  return data.any_vertex_sampled;
}

void SCULPT_calc_area_normal_and_center(
    Sculpt *sd, Object *ob, PBVHNode **nodes, int totnode, float r_area_no[3], float r_area_co[3])
{
  const Brush *brush = BKE_paint_brush(&sd->paint);
  SculptSession *ss = ob->sculpt;
  const bool has_bm_orco = ss->bm && SCULPT_stroke_is_dynamic_topology(ss, brush);
  int n;

  /* Intentionally set 'sd' to nullptr since this is used for vertex paint too. */
  SculptThreadedTaskData data{};
  data.sd = nullptr;
  data.ob = ob;
  data.brush = brush;
  data.nodes = nodes;
  data.totnode = totnode;
  data.has_bm_orco = has_bm_orco;
  data.use_area_cos = true;
  data.use_area_nos = true;

  AreaNormalCenterTLSData anctd = {{{0}}};

  TaskParallelSettings settings;
  BKE_pbvh_parallel_range_settings(&settings, true, totnode);
  settings.func_reduce = calc_area_normal_and_center_reduce;
  settings.userdata_chunk = &anctd;
  settings.userdata_chunk_size = sizeof(AreaNormalCenterTLSData);
  BLI_task_parallel_range(0, totnode, &data, calc_area_normal_and_center_task_cb, &settings);

  /* For flatten center. */
  for (n = 0; n < ARRAY_SIZE(anctd.area_cos); n++) {
    if (anctd.count_co[n] == 0) {
      continue;
    }

    mul_v3_v3fl(r_area_co, anctd.area_cos[n], 1.0f / anctd.count_co[n]);
    break;
  }

  if (n == 2) {
    zero_v3(r_area_co);
  }

  if (anctd.count_co[0] == 0 && anctd.count_co[1] == 0) {
    if (ss->cache) {
      copy_v3_v3(r_area_co, ss->cache->location);
    }
  }

  /* For area normal. */
  for (n = 0; n < ARRAY_SIZE(anctd.area_nos); n++) {
    if (normalize_v3_v3(r_area_no, anctd.area_nos[n]) != 0.0f) {
      break;
    }
  }
}

/** \} */

/* -------------------------------------------------------------------- */
/** \name Generic Brush Utilities
 * \{ */

/**
 * Return modified brush strength. Includes the direction of the brush, positive
 * values pull vertices, negative values push. Uses tablet pressure and a
 * special multiplier found experimentally to scale the strength factor.
 */
static float brush_strength(const Sculpt *sd,
                            const StrokeCache *cache,
                            const float feather,
                            const UnifiedPaintSettings *ups,
                            const PaintModeSettings * /*paint_mode_settings*/)
{
  const Scene *scene = cache->vc->scene;
  const Brush *brush = BKE_paint_brush((Paint *)&sd->paint);

  /* Primary strength input; square it to make lower values more sensitive. */
  const float root_alpha = BKE_brush_alpha_get(scene, brush);
  const float alpha = root_alpha * root_alpha;
  const float dir = (brush->flag & BRUSH_DIR_IN) ? -1.0f : 1.0f;
  const float pressure = BKE_brush_use_alpha_pressure(brush) ? cache->pressure : 1.0f;
  const float pen_flip = cache->pen_flip ? -1.0f : 1.0f;
  const float invert = cache->invert ? -1.0f : 1.0f;
  float overlap = ups->overlap_factor;
  /* Spacing is integer percentage of radius, divide by 50 to get
   * normalized diameter. */

  float flip = dir * invert * pen_flip;
  if (brush->flag & BRUSH_INVERT_TO_SCRAPE_FILL) {
    flip = 1.0f;
  }

  /* Pressure final value after being tweaked depending on the brush. */
  float final_pressure;

  switch (brush->sculpt_tool) {
    case SCULPT_TOOL_CLAY:
      final_pressure = pow4f(pressure);
      overlap = (1.0f + overlap) / 2.0f;
      return 0.25f * alpha * flip * final_pressure * overlap * feather;
    case SCULPT_TOOL_DRAW:
    case SCULPT_TOOL_DRAW_SHARP:
    case SCULPT_TOOL_LAYER:
      return alpha * flip * pressure * overlap * feather;
    case SCULPT_TOOL_DISPLACEMENT_ERASER:
      return alpha * pressure * overlap * feather;
    case SCULPT_TOOL_CLOTH:
      if (brush->cloth_deform_type == BRUSH_CLOTH_DEFORM_GRAB) {
        /* Grab deform uses the same falloff as a regular grab brush. */
        return root_alpha * feather;
      }
      else if (brush->cloth_deform_type == BRUSH_CLOTH_DEFORM_SNAKE_HOOK) {
        return root_alpha * feather * pressure * overlap;
      }
      else if (brush->cloth_deform_type == BRUSH_CLOTH_DEFORM_EXPAND) {
        /* Expand is more sensible to strength as it keeps expanding the cloth when sculpting over
         * the same vertices. */
        return 0.1f * alpha * flip * pressure * overlap * feather;
      }
      else {
        /* Multiply by 10 by default to get a larger range of strength depending on the size of the
         * brush and object. */
        return 10.0f * alpha * flip * pressure * overlap * feather;
      }
    case SCULPT_TOOL_DRAW_FACE_SETS:
      return alpha * pressure * overlap * feather;
    case SCULPT_TOOL_SLIDE_RELAX:
      return alpha * pressure * overlap * feather * 2.0f;
    case SCULPT_TOOL_PAINT:
      final_pressure = pressure * pressure;
      return final_pressure * overlap * feather;
    case SCULPT_TOOL_SMEAR:
    case SCULPT_TOOL_DISPLACEMENT_SMEAR:
      return alpha * pressure * overlap * feather;
    case SCULPT_TOOL_CLAY_STRIPS:
      /* Clay Strips needs less strength to compensate the curve. */
      final_pressure = powf(pressure, 1.5f);
      return alpha * flip * final_pressure * overlap * feather * 0.3f;
    case SCULPT_TOOL_CLAY_THUMB:
      final_pressure = pressure * pressure;
      return alpha * flip * final_pressure * overlap * feather * 1.3f;

    case SCULPT_TOOL_MASK:
      overlap = (1.0f + overlap) / 2.0f;
      switch ((BrushMaskTool)brush->mask_tool) {
        case BRUSH_MASK_DRAW:
          return alpha * flip * pressure * overlap * feather;
        case BRUSH_MASK_SMOOTH:
          return alpha * pressure * feather;
      }
      BLI_assert_msg(0, "Not supposed to happen");
      return 0.0f;

    case SCULPT_TOOL_CREASE:
    case SCULPT_TOOL_BLOB:
      return alpha * flip * pressure * overlap * feather;

    case SCULPT_TOOL_INFLATE:
      if (flip > 0.0f) {
        return 0.250f * alpha * flip * pressure * overlap * feather;
      }
      else {
        return 0.125f * alpha * flip * pressure * overlap * feather;
      }

    case SCULPT_TOOL_MULTIPLANE_SCRAPE:
      overlap = (1.0f + overlap) / 2.0f;
      return alpha * flip * pressure * overlap * feather;

    case SCULPT_TOOL_FILL:
    case SCULPT_TOOL_SCRAPE:
    case SCULPT_TOOL_FLATTEN:
      if (flip > 0.0f) {
        overlap = (1.0f + overlap) / 2.0f;
        return alpha * flip * pressure * overlap * feather;
      }
      else {
        /* Reduce strength for DEEPEN, PEAKS, and CONTRAST. */
        return 0.5f * alpha * flip * pressure * overlap * feather;
      }

    case SCULPT_TOOL_SMOOTH:
      return flip * alpha * pressure * feather;

    case SCULPT_TOOL_PINCH:
      if (flip > 0.0f) {
        return alpha * flip * pressure * overlap * feather;
      }
      else {
        return 0.25f * alpha * flip * pressure * overlap * feather;
      }

    case SCULPT_TOOL_NUDGE:
      overlap = (1.0f + overlap) / 2.0f;
      return alpha * pressure * overlap * feather;

    case SCULPT_TOOL_THUMB:
      return alpha * pressure * feather;

    case SCULPT_TOOL_SNAKE_HOOK:
      return root_alpha * feather;

    case SCULPT_TOOL_GRAB:
      return root_alpha * feather;

    case SCULPT_TOOL_ROTATE:
      return alpha * pressure * feather;

    case SCULPT_TOOL_ELASTIC_DEFORM:
    case SCULPT_TOOL_POSE:
    case SCULPT_TOOL_BOUNDARY:
      return root_alpha * feather;

    default:
      return 0.0f;
  }
}

float SCULPT_brush_strength_factor(SculptSession *ss,
                                   const Brush *br,
                                   const float brush_point[3],
                                   float len,
                                   const float vno[3],
                                   const float fno[3],
                                   float mask,
                                   const PBVHVertRef vertex,
                                   const int thread_id,
                                   AutomaskingNodeData *automask_data)
{
  StrokeCache *cache = ss->cache;
  const Scene *scene = cache->vc->scene;
  const MTex *mtex = BKE_brush_mask_texture_get(br, OB_MODE_SCULPT);
  float avg = 1.0f;
  float rgba[4];
  float point[3];

  sub_v3_v3v3(point, brush_point, cache->plane_offset);

  if (!mtex->tex) {
    avg = 1.0f;
  }
  else if (mtex->brush_map_mode == MTEX_MAP_MODE_3D) {
    /* Get strength by feeding the vertex location directly into a texture. */
    avg = BKE_brush_sample_tex_3d(scene, br, mtex, point, rgba, 0, ss->tex_pool);
  }
  else {
    float symm_point[3], point_2d[2];
    /* Quite warnings. */
    float x = 0.0f, y = 0.0f;

    /* If the active area is being applied for symmetry, flip it
     * across the symmetry axis and rotate it back to the original
     * position in order to project it. This insures that the
     * brush texture will be oriented correctly. */
    if (cache->radial_symmetry_pass) {
      mul_m4_v3(cache->symm_rot_mat_inv, point);
    }
    flip_v3_v3(symm_point, point, cache->mirror_symmetry_pass);

    ED_view3d_project_float_v2_m4(cache->vc->region, symm_point, point_2d, cache->projection_mat);

    /* Still no symmetry supported for other paint modes.
     * Sculpt does it DIY. */
    if (mtex->brush_map_mode == MTEX_MAP_MODE_AREA) {
      /* Similar to fixed mode, but projects from brush angle
       * rather than view direction. */

      mul_m4_v3(cache->brush_local_mat, symm_point);

      x = symm_point[0];
      y = symm_point[1];

      x *= mtex->size[0];
      y *= mtex->size[1];

      x += mtex->ofs[0];
      y += mtex->ofs[1];

      avg = paint_get_tex_pixel(mtex, x, y, ss->tex_pool, thread_id);

      avg += br->texture_sample_bias;
    }
    else {
      const float point_3d[3] = {point_2d[0], point_2d[1], 0.0f};
      avg = BKE_brush_sample_tex_3d(scene, br, mtex, point_3d, rgba, 0, ss->tex_pool);
    }
  }

  /* Hardness. */
  float final_len = len;
  const float hardness = cache->paint_brush.hardness;
  float p = len / cache->radius;
  if (p < hardness) {
    final_len = 0.0f;
  }
  else if (hardness == 1.0f) {
    final_len = cache->radius;
  }
  else {
    p = (p - hardness) / (1.0f - hardness);
    final_len = p * cache->radius;
  }

  /* Falloff curve. */
  avg *= BKE_brush_curve_strength(br, final_len, cache->radius);
  avg *= frontface(br, cache->view_normal, vno, fno);

  /* Paint mask. */
  avg *= 1.0f - mask;

  /* Auto-masking. */
  avg *= SCULPT_automasking_factor_get(cache->automasking, ss, vertex, automask_data);

  return avg;
}

bool SCULPT_search_sphere_cb(PBVHNode *node, void *data_v)
{
  SculptSearchSphereData *data = static_cast<SculptSearchSphereData *>(data_v);
  const float *center;
  float nearest[3];
  if (data->center) {
    center = data->center;
  }
  else {
    center = data->ss->cache ? data->ss->cache->location : data->ss->cursor_location;
  }
  float t[3], bb_min[3], bb_max[3];

  if (data->ignore_fully_ineffective) {
    if (BKE_pbvh_node_fully_hidden_get(node)) {
      return false;
    }
    if (BKE_pbvh_node_fully_masked_get(node)) {
      return false;
    }
  }

  if (data->original) {
    BKE_pbvh_node_get_original_BB(node, bb_min, bb_max);
  }
  else {
    BKE_pbvh_node_get_BB(node, bb_min, bb_max);
  }

  for (int i = 0; i < 3; i++) {
    if (bb_min[i] > center[i]) {
      nearest[i] = bb_min[i];
    }
    else if (bb_max[i] < center[i]) {
      nearest[i] = bb_max[i];
    }
    else {
      nearest[i] = center[i];
    }
  }

  sub_v3_v3v3(t, center, nearest);

  return len_squared_v3(t) < data->radius_squared;
}

bool SCULPT_search_circle_cb(PBVHNode *node, void *data_v)
{
  SculptSearchCircleData *data = static_cast<SculptSearchCircleData *>(data_v);
  float bb_min[3], bb_max[3];

  if (data->ignore_fully_ineffective) {
    if (BKE_pbvh_node_fully_masked_get(node)) {
      return false;
    }
  }

  if (data->original) {
    BKE_pbvh_node_get_original_BB(node, bb_min, bb_max);
  }
  else {
    BKE_pbvh_node_get_BB(node, bb_min, bb_min);
  }

  float dummy_co[3], dummy_depth;
  const float dist_sq = dist_squared_ray_to_aabb_v3(
      data->dist_ray_to_aabb_precalc, bb_min, bb_max, dummy_co, &dummy_depth);

  /* Seems like debug code.
   * Maybe this function can just return true if the node is not fully masked. */
  return dist_sq < data->radius_squared || true;
}

void SCULPT_clip(Sculpt *sd, SculptSession *ss, float co[3], const float val[3])
{
  for (int i = 0; i < 3; i++) {
    if (sd->flags & (SCULPT_LOCK_X << i)) {
      continue;
    }

    bool do_clip = false;
    float co_clip[3];
    if (ss->cache && (ss->cache->flag & (CLIP_X << i))) {
      /* Take possible mirror object into account. */
      mul_v3_m4v3(co_clip, ss->cache->clip_mirror_mtx, co);

      if (fabsf(co_clip[i]) <= ss->cache->clip_tolerance[i]) {
        co_clip[i] = 0.0f;
        float imtx[4][4];
        invert_m4_m4(imtx, ss->cache->clip_mirror_mtx);
        mul_m4_v3(imtx, co_clip);
        do_clip = true;
      }
    }

    if (do_clip) {
      co[i] = co_clip[i];
    }
    else {
      co[i] = val[i];
    }
  }
}

static PBVHNode **sculpt_pbvh_gather_cursor_update(Object *ob,
                                                   Sculpt *sd,
                                                   bool use_original,
                                                   int *r_totnode)
{
  SculptSession *ss = ob->sculpt;
  PBVHNode **nodes = nullptr;
  SculptSearchSphereData data{};
  data.ss = ss;
  data.sd = sd;
  data.radius_squared = ss->cursor_radius;
  data.original = use_original;
  data.ignore_fully_ineffective = false;
  data.center = nullptr;
  BKE_pbvh_search_gather(ss->pbvh, SCULPT_search_sphere_cb, &data, &nodes, r_totnode);
  return nodes;
}

static PBVHNode **sculpt_pbvh_gather_generic(Object *ob,
                                             Sculpt *sd,
                                             const Brush *brush,
                                             bool use_original,
                                             float radius_scale,
                                             int *r_totnode)
{
  SculptSession *ss = ob->sculpt;
  PBVHNode **nodes = nullptr;

  /* Build a list of all nodes that are potentially within the cursor or brush's area of influence.
   */
  if (brush->falloff_shape == PAINT_FALLOFF_SHAPE_SPHERE) {
    SculptSearchSphereData data{};
    data.ss = ss;
    data.sd = sd;
    data.radius_squared = square_f(ss->cache->radius * radius_scale);
    data.original = use_original;
    data.ignore_fully_ineffective = brush->sculpt_tool != SCULPT_TOOL_MASK;
    data.center = nullptr;
    BKE_pbvh_search_gather(ss->pbvh, SCULPT_search_sphere_cb, &data, &nodes, r_totnode);
  }
  else {
    DistRayAABB_Precalc dist_ray_to_aabb_precalc;
    dist_squared_ray_to_aabb_v3_precalc(
        &dist_ray_to_aabb_precalc, ss->cache->location, ss->cache->view_normal);
    SculptSearchCircleData data{};
    data.ss = ss;
    data.sd = sd;
    data.radius_squared = ss->cache ? square_f(ss->cache->radius * radius_scale) :
                                      ss->cursor_radius;
    data.original = use_original;
    data.dist_ray_to_aabb_precalc = &dist_ray_to_aabb_precalc;
    data.ignore_fully_ineffective = brush->sculpt_tool != SCULPT_TOOL_MASK;
    BKE_pbvh_search_gather(ss->pbvh, SCULPT_search_circle_cb, &data, &nodes, r_totnode);
  }
  return nodes;
}

/* Calculate primary direction of movement for many brushes. */
static void calc_sculpt_normal(
    Sculpt *sd, Object *ob, PBVHNode **nodes, int totnode, float r_area_no[3])
{
  const Brush *brush = BKE_paint_brush(&sd->paint);
  const SculptSession *ss = ob->sculpt;

  switch (brush->sculpt_plane) {
    case SCULPT_DISP_DIR_VIEW:
      copy_v3_v3(r_area_no, ss->cache->true_view_normal);
      break;

    case SCULPT_DISP_DIR_X:
      ARRAY_SET_ITEMS(r_area_no, 1.0f, 0.0f, 0.0f);
      break;

    case SCULPT_DISP_DIR_Y:
      ARRAY_SET_ITEMS(r_area_no, 0.0f, 1.0f, 0.0f);
      break;

    case SCULPT_DISP_DIR_Z:
      ARRAY_SET_ITEMS(r_area_no, 0.0f, 0.0f, 1.0f);
      break;

    case SCULPT_DISP_DIR_AREA:
      SCULPT_calc_area_normal(sd, ob, nodes, totnode, r_area_no);
      break;

    default:
      break;
  }
}

static void update_sculpt_normal(Sculpt *sd, Object *ob, PBVHNode **nodes, int totnode)
{
  const Brush *brush = BKE_paint_brush(&sd->paint);
  StrokeCache *cache = ob->sculpt->cache;
  /* Grab brush does not update the sculpt normal during a stroke. */
  const bool update_normal =
      !(brush->flag & BRUSH_ORIGINAL_NORMAL) && !(brush->sculpt_tool == SCULPT_TOOL_GRAB) &&
      !(brush->sculpt_tool == SCULPT_TOOL_THUMB && !(brush->flag & BRUSH_ANCHORED)) &&
      !(brush->sculpt_tool == SCULPT_TOOL_ELASTIC_DEFORM) &&
      !(brush->sculpt_tool == SCULPT_TOOL_SNAKE_HOOK && cache->normal_weight > 0.0f);

  if (cache->mirror_symmetry_pass == 0 && cache->radial_symmetry_pass == 0 &&
      (SCULPT_stroke_is_first_brush_step_of_symmetry_pass(cache) || update_normal)) {
    calc_sculpt_normal(sd, ob, nodes, totnode, cache->sculpt_normal);
    if (brush->falloff_shape == PAINT_FALLOFF_SHAPE_TUBE) {
      project_plane_v3_v3v3(cache->sculpt_normal, cache->sculpt_normal, cache->view_normal);
      normalize_v3(cache->sculpt_normal);
    }
    copy_v3_v3(cache->sculpt_normal_symm, cache->sculpt_normal);
  }
  else {
    copy_v3_v3(cache->sculpt_normal_symm, cache->sculpt_normal);
    flip_v3(cache->sculpt_normal_symm, cache->mirror_symmetry_pass);
    mul_m4_v3(cache->symm_rot_mat, cache->sculpt_normal_symm);
  }
}

static void calc_local_y(ViewContext *vc, const float center[3], float y[3])
{
  Object *ob = vc->obact;
  float loc[3];
  const float xy_delta[2] = {0.0f, 1.0f};

  mul_v3_m4v3(loc, ob->world_to_object, center);
  const float zfac = ED_view3d_calc_zfac(vc->rv3d, loc);

  ED_view3d_win_to_delta(vc->region, xy_delta, zfac, y);
  normalize_v3(y);

  add_v3_v3(y, ob->loc);
  mul_m4_v3(ob->world_to_object, y);
}

static void calc_brush_local_mat(const Brush *brush, Object *ob, float local_mat[4][4])
{
  const StrokeCache *cache = ob->sculpt->cache;
  float tmat[4][4];
  float mat[4][4];
  float scale[4][4];
  float angle, v[3];
  float up[3];

  /* Ensure `ob->world_to_object` is up to date. */
  invert_m4_m4(ob->world_to_object, ob->object_to_world);

  /* Initialize last column of matrix. */
  mat[0][3] = 0.0f;
  mat[1][3] = 0.0f;
  mat[2][3] = 0.0f;
  mat[3][3] = 1.0f;

  /* Get view's up vector in object-space. */
  calc_local_y(cache->vc, cache->location, up);

  /* Calculate the X axis of the local matrix. */
  cross_v3_v3v3(v, up, cache->sculpt_normal);
  /* Apply rotation (user angle, rake, etc.) to X axis. */
  angle = brush->mtex.rot - cache->special_rotation;
  rotate_v3_v3v3fl(mat[0], v, cache->sculpt_normal, angle);

  /* Get other axes. */
  cross_v3_v3v3(mat[1], cache->sculpt_normal, mat[0]);
  copy_v3_v3(mat[2], cache->sculpt_normal);

  /* Set location. */
  copy_v3_v3(mat[3], cache->location);

  /* Scale by brush radius. */
  normalize_m4(mat);
  scale_m4_fl(scale, cache->radius);
  mul_m4_m4m4(tmat, mat, scale);

  /* Return inverse (for converting from model-space coords to local area coords). */
  invert_m4_m4(local_mat, tmat);
}

#define SCULPT_TILT_SENSITIVITY 0.7f
void SCULPT_tilt_apply_to_normal(float r_normal[3], StrokeCache *cache, const float tilt_strength)
{
  if (!U.experimental.use_sculpt_tools_tilt) {
    return;
  }
  const float rot_max = M_PI_2 * tilt_strength * SCULPT_TILT_SENSITIVITY;
  mul_v3_mat3_m4v3(r_normal, cache->vc->obact->object_to_world, r_normal);
  float normal_tilt_y[3];
  rotate_v3_v3v3fl(normal_tilt_y, r_normal, cache->vc->rv3d->viewinv[0], cache->y_tilt * rot_max);
  float normal_tilt_xy[3];
  rotate_v3_v3v3fl(
      normal_tilt_xy, normal_tilt_y, cache->vc->rv3d->viewinv[1], cache->x_tilt * rot_max);
  mul_v3_mat3_m4v3(r_normal, cache->vc->obact->world_to_object, normal_tilt_xy);
  normalize_v3(r_normal);
}

void SCULPT_tilt_effective_normal_get(const SculptSession *ss, const Brush *brush, float r_no[3])
{
  copy_v3_v3(r_no, ss->cache->sculpt_normal_symm);
  SCULPT_tilt_apply_to_normal(r_no, ss->cache, brush->tilt_strength_factor);
}

static void update_brush_local_mat(Sculpt *sd, Object *ob)
{
  StrokeCache *cache = ob->sculpt->cache;

  if (cache->mirror_symmetry_pass == 0 && cache->radial_symmetry_pass == 0) {
    calc_brush_local_mat(BKE_paint_brush(&sd->paint), ob, cache->brush_local_mat);
  }
}

/** \} */

/* -------------------------------------------------------------------- */
/** \name Texture painting
 * \{ */

static bool sculpt_needs_pbvh_pixels(PaintModeSettings *paint_mode_settings,
                                     const Brush *brush,
                                     Object *ob)
{
  if (brush->sculpt_tool == SCULPT_TOOL_PAINT && U.experimental.use_sculpt_texture_paint) {
    Image *image;
    ImageUser *image_user;
    return SCULPT_paint_image_canvas_get(paint_mode_settings, ob, &image, &image_user);
  }

  return false;
}

static void sculpt_pbvh_update_pixels(PaintModeSettings *paint_mode_settings,
                                      SculptSession *ss,
                                      Object *ob)
{
  BLI_assert(ob->type == OB_MESH);
  Mesh *mesh = (Mesh *)ob->data;

  Image *image;
  ImageUser *image_user;
  if (!SCULPT_paint_image_canvas_get(paint_mode_settings, ob, &image, &image_user)) {
    return;
  }

  BKE_pbvh_build_pixels(ss->pbvh, mesh, image, image_user);
}

/** \} */

/* -------------------------------------------------------------------- */
/** \name Generic Brush Plane & Symmetry Utilities
 * \{ */

struct SculptRaycastData {
  SculptSession *ss;
  const float *ray_start;
  const float *ray_normal;
  bool hit;
  float depth;
  bool original;

  PBVHVertRef active_vertex;
  float *face_normal;

  int active_face_grid_index;

  IsectRayPrecalc isect_precalc;
};

struct SculptFindNearestToRayData {
  SculptSession *ss;
  const float *ray_start, *ray_normal;
  bool hit;
  float depth;
  float dist_sq_to_ray;
  bool original;
};

ePaintSymmetryAreas SCULPT_get_vertex_symm_area(const float co[3])
{
  ePaintSymmetryAreas symm_area = ePaintSymmetryAreas(PAINT_SYMM_AREA_DEFAULT);
  if (co[0] < 0.0f) {
    symm_area |= PAINT_SYMM_AREA_X;
  }
  if (co[1] < 0.0f) {
    symm_area |= PAINT_SYMM_AREA_Y;
  }
  if (co[2] < 0.0f) {
    symm_area |= PAINT_SYMM_AREA_Z;
  }
  return symm_area;
}

void SCULPT_flip_v3_by_symm_area(float v[3],
                                 const ePaintSymmetryFlags symm,
                                 const ePaintSymmetryAreas symmarea,
                                 const float pivot[3])
{
  for (int i = 0; i < 3; i++) {
    ePaintSymmetryFlags symm_it = ePaintSymmetryFlags(1 << i);
    if (!(symm & symm_it)) {
      continue;
    }
    if (symmarea & symm_it) {
      flip_v3(v, symm_it);
    }
    if (pivot[i] < 0.0f) {
      flip_v3(v, symm_it);
    }
  }
}

void SCULPT_flip_quat_by_symm_area(float quat[4],
                                   const ePaintSymmetryFlags symm,
                                   const ePaintSymmetryAreas symmarea,
                                   const float pivot[3])
{
  for (int i = 0; i < 3; i++) {
    ePaintSymmetryFlags symm_it = ePaintSymmetryFlags(1 << i);
    if (!(symm & symm_it)) {
      continue;
    }
    if (symmarea & symm_it) {
      flip_qt(quat, symm_it);
    }
    if (pivot[i] < 0.0f) {
      flip_qt(quat, symm_it);
    }
  }
}

void SCULPT_calc_brush_plane(
    Sculpt *sd, Object *ob, PBVHNode **nodes, int totnode, float r_area_no[3], float r_area_co[3])
{
  SculptSession *ss = ob->sculpt;
  Brush *brush = BKE_paint_brush(&sd->paint);

  zero_v3(r_area_co);
  zero_v3(r_area_no);

  if (SCULPT_stroke_is_main_symmetry_pass(ss->cache) &&
      (SCULPT_stroke_is_first_brush_step_of_symmetry_pass(ss->cache) ||
       !(brush->flag & BRUSH_ORIGINAL_PLANE) || !(brush->flag & BRUSH_ORIGINAL_NORMAL))) {
    switch (brush->sculpt_plane) {
      case SCULPT_DISP_DIR_VIEW:
        copy_v3_v3(r_area_no, ss->cache->true_view_normal);
        break;

      case SCULPT_DISP_DIR_X:
        ARRAY_SET_ITEMS(r_area_no, 1.0f, 0.0f, 0.0f);
        break;

      case SCULPT_DISP_DIR_Y:
        ARRAY_SET_ITEMS(r_area_no, 0.0f, 1.0f, 0.0f);
        break;

      case SCULPT_DISP_DIR_Z:
        ARRAY_SET_ITEMS(r_area_no, 0.0f, 0.0f, 1.0f);
        break;

      case SCULPT_DISP_DIR_AREA:
        SCULPT_calc_area_normal_and_center(sd, ob, nodes, totnode, r_area_no, r_area_co);
        if (brush->falloff_shape == PAINT_FALLOFF_SHAPE_TUBE) {
          project_plane_v3_v3v3(r_area_no, r_area_no, ss->cache->view_normal);
          normalize_v3(r_area_no);
        }
        break;

      default:
        break;
    }

    /* For flatten center. */
    /* Flatten center has not been calculated yet if we are not using the area normal. */
    if (brush->sculpt_plane != SCULPT_DISP_DIR_AREA) {
      SCULPT_calc_area_center(sd, ob, nodes, totnode, r_area_co);
    }

    /* For area normal. */
    if (!SCULPT_stroke_is_first_brush_step_of_symmetry_pass(ss->cache) &&
        (brush->flag & BRUSH_ORIGINAL_NORMAL)) {
      copy_v3_v3(r_area_no, ss->cache->sculpt_normal);
    }
    else {
      copy_v3_v3(ss->cache->sculpt_normal, r_area_no);
    }

    /* For flatten center. */
    if (!SCULPT_stroke_is_first_brush_step_of_symmetry_pass(ss->cache) &&
        (brush->flag & BRUSH_ORIGINAL_PLANE)) {
      copy_v3_v3(r_area_co, ss->cache->last_center);
    }
    else {
      copy_v3_v3(ss->cache->last_center, r_area_co);
    }
  }
  else {
    /* For area normal. */
    copy_v3_v3(r_area_no, ss->cache->sculpt_normal);

    /* For flatten center. */
    copy_v3_v3(r_area_co, ss->cache->last_center);

    /* For area normal. */
    flip_v3(r_area_no, ss->cache->mirror_symmetry_pass);

    /* For flatten center. */
    flip_v3(r_area_co, ss->cache->mirror_symmetry_pass);

    /* For area normal. */
    mul_m4_v3(ss->cache->symm_rot_mat, r_area_no);

    /* For flatten center. */
    mul_m4_v3(ss->cache->symm_rot_mat, r_area_co);

    /* Shift the plane for the current tile. */
    add_v3_v3(r_area_co, ss->cache->plane_offset);
  }
}

int SCULPT_plane_trim(const StrokeCache *cache, const Brush *brush, const float val[3])
{
  return (!(brush->flag & BRUSH_PLANE_TRIM) ||
          (dot_v3v3(val, val) <= cache->radius_squared * cache->plane_trim_squared));
}

int SCULPT_plane_point_side(const float co[3], const float plane[4])
{
  float d = plane_point_side_v3(plane, co);
  return d <= 0.0f;
}

float SCULPT_brush_plane_offset_get(Sculpt *sd, SculptSession *ss)
{
  Brush *brush = BKE_paint_brush(&sd->paint);

  float rv = brush->plane_offset;

  if (brush->flag & BRUSH_OFFSET_PRESSURE) {
    rv *= ss->cache->pressure;
  }

  return rv;
}

/** \} */

/* -------------------------------------------------------------------- */
/** \name Sculpt Gravity Brush
 * \{ */

static void do_gravity_task_cb_ex(void *__restrict userdata,
                                  const int n,
                                  const TaskParallelTLS *__restrict tls)
{
  SculptThreadedTaskData *data = static_cast<SculptThreadedTaskData *>(userdata);
  SculptSession *ss = data->ob->sculpt;
  const Brush *brush = data->brush;
  float *offset = data->offset;

  PBVHVertexIter vd;
  float(*proxy)[3];

  proxy = BKE_pbvh_node_add_proxy(ss->pbvh, data->nodes[n])->co;

  SculptBrushTest test;
  SculptBrushTestFn sculpt_brush_test_sq_fn = SCULPT_brush_test_init_with_falloff_shape(
      ss, &test, data->brush->falloff_shape);
  const int thread_id = BLI_task_parallel_thread_id(tls);

  BKE_pbvh_vertex_iter_begin (ss->pbvh, data->nodes[n], vd, PBVH_ITER_UNIQUE) {
    if (!sculpt_brush_test_sq_fn(&test, vd.co)) {
      continue;
    }
    const float fade = SCULPT_brush_strength_factor(ss,
                                                    brush,
                                                    vd.co,
                                                    sqrtf(test.dist),
                                                    vd.no,
                                                    vd.fno,
                                                    vd.mask ? *vd.mask : 0.0f,
                                                    vd.vertex,
                                                    thread_id,
                                                    nullptr);

    mul_v3_v3fl(proxy[vd.i], offset, fade);

    if (vd.is_mesh) {
      BKE_pbvh_vert_tag_update_normal(ss->pbvh, vd.vertex);
    }
  }
  BKE_pbvh_vertex_iter_end;
}

static void do_gravity(Sculpt *sd, Object *ob, PBVHNode **nodes, int totnode, float bstrength)
{
  SculptSession *ss = ob->sculpt;
  Brush *brush = BKE_paint_brush(&sd->paint);

  float offset[3];
  float gravity_vector[3];

  mul_v3_v3fl(gravity_vector, ss->cache->gravity_direction, -ss->cache->radius_squared);

  /* Offset with as much as possible factored in already. */
  mul_v3_v3v3(offset, gravity_vector, ss->cache->scale);
  mul_v3_fl(offset, bstrength);

  /* Threaded loop over nodes. */
  SculptThreadedTaskData data{};
  data.sd = sd;
  data.ob = ob;
  data.brush = brush;
  data.nodes = nodes;
  data.offset = offset;

  TaskParallelSettings settings;
  BKE_pbvh_parallel_range_settings(&settings, true, totnode);
  BLI_task_parallel_range(0, totnode, &data, do_gravity_task_cb_ex, &settings);
}

/** \} */

/* -------------------------------------------------------------------- */
/** \name Sculpt Brush Utilities
 * \{ */

void SCULPT_vertcos_to_key(Object *ob, KeyBlock *kb, const float (*vertCos)[3])
{
  Mesh *me = (Mesh *)ob->data;
  float(*ofs)[3] = nullptr;
  int a;
  const int kb_act_idx = ob->shapenr - 1;

  /* For relative keys editing of base should update other keys. */
  if (BKE_keyblock_is_basis(me->key, kb_act_idx)) {
    ofs = BKE_keyblock_convert_to_vertcos(ob, kb);

    /* Calculate key coord offsets (from previous location). */
    for (a = 0; a < me->totvert; a++) {
      sub_v3_v3v3(ofs[a], vertCos[a], ofs[a]);
    }

    /* Apply offsets on other keys. */
    LISTBASE_FOREACH (KeyBlock *, currkey, &me->key->block) {
      if ((currkey != kb) && (currkey->relative == kb_act_idx)) {
        BKE_keyblock_update_from_offset(ob, currkey, ofs);
      }
    }

    MEM_freeN(ofs);
  }

  /* Modifying of basis key should update mesh. */
  if (kb == me->key->refkey) {
    BKE_mesh_vert_coords_apply(me, vertCos);
  }

  /* Apply new coords on active key block, no need to re-allocate kb->data here! */
  BKE_keyblock_update_from_vertcos(ob, kb, vertCos);
}

/* NOTE: we do the topology update before any brush actions to avoid
 * issues with the proxies. The size of the proxy can't change, so
 * topology must be updated first. */
static void sculpt_topology_update(Sculpt *sd,
                                   Object *ob,
                                   Brush *brush,
                                   UnifiedPaintSettings * /*ups*/,
                                   PaintModeSettings * /*paint_mode_settings*/)
{
  SculptSession *ss = ob->sculpt;

  int n, totnode;
  /* Build a list of all nodes that are potentially within the brush's area of influence. */
  const bool use_original = sculpt_tool_needs_original(brush->sculpt_tool) ? true :
                                                                             ss->cache->original;
  const float radius_scale = 1.25f;
  PBVHNode **nodes = sculpt_pbvh_gather_generic(
      ob, sd, brush, use_original, radius_scale, &totnode);

  /* Only act if some verts are inside the brush area. */
  if (totnode == 0) {
    return;
  }

  /* Free index based vertex info as it will become invalid after modifying the topology during the
   * stroke. */
  MEM_SAFE_FREE(ss->vertex_info.boundary);
  MEM_SAFE_FREE(ss->vertex_info.connected_component);

  PBVHTopologyUpdateMode mode = PBVHTopologyUpdateMode(0);
  float location[3];

  if (!(sd->flags & SCULPT_DYNTOPO_DETAIL_MANUAL)) {
    if (sd->flags & SCULPT_DYNTOPO_SUBDIVIDE) {
      mode |= PBVH_Subdivide;
    }

    if ((sd->flags & SCULPT_DYNTOPO_COLLAPSE) || (brush->sculpt_tool == SCULPT_TOOL_SIMPLIFY)) {
      mode |= PBVH_Collapse;
    }
  }

  for (n = 0; n < totnode; n++) {
    SCULPT_undo_push_node(ob,
                          nodes[n],
                          brush->sculpt_tool == SCULPT_TOOL_MASK ? SCULPT_UNDO_MASK :
                                                                   SCULPT_UNDO_COORDS);
    BKE_pbvh_node_mark_update(nodes[n]);

    if (BKE_pbvh_type(ss->pbvh) == PBVH_BMESH) {
      BKE_pbvh_node_mark_topology_update(nodes[n]);
      BKE_pbvh_bmesh_node_save_orig(ss->bm, ss->bm_log, nodes[n], false);
    }
  }

  if (BKE_pbvh_type(ss->pbvh) == PBVH_BMESH) {
    BKE_pbvh_bmesh_update_topology(ss->pbvh,
                                   mode,
                                   ss->cache->location,
                                   ss->cache->view_normal,
                                   ss->cache->radius,
                                   (brush->flag & BRUSH_FRONTFACE) != 0,
                                   (brush->falloff_shape != PAINT_FALLOFF_SHAPE_SPHERE));
  }

  MEM_SAFE_FREE(nodes);

  /* Update average stroke position. */
  copy_v3_v3(location, ss->cache->true_location);
  mul_m4_v3(ob->object_to_world, location);
}

static void do_brush_action_task_cb(void *__restrict userdata,
                                    const int n,
                                    const TaskParallelTLS *__restrict /*tls*/)
{
  SculptThreadedTaskData *data = static_cast<SculptThreadedTaskData *>(userdata);
  SculptSession *ss = data->ob->sculpt;

  bool need_coords = ss->cache->supports_gravity;

  /* Face Sets modifications do a single undo push */
  if (data->brush->sculpt_tool == SCULPT_TOOL_DRAW_FACE_SETS) {
    BKE_pbvh_node_mark_redraw(data->nodes[n]);
    /* Draw face sets in smooth mode moves the vertices. */
    if (ss->cache->alt_smooth) {
      need_coords = true;
    }
  }
  else if (data->brush->sculpt_tool == SCULPT_TOOL_MASK) {
    SCULPT_undo_push_node(data->ob, data->nodes[n], SCULPT_UNDO_MASK);
    BKE_pbvh_node_mark_update_mask(data->nodes[n]);
  }
  else if (SCULPT_tool_is_paint(data->brush->sculpt_tool)) {
    SCULPT_undo_push_node(data->ob, data->nodes[n], SCULPT_UNDO_COLOR);
    BKE_pbvh_node_mark_update_color(data->nodes[n]);
  }
  else {
    need_coords = true;
  }

  if (need_coords) {
    SCULPT_undo_push_node(data->ob, data->nodes[n], SCULPT_UNDO_COORDS);
    BKE_pbvh_node_mark_update(data->nodes[n]);
  }
}

static void do_brush_action(Sculpt *sd,
                            Object *ob,
                            Brush *brush,
                            UnifiedPaintSettings *ups,
                            PaintModeSettings *paint_mode_settings)
{
  SculptSession *ss = ob->sculpt;
  int totnode;
  PBVHNode **nodes;

  /* Check for unsupported features. */
  PBVHType type = BKE_pbvh_type(ss->pbvh);

  if (SCULPT_tool_is_paint(brush->sculpt_tool) && SCULPT_has_loop_colors(ob)) {
    if (type != PBVH_FACES) {
      return;
    }

    BKE_pbvh_ensure_node_loops(ss->pbvh);
  }

  /* Build a list of all nodes that are potentially within the brush's area of influence */

  if (SCULPT_tool_needs_all_pbvh_nodes(brush)) {
    /* These brushes need to update all nodes as they are not constrained by the brush radius */
    BKE_pbvh_search_gather(ss->pbvh, nullptr, nullptr, &nodes, &totnode);
  }
  else if (brush->sculpt_tool == SCULPT_TOOL_CLOTH) {
    nodes = SCULPT_cloth_brush_affected_nodes_gather(ss, brush, &totnode);
  }
  else {
    const bool use_original = sculpt_tool_needs_original(brush->sculpt_tool) ? true :
                                                                               ss->cache->original;
    float radius_scale = 1.0f;

    /* Corners of square brushes can go outside the brush radius. */
    if (sculpt_tool_has_cube_tip(brush->sculpt_tool)) {
      radius_scale = M_SQRT2;
    }

    /* With these options enabled not all required nodes are inside the original brush radius, so
     * the brush can produce artifacts in some situations. */
    if (brush->sculpt_tool == SCULPT_TOOL_DRAW && brush->flag & BRUSH_ORIGINAL_NORMAL) {
      radius_scale = 2.0f;
    }
    nodes = sculpt_pbvh_gather_generic(ob, sd, brush, use_original, radius_scale, &totnode);
  }
  const bool use_pixels = sculpt_needs_pbvh_pixels(paint_mode_settings, brush, ob);
  if (use_pixels) {
    sculpt_pbvh_update_pixels(paint_mode_settings, ss, ob);
  }

  /* Draw Face Sets in draw mode makes a single undo push, in alt-smooth mode deforms the
   * vertices and uses regular coords undo. */
  /* It also assigns the paint_face_set here as it needs to be done regardless of the stroke type
   * and the number of nodes under the brush influence. */
  if (brush->sculpt_tool == SCULPT_TOOL_DRAW_FACE_SETS &&
      SCULPT_stroke_is_first_brush_step(ss->cache) && !ss->cache->alt_smooth) {

    /* Dynamic-topology does not support Face Sets data, so it can't store/restore it from undo. */
    /* TODO(pablodp606): This check should be done in the undo code and not here, but the rest of
     * the sculpt code is not checking for unsupported undo types that may return a null node. */
    if (BKE_pbvh_type(ss->pbvh) != PBVH_BMESH) {
      SCULPT_undo_push_node(ob, nullptr, SCULPT_UNDO_FACE_SETS);
    }

    if (ss->cache->invert) {
      /* When inverting the brush, pick the paint face mask ID from the mesh. */
      ss->cache->paint_face_set = SCULPT_active_face_set_get(ss);
    }
    else {
      /* By default create a new Face Sets. */
      ss->cache->paint_face_set = SCULPT_face_set_next_available_get(ss);
    }
  }

  /* For anchored brushes with spherical falloff, we start off with zero radius, thus we have no
   * PBVH nodes on the first brush step. */
  if (totnode ||
      ((brush->falloff_shape == PAINT_FALLOFF_SHAPE_SPHERE) && (brush->flag & BRUSH_ANCHORED))) {
    if (SCULPT_stroke_is_first_brush_step(ss->cache)) {
      /* Initialize auto-masking cache. */
      if (SCULPT_is_automasking_enabled(sd, ss, brush)) {
        ss->cache->automasking = SCULPT_automasking_cache_init(sd, brush, ob);
        ss->last_automasking_settings_hash = SCULPT_automasking_settings_hash(
            ob, ss->cache->automasking);
      }
      /* Initialize surface smooth cache. */
      if ((brush->sculpt_tool == SCULPT_TOOL_SMOOTH) &&
          (brush->smooth_deform_type == BRUSH_SMOOTH_DEFORM_SURFACE)) {
        BLI_assert(ss->cache->surface_smooth_laplacian_disp == nullptr);
        ss->cache->surface_smooth_laplacian_disp = static_cast<float(*)[3]>(
            MEM_callocN(sizeof(float[3]) * SCULPT_vertex_count_get(ss), "HC smooth laplacian b"));
      }
    }
  }

  /* Only act if some verts are inside the brush area. */
  if (totnode == 0) {
    return;
  }
  float location[3];

  if (!use_pixels) {
    SculptThreadedTaskData task_data{};
    task_data.sd = sd;
    task_data.ob = ob;
    task_data.brush = brush;
    task_data.nodes = nodes;

    TaskParallelSettings settings;
    BKE_pbvh_parallel_range_settings(&settings, true, totnode);
    BLI_task_parallel_range(0, totnode, &task_data, do_brush_action_task_cb, &settings);
  }

  if (sculpt_brush_needs_normal(ss, sd, brush)) {
    update_sculpt_normal(sd, ob, nodes, totnode);
  }

  if (brush->mtex.brush_map_mode == MTEX_MAP_MODE_AREA) {
    update_brush_local_mat(sd, ob);
  }

  if (brush->sculpt_tool == SCULPT_TOOL_POSE && SCULPT_stroke_is_first_brush_step(ss->cache)) {
    SCULPT_pose_brush_init(sd, ob, ss, brush);
  }

  if (brush->deform_target == BRUSH_DEFORM_TARGET_CLOTH_SIM) {
    if (!ss->cache->cloth_sim) {
      ss->cache->cloth_sim = SCULPT_cloth_brush_simulation_create(
          ob, 1.0f, 0.0f, 0.0f, false, true);
      SCULPT_cloth_brush_simulation_init(ss, ss->cache->cloth_sim);
    }
    SCULPT_cloth_brush_store_simulation_state(ss, ss->cache->cloth_sim);
    SCULPT_cloth_brush_ensure_nodes_constraints(
        sd, ob, nodes, totnode, ss->cache->cloth_sim, ss->cache->location, FLT_MAX);
  }

  bool invert = ss->cache->pen_flip || ss->cache->invert || brush->flag & BRUSH_DIR_IN;

  /* Apply one type of brush action. */
  switch (brush->sculpt_tool) {
    case SCULPT_TOOL_DRAW:
      SCULPT_do_draw_brush(sd, ob, nodes, totnode);
      break;
    case SCULPT_TOOL_SMOOTH:
      if (brush->smooth_deform_type == BRUSH_SMOOTH_DEFORM_LAPLACIAN) {
        SCULPT_do_smooth_brush(sd, ob, nodes, totnode);
      }
      else if (brush->smooth_deform_type == BRUSH_SMOOTH_DEFORM_SURFACE) {
        SCULPT_do_surface_smooth_brush(sd, ob, nodes, totnode);
      }
      break;
    case SCULPT_TOOL_CREASE:
      SCULPT_do_crease_brush(sd, ob, nodes, totnode);
      break;
    case SCULPT_TOOL_BLOB:
      SCULPT_do_crease_brush(sd, ob, nodes, totnode);
      break;
    case SCULPT_TOOL_PINCH:
      SCULPT_do_pinch_brush(sd, ob, nodes, totnode);
      break;
    case SCULPT_TOOL_INFLATE:
      SCULPT_do_inflate_brush(sd, ob, nodes, totnode);
      break;
    case SCULPT_TOOL_GRAB:
      SCULPT_do_grab_brush(sd, ob, nodes, totnode);
      break;
    case SCULPT_TOOL_ROTATE:
      SCULPT_do_rotate_brush(sd, ob, nodes, totnode);
      break;
    case SCULPT_TOOL_SNAKE_HOOK:
      SCULPT_do_snake_hook_brush(sd, ob, nodes, totnode);
      break;
    case SCULPT_TOOL_NUDGE:
      SCULPT_do_nudge_brush(sd, ob, nodes, totnode);
      break;
    case SCULPT_TOOL_THUMB:
      SCULPT_do_thumb_brush(sd, ob, nodes, totnode);
      break;
    case SCULPT_TOOL_LAYER:
      SCULPT_do_layer_brush(sd, ob, nodes, totnode);
      break;
    case SCULPT_TOOL_FLATTEN:
      SCULPT_do_flatten_brush(sd, ob, nodes, totnode);
      break;
    case SCULPT_TOOL_CLAY:
      SCULPT_do_clay_brush(sd, ob, nodes, totnode);
      break;
    case SCULPT_TOOL_CLAY_STRIPS:
      SCULPT_do_clay_strips_brush(sd, ob, nodes, totnode);
      break;
    case SCULPT_TOOL_MULTIPLANE_SCRAPE:
      SCULPT_do_multiplane_scrape_brush(sd, ob, nodes, totnode);
      break;
    case SCULPT_TOOL_CLAY_THUMB:
      SCULPT_do_clay_thumb_brush(sd, ob, nodes, totnode);
      break;
    case SCULPT_TOOL_FILL:
      if (invert && brush->flag & BRUSH_INVERT_TO_SCRAPE_FILL) {
        SCULPT_do_scrape_brush(sd, ob, nodes, totnode);
      }
      else {
        SCULPT_do_fill_brush(sd, ob, nodes, totnode);
      }
      break;
    case SCULPT_TOOL_SCRAPE:
      if (invert && brush->flag & BRUSH_INVERT_TO_SCRAPE_FILL) {
        SCULPT_do_fill_brush(sd, ob, nodes, totnode);
      }
      else {
        SCULPT_do_scrape_brush(sd, ob, nodes, totnode);
      }
      break;
    case SCULPT_TOOL_MASK:
      SCULPT_do_mask_brush(sd, ob, nodes, totnode);
      break;
    case SCULPT_TOOL_POSE:
      SCULPT_do_pose_brush(sd, ob, nodes, totnode);
      break;
    case SCULPT_TOOL_DRAW_SHARP:
      SCULPT_do_draw_sharp_brush(sd, ob, nodes, totnode);
      break;
    case SCULPT_TOOL_ELASTIC_DEFORM:
      SCULPT_do_elastic_deform_brush(sd, ob, nodes, totnode);
      break;
    case SCULPT_TOOL_SLIDE_RELAX:
      SCULPT_do_slide_relax_brush(sd, ob, nodes, totnode);
      break;
    case SCULPT_TOOL_BOUNDARY:
      SCULPT_do_boundary_brush(sd, ob, nodes, totnode);
      break;
    case SCULPT_TOOL_CLOTH:
      SCULPT_do_cloth_brush(sd, ob, nodes, totnode);
      break;
    case SCULPT_TOOL_DRAW_FACE_SETS:
      SCULPT_do_draw_face_sets_brush(sd, ob, nodes, totnode);
      break;
    case SCULPT_TOOL_DISPLACEMENT_ERASER:
      SCULPT_do_displacement_eraser_brush(sd, ob, nodes, totnode);
      break;
    case SCULPT_TOOL_DISPLACEMENT_SMEAR:
      SCULPT_do_displacement_smear_brush(sd, ob, nodes, totnode);
      break;
    case SCULPT_TOOL_PAINT:
      SCULPT_do_paint_brush(paint_mode_settings, sd, ob, nodes, totnode);
      break;
    case SCULPT_TOOL_SMEAR:
      SCULPT_do_smear_brush(sd, ob, nodes, totnode);
      break;
  }

  if (!ELEM(brush->sculpt_tool, SCULPT_TOOL_SMOOTH, SCULPT_TOOL_MASK) &&
      brush->autosmooth_factor > 0) {
    if (brush->flag & BRUSH_INVERSE_SMOOTH_PRESSURE) {
      SCULPT_smooth(
          sd, ob, nodes, totnode, brush->autosmooth_factor * (1.0f - ss->cache->pressure), false);
    }
    else {
      SCULPT_smooth(sd, ob, nodes, totnode, brush->autosmooth_factor, false);
    }
  }

  if (sculpt_brush_use_topology_rake(ss, brush)) {
    SCULPT_bmesh_topology_rake(sd, ob, nodes, totnode, brush->topology_rake_factor);
  }

  if (!SCULPT_tool_can_reuse_automask(brush->sculpt_tool) ||
      (ss->cache->supports_gravity && sd->gravity_factor > 0.0f)) {
    /* Clear cavity mask cache. */
    ss->last_automasking_settings_hash = 0;
  }

  /* The cloth brush adds the gravity as a regular force and it is processed in the solver. */
  if (ss->cache->supports_gravity && !ELEM(brush->sculpt_tool,
                                           SCULPT_TOOL_CLOTH,
                                           SCULPT_TOOL_DRAW_FACE_SETS,
                                           SCULPT_TOOL_BOUNDARY)) {
    do_gravity(sd, ob, nodes, totnode, sd->gravity_factor);
  }

  if (brush->deform_target == BRUSH_DEFORM_TARGET_CLOTH_SIM) {
    if (SCULPT_stroke_is_main_symmetry_pass(ss->cache)) {
      SCULPT_cloth_sim_activate_nodes(ss->cache->cloth_sim, nodes, totnode);
      SCULPT_cloth_brush_do_simulation_step(sd, ob, ss->cache->cloth_sim, nodes, totnode);
    }
  }

  MEM_SAFE_FREE(nodes);

  /* Update average stroke position. */
  copy_v3_v3(location, ss->cache->true_location);
  mul_m4_v3(ob->object_to_world, location);

  add_v3_v3(ups->average_stroke_accum, location);
  ups->average_stroke_counter++;
  /* Update last stroke position. */
  ups->last_stroke_valid = true;
}

/* Flush displacement from deformed PBVH vertex to original mesh. */
static void sculpt_flush_pbvhvert_deform(const SculptSession &ss,
                                         const PBVHVertexIter &vd,
                                         MutableSpan<MVert> verts)
{
  float disp[3], newco[3];
  int index = vd.vert_indices[vd.i];

  sub_v3_v3v3(disp, vd.co, ss.deform_cos[index]);
  mul_m3_v3(ss.deform_imats[index], disp);
  add_v3_v3v3(newco, disp, ss.orig_cos[index]);

  copy_v3_v3(ss.deform_cos[index], vd.co);
  copy_v3_v3(ss.orig_cos[index], newco);

<<<<<<< HEAD
  float(*positions)[3] = BKE_mesh_positions_for_write(me);
  if (!ss->shapekey_active) {
    copy_v3_v3(positions[index], newco);
=======
  if (!ss.shapekey_active) {
    copy_v3_v3(verts[index].co, newco);
>>>>>>> 9a09adb7
  }
}

static void sculpt_combine_proxies_node(Object &object,
                                        Sculpt &sd,
                                        const bool use_orco,
                                        PBVHNode &node)
{
  SculptSession *ss = object.sculpt;

  float(*orco)[3] = nullptr;
  if (use_orco && !ss->bm) {
    orco = SCULPT_undo_push_node(&object, &node, SCULPT_UNDO_COORDS)->co;
  }

  int proxy_count;
  PBVHProxyNode *proxies;
  BKE_pbvh_node_get_proxies(&node, &proxies, &proxy_count);

  Mesh &mesh = *static_cast<Mesh *>(object.data);
  MutableSpan<MVert> verts = mesh.verts_for_write();

  PBVHVertexIter vd;
  BKE_pbvh_vertex_iter_begin (ss->pbvh, &node, vd, PBVH_ITER_UNIQUE) {
    float val[3];

    if (use_orco) {
      if (ss->bm) {
        copy_v3_v3(val, BM_log_original_vert_co(ss->bm_log, vd.bm_vert));
      }
      else {
        copy_v3_v3(val, orco[vd.i]);
      }
    }
    else {
      copy_v3_v3(val, vd.co);
    }

    for (int p = 0; p < proxy_count; p++) {
      add_v3_v3(val, proxies[p].co[vd.i]);
    }

    SCULPT_clip(&sd, ss, vd.co, val);

    if (ss->deform_modifiers_active) {
      sculpt_flush_pbvhvert_deform(*ss, vd, verts);
    }
  }
  BKE_pbvh_vertex_iter_end;

  BKE_pbvh_node_free_proxies(&node);
}

static void sculpt_combine_proxies(Sculpt *sd, Object *ob)
{
  using namespace blender;
  SculptSession *ss = ob->sculpt;
  Brush *brush = BKE_paint_brush(&sd->paint);

  if (!ss->cache->supports_gravity && sculpt_tool_is_proxy_used(brush->sculpt_tool)) {
    /* First line is tools that don't support proxies. */
    return;
  }

  /* First line is tools that don't support proxies. */
  const bool use_orco = ELEM(brush->sculpt_tool,
                             SCULPT_TOOL_GRAB,
                             SCULPT_TOOL_ROTATE,
                             SCULPT_TOOL_THUMB,
                             SCULPT_TOOL_ELASTIC_DEFORM,
                             SCULPT_TOOL_BOUNDARY,
                             SCULPT_TOOL_POSE);

  int totnode;
  PBVHNode **nodes;
  BKE_pbvh_gather_proxies(ss->pbvh, &nodes, &totnode);

  threading::parallel_for(IndexRange(totnode), 1, [&](IndexRange range) {
    for (const int i : range) {
      sculpt_combine_proxies_node(*ob, *sd, use_orco, *nodes[i]);
    }
  });

  MEM_SAFE_FREE(nodes);
}

void SCULPT_combine_transform_proxies(Sculpt *sd, Object *ob)
{
  using namespace blender;
  SculptSession *ss = ob->sculpt;

  int totnode;
  PBVHNode **nodes;
  BKE_pbvh_gather_proxies(ss->pbvh, &nodes, &totnode);

  threading::parallel_for(IndexRange(totnode), 1, [&](IndexRange range) {
    for (const int i : range) {
      sculpt_combine_proxies_node(*ob, *sd, false, *nodes[i]);
    }
  });

  MEM_SAFE_FREE(nodes);
}

/**
 * Copy the modified vertices from the #PBVH to the active key.
 */
static void sculpt_update_keyblock(Object *ob)
{
  SculptSession *ss = ob->sculpt;
  float(*vertCos)[3];

  /* Key-block update happens after handling deformation caused by modifiers,
   * so ss->orig_cos would be updated with new stroke. */
  if (ss->orig_cos) {
    vertCos = ss->orig_cos;
  }
  else {
    vertCos = BKE_pbvh_vert_coords_alloc(ss->pbvh);
  }

  if (!vertCos) {
    return;
  }

  SCULPT_vertcos_to_key(ob, ss->shapekey_active, vertCos);

  if (vertCos != ss->orig_cos) {
    MEM_freeN(vertCos);
  }
}

void SCULPT_flush_stroke_deform(Sculpt * /*sd*/, Object *ob, bool is_proxy_used)
{
  using namespace blender;
  SculptSession *ss = ob->sculpt;

  if (is_proxy_used && ss->deform_modifiers_active) {
    /* This brushes aren't using proxies, so sculpt_combine_proxies() wouldn't propagate needed
     * deformation to original base. */

    int totnode;
    Mesh *me = (Mesh *)ob->data;
    PBVHNode **nodes;
    float(*vertCos)[3] = nullptr;

    if (ss->shapekey_active) {
      vertCos = static_cast<float(*)[3]>(
          MEM_mallocN(sizeof(*vertCos) * me->totvert, "flushStrokeDeofrm keyVerts"));

      /* Mesh could have isolated verts which wouldn't be in BVH, to deal with this we copy old
       * coordinates over new ones and then update coordinates for all vertices from BVH. */
      memcpy(vertCos, ss->orig_cos, sizeof(*vertCos) * me->totvert);
    }

    BKE_pbvh_search_gather(ss->pbvh, nullptr, nullptr, &nodes, &totnode);

    MutableSpan<MVert> verts = me->verts_for_write();

    threading::parallel_for(IndexRange(totnode), 1, [&](IndexRange range) {
      for (const int i : range) {
        PBVHVertexIter vd;
        BKE_pbvh_vertex_iter_begin (ss->pbvh, nodes[i], vd, PBVH_ITER_UNIQUE) {
          sculpt_flush_pbvhvert_deform(*ss, vd, verts);

          if (!vertCos) {
            continue;
          }

          int index = vd.vert_indices[vd.i];
          copy_v3_v3(vertCos[index], ss->orig_cos[index]);
        }
        BKE_pbvh_vertex_iter_end;
      }
    });

    if (vertCos) {
      SCULPT_vertcos_to_key(ob, ss->shapekey_active, vertCos);
      MEM_freeN(vertCos);
    }

    MEM_SAFE_FREE(nodes);
  }
  else if (ss->shapekey_active) {
    sculpt_update_keyblock(ob);
  }
}

void SCULPT_cache_calc_brushdata_symm(StrokeCache *cache,
                                      const ePaintSymmetryFlags symm,
                                      const char axis,
                                      const float angle)
{
  flip_v3_v3(cache->location, cache->true_location, symm);
  flip_v3_v3(cache->last_location, cache->true_last_location, symm);
  flip_v3_v3(cache->grab_delta_symmetry, cache->grab_delta, symm);
  flip_v3_v3(cache->view_normal, cache->true_view_normal, symm);

  flip_v3_v3(cache->initial_location, cache->true_initial_location, symm);
  flip_v3_v3(cache->initial_normal, cache->true_initial_normal, symm);

  /* XXX This reduces the length of the grab delta if it approaches the line of symmetry
   * XXX However, a different approach appears to be needed. */
#if 0
  if (sd->paint.symmetry_flags & PAINT_SYMMETRY_FEATHER) {
    float frac = 1.0f / max_overlap_count(sd);
    float reduce = (feather - frac) / (1.0f - frac);

    printf("feather: %f frac: %f reduce: %f\n", feather, frac, reduce);

    if (frac < 1.0f) {
      mul_v3_fl(cache->grab_delta_symmetry, reduce);
    }
  }
#endif

  unit_m4(cache->symm_rot_mat);
  unit_m4(cache->symm_rot_mat_inv);
  zero_v3(cache->plane_offset);

  /* Expects XYZ. */
  if (axis) {
    rotate_m4(cache->symm_rot_mat, axis, angle);
    rotate_m4(cache->symm_rot_mat_inv, axis, -angle);
  }

  mul_m4_v3(cache->symm_rot_mat, cache->location);
  mul_m4_v3(cache->symm_rot_mat, cache->grab_delta_symmetry);

  if (cache->supports_gravity) {
    flip_v3_v3(cache->gravity_direction, cache->true_gravity_direction, symm);
    mul_m4_v3(cache->symm_rot_mat, cache->gravity_direction);
  }

  if (cache->is_rake_rotation_valid) {
    flip_qt_qt(cache->rake_rotation_symmetry, cache->rake_rotation, symm);
  }
}

using BrushActionFunc = void (*)(Sculpt *sd,
                                 Object *ob,
                                 Brush *brush,
                                 UnifiedPaintSettings *ups,
                                 PaintModeSettings *paint_mode_settings);

static void do_tiled(Sculpt *sd,
                     Object *ob,
                     Brush *brush,
                     UnifiedPaintSettings *ups,
                     PaintModeSettings *paint_mode_settings,
                     BrushActionFunc action)
{
  SculptSession *ss = ob->sculpt;
  StrokeCache *cache = ss->cache;
  const float radius = cache->radius;
  const BoundBox *bb = BKE_object_boundbox_get(ob);
  const float *bbMin = bb->vec[0];
  const float *bbMax = bb->vec[6];
  const float *step = sd->paint.tile_offset;

  /* These are integer locations, for real location: multiply with step and add orgLoc.
   * So 0,0,0 is at orgLoc. */
  int start[3];
  int end[3];
  int cur[3];

  /* Position of the "prototype" stroke for tiling. */
  float orgLoc[3];
  float original_initial_location[3];
  copy_v3_v3(orgLoc, cache->location);
  copy_v3_v3(original_initial_location, cache->initial_location);

  for (int dim = 0; dim < 3; dim++) {
    if ((sd->paint.symmetry_flags & (PAINT_TILE_X << dim)) && step[dim] > 0) {
      start[dim] = (bbMin[dim] - orgLoc[dim] - radius) / step[dim];
      end[dim] = (bbMax[dim] - orgLoc[dim] + radius) / step[dim];
    }
    else {
      start[dim] = end[dim] = 0;
    }
  }

  /* First do the "un-tiled" position to initialize the stroke for this location. */
  cache->tile_pass = 0;
  action(sd, ob, brush, ups, paint_mode_settings);

  /* Now do it for all the tiles. */
  copy_v3_v3_int(cur, start);
  for (cur[0] = start[0]; cur[0] <= end[0]; cur[0]++) {
    for (cur[1] = start[1]; cur[1] <= end[1]; cur[1]++) {
      for (cur[2] = start[2]; cur[2] <= end[2]; cur[2]++) {
        if (!cur[0] && !cur[1] && !cur[2]) {
          /* Skip tile at orgLoc, this was already handled before all others. */
          continue;
        }

        ++cache->tile_pass;

        for (int dim = 0; dim < 3; dim++) {
          cache->location[dim] = cur[dim] * step[dim] + orgLoc[dim];
          cache->plane_offset[dim] = cur[dim] * step[dim];
          cache->initial_location[dim] = cur[dim] * step[dim] + original_initial_location[dim];
        }
        action(sd, ob, brush, ups, paint_mode_settings);
      }
    }
  }
}

static void do_radial_symmetry(Sculpt *sd,
                               Object *ob,
                               Brush *brush,
                               UnifiedPaintSettings *ups,
                               PaintModeSettings *paint_mode_settings,
                               BrushActionFunc action,
                               const ePaintSymmetryFlags symm,
                               const int axis,
                               const float /*feather*/)
{
  SculptSession *ss = ob->sculpt;

  for (int i = 1; i < sd->radial_symm[axis - 'X']; i++) {
    const float angle = 2.0f * M_PI * i / sd->radial_symm[axis - 'X'];
    ss->cache->radial_symmetry_pass = i;
    SCULPT_cache_calc_brushdata_symm(ss->cache, symm, axis, angle);
    do_tiled(sd, ob, brush, ups, paint_mode_settings, action);
  }
}

/**
 * Noise texture gives different values for the same input coord; this
 * can tear a multi-resolution mesh during sculpting so do a stitch in this case.
 */
static void sculpt_fix_noise_tear(Sculpt *sd, Object *ob)
{
  SculptSession *ss = ob->sculpt;
  Brush *brush = BKE_paint_brush(&sd->paint);
  MTex *mtex = &brush->mtex;

  if (ss->multires.active && mtex->tex && mtex->tex->type == TEX_NOISE) {
    multires_stitch_grids(ob);
  }
}

static void do_symmetrical_brush_actions(Sculpt *sd,
                                         Object *ob,
                                         BrushActionFunc action,
                                         UnifiedPaintSettings *ups,
                                         PaintModeSettings *paint_mode_settings)
{
  Brush *brush = BKE_paint_brush(&sd->paint);
  SculptSession *ss = ob->sculpt;
  StrokeCache *cache = ss->cache;
  const char symm = SCULPT_mesh_symmetry_xyz_get(ob);

  float feather = calc_symmetry_feather(sd, ss->cache);

  cache->bstrength = brush_strength(sd, cache, feather, ups, paint_mode_settings);
  cache->symmetry = symm;

  /* `symm` is a bit combination of XYZ -
   * 1 is mirror X; 2 is Y; 3 is XY; 4 is Z; 5 is XZ; 6 is YZ; 7 is XYZ */
  for (int i = 0; i <= symm; i++) {
    if (!SCULPT_is_symmetry_iteration_valid(i, symm)) {
      continue;
    }
    const ePaintSymmetryFlags symm = ePaintSymmetryFlags(i);
    cache->mirror_symmetry_pass = symm;
    cache->radial_symmetry_pass = 0;

    SCULPT_cache_calc_brushdata_symm(cache, symm, 0, 0);
    do_tiled(sd, ob, brush, ups, paint_mode_settings, action);

    do_radial_symmetry(sd, ob, brush, ups, paint_mode_settings, action, symm, 'X', feather);
    do_radial_symmetry(sd, ob, brush, ups, paint_mode_settings, action, symm, 'Y', feather);
    do_radial_symmetry(sd, ob, brush, ups, paint_mode_settings, action, symm, 'Z', feather);
  }
}

bool SCULPT_mode_poll(bContext *C)
{
  Object *ob = CTX_data_active_object(C);
  return ob && ob->mode & OB_MODE_SCULPT;
}

bool SCULPT_mode_poll_view3d(bContext *C)
{
  return (SCULPT_mode_poll(C) && CTX_wm_region_view3d(C));
}

bool SCULPT_poll_view3d(bContext *C)
{
  return (SCULPT_poll(C) && CTX_wm_region_view3d(C));
}

bool SCULPT_poll(bContext *C)
{
  return SCULPT_mode_poll(C) && PAINT_brush_tool_poll(C);
}

static const char *sculpt_tool_name(Sculpt *sd)
{
  Brush *brush = BKE_paint_brush(&sd->paint);

  switch ((eBrushSculptTool)brush->sculpt_tool) {
    case SCULPT_TOOL_DRAW:
      return "Draw Brush";
    case SCULPT_TOOL_SMOOTH:
      return "Smooth Brush";
    case SCULPT_TOOL_CREASE:
      return "Crease Brush";
    case SCULPT_TOOL_BLOB:
      return "Blob Brush";
    case SCULPT_TOOL_PINCH:
      return "Pinch Brush";
    case SCULPT_TOOL_INFLATE:
      return "Inflate Brush";
    case SCULPT_TOOL_GRAB:
      return "Grab Brush";
    case SCULPT_TOOL_NUDGE:
      return "Nudge Brush";
    case SCULPT_TOOL_THUMB:
      return "Thumb Brush";
    case SCULPT_TOOL_LAYER:
      return "Layer Brush";
    case SCULPT_TOOL_FLATTEN:
      return "Flatten Brush";
    case SCULPT_TOOL_CLAY:
      return "Clay Brush";
    case SCULPT_TOOL_CLAY_STRIPS:
      return "Clay Strips Brush";
    case SCULPT_TOOL_CLAY_THUMB:
      return "Clay Thumb Brush";
    case SCULPT_TOOL_FILL:
      return "Fill Brush";
    case SCULPT_TOOL_SCRAPE:
      return "Scrape Brush";
    case SCULPT_TOOL_SNAKE_HOOK:
      return "Snake Hook Brush";
    case SCULPT_TOOL_ROTATE:
      return "Rotate Brush";
    case SCULPT_TOOL_MASK:
      return "Mask Brush";
    case SCULPT_TOOL_SIMPLIFY:
      return "Simplify Brush";
    case SCULPT_TOOL_DRAW_SHARP:
      return "Draw Sharp Brush";
    case SCULPT_TOOL_ELASTIC_DEFORM:
      return "Elastic Deform Brush";
    case SCULPT_TOOL_POSE:
      return "Pose Brush";
    case SCULPT_TOOL_MULTIPLANE_SCRAPE:
      return "Multi-plane Scrape Brush";
    case SCULPT_TOOL_SLIDE_RELAX:
      return "Slide/Relax Brush";
    case SCULPT_TOOL_BOUNDARY:
      return "Boundary Brush";
    case SCULPT_TOOL_CLOTH:
      return "Cloth Brush";
    case SCULPT_TOOL_DRAW_FACE_SETS:
      return "Draw Face Sets";
    case SCULPT_TOOL_DISPLACEMENT_ERASER:
      return "Multires Displacement Eraser";
    case SCULPT_TOOL_DISPLACEMENT_SMEAR:
      return "Multires Displacement Smear";
    case SCULPT_TOOL_PAINT:
      return "Paint Brush";
    case SCULPT_TOOL_SMEAR:
      return "Smear Brush";
  }

  return "Sculpting";
}

/* Operator for applying a stroke (various attributes including mouse path)
 * using the current brush. */

void SCULPT_cache_free(StrokeCache *cache)
{
  MEM_SAFE_FREE(cache->dial);
  MEM_SAFE_FREE(cache->surface_smooth_laplacian_disp);
  MEM_SAFE_FREE(cache->layer_displacement_factor);
  MEM_SAFE_FREE(cache->prev_colors);
  MEM_SAFE_FREE(cache->detail_directions);
  MEM_SAFE_FREE(cache->prev_displacement);
  MEM_SAFE_FREE(cache->limit_surface_co);
  MEM_SAFE_FREE(cache->prev_colors_vpaint);

  if (cache->pose_ik_chain) {
    SCULPT_pose_ik_chain_free(cache->pose_ik_chain);
  }

  for (int i = 0; i < PAINT_SYMM_AREAS; i++) {
    if (cache->boundaries[i]) {
      SCULPT_boundary_data_free(cache->boundaries[i]);
    }
  }

  if (cache->cloth_sim) {
    SCULPT_cloth_simulation_free(cache->cloth_sim);
  }

  MEM_freeN(cache);
}

/* Initialize mirror modifier clipping. */
static void sculpt_init_mirror_clipping(Object *ob, SculptSession *ss)
{
  unit_m4(ss->cache->clip_mirror_mtx);

  LISTBASE_FOREACH (ModifierData *, md, &ob->modifiers) {
    if (!(md->type == eModifierType_Mirror && (md->mode & eModifierMode_Realtime))) {
      continue;
    }
    MirrorModifierData *mmd = (MirrorModifierData *)md;

    if (!(mmd->flag & MOD_MIR_CLIPPING)) {
      continue;
    }
    /* Check each axis for mirroring. */
    for (int i = 0; i < 3; i++) {
      if (!(mmd->flag & (MOD_MIR_AXIS_X << i))) {
        continue;
      }
      /* Enable sculpt clipping. */
      ss->cache->flag |= CLIP_X << i;

      /* Update the clip tolerance. */
      if (mmd->tolerance > ss->cache->clip_tolerance[i]) {
        ss->cache->clip_tolerance[i] = mmd->tolerance;
      }

      /* Store matrix for mirror object clipping. */
      if (mmd->mirror_ob) {
        float imtx_mirror_ob[4][4];
        invert_m4_m4(imtx_mirror_ob, mmd->mirror_ob->object_to_world);
        mul_m4_m4m4(ss->cache->clip_mirror_mtx, imtx_mirror_ob, ob->object_to_world);
      }
    }
  }
}

static void smooth_brush_toggle_on(const bContext *C, Paint *paint, StrokeCache *cache)
{
  Scene *scene = CTX_data_scene(C);
  Brush *brush = paint->brush;

  if (brush->sculpt_tool == SCULPT_TOOL_MASK) {
    cache->saved_mask_brush_tool = brush->mask_tool;
    brush->mask_tool = BRUSH_MASK_SMOOTH;
  }
  else if (ELEM(brush->sculpt_tool,
                SCULPT_TOOL_SLIDE_RELAX,
                SCULPT_TOOL_DRAW_FACE_SETS,
                SCULPT_TOOL_PAINT,
                SCULPT_TOOL_SMEAR)) {
    /* Do nothing, this tool has its own smooth mode. */
  }
  else {
    int cur_brush_size = BKE_brush_size_get(scene, brush);

    BLI_strncpy(cache->saved_active_brush_name,
                brush->id.name + 2,
                sizeof(cache->saved_active_brush_name));

    /* Switch to the smooth brush. */
    brush = BKE_paint_toolslots_brush_get(paint, SCULPT_TOOL_SMOOTH);
    if (brush) {
      BKE_paint_brush_set(paint, brush);
      cache->saved_smooth_size = BKE_brush_size_get(scene, brush);
      BKE_brush_size_set(scene, brush, cur_brush_size);
      BKE_curvemapping_init(brush->curve);
    }
  }
}

static void smooth_brush_toggle_off(const bContext *C, Paint *paint, StrokeCache *cache)
{
  Main *bmain = CTX_data_main(C);
  Scene *scene = CTX_data_scene(C);
  Brush *brush = BKE_paint_brush(paint);

  if (brush->sculpt_tool == SCULPT_TOOL_MASK) {
    brush->mask_tool = cache->saved_mask_brush_tool;
  }
  else if (ELEM(brush->sculpt_tool,
                SCULPT_TOOL_SLIDE_RELAX,
                SCULPT_TOOL_DRAW_FACE_SETS,
                SCULPT_TOOL_PAINT,
                SCULPT_TOOL_SMEAR)) {
    /* Do nothing. */
  }
  else {
    /* Try to switch back to the saved/previous brush. */
    BKE_brush_size_set(scene, brush, cache->saved_smooth_size);
    brush = (Brush *)BKE_libblock_find_name(bmain, ID_BR, cache->saved_active_brush_name);
    if (brush) {
      BKE_paint_brush_set(paint, brush);
    }
  }
}

/* Initialize the stroke cache invariants from operator properties. */
static void sculpt_update_cache_invariants(
    bContext *C, Sculpt *sd, SculptSession *ss, wmOperator *op, const float mval[2])
{
  StrokeCache *cache = static_cast<StrokeCache *>(
      MEM_callocN(sizeof(StrokeCache), "stroke cache"));
  ToolSettings *tool_settings = CTX_data_tool_settings(C);
  UnifiedPaintSettings *ups = &tool_settings->unified_paint_settings;
  Brush *brush = BKE_paint_brush(&sd->paint);
  ViewContext *vc = paint_stroke_view_context(static_cast<PaintStroke *>(op->customdata));
  Object *ob = CTX_data_active_object(C);
  float mat[3][3];
  float viewDir[3] = {0.0f, 0.0f, 1.0f};
  float max_scale;
  int mode;

  ss->cache = cache;

  /* Set scaling adjustment. */
  max_scale = 0.0f;
  for (int i = 0; i < 3; i++) {
    max_scale = max_ff(max_scale, fabsf(ob->scale[i]));
  }
  cache->scale[0] = max_scale / ob->scale[0];
  cache->scale[1] = max_scale / ob->scale[1];
  cache->scale[2] = max_scale / ob->scale[2];

  cache->plane_trim_squared = brush->plane_trim * brush->plane_trim;

  cache->flag = 0;

  sculpt_init_mirror_clipping(ob, ss);

  /* Initial mouse location. */
  if (mval) {
    copy_v2_v2(cache->initial_mouse, mval);
  }
  else {
    zero_v2(cache->initial_mouse);
  }

  copy_v3_v3(cache->initial_location, ss->cursor_location);
  copy_v3_v3(cache->true_initial_location, ss->cursor_location);

  copy_v3_v3(cache->initial_normal, ss->cursor_normal);
  copy_v3_v3(cache->true_initial_normal, ss->cursor_normal);

  mode = RNA_enum_get(op->ptr, "mode");
  cache->invert = mode == BRUSH_STROKE_INVERT;
  cache->alt_smooth = mode == BRUSH_STROKE_SMOOTH;
  cache->normal_weight = brush->normal_weight;

  /* Interpret invert as following normal, for grab brushes. */
  if (SCULPT_TOOL_HAS_NORMAL_WEIGHT(brush->sculpt_tool)) {
    if (cache->invert) {
      cache->invert = false;
      cache->normal_weight = (cache->normal_weight == 0.0f);
    }
  }

  /* Not very nice, but with current events system implementation
   * we can't handle brush appearance inversion hotkey separately (sergey). */
  if (cache->invert) {
    ups->draw_inverted = true;
  }
  else {
    ups->draw_inverted = false;
  }

  /* Alt-Smooth. */
  if (cache->alt_smooth) {
    smooth_brush_toggle_on(C, &sd->paint, cache);
    /* Refresh the brush pointer in case we switched brush in the toggle function. */
    brush = BKE_paint_brush(&sd->paint);
  }

  copy_v2_v2(cache->mouse, cache->initial_mouse);
  copy_v2_v2(cache->mouse_event, cache->initial_mouse);
  copy_v2_v2(ups->tex_mouse, cache->initial_mouse);

  /* Truly temporary data that isn't stored in properties. */
  cache->vc = vc;
  cache->brush = brush;

  /* Cache projection matrix. */
  ED_view3d_ob_project_mat_get(cache->vc->rv3d, ob, cache->projection_mat);

  invert_m4_m4(ob->world_to_object, ob->object_to_world);
  copy_m3_m4(mat, cache->vc->rv3d->viewinv);
  mul_m3_v3(mat, viewDir);
  copy_m3_m4(mat, ob->world_to_object);
  mul_m3_v3(mat, viewDir);
  normalize_v3_v3(cache->true_view_normal, viewDir);

  cache->supports_gravity = (!ELEM(brush->sculpt_tool,
                                   SCULPT_TOOL_MASK,
                                   SCULPT_TOOL_SMOOTH,
                                   SCULPT_TOOL_SIMPLIFY,
                                   SCULPT_TOOL_DISPLACEMENT_SMEAR,
                                   SCULPT_TOOL_DISPLACEMENT_ERASER) &&
                             (sd->gravity_factor > 0.0f));
  /* Get gravity vector in world space. */
  if (cache->supports_gravity) {
    if (sd->gravity_object) {
      Object *gravity_object = sd->gravity_object;

      copy_v3_v3(cache->true_gravity_direction, gravity_object->object_to_world[2]);
    }
    else {
      cache->true_gravity_direction[0] = cache->true_gravity_direction[1] = 0.0f;
      cache->true_gravity_direction[2] = 1.0f;
    }

    /* Transform to sculpted object space. */
    mul_m3_v3(mat, cache->true_gravity_direction);
    normalize_v3(cache->true_gravity_direction);
  }

  /* Make copies of the mesh vertex locations and normals for some tools. */
  if (brush->flag & BRUSH_ANCHORED) {
    cache->original = true;
  }

  if (SCULPT_automasking_needs_original(sd, brush)) {
    cache->original = true;
  }

  /* Draw sharp does not need the original coordinates to produce the accumulate effect, so it
   * should work the opposite way. */
  if (brush->sculpt_tool == SCULPT_TOOL_DRAW_SHARP) {
    cache->original = true;
  }

  if (SCULPT_TOOL_HAS_ACCUMULATE(brush->sculpt_tool)) {
    if (!(brush->flag & BRUSH_ACCUMULATE)) {
      cache->original = true;
      if (brush->sculpt_tool == SCULPT_TOOL_DRAW_SHARP) {
        cache->original = false;
      }
    }
  }

  /* Original coordinates require the sculpt undo system, which isn't used
   * for image brushes. It's also not necessary, just disable it. */
  if (brush && brush->sculpt_tool == SCULPT_TOOL_PAINT &&
      SCULPT_use_image_paint_brush(&tool_settings->paint_mode, ob)) {
    cache->original = false;
  }

  cache->first_time = true;

#define PIXEL_INPUT_THRESHHOLD 5
  if (brush->sculpt_tool == SCULPT_TOOL_ROTATE) {
    cache->dial = BLI_dial_init(cache->initial_mouse, PIXEL_INPUT_THRESHHOLD);
  }

#undef PIXEL_INPUT_THRESHHOLD
}

static float sculpt_brush_dynamic_size_get(Brush *brush, StrokeCache *cache, float initial_size)
{
  switch (brush->sculpt_tool) {
    case SCULPT_TOOL_CLAY:
      return max_ff(initial_size * 0.20f, initial_size * pow3f(cache->pressure));
    case SCULPT_TOOL_CLAY_STRIPS:
      return max_ff(initial_size * 0.30f, initial_size * powf(cache->pressure, 1.5f));
    case SCULPT_TOOL_CLAY_THUMB: {
      float clay_stabilized_pressure = SCULPT_clay_thumb_get_stabilized_pressure(cache);
      return initial_size * clay_stabilized_pressure;
    }
    default:
      return initial_size * cache->pressure;
  }
}

/* In these brushes the grab delta is calculated always from the initial stroke location, which is
 * generally used to create grab deformations. */
static bool sculpt_needs_delta_from_anchored_origin(Brush *brush)
{
  if (brush->sculpt_tool == SCULPT_TOOL_SMEAR && (brush->flag & BRUSH_ANCHORED)) {
    return true;
  }

  if (ELEM(brush->sculpt_tool,
           SCULPT_TOOL_GRAB,
           SCULPT_TOOL_POSE,
           SCULPT_TOOL_BOUNDARY,
           SCULPT_TOOL_THUMB,
           SCULPT_TOOL_ELASTIC_DEFORM)) {
    return true;
  }
  if (brush->sculpt_tool == SCULPT_TOOL_CLOTH &&
      brush->cloth_deform_type == BRUSH_CLOTH_DEFORM_GRAB) {
    return true;
  }
  return false;
}

/* In these brushes the grab delta is calculated from the previous stroke location, which is used
 * to calculate to orientate the brush tip and deformation towards the stroke direction. */
static bool sculpt_needs_delta_for_tip_orientation(Brush *brush)
{
  if (brush->sculpt_tool == SCULPT_TOOL_CLOTH) {
    return brush->cloth_deform_type != BRUSH_CLOTH_DEFORM_GRAB;
  }
  return ELEM(brush->sculpt_tool,
              SCULPT_TOOL_CLAY_STRIPS,
              SCULPT_TOOL_PINCH,
              SCULPT_TOOL_MULTIPLANE_SCRAPE,
              SCULPT_TOOL_CLAY_THUMB,
              SCULPT_TOOL_NUDGE,
              SCULPT_TOOL_SNAKE_HOOK);
}

static void sculpt_update_brush_delta(UnifiedPaintSettings *ups, Object *ob, Brush *brush)
{
  SculptSession *ss = ob->sculpt;
  StrokeCache *cache = ss->cache;
  const float mval[2] = {
      cache->mouse_event[0],
      cache->mouse_event[1],
  };
  int tool = brush->sculpt_tool;

  if (!ELEM(tool,
            SCULPT_TOOL_PAINT,
            SCULPT_TOOL_GRAB,
            SCULPT_TOOL_ELASTIC_DEFORM,
            SCULPT_TOOL_CLOTH,
            SCULPT_TOOL_NUDGE,
            SCULPT_TOOL_CLAY_STRIPS,
            SCULPT_TOOL_PINCH,
            SCULPT_TOOL_MULTIPLANE_SCRAPE,
            SCULPT_TOOL_CLAY_THUMB,
            SCULPT_TOOL_SNAKE_HOOK,
            SCULPT_TOOL_POSE,
            SCULPT_TOOL_BOUNDARY,
            SCULPT_TOOL_SMEAR,
            SCULPT_TOOL_THUMB) &&
      !sculpt_brush_use_topology_rake(ss, brush)) {
    return;
  }
  float grab_location[3], imat[4][4], delta[3], loc[3];

  if (SCULPT_stroke_is_first_brush_step_of_symmetry_pass(ss->cache)) {
    if (tool == SCULPT_TOOL_GRAB && brush->flag & BRUSH_GRAB_ACTIVE_VERTEX) {
      copy_v3_v3(cache->orig_grab_location,
                 SCULPT_vertex_co_for_grab_active_get(ss, SCULPT_active_vertex_get(ss)));
    }
    else {
      copy_v3_v3(cache->orig_grab_location, cache->true_location);
    }
  }
  else if (tool == SCULPT_TOOL_SNAKE_HOOK ||
           (tool == SCULPT_TOOL_CLOTH &&
            brush->cloth_deform_type == BRUSH_CLOTH_DEFORM_SNAKE_HOOK)) {
    add_v3_v3(cache->true_location, cache->grab_delta);
  }

  /* Compute 3d coordinate at same z from original location + mval. */
  mul_v3_m4v3(loc, ob->object_to_world, cache->orig_grab_location);
  ED_view3d_win_to_3d(cache->vc->v3d, cache->vc->region, loc, mval, grab_location);

  /* Compute delta to move verts by. */
  if (!SCULPT_stroke_is_first_brush_step_of_symmetry_pass(ss->cache)) {
    if (sculpt_needs_delta_from_anchored_origin(brush)) {
      sub_v3_v3v3(delta, grab_location, cache->old_grab_location);
      invert_m4_m4(imat, ob->object_to_world);
      mul_mat3_m4_v3(imat, delta);
      add_v3_v3(cache->grab_delta, delta);
    }
    else if (sculpt_needs_delta_for_tip_orientation(brush)) {
      if (brush->flag & BRUSH_ANCHORED) {
        float orig[3];
        mul_v3_m4v3(orig, ob->object_to_world, cache->orig_grab_location);
        sub_v3_v3v3(cache->grab_delta, grab_location, orig);
      }
      else {
        sub_v3_v3v3(cache->grab_delta, grab_location, cache->old_grab_location);
      }
      invert_m4_m4(imat, ob->object_to_world);
      mul_mat3_m4_v3(imat, cache->grab_delta);
    }
    else {
      /* Use for 'Brush.topology_rake_factor'. */
      sub_v3_v3v3(cache->grab_delta, grab_location, cache->old_grab_location);
    }
  }
  else {
    zero_v3(cache->grab_delta);
  }

  if (brush->falloff_shape == PAINT_FALLOFF_SHAPE_TUBE) {
    project_plane_v3_v3v3(cache->grab_delta, cache->grab_delta, ss->cache->true_view_normal);
  }

  copy_v3_v3(cache->old_grab_location, grab_location);

  if (tool == SCULPT_TOOL_GRAB) {
    if (brush->flag & BRUSH_GRAB_ACTIVE_VERTEX) {
      copy_v3_v3(cache->anchored_location, cache->orig_grab_location);
    }
    else {
      copy_v3_v3(cache->anchored_location, cache->true_location);
    }
  }
  else if (tool == SCULPT_TOOL_ELASTIC_DEFORM || SCULPT_is_cloth_deform_brush(brush)) {
    copy_v3_v3(cache->anchored_location, cache->true_location);
  }
  else if (tool == SCULPT_TOOL_THUMB) {
    copy_v3_v3(cache->anchored_location, cache->orig_grab_location);
  }

  if (sculpt_needs_delta_from_anchored_origin(brush)) {
    /* Location stays the same for finding vertices in brush radius. */
    copy_v3_v3(cache->true_location, cache->orig_grab_location);

    ups->draw_anchored = true;
    copy_v2_v2(ups->anchored_initial_mouse, cache->initial_mouse);
    ups->anchored_size = ups->pixel_radius;
  }

  /* Handle 'rake' */
  cache->is_rake_rotation_valid = false;

  invert_m4_m4(imat, ob->object_to_world);
  mul_mat3_m4_v3(imat, grab_location);

  if (SCULPT_stroke_is_first_brush_step_of_symmetry_pass(ss->cache)) {
    copy_v3_v3(cache->rake_data.follow_co, grab_location);
  }

  if (!sculpt_brush_needs_rake_rotation(brush)) {
    return;
  }
  cache->rake_data.follow_dist = cache->radius * SCULPT_RAKE_BRUSH_FACTOR;

  if (!is_zero_v3(cache->grab_delta)) {
    const float eps = 0.00001f;

    float v1[3], v2[3];

    copy_v3_v3(v1, cache->rake_data.follow_co);
    copy_v3_v3(v2, cache->rake_data.follow_co);
    sub_v3_v3(v2, cache->grab_delta);

    sub_v3_v3(v1, grab_location);
    sub_v3_v3(v2, grab_location);

    if ((normalize_v3(v2) > eps) && (normalize_v3(v1) > eps) && (len_squared_v3v3(v1, v2) > eps)) {
      const float rake_dist_sq = len_squared_v3v3(cache->rake_data.follow_co, grab_location);
      const float rake_fade = (rake_dist_sq > square_f(cache->rake_data.follow_dist)) ?
                                  1.0f :
                                  sqrtf(rake_dist_sq) / cache->rake_data.follow_dist;

      float axis[3], angle;
      float tquat[4];

      rotation_between_vecs_to_quat(tquat, v1, v2);

      /* Use axis-angle to scale rotation since the factor may be above 1. */
      quat_to_axis_angle(axis, &angle, tquat);
      normalize_v3(axis);

      angle *= brush->rake_factor * rake_fade;
      axis_angle_normalized_to_quat(cache->rake_rotation, axis, angle);
      cache->is_rake_rotation_valid = true;
    }
  }
  sculpt_rake_data_update(&cache->rake_data, grab_location);
}

static void sculpt_update_cache_paint_variants(StrokeCache *cache, const Brush *brush)
{
  cache->paint_brush.hardness = brush->hardness;
  if (brush->paint_flags & BRUSH_PAINT_HARDNESS_PRESSURE) {
    cache->paint_brush.hardness *= brush->paint_flags & BRUSH_PAINT_HARDNESS_PRESSURE_INVERT ?
                                       1.0f - cache->pressure :
                                       cache->pressure;
  }

  cache->paint_brush.flow = brush->flow;
  if (brush->paint_flags & BRUSH_PAINT_FLOW_PRESSURE) {
    cache->paint_brush.flow *= brush->paint_flags & BRUSH_PAINT_FLOW_PRESSURE_INVERT ?
                                   1.0f - cache->pressure :
                                   cache->pressure;
  }

  cache->paint_brush.wet_mix = brush->wet_mix;
  if (brush->paint_flags & BRUSH_PAINT_WET_MIX_PRESSURE) {
    cache->paint_brush.wet_mix *= brush->paint_flags & BRUSH_PAINT_WET_MIX_PRESSURE_INVERT ?
                                      1.0f - cache->pressure :
                                      cache->pressure;

    /* This makes wet mix more sensible in higher values, which allows to create brushes that have
     * a wider pressure range were they only blend colors without applying too much of the brush
     * color. */
    cache->paint_brush.wet_mix = 1.0f - pow2f(1.0f - cache->paint_brush.wet_mix);
  }

  cache->paint_brush.wet_persistence = brush->wet_persistence;
  if (brush->paint_flags & BRUSH_PAINT_WET_PERSISTENCE_PRESSURE) {
    cache->paint_brush.wet_persistence = brush->paint_flags &
                                                 BRUSH_PAINT_WET_PERSISTENCE_PRESSURE_INVERT ?
                                             1.0f - cache->pressure :
                                             cache->pressure;
  }

  cache->paint_brush.density = brush->density;
  if (brush->paint_flags & BRUSH_PAINT_DENSITY_PRESSURE) {
    cache->paint_brush.density = brush->paint_flags & BRUSH_PAINT_DENSITY_PRESSURE_INVERT ?
                                     1.0f - cache->pressure :
                                     cache->pressure;
  }
}

/* Initialize the stroke cache variants from operator properties. */
static void sculpt_update_cache_variants(bContext *C, Sculpt *sd, Object *ob, PointerRNA *ptr)
{
  Scene *scene = CTX_data_scene(C);
  UnifiedPaintSettings *ups = &scene->toolsettings->unified_paint_settings;
  SculptSession *ss = ob->sculpt;
  StrokeCache *cache = ss->cache;
  Brush *brush = BKE_paint_brush(&sd->paint);

  if (SCULPT_stroke_is_first_brush_step_of_symmetry_pass(ss->cache) ||
      !((brush->flag & BRUSH_ANCHORED) || (brush->sculpt_tool == SCULPT_TOOL_SNAKE_HOOK) ||
        (brush->sculpt_tool == SCULPT_TOOL_ROTATE) || SCULPT_is_cloth_deform_brush(brush))) {
    RNA_float_get_array(ptr, "location", cache->true_location);
  }

  cache->pen_flip = RNA_boolean_get(ptr, "pen_flip");
  RNA_float_get_array(ptr, "mouse", cache->mouse);
  RNA_float_get_array(ptr, "mouse_event", cache->mouse_event);

  /* XXX: Use pressure value from first brush step for brushes which don't support strokes (grab,
   * thumb). They depends on initial state and brush coord/pressure/etc.
   * It's more an events design issue, which doesn't split coordinate/pressure/angle changing
   * events. We should avoid this after events system re-design. */
  if (paint_supports_dynamic_size(brush, PAINT_MODE_SCULPT) || cache->first_time) {
    cache->pressure = RNA_float_get(ptr, "pressure");
  }

  cache->x_tilt = RNA_float_get(ptr, "x_tilt");
  cache->y_tilt = RNA_float_get(ptr, "y_tilt");

  /* Truly temporary data that isn't stored in properties. */
  if (SCULPT_stroke_is_first_brush_step_of_symmetry_pass(ss->cache)) {
    if (!BKE_brush_use_locked_size(scene, brush)) {
      cache->initial_radius = paint_calc_object_space_radius(
          cache->vc, cache->true_location, BKE_brush_size_get(scene, brush));
      BKE_brush_unprojected_radius_set(scene, brush, cache->initial_radius);
    }
    else {
      cache->initial_radius = BKE_brush_unprojected_radius_get(scene, brush);
    }
  }

  /* Clay stabilized pressure. */
  if (brush->sculpt_tool == SCULPT_TOOL_CLAY_THUMB) {
    if (SCULPT_stroke_is_first_brush_step_of_symmetry_pass(ss->cache)) {
      for (int i = 0; i < SCULPT_CLAY_STABILIZER_LEN; i++) {
        ss->cache->clay_pressure_stabilizer[i] = 0.0f;
      }
      ss->cache->clay_pressure_stabilizer_index = 0;
    }
    else {
      cache->clay_pressure_stabilizer[cache->clay_pressure_stabilizer_index] = cache->pressure;
      cache->clay_pressure_stabilizer_index += 1;
      if (cache->clay_pressure_stabilizer_index >= SCULPT_CLAY_STABILIZER_LEN) {
        cache->clay_pressure_stabilizer_index = 0;
      }
    }
  }

  if (BKE_brush_use_size_pressure(brush) &&
      paint_supports_dynamic_size(brush, PAINT_MODE_SCULPT)) {
    cache->radius = sculpt_brush_dynamic_size_get(brush, cache, cache->initial_radius);
    cache->dyntopo_pixel_radius = sculpt_brush_dynamic_size_get(
        brush, cache, ups->initial_pixel_radius);
  }
  else {
    cache->radius = cache->initial_radius;
    cache->dyntopo_pixel_radius = ups->initial_pixel_radius;
  }

  sculpt_update_cache_paint_variants(cache, brush);

  cache->radius_squared = cache->radius * cache->radius;

  if (brush->flag & BRUSH_ANCHORED) {
    /* True location has been calculated as part of the stroke system already here. */
    if (brush->flag & BRUSH_EDGE_TO_EDGE) {
      RNA_float_get_array(ptr, "location", cache->true_location);
    }

    cache->radius = paint_calc_object_space_radius(
        cache->vc, cache->true_location, ups->pixel_radius);
    cache->radius_squared = cache->radius * cache->radius;

    copy_v3_v3(cache->anchored_location, cache->true_location);
  }

  sculpt_update_brush_delta(ups, ob, brush);

  if (brush->sculpt_tool == SCULPT_TOOL_ROTATE) {
    cache->vertex_rotation = -BLI_dial_angle(cache->dial, cache->mouse) * cache->bstrength;

    ups->draw_anchored = true;
    copy_v2_v2(ups->anchored_initial_mouse, cache->initial_mouse);
    copy_v3_v3(cache->anchored_location, cache->true_location);
    ups->anchored_size = ups->pixel_radius;
  }

  cache->special_rotation = ups->brush_rotation;

  cache->iteration_count++;
}

/* Returns true if any of the smoothing modes are active (currently
 * one of smooth brush, autosmooth, mask smooth, or shift-key
 * smooth). */
static bool sculpt_needs_connectivity_info(const Sculpt *sd,
                                           const Brush *brush,
                                           SculptSession *ss,
                                           int stroke_mode)
{
  if (ss && ss->pbvh && SCULPT_is_automasking_enabled(sd, ss, brush)) {
    return true;
  }
  return ((stroke_mode == BRUSH_STROKE_SMOOTH) || (ss && ss->cache && ss->cache->alt_smooth) ||
          (brush->sculpt_tool == SCULPT_TOOL_SMOOTH) || (brush->autosmooth_factor > 0) ||
          ((brush->sculpt_tool == SCULPT_TOOL_MASK) && (brush->mask_tool == BRUSH_MASK_SMOOTH)) ||
          (brush->sculpt_tool == SCULPT_TOOL_POSE) ||
          (brush->sculpt_tool == SCULPT_TOOL_BOUNDARY) ||
          (brush->sculpt_tool == SCULPT_TOOL_SLIDE_RELAX) ||
          SCULPT_tool_is_paint(brush->sculpt_tool) || (brush->sculpt_tool == SCULPT_TOOL_CLOTH) ||
          (brush->sculpt_tool == SCULPT_TOOL_SMEAR) ||
          (brush->sculpt_tool == SCULPT_TOOL_DRAW_FACE_SETS) ||
          (brush->sculpt_tool == SCULPT_TOOL_DISPLACEMENT_SMEAR) ||
          (brush->sculpt_tool == SCULPT_TOOL_PAINT));
}

void SCULPT_stroke_modifiers_check(const bContext *C, Object *ob, const Brush *brush)
{
  SculptSession *ss = ob->sculpt;
  RegionView3D *rv3d = CTX_wm_region_view3d(C);
  Sculpt *sd = CTX_data_tool_settings(C)->sculpt;

  bool need_pmap = sculpt_needs_connectivity_info(sd, brush, ss, 0);
  if (ss->shapekey_active || ss->deform_modifiers_active ||
      (!BKE_sculptsession_use_pbvh_draw(ob, rv3d) && need_pmap)) {
    Depsgraph *depsgraph = CTX_data_depsgraph_pointer(C);
    BKE_sculpt_update_object_for_edit(
        depsgraph, ob, need_pmap, false, SCULPT_tool_is_paint(brush->sculpt_tool));
  }
}

static void sculpt_raycast_cb(PBVHNode *node, void *data_v, float *tmin)
{
  if (BKE_pbvh_node_get_tmin(node) >= *tmin) {
    return;
  }
  SculptRaycastData *srd = static_cast<SculptRaycastData *>(data_v);
  float(*origco)[3] = nullptr;
  bool use_origco = false;

  if (srd->original && srd->ss->cache) {
    if (BKE_pbvh_type(srd->ss->pbvh) == PBVH_BMESH) {
      use_origco = true;
    }
    else {
      /* Intersect with coordinates from before we started stroke. */
      SculptUndoNode *unode = SCULPT_undo_get_node(node, SCULPT_UNDO_COORDS);
      origco = (unode) ? unode->co : nullptr;
      use_origco = origco ? true : false;
    }
  }

  if (BKE_pbvh_node_raycast(srd->ss->pbvh,
                            node,
                            origco,
                            use_origco,
                            srd->ray_start,
                            srd->ray_normal,
                            &srd->isect_precalc,
                            &srd->depth,
                            &srd->active_vertex,
                            &srd->active_face_grid_index,
                            srd->face_normal)) {
    srd->hit = true;
    *tmin = srd->depth;
  }
}

static void sculpt_find_nearest_to_ray_cb(PBVHNode *node, void *data_v, float *tmin)
{
  if (BKE_pbvh_node_get_tmin(node) >= *tmin) {
    return;
  }
  SculptFindNearestToRayData *srd = static_cast<SculptFindNearestToRayData *>(data_v);
  float(*origco)[3] = nullptr;
  bool use_origco = false;

  if (srd->original && srd->ss->cache) {
    if (BKE_pbvh_type(srd->ss->pbvh) == PBVH_BMESH) {
      use_origco = true;
    }
    else {
      /* Intersect with coordinates from before we started stroke. */
      SculptUndoNode *unode = SCULPT_undo_get_node(node, SCULPT_UNDO_COORDS);
      origco = (unode) ? unode->co : nullptr;
      use_origco = origco ? true : false;
    }
  }

  if (BKE_pbvh_node_find_nearest_to_ray(srd->ss->pbvh,
                                        node,
                                        origco,
                                        use_origco,
                                        srd->ray_start,
                                        srd->ray_normal,
                                        &srd->depth,
                                        &srd->dist_sq_to_ray)) {
    srd->hit = true;
    *tmin = srd->dist_sq_to_ray;
  }
}

float SCULPT_raycast_init(ViewContext *vc,
                          const float mval[2],
                          float ray_start[3],
                          float ray_end[3],
                          float ray_normal[3],
                          bool original)
{
  float obimat[4][4];
  float dist;
  Object *ob = vc->obact;
  RegionView3D *rv3d = static_cast<RegionView3D *>(vc->region->regiondata);
  View3D *v3d = vc->v3d;

  /* TODO: what if the segment is totally clipped? (return == 0). */
  ED_view3d_win_to_segment_clipped(
      vc->depsgraph, vc->region, vc->v3d, mval, ray_start, ray_end, true);

  invert_m4_m4(obimat, ob->object_to_world);
  mul_m4_v3(obimat, ray_start);
  mul_m4_v3(obimat, ray_end);

  sub_v3_v3v3(ray_normal, ray_end, ray_start);
  dist = normalize_v3(ray_normal);

  if ((rv3d->is_persp == false) &&
      /* If the ray is clipped, don't adjust its start/end. */
      !RV3D_CLIPPING_ENABLED(v3d, rv3d)) {
    BKE_pbvh_raycast_project_ray_root(ob->sculpt->pbvh, original, ray_start, ray_end, ray_normal);

    /* rRecalculate the normal. */
    sub_v3_v3v3(ray_normal, ray_end, ray_start);
    dist = normalize_v3(ray_normal);
  }

  return dist;
}

bool SCULPT_cursor_geometry_info_update(bContext *C,
                                        SculptCursorGeometryInfo *out,
                                        const float mval[2],
                                        bool use_sampled_normal)
{
  Depsgraph *depsgraph = CTX_data_depsgraph_pointer(C);
  Scene *scene = CTX_data_scene(C);
  Sculpt *sd = scene->toolsettings->sculpt;
  Object *ob;
  SculptSession *ss;
  ViewContext vc;
  const Brush *brush = BKE_paint_brush(BKE_paint_get_active_from_context(C));
  float ray_start[3], ray_end[3], ray_normal[3], depth, face_normal[3], sampled_normal[3],
      mat[3][3];
  float viewDir[3] = {0.0f, 0.0f, 1.0f};
  int totnode;
  bool original = false;

  ED_view3d_viewcontext_init(C, &vc, depsgraph);

  ob = vc.obact;
  ss = ob->sculpt;

  if (!ss->pbvh) {
    zero_v3(out->location);
    zero_v3(out->normal);
    zero_v3(out->active_vertex_co);
    return false;
  }

  /* PBVH raycast to get active vertex and face normal. */
  depth = SCULPT_raycast_init(&vc, mval, ray_start, ray_end, ray_normal, original);
  SCULPT_stroke_modifiers_check(C, ob, brush);

  SculptRaycastData srd{};
  srd.original = original;
  srd.ss = ob->sculpt;
  srd.hit = false;
  srd.ray_start = ray_start;
  srd.ray_normal = ray_normal;
  srd.depth = depth;
  srd.face_normal = face_normal;

  isect_ray_tri_watertight_v3_precalc(&srd.isect_precalc, ray_normal);
  BKE_pbvh_raycast(ss->pbvh, sculpt_raycast_cb, &srd, ray_start, ray_normal, srd.original);

  /* Cursor is not over the mesh, return default values. */
  if (!srd.hit) {
    zero_v3(out->location);
    zero_v3(out->normal);
    zero_v3(out->active_vertex_co);
    return false;
  }

  /* Update the active vertex of the SculptSession. */
  ss->active_vertex = srd.active_vertex;
  SCULPT_vertex_random_access_ensure(ss);
  copy_v3_v3(out->active_vertex_co, SCULPT_active_vertex_co_get(ss));

  switch (BKE_pbvh_type(ss->pbvh)) {
    case PBVH_FACES:
      ss->active_face_index = srd.active_face_grid_index;
      ss->active_grid_index = 0;
      break;
    case PBVH_GRIDS:
      ss->active_face_index = 0;
      ss->active_grid_index = srd.active_face_grid_index;
      break;
    case PBVH_BMESH:
      ss->active_face_index = 0;
      ss->active_grid_index = 0;
      break;
  }

  copy_v3_v3(out->location, ray_normal);
  mul_v3_fl(out->location, srd.depth);
  add_v3_v3(out->location, ray_start);

  /* Option to return the face normal directly for performance o accuracy reasons. */
  if (!use_sampled_normal) {
    copy_v3_v3(out->normal, srd.face_normal);
    return srd.hit;
  }

  /* Sampled normal calculation. */
  float radius;

  /* Update cursor data in SculptSession. */
  invert_m4_m4(ob->world_to_object, ob->object_to_world);
  copy_m3_m4(mat, vc.rv3d->viewinv);
  mul_m3_v3(mat, viewDir);
  copy_m3_m4(mat, ob->world_to_object);
  mul_m3_v3(mat, viewDir);
  normalize_v3_v3(ss->cursor_view_normal, viewDir);
  copy_v3_v3(ss->cursor_normal, srd.face_normal);
  copy_v3_v3(ss->cursor_location, out->location);
  ss->rv3d = vc.rv3d;
  ss->v3d = vc.v3d;

  if (!BKE_brush_use_locked_size(scene, brush)) {
    radius = paint_calc_object_space_radius(&vc, out->location, BKE_brush_size_get(scene, brush));
  }
  else {
    radius = BKE_brush_unprojected_radius_get(scene, brush);
  }
  ss->cursor_radius = radius;

  PBVHNode **nodes = sculpt_pbvh_gather_cursor_update(ob, sd, original, &totnode);

  /* In case there are no nodes under the cursor, return the face normal. */
  if (!totnode) {
    MEM_SAFE_FREE(nodes);
    copy_v3_v3(out->normal, srd.face_normal);
    return true;
  }

  /* Calculate the sampled normal. */
  if (SCULPT_pbvh_calc_area_normal(brush, ob, nodes, totnode, true, sampled_normal)) {
    copy_v3_v3(out->normal, sampled_normal);
    copy_v3_v3(ss->cursor_sampled_normal, sampled_normal);
  }
  else {
    /* Use face normal when there are no vertices to sample inside the cursor radius. */
    copy_v3_v3(out->normal, srd.face_normal);
  }
  MEM_SAFE_FREE(nodes);
  return true;
}

bool SCULPT_stroke_get_location(bContext *C,
                                float out[3],
                                const float mval[2],
                                bool force_original)
{
  Depsgraph *depsgraph = CTX_data_depsgraph_pointer(C);
  Object *ob;
  SculptSession *ss;
  StrokeCache *cache;
  float ray_start[3], ray_end[3], ray_normal[3], depth, face_normal[3];
  bool original;
  ViewContext vc;

  ED_view3d_viewcontext_init(C, &vc, depsgraph);

  ob = vc.obact;

  ss = ob->sculpt;
  cache = ss->cache;
  original = force_original || ((cache) ? cache->original : false);

  const Brush *brush = BKE_paint_brush(BKE_paint_get_active_from_context(C));

  SCULPT_stroke_modifiers_check(C, ob, brush);

  depth = SCULPT_raycast_init(&vc, mval, ray_start, ray_end, ray_normal, original);

  if (BKE_pbvh_type(ss->pbvh) == PBVH_BMESH) {
    BM_mesh_elem_table_ensure(ss->bm, BM_VERT);
    BM_mesh_elem_index_ensure(ss->bm, BM_VERT);
  }

  bool hit = false;
  {
    SculptRaycastData srd;
    srd.ss = ob->sculpt;
    srd.ray_start = ray_start;
    srd.ray_normal = ray_normal;
    srd.hit = false;
    srd.depth = depth;
    srd.original = original;
    srd.face_normal = face_normal;
    isect_ray_tri_watertight_v3_precalc(&srd.isect_precalc, ray_normal);

    BKE_pbvh_raycast(ss->pbvh, sculpt_raycast_cb, &srd, ray_start, ray_normal, srd.original);
    if (srd.hit) {
      hit = true;
      copy_v3_v3(out, ray_normal);
      mul_v3_fl(out, srd.depth);
      add_v3_v3(out, ray_start);
    }
  }

  if (hit) {
    return hit;
  }

  if (!ELEM(brush->falloff_shape, PAINT_FALLOFF_SHAPE_TUBE)) {
    return hit;
  }

  SculptFindNearestToRayData srd{};
  srd.original = original;
  srd.ss = ob->sculpt;
  srd.hit = false;
  srd.ray_start = ray_start;
  srd.ray_normal = ray_normal;
  srd.depth = FLT_MAX;
  srd.dist_sq_to_ray = FLT_MAX;

  BKE_pbvh_find_nearest_to_ray(
      ss->pbvh, sculpt_find_nearest_to_ray_cb, &srd, ray_start, ray_normal, srd.original);
  if (srd.hit) {
    hit = true;
    copy_v3_v3(out, ray_normal);
    mul_v3_fl(out, srd.depth);
    add_v3_v3(out, ray_start);
  }

  return hit;
}

static void sculpt_brush_init_tex(Sculpt *sd, SculptSession *ss)
{
  Brush *brush = BKE_paint_brush(&sd->paint);
  MTex *mtex = &brush->mtex;

  /* Init mtex nodes. */
  if (mtex->tex && mtex->tex->nodetree) {
    /* Has internal flag to detect it only does it once. */
    ntreeTexBeginExecTree(mtex->tex->nodetree);
  }

  if (ss->tex_pool == nullptr) {
    ss->tex_pool = BKE_image_pool_new();
  }
}

static void sculpt_brush_stroke_init(bContext *C, wmOperator *op)
{
  Object *ob = CTX_data_active_object(C);
  ToolSettings *tool_settings = CTX_data_tool_settings(C);
  Sculpt *sd = tool_settings->sculpt;
  SculptSession *ss = CTX_data_active_object(C)->sculpt;
  Brush *brush = BKE_paint_brush(&sd->paint);
  int mode = RNA_enum_get(op->ptr, "mode");
  bool need_pmap, needs_colors;
  bool need_mask = false;

  if (brush->sculpt_tool == SCULPT_TOOL_MASK) {
    need_mask = true;
  }

  if (brush->sculpt_tool == SCULPT_TOOL_CLOTH ||
      brush->deform_target == BRUSH_DEFORM_TARGET_CLOTH_SIM) {
    need_mask = true;
  }

  view3d_operator_needs_opengl(C);
  sculpt_brush_init_tex(sd, ss);

  need_pmap = sculpt_needs_connectivity_info(sd, brush, ss, mode);
  needs_colors = SCULPT_tool_is_paint(brush->sculpt_tool) &&
                 !SCULPT_use_image_paint_brush(&tool_settings->paint_mode, ob);

  if (needs_colors) {
    BKE_sculpt_color_layer_create_if_needed(ob);
  }

  /* CTX_data_ensure_evaluated_depsgraph should be used at the end to include the updates of
   * earlier steps modifying the data. */
  Depsgraph *depsgraph = CTX_data_ensure_evaluated_depsgraph(C);
  BKE_sculpt_update_object_for_edit(
      depsgraph, ob, need_pmap, need_mask, SCULPT_tool_is_paint(brush->sculpt_tool));

  ED_paint_tool_update_sticky_shading_color(C, ob);
}

static void sculpt_restore_mesh(Sculpt *sd, Object *ob)
{
  SculptSession *ss = ob->sculpt;
  Brush *brush = BKE_paint_brush(&sd->paint);

  /* For the cloth brush it makes more sense to not restore the mesh state to keep running the
   * simulation from the previous state. */
  if (brush->sculpt_tool == SCULPT_TOOL_CLOTH) {
    return;
  }

  /* Restore the mesh before continuing with anchored stroke. */
  if ((brush->flag & BRUSH_ANCHORED) ||
      (ELEM(brush->sculpt_tool, SCULPT_TOOL_GRAB, SCULPT_TOOL_ELASTIC_DEFORM) &&
       BKE_brush_use_size_pressure(brush)) ||
      (brush->flag & BRUSH_DRAG_DOT)) {

    SculptUndoNode *unode = SCULPT_undo_get_first_node();
    if (unode && unode->type == SCULPT_UNDO_FACE_SETS) {
      for (int i = 0; i < ss->totfaces; i++) {
        ss->face_sets[i] = unode->face_sets[i];
      }
    }

    paint_mesh_restore_co(sd, ob);

    if (ss->cache) {
      MEM_SAFE_FREE(ss->cache->layer_displacement_factor);
    }
  }
}

void SCULPT_update_object_bounding_box(Object *ob)
{
  if (ob->runtime.bb) {
    float bb_min[3], bb_max[3];

    BKE_pbvh_bounding_box(ob->sculpt->pbvh, bb_min, bb_max);
    BKE_boundbox_init_from_minmax(ob->runtime.bb, bb_min, bb_max);
  }
}

void SCULPT_flush_update_step(bContext *C, SculptUpdateType update_flags)
{
  using namespace blender;
  Depsgraph *depsgraph = CTX_data_depsgraph_pointer(C);
  Object *ob = CTX_data_active_object(C);
  SculptSession *ss = ob->sculpt;
  ARegion *region = CTX_wm_region(C);
  MultiresModifierData *mmd = ss->multires.modifier;
  RegionView3D *rv3d = CTX_wm_region_view3d(C);
  Mesh *mesh = static_cast<Mesh *>(ob->data);

  if (rv3d) {
    /* Mark for faster 3D viewport redraws. */
    rv3d->rflag |= RV3D_PAINTING;
  }

  if (mmd != nullptr) {
    multires_mark_as_modified(depsgraph, ob, MULTIRES_COORDS_MODIFIED);
  }

  if ((update_flags & SCULPT_UPDATE_IMAGE) != 0) {
    ED_region_tag_redraw(region);
    if (update_flags == SCULPT_UPDATE_IMAGE) {
      /* Early exit when only need to update the images. We don't want to tag any geometry updates
       * that would rebuilt the PBVH. */
      return;
    }
  }

  DEG_id_tag_update(&ob->id, ID_RECALC_SHADING);

  /* Only current viewport matters, slower update for all viewports will
   * be done in sculpt_flush_update_done. */
  if (!BKE_sculptsession_use_pbvh_draw(ob, rv3d)) {
    /* Slow update with full dependency graph update and all that comes with it.
     * Needed when there are modifiers or full shading in the 3D viewport. */
    DEG_id_tag_update(&ob->id, ID_RECALC_GEOMETRY);
    ED_region_tag_redraw(region);
  }
  else {
    /* Fast path where we just update the BVH nodes that changed, and redraw
     * only the part of the 3D viewport where changes happened. */
    rcti r;

    if (update_flags & SCULPT_UPDATE_COORDS) {
      BKE_pbvh_update_bounds(ss->pbvh, PBVH_UpdateBB);
      /* Update the object's bounding box too so that the object
       * doesn't get incorrectly clipped during drawing in
       * draw_mesh_object(). T33790. */
      SCULPT_update_object_bounding_box(ob);
    }

    if (SCULPT_get_redraw_rect(region, CTX_wm_region_view3d(C), ob, &r)) {
      if (ss->cache) {
        ss->cache->current_r = r;
      }

      /* previous is not set in the current cache else
       * the partial rect will always grow */
      sculpt_extend_redraw_rect_previous(ob, &r);

      r.xmin += region->winrct.xmin - 2;
      r.xmax += region->winrct.xmin + 2;
      r.ymin += region->winrct.ymin - 2;
      r.ymax += region->winrct.ymin + 2;
      ED_region_tag_redraw_partial(region, &r, true);
    }
  }

  if (update_flags & SCULPT_UPDATE_COORDS && !ss->shapekey_active) {
    if (BKE_pbvh_type(ss->pbvh) == PBVH_FACES) {
      /* When sculpting and changing the positions of a mesh, tag them as changed and update. */
      BKE_mesh_tag_coords_changed(mesh);
      /* Update the mesh's bounds eagerly since the PBVH already has that information. */
      mesh->runtime->bounds_cache.ensure([&](Bounds<float3> &r_bounds) {
        BKE_pbvh_bounding_box(ob->sculpt->pbvh, r_bounds.min, r_bounds.max);
      });
    }
  }
}

void SCULPT_flush_update_done(const bContext *C, Object *ob, SculptUpdateType update_flags)
{
  /* After we are done drawing the stroke, check if we need to do a more
   * expensive depsgraph tag to update geometry. */
  wmWindowManager *wm = CTX_wm_manager(C);
  RegionView3D *current_rv3d = CTX_wm_region_view3d(C);
  SculptSession *ss = ob->sculpt;
  Mesh *mesh = static_cast<Mesh *>(ob->data);

  /* Always needed for linked duplicates. */
  bool need_tag = (ID_REAL_USERS(&mesh->id) > 1);

  if (current_rv3d) {
    current_rv3d->rflag &= ~RV3D_PAINTING;
  }

  LISTBASE_FOREACH (wmWindow *, win, &wm->windows) {
    bScreen *screen = WM_window_get_active_screen(win);
    LISTBASE_FOREACH (ScrArea *, area, &screen->areabase) {
      SpaceLink *sl = static_cast<SpaceLink *>(area->spacedata.first);
      if (sl->spacetype != SPACE_VIEW3D) {
        continue;
      }

      /* Tag all 3D viewports for redraw now that we are done. Others
       * viewports did not get a full redraw, and anti-aliasing for the
       * current viewport was deactivated. */
      LISTBASE_FOREACH (ARegion *, region, &area->regionbase) {
        if (region->regiontype == RGN_TYPE_WINDOW) {
          RegionView3D *rv3d = static_cast<RegionView3D *>(region->regiondata);
          if (rv3d != current_rv3d) {
            need_tag |= !BKE_sculptsession_use_pbvh_draw(ob, rv3d);
          }

          ED_region_tag_redraw(region);
        }
      }
    }

    if (update_flags & SCULPT_UPDATE_IMAGE) {
      LISTBASE_FOREACH (ScrArea *, area, &screen->areabase) {
        SpaceLink *sl = static_cast<SpaceLink *>(area->spacedata.first);
        if (sl->spacetype != SPACE_IMAGE) {
          continue;
        }
        ED_area_tag_redraw_regiontype(area, RGN_TYPE_WINDOW);
      }
    }
  }

  if (update_flags & SCULPT_UPDATE_COORDS) {
    BKE_pbvh_update_bounds(ss->pbvh, PBVH_UpdateOriginalBB);

    /* Coordinates were modified, so fake neighbors are not longer valid. */
    SCULPT_fake_neighbors_free(ob);
  }

  if (update_flags & SCULPT_UPDATE_MASK) {
    BKE_pbvh_update_vertex_data(ss->pbvh, PBVH_UpdateMask);
  }

  if (update_flags & SCULPT_UPDATE_COLOR) {
    BKE_pbvh_update_vertex_data(ss->pbvh, PBVH_UpdateColor);
  }

  BKE_sculpt_attributes_destroy_temporary_stroke(ob);

  if (update_flags & SCULPT_UPDATE_COORDS) {
    if (BKE_pbvh_type(ss->pbvh) == PBVH_BMESH) {
      BKE_pbvh_bmesh_after_stroke(ss->pbvh);
    }

    /* Optimization: if there is locked key and active modifiers present in */
    /* the stack, keyblock is updating at each step. otherwise we could update */
    /* keyblock only when stroke is finished. */
    if (ss->shapekey_active && !ss->deform_modifiers_active) {
      sculpt_update_keyblock(ob);
    }
  }

  if (need_tag) {
    DEG_id_tag_update(&ob->id, ID_RECALC_GEOMETRY);
  }
}

/* Returns whether the mouse/stylus is over the mesh (1)
 * or over the background (0). */
static bool over_mesh(bContext *C, wmOperator * /*op*/, const float mval[2])
{
  float co_dummy[3];
  return SCULPT_stroke_get_location(C, co_dummy, mval, false);
}

static void sculpt_stroke_undo_begin(const bContext *C, wmOperator *op)
{
  Object *ob = CTX_data_active_object(C);
  Sculpt *sd = CTX_data_tool_settings(C)->sculpt;
  Brush *brush = BKE_paint_brush(&sd->paint);
  ToolSettings *tool_settings = CTX_data_tool_settings(C);

  /* Setup the correct undo system. Image painting and sculpting are mutual exclusive.
   * Color attributes are part of the sculpting undo system. */
  if (brush && brush->sculpt_tool == SCULPT_TOOL_PAINT &&
      SCULPT_use_image_paint_brush(&tool_settings->paint_mode, ob)) {
    ED_image_undo_push_begin(op->type->name, PAINT_MODE_SCULPT);
  }
  else {
    SCULPT_undo_push_begin_ex(ob, sculpt_tool_name(sd));
  }
}

static void sculpt_stroke_undo_end(const bContext *C, Brush *brush)
{
  Object *ob = CTX_data_active_object(C);
  ToolSettings *tool_settings = CTX_data_tool_settings(C);

  if (brush && brush->sculpt_tool == SCULPT_TOOL_PAINT &&
      SCULPT_use_image_paint_brush(&tool_settings->paint_mode, ob)) {
    ED_image_undo_push_end();
  }
  else {
    SCULPT_undo_push_end(ob);
  }
}

bool SCULPT_handles_colors_report(SculptSession *ss, ReportList *reports)
{
  switch (BKE_pbvh_type(ss->pbvh)) {
    case PBVH_FACES:
      return true;
    case PBVH_BMESH:
      BKE_report(reports, RPT_ERROR, "Not supported in dynamic topology mode");
      return false;
    case PBVH_GRIDS:
      BKE_report(reports, RPT_ERROR, "Not supported in multiresolution mode");
      return false;
  }

  BLI_assert_msg(0, "PBVH corruption, type was invalid.");

  return false;
}

static bool sculpt_stroke_test_start(bContext *C, wmOperator *op, const float mval[2])
{
  /* Don't start the stroke until `mval` goes over the mesh.
   * NOTE: `mval` will only be null when re-executing the saved stroke.
   * We have exception for 'exec' strokes since they may not set `mval`,
   * only 'location', see: T52195. */
  if (((op->flag & OP_IS_INVOKE) == 0) || (mval == nullptr) || over_mesh(C, op, mval)) {
    Object *ob = CTX_data_active_object(C);
    SculptSession *ss = ob->sculpt;
    Sculpt *sd = CTX_data_tool_settings(C)->sculpt;
    Brush *brush = BKE_paint_brush(&sd->paint);
    ToolSettings *tool_settings = CTX_data_tool_settings(C);

    /* NOTE: This should be removed when paint mode is available. Paint mode can force based on the
     * canvas it is painting on. (ref. use_sculpt_texture_paint). */
    if (brush && SCULPT_tool_is_paint(brush->sculpt_tool) &&
        !SCULPT_use_image_paint_brush(&tool_settings->paint_mode, ob)) {
      View3D *v3d = CTX_wm_view3d(C);
      if (v3d->shading.type == OB_SOLID) {
        v3d->shading.color_type = V3D_SHADING_VERTEX_COLOR;
      }
    }

    ED_view3d_init_mats_rv3d(ob, CTX_wm_region_view3d(C));

    sculpt_update_cache_invariants(C, sd, ss, op, mval);

    SculptCursorGeometryInfo sgi;
    SCULPT_cursor_geometry_info_update(C, &sgi, mval, false);

    sculpt_stroke_undo_begin(C, op);

    SCULPT_stroke_id_next(ob);
    ss->cache->stroke_id = ss->stroke_id;

    return true;
  }
  return false;
}

static void sculpt_stroke_update_step(bContext *C,
                                      wmOperator * /*op*/,
                                      PaintStroke *stroke,
                                      PointerRNA *itemptr)
{
  UnifiedPaintSettings *ups = &CTX_data_tool_settings(C)->unified_paint_settings;
  Sculpt *sd = CTX_data_tool_settings(C)->sculpt;
  Object *ob = CTX_data_active_object(C);
  SculptSession *ss = ob->sculpt;
  const Brush *brush = BKE_paint_brush(&sd->paint);
  ToolSettings *tool_settings = CTX_data_tool_settings(C);
  StrokeCache *cache = ss->cache;
  cache->stroke_distance = paint_stroke_distance_get(stroke);

  SCULPT_stroke_modifiers_check(C, ob, brush);
  sculpt_update_cache_variants(C, sd, ob, itemptr);
  sculpt_restore_mesh(sd, ob);

  if (sd->flags & (SCULPT_DYNTOPO_DETAIL_CONSTANT | SCULPT_DYNTOPO_DETAIL_MANUAL)) {
    float object_space_constant_detail = 1.0f / (sd->constant_detail *
                                                 mat4_to_scale(ob->object_to_world));
    BKE_pbvh_bmesh_detail_size_set(ss->pbvh, object_space_constant_detail);
  }
  else if (sd->flags & SCULPT_DYNTOPO_DETAIL_BRUSH) {
    BKE_pbvh_bmesh_detail_size_set(ss->pbvh, ss->cache->radius * sd->detail_percent / 100.0f);
  }
  else {
    BKE_pbvh_bmesh_detail_size_set(ss->pbvh,
                                   (ss->cache->radius / ss->cache->dyntopo_pixel_radius) *
                                       (sd->detail_size * U.pixelsize) / 0.4f);
  }

  if (SCULPT_stroke_is_dynamic_topology(ss, brush)) {
    do_symmetrical_brush_actions(sd, ob, sculpt_topology_update, ups, &tool_settings->paint_mode);
  }

  do_symmetrical_brush_actions(sd, ob, do_brush_action, ups, &tool_settings->paint_mode);
  sculpt_combine_proxies(sd, ob);

  /* Hack to fix noise texture tearing mesh. */
  sculpt_fix_noise_tear(sd, ob);

  /* TODO(sergey): This is not really needed for the solid shading,
   * which does use pBVH drawing anyway, but texture and wireframe
   * requires this.
   *
   * Could be optimized later, but currently don't think it's so
   * much common scenario.
   *
   * Same applies to the DEG_id_tag_update() invoked from
   * sculpt_flush_update_step().
   */
  if (ss->deform_modifiers_active) {
    SCULPT_flush_stroke_deform(sd, ob, sculpt_tool_is_proxy_used(brush->sculpt_tool));
  }
  else if (ss->shapekey_active) {
    sculpt_update_keyblock(ob);
  }

  ss->cache->first_time = false;
  copy_v3_v3(ss->cache->true_last_location, ss->cache->true_location);

  /* Cleanup. */
  if (brush->sculpt_tool == SCULPT_TOOL_MASK) {
    SCULPT_flush_update_step(C, SCULPT_UPDATE_MASK);
  }
  else if (SCULPT_tool_is_paint(brush->sculpt_tool)) {
    if (SCULPT_use_image_paint_brush(&tool_settings->paint_mode, ob)) {
      SCULPT_flush_update_step(C, SCULPT_UPDATE_IMAGE);
    }
    else {
      SCULPT_flush_update_step(C, SCULPT_UPDATE_COLOR);
    }
  }
  else {
    SCULPT_flush_update_step(C, SCULPT_UPDATE_COORDS);
  }
}

static void sculpt_brush_exit_tex(Sculpt *sd)
{
  Brush *brush = BKE_paint_brush(&sd->paint);
  MTex *mtex = &brush->mtex;

  if (mtex->tex && mtex->tex->nodetree) {
    ntreeTexEndExecTree(mtex->tex->nodetree->execdata);
  }
}

static void sculpt_stroke_done(const bContext *C, PaintStroke * /*stroke*/)
{
  Object *ob = CTX_data_active_object(C);
  SculptSession *ss = ob->sculpt;
  Sculpt *sd = CTX_data_tool_settings(C)->sculpt;
  ToolSettings *tool_settings = CTX_data_tool_settings(C);

  /* Finished. */
  if (!ss->cache) {
    sculpt_brush_exit_tex(sd);
    return;
  }
  UnifiedPaintSettings *ups = &CTX_data_tool_settings(C)->unified_paint_settings;
  Brush *brush = BKE_paint_brush(&sd->paint);
  BLI_assert(brush == ss->cache->brush); /* const, so we shouldn't change. */
  ups->draw_inverted = false;

  SCULPT_stroke_modifiers_check(C, ob, brush);

  /* Alt-Smooth. */
  if (ss->cache->alt_smooth) {
    smooth_brush_toggle_off(C, &sd->paint, ss->cache);
    /* Refresh the brush pointer in case we switched brush in the toggle function. */
    brush = BKE_paint_brush(&sd->paint);
  }

  if (SCULPT_is_automasking_enabled(sd, ss, brush)) {
    SCULPT_automasking_cache_free(ss->cache->automasking);
  }

  BKE_pbvh_node_color_buffer_free(ss->pbvh);
  SCULPT_cache_free(ss->cache);
  ss->cache = nullptr;

  sculpt_stroke_undo_end(C, brush);

  if (brush->sculpt_tool == SCULPT_TOOL_MASK) {
    SCULPT_flush_update_done(C, ob, SCULPT_UPDATE_MASK);
  }
  else if (brush->sculpt_tool == SCULPT_TOOL_PAINT) {
    if (SCULPT_use_image_paint_brush(&tool_settings->paint_mode, ob)) {
      SCULPT_flush_update_done(C, ob, SCULPT_UPDATE_IMAGE);
    }
    else {
      BKE_sculpt_attributes_destroy_temporary_stroke(ob);
      SCULPT_flush_update_done(C, ob, SCULPT_UPDATE_COLOR);
    }
  }
  else {
    SCULPT_flush_update_done(C, ob, SCULPT_UPDATE_COORDS);
  }

  WM_event_add_notifier(C, NC_OBJECT | ND_DRAW, ob);
  sculpt_brush_exit_tex(sd);
}

static int sculpt_brush_stroke_invoke(bContext *C, wmOperator *op, const wmEvent *event)
{
  PaintStroke *stroke;
  int ignore_background_click;
  int retval;
  Object *ob = CTX_data_active_object(C);

  /* Test that ob is visible; otherwise we won't be able to get evaluated data
   * from the depsgraph. We do this here instead of SCULPT_mode_poll
   * to avoid falling through to the translate operator in the
   * global view3d keymap.
   *
   * NOTE: #BKE_object_is_visible_in_viewport is not working here (it returns false
   * if the object is in local view); instead, test for OB_HIDE_VIEWPORT directly.
   */

  if (ob->visibility_flag & OB_HIDE_VIEWPORT) {
    return OPERATOR_CANCELLED;
  }

  sculpt_brush_stroke_init(C, op);

  Sculpt *sd = CTX_data_tool_settings(C)->sculpt;
  Brush *brush = BKE_paint_brush(&sd->paint);
  SculptSession *ss = ob->sculpt;

  if (SCULPT_tool_is_paint(brush->sculpt_tool) &&
      !SCULPT_handles_colors_report(ob->sculpt, op->reports)) {
    return OPERATOR_CANCELLED;
  }
  if (SCULPT_tool_is_mask(brush->sculpt_tool)) {
    MultiresModifierData *mmd = BKE_sculpt_multires_active(ss->scene, ob);
    BKE_sculpt_mask_layers_ensure(CTX_data_depsgraph_pointer(C), CTX_data_main(C), ob, mmd);
  }
  if (SCULPT_tool_is_face_sets(brush->sculpt_tool)) {
    Mesh *mesh = BKE_object_get_original_mesh(ob);
    ss->face_sets = BKE_sculpt_face_sets_ensure(mesh);
  }

  stroke = paint_stroke_new(C,
                            op,
                            SCULPT_stroke_get_location,
                            sculpt_stroke_test_start,
                            sculpt_stroke_update_step,
                            nullptr,
                            sculpt_stroke_done,
                            event->type);

  op->customdata = stroke;

  /* For tablet rotation. */
  ignore_background_click = RNA_boolean_get(op->ptr, "ignore_background_click");
  const float mval[2] = {float(event->mval[0]), float(event->mval[1])};
  if (ignore_background_click && !over_mesh(C, op, mval)) {
    paint_stroke_free(C, op, static_cast<PaintStroke *>(op->customdata));
    return OPERATOR_PASS_THROUGH;
  }

  retval = op->type->modal(C, op, event);
  if (ELEM(retval, OPERATOR_FINISHED, OPERATOR_CANCELLED)) {
    paint_stroke_free(C, op, static_cast<PaintStroke *>(op->customdata));
    return retval;
  }
  /* Add modal handler. */
  WM_event_add_modal_handler(C, op);

  OPERATOR_RETVAL_CHECK(retval);
  BLI_assert(retval == OPERATOR_RUNNING_MODAL);

  return OPERATOR_RUNNING_MODAL;
}

static int sculpt_brush_stroke_exec(bContext *C, wmOperator *op)
{
  sculpt_brush_stroke_init(C, op);

  op->customdata = paint_stroke_new(C,
                                    op,
                                    SCULPT_stroke_get_location,
                                    sculpt_stroke_test_start,
                                    sculpt_stroke_update_step,
                                    nullptr,
                                    sculpt_stroke_done,
                                    0);

  /* Frees op->customdata. */
  paint_stroke_exec(C, op, static_cast<PaintStroke *>(op->customdata));

  return OPERATOR_FINISHED;
}

static void sculpt_brush_stroke_cancel(bContext *C, wmOperator *op)
{
  Object *ob = CTX_data_active_object(C);
  SculptSession *ss = ob->sculpt;
  Sculpt *sd = CTX_data_tool_settings(C)->sculpt;
  const Brush *brush = BKE_paint_brush(&sd->paint);

  /* XXX Canceling strokes that way does not work with dynamic topology,
   *     user will have to do real undo for now. See T46456. */
  if (ss->cache && !SCULPT_stroke_is_dynamic_topology(ss, brush)) {
    paint_mesh_restore_co(sd, ob);
  }

  paint_stroke_cancel(C, op, static_cast<PaintStroke *>(op->customdata));

  if (ss->cache) {
    SCULPT_cache_free(ss->cache);
    ss->cache = nullptr;
  }

  sculpt_brush_exit_tex(sd);
}

static int sculpt_brush_stroke_modal(bContext *C, wmOperator *op, const wmEvent *event)
{
  bool started = op->customdata && paint_stroke_started((PaintStroke *)op->customdata);

  int retval = paint_stroke_modal(C, op, event, (PaintStroke **)&op->customdata);

  if (!started && ELEM(retval, OPERATOR_FINISHED, OPERATOR_CANCELLED)) {
    /* Did the stroke never start? If so push a blank sculpt undo
     * step to prevent a global undo step (which is triggered by the
     * #OPTYPE_UNDO flag in #SCULPT_OT_brush_stroke).
     *
     * Having blank global undo steps interleaved with sculpt steps
     * corrupts the DynTopo undo stack.
     * See T101430.
     *
     * NOTE: simply returning #OPERATOR_CANCELLED was not
     * sufficient to prevent this. */
    Sculpt *sd = CTX_data_tool_settings(C)->sculpt;
    Brush *brush = BKE_paint_brush(&sd->paint);

    sculpt_stroke_undo_begin(C, op);
    sculpt_stroke_undo_end(C, brush);
  }

  return retval;
}

static void sculpt_redo_empty_ui(bContext * /*C*/, wmOperator * /*op*/)
{
}

void SCULPT_OT_brush_stroke(wmOperatorType *ot)
{
  /* Identifiers. */
  ot->name = "Sculpt";
  ot->idname = "SCULPT_OT_brush_stroke";
  ot->description = "Sculpt a stroke into the geometry";

  /* API callbacks. */
  ot->invoke = sculpt_brush_stroke_invoke;
  ot->modal = sculpt_brush_stroke_modal;
  ot->exec = sculpt_brush_stroke_exec;
  ot->poll = SCULPT_poll;
  ot->cancel = sculpt_brush_stroke_cancel;
  ot->ui = sculpt_redo_empty_ui;

  /* Flags (sculpt does own undo? (ton)). */
  ot->flag = OPTYPE_BLOCKING | OPTYPE_REGISTER | OPTYPE_UNDO;

  /* Properties. */

  paint_stroke_operator_properties(ot);

  RNA_def_boolean(ot->srna,
                  "ignore_background_click",
                  0,
                  "Ignore Background Click",
                  "Clicks on the background do not start the stroke");
}

/* Fake Neighbors. */
/* This allows the sculpt tools to work on meshes with multiple connected components as they had
 * only one connected component. When initialized and enabled, the sculpt API will return extra
 * connectivity neighbors that are not in the real mesh. These neighbors are calculated for each
 * vertex using the minimum distance to a vertex that is in a different connected component. */

/* The fake neighbors first need to be ensured to be initialized.
 * After that tools which needs fake neighbors functionality need to
 * temporarily enable it:
 *
 *   void my_awesome_sculpt_tool() {
 *     SCULPT_fake_neighbors_ensure(sd, object, brush->disconnected_distance_max);
 *     SCULPT_fake_neighbors_enable(ob);
 *
 *     ... Logic of the tool ...
 *     SCULPT_fake_neighbors_disable(ob);
 *   }
 *
 * Such approach allows to keep all the connectivity information ready for reuse
 * (without having lag prior to every stroke), but also makes it so the affect
 * is localized to a specific brushes and tools only. */

enum {
  SCULPT_TOPOLOGY_ID_NONE,
  SCULPT_TOPOLOGY_ID_DEFAULT,
};

static int SCULPT_vertex_get_connected_component(SculptSession *ss, PBVHVertRef vertex)
{
  if (ss->vertex_info.connected_component) {
    return ss->vertex_info.connected_component[vertex.i];
  }
  return SCULPT_TOPOLOGY_ID_DEFAULT;
}

static void SCULPT_fake_neighbor_init(SculptSession *ss, const float max_dist)
{
  const int totvert = SCULPT_vertex_count_get(ss);
  ss->fake_neighbors.fake_neighbor_index = static_cast<int *>(
      MEM_malloc_arrayN(totvert, sizeof(int), "fake neighbor"));
  for (int i = 0; i < totvert; i++) {
    ss->fake_neighbors.fake_neighbor_index[i] = FAKE_NEIGHBOR_NONE;
  }

  ss->fake_neighbors.current_max_distance = max_dist;
}

static void SCULPT_fake_neighbor_add(SculptSession *ss, PBVHVertRef v_a, PBVHVertRef v_b)
{
  int v_index_a = BKE_pbvh_vertex_to_index(ss->pbvh, v_a);
  int v_index_b = BKE_pbvh_vertex_to_index(ss->pbvh, v_b);

  if (ss->fake_neighbors.fake_neighbor_index[v_index_a] == FAKE_NEIGHBOR_NONE) {
    ss->fake_neighbors.fake_neighbor_index[v_index_a] = v_index_b;
    ss->fake_neighbors.fake_neighbor_index[v_index_b] = v_index_a;
  }
}

static void sculpt_pose_fake_neighbors_free(SculptSession *ss)
{
  MEM_SAFE_FREE(ss->fake_neighbors.fake_neighbor_index);
}

struct NearestVertexFakeNeighborTLSData {
  PBVHVertRef nearest_vertex;
  float nearest_vertex_distance_squared;
  int current_topology_id;
};

static void do_fake_neighbor_search_task_cb(void *__restrict userdata,
                                            const int n,
                                            const TaskParallelTLS *__restrict tls)
{
  SculptThreadedTaskData *data = static_cast<SculptThreadedTaskData *>(userdata);
  SculptSession *ss = data->ob->sculpt;
  NearestVertexFakeNeighborTLSData *nvtd = static_cast<NearestVertexFakeNeighborTLSData *>(
      tls->userdata_chunk);
  PBVHVertexIter vd;

  BKE_pbvh_vertex_iter_begin (ss->pbvh, data->nodes[n], vd, PBVH_ITER_UNIQUE) {
    int vd_topology_id = SCULPT_vertex_get_connected_component(ss, vd.vertex);
    if (vd_topology_id != nvtd->current_topology_id &&
        ss->fake_neighbors.fake_neighbor_index[vd.index] == FAKE_NEIGHBOR_NONE) {
      float distance_squared = len_squared_v3v3(vd.co, data->nearest_vertex_search_co);
      if (distance_squared < nvtd->nearest_vertex_distance_squared &&
          distance_squared < data->max_distance_squared) {
        nvtd->nearest_vertex = vd.vertex;
        nvtd->nearest_vertex_distance_squared = distance_squared;
      }
    }
  }
  BKE_pbvh_vertex_iter_end;
}

static void fake_neighbor_search_reduce(const void *__restrict /*userdata*/,
                                        void *__restrict chunk_join,
                                        void *__restrict chunk)
{
  NearestVertexFakeNeighborTLSData *join = static_cast<NearestVertexFakeNeighborTLSData *>(
      chunk_join);
  NearestVertexFakeNeighborTLSData *nvtd = static_cast<NearestVertexFakeNeighborTLSData *>(chunk);
  if (join->nearest_vertex.i == PBVH_REF_NONE) {
    join->nearest_vertex = nvtd->nearest_vertex;
    join->nearest_vertex_distance_squared = nvtd->nearest_vertex_distance_squared;
  }
  else if (nvtd->nearest_vertex_distance_squared < join->nearest_vertex_distance_squared) {
    join->nearest_vertex = nvtd->nearest_vertex;
    join->nearest_vertex_distance_squared = nvtd->nearest_vertex_distance_squared;
  }
}

static PBVHVertRef SCULPT_fake_neighbor_search(Sculpt *sd,
                                               Object *ob,
                                               const PBVHVertRef vertex,
                                               float max_distance)
{
  SculptSession *ss = ob->sculpt;
  PBVHNode **nodes = nullptr;
  int totnode;
  SculptSearchSphereData data{};
  data.ss = ss;
  data.sd = sd;
  data.radius_squared = max_distance * max_distance;
  data.original = false;
  data.center = SCULPT_vertex_co_get(ss, vertex);

  BKE_pbvh_search_gather(ss->pbvh, SCULPT_search_sphere_cb, &data, &nodes, &totnode);

  if (totnode == 0) {
    return BKE_pbvh_make_vref(PBVH_REF_NONE);
  }

  SculptThreadedTaskData task_data{};
  task_data.sd = sd;
  task_data.ob = ob;
  task_data.nodes = nodes;
  task_data.max_distance_squared = max_distance * max_distance;

  copy_v3_v3(task_data.nearest_vertex_search_co, SCULPT_vertex_co_get(ss, vertex));

  NearestVertexFakeNeighborTLSData nvtd;
  nvtd.nearest_vertex.i = -1;
  nvtd.nearest_vertex_distance_squared = FLT_MAX;
  nvtd.current_topology_id = SCULPT_vertex_get_connected_component(ss, vertex);

  TaskParallelSettings settings;
  BKE_pbvh_parallel_range_settings(&settings, true, totnode);
  settings.func_reduce = fake_neighbor_search_reduce;
  settings.userdata_chunk = &nvtd;
  settings.userdata_chunk_size = sizeof(NearestVertexFakeNeighborTLSData);
  BLI_task_parallel_range(0, totnode, &task_data, do_fake_neighbor_search_task_cb, &settings);

  MEM_SAFE_FREE(nodes);

  return nvtd.nearest_vertex;
}

struct SculptTopologyIDFloodFillData {
  int next_id;
};

static bool SCULPT_connected_components_floodfill_cb(
    SculptSession *ss, PBVHVertRef from_v, PBVHVertRef to_v, bool /*is_duplicate*/, void *userdata)
{
  SculptTopologyIDFloodFillData *data = static_cast<SculptTopologyIDFloodFillData *>(userdata);

  int from_v_i = BKE_pbvh_vertex_to_index(ss->pbvh, from_v);
  int to_v_i = BKE_pbvh_vertex_to_index(ss->pbvh, to_v);

  ss->vertex_info.connected_component[from_v_i] = data->next_id;
  ss->vertex_info.connected_component[to_v_i] = data->next_id;
  return true;
}

void SCULPT_connected_components_ensure(Object *ob)
{
  SculptSession *ss = ob->sculpt;

  /* Topology IDs already initialized. They only need to be recalculated when the PBVH is
   * rebuild.
   */
  if (ss->vertex_info.connected_component) {
    return;
  }

  const int totvert = SCULPT_vertex_count_get(ss);
  ss->vertex_info.connected_component = static_cast<int *>(
      MEM_malloc_arrayN(totvert, sizeof(int), "topology ID"));

  for (int i = 0; i < totvert; i++) {
    ss->vertex_info.connected_component[i] = SCULPT_TOPOLOGY_ID_NONE;
  }

  int next_id = 0;
  for (int i = 0; i < totvert; i++) {
    PBVHVertRef vertex = BKE_pbvh_index_to_vertex(ss->pbvh, i);

    if (ss->vertex_info.connected_component[i] == SCULPT_TOPOLOGY_ID_NONE) {
      SculptFloodFill flood;
      SCULPT_floodfill_init(ss, &flood);
      SCULPT_floodfill_add_initial(&flood, vertex);
      SculptTopologyIDFloodFillData data;
      data.next_id = next_id;
      SCULPT_floodfill_execute(ss, &flood, SCULPT_connected_components_floodfill_cb, &data);
      SCULPT_floodfill_free(&flood);
      next_id++;
    }
  }
}

void SCULPT_boundary_info_ensure(Object *object)
{
  SculptSession *ss = object->sculpt;
  if (ss->vertex_info.boundary) {
    return;
  }

  Mesh *base_mesh = BKE_mesh_from_object(object);
  const MEdge *edges = BKE_mesh_edges(base_mesh);
  const MPoly *polys = BKE_mesh_polys(base_mesh);
  const MLoop *loops = BKE_mesh_loops(base_mesh);

  ss->vertex_info.boundary = BLI_BITMAP_NEW(base_mesh->totvert, "Boundary info");
  int *adjacent_faces_edge_count = static_cast<int *>(
      MEM_calloc_arrayN(base_mesh->totedge, sizeof(int), "Adjacent face edge count"));

  for (int p = 0; p < base_mesh->totpoly; p++) {
    const MPoly *poly = &polys[p];
    for (int l = 0; l < poly->totloop; l++) {
      const MLoop *loop = &loops[l + poly->loopstart];
      adjacent_faces_edge_count[loop->e]++;
    }
  }

  for (int e = 0; e < base_mesh->totedge; e++) {
    if (adjacent_faces_edge_count[e] < 2) {
      const MEdge *edge = &edges[e];
      BLI_BITMAP_SET(ss->vertex_info.boundary, edge->v1, true);
      BLI_BITMAP_SET(ss->vertex_info.boundary, edge->v2, true);
    }
  }

  MEM_freeN(adjacent_faces_edge_count);
}

void SCULPT_fake_neighbors_ensure(Sculpt *sd, Object *ob, const float max_dist)
{
  SculptSession *ss = ob->sculpt;
  const int totvert = SCULPT_vertex_count_get(ss);

  /* Fake neighbors were already initialized with the same distance, so no need to be
   * recalculated.
   */
  if (ss->fake_neighbors.fake_neighbor_index &&
      ss->fake_neighbors.current_max_distance == max_dist) {
    return;
  }

  SCULPT_connected_components_ensure(ob);
  SCULPT_fake_neighbor_init(ss, max_dist);

  for (int i = 0; i < totvert; i++) {
    const PBVHVertRef from_v = BKE_pbvh_index_to_vertex(ss->pbvh, i);

    /* This vertex does not have a fake neighbor yet, search one for it. */
    if (ss->fake_neighbors.fake_neighbor_index[i] == FAKE_NEIGHBOR_NONE) {
      const PBVHVertRef to_v = SCULPT_fake_neighbor_search(sd, ob, from_v, max_dist);
      if (to_v.i != PBVH_REF_NONE) {
        /* Add the fake neighbor if available. */
        SCULPT_fake_neighbor_add(ss, from_v, to_v);
      }
    }
  }
}

void SCULPT_fake_neighbors_enable(Object *ob)
{
  SculptSession *ss = ob->sculpt;
  BLI_assert(ss->fake_neighbors.fake_neighbor_index != nullptr);
  ss->fake_neighbors.use_fake_neighbors = true;
}

void SCULPT_fake_neighbors_disable(Object *ob)
{
  SculptSession *ss = ob->sculpt;
  BLI_assert(ss->fake_neighbors.fake_neighbor_index != nullptr);
  ss->fake_neighbors.use_fake_neighbors = false;
}

void SCULPT_fake_neighbors_free(Object *ob)
{
  SculptSession *ss = ob->sculpt;
  sculpt_pose_fake_neighbors_free(ss);
}

void SCULPT_automasking_node_begin(Object *ob,
                                   const SculptSession * /*ss*/,
                                   AutomaskingCache *automasking,
                                   AutomaskingNodeData *automask_data,
                                   PBVHNode *node)
{
  if (!automasking) {
    memset(automask_data, 0, sizeof(*automask_data));
    return;
  }

  automask_data->node = node;
  automask_data->have_orig_data = automasking->settings.flags &
                                  (BRUSH_AUTOMASKING_BRUSH_NORMAL | BRUSH_AUTOMASKING_VIEW_NORMAL);

  if (automask_data->have_orig_data) {
    SCULPT_orig_vert_data_init(&automask_data->orig_data, ob, node, SCULPT_UNDO_COORDS);
  }
  else {
    memset(&automask_data->orig_data, 0, sizeof(automask_data->orig_data));
  }
}

void SCULPT_automasking_node_update(SculptSession * /*ss*/,
                                    AutomaskingNodeData *automask_data,
                                    PBVHVertexIter *vd)
{
  if (automask_data->have_orig_data) {
    SCULPT_orig_vert_data_update(&automask_data->orig_data, vd);
  }
}

bool SCULPT_vertex_is_occluded(SculptSession *ss, PBVHVertRef vertex, bool original)
{
  float ray_start[3], ray_end[3], ray_normal[3], face_normal[3];
  float co[3];

  copy_v3_v3(co, SCULPT_vertex_co_get(ss, vertex));
  float mouse[2];

  ED_view3d_project_float_v2_m4(ss->cache->vc->region, co, mouse, ss->cache->projection_mat);

  int depth = SCULPT_raycast_init(ss->cache->vc, mouse, ray_end, ray_start, ray_normal, original);

  negate_v3(ray_normal);

  copy_v3_v3(ray_start, SCULPT_vertex_co_get(ss, vertex));
  madd_v3_v3fl(ray_start, ray_normal, 0.002);

  SculptRaycastData srd = {0};
  srd.original = original;
  srd.ss = ss;
  srd.hit = false;
  srd.ray_start = ray_start;
  srd.ray_normal = ray_normal;
  srd.depth = depth;
  srd.face_normal = face_normal;

  isect_ray_tri_watertight_v3_precalc(&srd.isect_precalc, ray_normal);
  BKE_pbvh_raycast(ss->pbvh, sculpt_raycast_cb, &srd, ray_start, ray_normal, srd.original);

  return srd.hit;
}

void SCULPT_stroke_id_next(Object *ob)
{
  /* Manually wrap in int32 space to avoid tripping up undefined behavior
   * sanitizers.
   */
  ob->sculpt->stroke_id = uchar((int(ob->sculpt->stroke_id) + 1) & 255);
}

void SCULPT_stroke_id_ensure(Object *ob)
{
  SculptSession *ss = ob->sculpt;

  if (!ss->attrs.automasking_stroke_id) {
    SculptAttributeParams params = {0};
    ss->attrs.automasking_stroke_id = BKE_sculpt_attribute_ensure(
        ob,
        ATTR_DOMAIN_POINT,
        CD_PROP_INT8,
        SCULPT_ATTRIBUTE_NAME(automasking_stroke_id),
        &params);
  }
}

/** \} */<|MERGE_RESOLUTION|>--- conflicted
+++ resolved
@@ -71,6 +71,7 @@
 
 #include "bmesh.h"
 
+using blender::float3;
 using blender::MutableSpan;
 
 /* -------------------------------------------------------------------- */
@@ -3623,7 +3624,7 @@
 /* Flush displacement from deformed PBVH vertex to original mesh. */
 static void sculpt_flush_pbvhvert_deform(const SculptSession &ss,
                                          const PBVHVertexIter &vd,
-                                         MutableSpan<MVert> verts)
+                                         MutableSpan<float3> positions)
 {
   float disp[3], newco[3];
   int index = vd.vert_indices[vd.i];
@@ -3635,14 +3636,8 @@
   copy_v3_v3(ss.deform_cos[index], vd.co);
   copy_v3_v3(ss.orig_cos[index], newco);
 
-<<<<<<< HEAD
-  float(*positions)[3] = BKE_mesh_positions_for_write(me);
-  if (!ss->shapekey_active) {
+  if (!ss.shapekey_active) {
     copy_v3_v3(positions[index], newco);
-=======
-  if (!ss.shapekey_active) {
-    copy_v3_v3(verts[index].co, newco);
->>>>>>> 9a09adb7
   }
 }
 
@@ -3663,7 +3658,7 @@
   BKE_pbvh_node_get_proxies(&node, &proxies, &proxy_count);
 
   Mesh &mesh = *static_cast<Mesh *>(object.data);
-  MutableSpan<MVert> verts = mesh.verts_for_write();
+  MutableSpan<float3> positions = mesh.positions_for_write();
 
   PBVHVertexIter vd;
   BKE_pbvh_vertex_iter_begin (ss->pbvh, &node, vd, PBVH_ITER_UNIQUE) {
@@ -3688,7 +3683,7 @@
     SCULPT_clip(&sd, ss, vd.co, val);
 
     if (ss->deform_modifiers_active) {
-      sculpt_flush_pbvhvert_deform(*ss, vd, verts);
+      sculpt_flush_pbvhvert_deform(*ss, vd, positions);
     }
   }
   BKE_pbvh_vertex_iter_end;
@@ -3800,13 +3795,13 @@
 
     BKE_pbvh_search_gather(ss->pbvh, nullptr, nullptr, &nodes, &totnode);
 
-    MutableSpan<MVert> verts = me->verts_for_write();
+    MutableSpan<float3> positions = me->positions_for_write();
 
     threading::parallel_for(IndexRange(totnode), 1, [&](IndexRange range) {
       for (const int i : range) {
         PBVHVertexIter vd;
         BKE_pbvh_vertex_iter_begin (ss->pbvh, nodes[i], vd, PBVH_ITER_UNIQUE) {
-          sculpt_flush_pbvhvert_deform(*ss, vd, verts);
+          sculpt_flush_pbvhvert_deform(*ss, vd, positions);
 
           if (!vertCos) {
             continue;
