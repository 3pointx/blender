/* SPDX-License-Identifier: GPL-2.0-or-later
 * Copyright 2002-2009 Blender Foundation. All rights reserved. */

/** \file
 * \ingroup edsculpt
 * UV Sculpt tools.
 */

#include "MEM_guardedalloc.h"

#include "BLI_ghash.h"
#include "BLI_math_base_safe.h"
#include "BLI_utildefines.h"

#include "DNA_brush_types.h"
#include "DNA_meshdata_types.h"
#include "DNA_object_types.h"
#include "DNA_scene_types.h"

#include "BKE_brush.h"
#include "BKE_colortools.h"
#include "BKE_context.h"
#include "BKE_customdata.h"
#include "BKE_editmesh.h"
#include "BKE_image.h"
#include "BKE_mesh_mapping.h"
#include "BKE_paint.h"

#include "DEG_depsgraph.h"

#include "ED_image.h"
#include "ED_mesh.h"
#include "ED_screen.h"
#include "ED_uvedit.h"

#include "WM_api.h"
#include "WM_types.h"

#include "RNA_access.h"
#include "RNA_define.h"

#include "paint_intern.h"
#include "uvedit_intern.h"

#include "UI_view2d.h"

/* When set, the UV element is on the boundary of the graph.
 * i.e. Instead of a 2-dimensional laplace operator, use a 1-dimensional version.
 * Visually, UV elements on the graph boundary appear as borders of the UV Island. */
#define MARK_BOUNDARY 1

typedef struct UvAdjacencyElement {
  /* pointer to original uvelement */
  UvElement *element;
  /* uv pointer for convenience. Caution, this points to the original UVs! */
  float *uv;
  /* Are we on locked in place? */
  bool is_locked;
  /* Are we on the boundary? */
  bool is_boundary;
} UvAdjacencyElement;

typedef struct UvEdge {
  uint uv1;
  uint uv2;
  /* Are we in the interior? */
  bool is_interior;
} UvEdge;

typedef struct UVInitialStrokeElement {
  /* index to unique uv */
  int uv;

  /* strength of brush on initial position */
  float strength;

  /* initial uv position */
  float initial_uv[2];
} UVInitialStrokeElement;

typedef struct UVInitialStroke {
  /* Initial Selection,for grab brushes for instance */
  UVInitialStrokeElement *initialSelection;

  /* Total initially selected UV's. */
  int totalInitialSelected;

  /* initial mouse coordinates */
  float init_coord[2];
} UVInitialStroke;

/* custom data for uv smoothing brush */
typedef struct UvSculptData {
  /* Contains the first of each set of coincident UV's.
   * These will be used to perform smoothing on and propagate the changes
   * to their coincident UV's */
  UvAdjacencyElement *uv;

  /* Total number of unique UVs. */
  int totalUniqueUvs;

  /* Edges used for adjacency info, used with laplacian smoothing */
  UvEdge *uvedges;

  /* Total number of #UvEdge. */
  int totalUvEdges;

  /* data for initial stroke, used by tools like grab */
  UVInitialStroke *initial_stroke;

  /* timer to be used for airbrush-type brush */
  wmTimer *timer;

  /* to determine quickly adjacent UV's */
  UvElementMap *elementMap;

  /* uvsmooth Paint for fast reference */
  Paint *uvsculpt;

  /* tool to use. duplicating here to change if modifier keys are pressed */
  char tool;

  /* store invert flag here */
  char invert;

  /* Is constrain to image bounds active? */
  bool constrain_to_bounds;

  /* Base for constrain_to_bounds. */
  float uv_base_offset[2];
} UvSculptData;

static void apply_sculpt_data_constraints(UvSculptData *sculptdata, float uv[2])
{
  if (!sculptdata->constrain_to_bounds) {
    return;
  }
  float u = sculptdata->uv_base_offset[0];
  float v = sculptdata->uv_base_offset[1];
  uv[0] = clamp_f(uv[0], u, u + 1.0f);
  uv[1] = clamp_f(uv[1], v, v + 1.0f);
}

/*********** Improved Laplacian Relaxation Operator ************************/
/* original code by Raul Fernandez Hernandez "farsthary"                   *
 * adapted to uv smoothing by Antony Riakiatakis                           *
 ***************************************************************************/

typedef struct Temp_UvData {
  float sum_co[2], p[2], b[2], sum_b[2];
  int ncounter;
} Temp_UVData;

static void HC_relaxation_iteration_uv(BMEditMesh *em,
                                       UvSculptData *sculptdata,
                                       const float mouse_coord[2],
                                       float alpha,
                                       float radius,
                                       float aspectRatio)
{
  Temp_UVData *tmp_uvdata;
  float diff[2];
  int i;
  float radius_root = sqrtf(radius);
  Brush *brush = BKE_paint_brush(sculptdata->uvsculpt);

  tmp_uvdata = (Temp_UVData *)MEM_callocN(sculptdata->totalUniqueUvs * sizeof(Temp_UVData),
                                          "Temporal data");

  /* counting neighbors */
  for (i = 0; i < sculptdata->totalUvEdges; i++) {
    UvEdge *tmpedge = sculptdata->uvedges + i;
    tmp_uvdata[tmpedge->uv1].ncounter++;
    tmp_uvdata[tmpedge->uv2].ncounter++;

    add_v2_v2(tmp_uvdata[tmpedge->uv2].sum_co, sculptdata->uv[tmpedge->uv1].uv);
    add_v2_v2(tmp_uvdata[tmpedge->uv1].sum_co, sculptdata->uv[tmpedge->uv2].uv);
  }

  for (i = 0; i < sculptdata->totalUniqueUvs; i++) {
    copy_v2_v2(diff, tmp_uvdata[i].sum_co);
    mul_v2_fl(diff, 1.0f / tmp_uvdata[i].ncounter);
    copy_v2_v2(tmp_uvdata[i].p, diff);

    tmp_uvdata[i].b[0] = diff[0] - sculptdata->uv[i].uv[0];
    tmp_uvdata[i].b[1] = diff[1] - sculptdata->uv[i].uv[1];
  }

  for (i = 0; i < sculptdata->totalUvEdges; i++) {
    UvEdge *tmpedge = sculptdata->uvedges + i;
    add_v2_v2(tmp_uvdata[tmpedge->uv1].sum_b, tmp_uvdata[tmpedge->uv2].b);
    add_v2_v2(tmp_uvdata[tmpedge->uv2].sum_b, tmp_uvdata[tmpedge->uv1].b);
  }

  for (i = 0; i < sculptdata->totalUniqueUvs; i++) {
    if (sculptdata->uv[i].is_locked) {
      continue;
    }

    sub_v2_v2v2(diff, sculptdata->uv[i].uv, mouse_coord);
    diff[1] /= aspectRatio;
    float dist = dot_v2v2(diff, diff);
    if (dist <= radius) {
      UvElement *element;
      float strength;
      strength = alpha * BKE_brush_curve_strength_clamped(brush, sqrtf(dist), radius_root);

      sculptdata->uv[i].uv[0] = (1.0f - strength) * sculptdata->uv[i].uv[0] +
                                strength *
                                    (tmp_uvdata[i].p[0] -
                                     0.5f * (tmp_uvdata[i].b[0] +
                                             tmp_uvdata[i].sum_b[0] / tmp_uvdata[i].ncounter));
      sculptdata->uv[i].uv[1] = (1.0f - strength) * sculptdata->uv[i].uv[1] +
                                strength *
                                    (tmp_uvdata[i].p[1] -
                                     0.5f * (tmp_uvdata[i].b[1] +
                                             tmp_uvdata[i].sum_b[1] / tmp_uvdata[i].ncounter));

      apply_sculpt_data_constraints(sculptdata, sculptdata->uv[i].uv);

      for (element = sculptdata->uv[i].element; element; element = element->next) {
        float(*luv)[2];
        BMLoop *l;

        if (element->separate && element != sculptdata->uv[i].element) {
          break;
        }

        l = element->l;
        luv = CustomData_bmesh_get(&em->bm->ldata, l->head.data, CD_PROP_FLOAT2);
        copy_v2_v2(*luv, sculptdata->uv[i].uv);
      }
    }
  }

  MEM_SAFE_FREE(tmp_uvdata);
}

/* Legacy version which only does laplacian relaxation.
 * Probably a little faster as it caches UvEdges.
 * Mostly preserved for comparison with `HC_relaxation_iteration_uv`.
 * Once the HC method has been merged into `relaxation_iteration_uv`,
 * all the `HC_*` and `laplacian_*` specific functions can probably be removed.
 */

static void laplacian_relaxation_iteration_uv(BMEditMesh *em,
                                              UvSculptData *sculptdata,
                                              const float mouse_coord[2],
                                              float alpha,
                                              float radius,
                                              float aspectRatio)
{
  Temp_UVData *tmp_uvdata;
  float diff[2];
  int i;
  float radius_root = sqrtf(radius);
  Brush *brush = BKE_paint_brush(sculptdata->uvsculpt);

  tmp_uvdata = (Temp_UVData *)MEM_callocN(sculptdata->totalUniqueUvs * sizeof(Temp_UVData),
                                          "Temporal data");

  /* counting neighbors */
  for (i = 0; i < sculptdata->totalUvEdges; i++) {
    UvEdge *tmpedge = sculptdata->uvedges + i;
    bool code1 = sculptdata->uv[sculptdata->uvedges[i].uv1].is_boundary;
    bool code2 = sculptdata->uv[sculptdata->uvedges[i].uv2].is_boundary;
    if (code1 || (code1 == code2)) {
      tmp_uvdata[tmpedge->uv2].ncounter++;
      add_v2_v2(tmp_uvdata[tmpedge->uv2].sum_co, sculptdata->uv[tmpedge->uv1].uv);
    }
    if (code2 || (code1 == code2)) {
      tmp_uvdata[tmpedge->uv1].ncounter++;
      add_v2_v2(tmp_uvdata[tmpedge->uv1].sum_co, sculptdata->uv[tmpedge->uv2].uv);
    }
  }

  /* Original Laplacian algorithm included removal of normal component of translation.
   * here it is not needed since we translate along the UV plane always. */
  for (i = 0; i < sculptdata->totalUniqueUvs; i++) {
    copy_v2_v2(tmp_uvdata[i].p, tmp_uvdata[i].sum_co);
    mul_v2_fl(tmp_uvdata[i].p, 1.0f / tmp_uvdata[i].ncounter);
  }

  for (i = 0; i < sculptdata->totalUniqueUvs; i++) {
    if (sculptdata->uv[i].is_locked) {
      continue;
    }

    sub_v2_v2v2(diff, sculptdata->uv[i].uv, mouse_coord);
    diff[1] /= aspectRatio;
    float dist = dot_v2v2(diff, diff);
    if (dist <= radius) {
      UvElement *element;
      float strength;
      strength = alpha * BKE_brush_curve_strength_clamped(brush, sqrtf(dist), radius_root);

      sculptdata->uv[i].uv[0] = (1.0f - strength) * sculptdata->uv[i].uv[0] +
                                strength * tmp_uvdata[i].p[0];
      sculptdata->uv[i].uv[1] = (1.0f - strength) * sculptdata->uv[i].uv[1] +
                                strength * tmp_uvdata[i].p[1];

      apply_sculpt_data_constraints(sculptdata, sculptdata->uv[i].uv);

      for (element = sculptdata->uv[i].element; element; element = element->next) {
        float(*luv)[2];
        BMLoop *l;

        if (element->separate && element != sculptdata->uv[i].element) {
          break;
        }

        l = element->l;
        luv = CustomData_bmesh_get(&em->bm->ldata, l->head.data, CD_PROP_FLOAT2);
        copy_v2_v2(*luv, sculptdata->uv[i].uv);
      }
    }
  }

  MEM_SAFE_FREE(tmp_uvdata);
}

static void add_weighted_edge(float (*delta_buf)[3],
                              const UvElement *storage,
                              const UvElement *ele_next,
                              const UvElement *ele_prev,
                              const MLoopUV *luv_next,
                              const MLoopUV *luv_prev,
                              const float weight)
{
  float delta[2];
  sub_v2_v2v2(delta, luv_next->uv, luv_prev->uv);

  bool code1 = (ele_prev->flag & MARK_BOUNDARY);
  bool code2 = (ele_next->flag & MARK_BOUNDARY);
  if (code1 || (code1 == code2)) {
    int index_next = ele_next - storage;
    delta_buf[index_next][0] -= delta[0] * weight;
    delta_buf[index_next][1] -= delta[1] * weight;
    delta_buf[index_next][2] += fabsf(weight);
  }
  if (code2 || (code1 == code2)) {
    int index_prev = ele_prev - storage;
    delta_buf[index_prev][0] += delta[0] * weight;
    delta_buf[index_prev][1] += delta[1] * weight;
    delta_buf[index_prev][2] += fabsf(weight);
  }
}

static float tri_weight_v3(int method, const float *v1, const float *v2, const float *v3)
{
  switch (method) {
    case UV_SCULPT_TOOL_RELAX_LAPLACIAN:
    case UV_SCULPT_TOOL_RELAX_HC:
      return 1.0f;
    case UV_SCULPT_TOOL_RELAX_COTAN:
      return cotangent_tri_weight_v3(v1, v2, v3);
    default:
      BLI_assert_unreachable();
  }
  return 0.0f;
}

static void relaxation_iteration_uv(BMEditMesh *em,
                                    UvSculptData *sculptdata,
                                    const float mouse_coord[2],
                                    const float alpha,
                                    const float radius_squared,
                                    const float aspect_ratio,
                                    const int method)
{
  if (method == UV_SCULPT_TOOL_RELAX_HC) {
    HC_relaxation_iteration_uv(em, sculptdata, mouse_coord, alpha, radius_squared, aspect_ratio);
    return;
  }
  if (method == UV_SCULPT_TOOL_RELAX_LAPLACIAN) {
    laplacian_relaxation_iteration_uv(
        em, sculptdata, mouse_coord, alpha, radius_squared, aspect_ratio);
    return;
  }

  struct UvElement **head_table = BM_uv_element_map_ensure_head_table(sculptdata->elementMap);

  const int cd_loop_uv_offset = CustomData_get_offset(&em->bm->ldata, CD_MLOOPUV);
  BLI_assert(cd_loop_uv_offset >= 0);

  const int total_uvs = sculptdata->elementMap->total_uvs;
  float(*delta_buf)[3] = (float(*)[3])MEM_callocN(total_uvs * sizeof(float[3]), __func__);

  const UvElement *storage = sculptdata->elementMap->storage;
  for (int j = 0; j < total_uvs; j++) {
    const UvElement *ele_curr = storage + j;
    const BMFace *efa = ele_curr->l->f;
    const UvElement *ele_next = BM_uv_element_get(sculptdata->elementMap, efa, ele_curr->l->next);
    const UvElement *ele_prev = BM_uv_element_get(sculptdata->elementMap, efa, ele_curr->l->prev);

    const float *v_curr_co = ele_curr->l->v->co;
    const float *v_prev_co = ele_prev->l->v->co;
    const float *v_next_co = ele_next->l->v->co;

    const MLoopUV *luv_curr = BM_ELEM_CD_GET_VOID_P(ele_curr->l, cd_loop_uv_offset);
    const MLoopUV *luv_next = BM_ELEM_CD_GET_VOID_P(ele_next->l, cd_loop_uv_offset);
    const MLoopUV *luv_prev = BM_ELEM_CD_GET_VOID_P(ele_prev->l, cd_loop_uv_offset);

    const UvElement *head_curr = head_table[ele_curr - sculptdata->elementMap->storage];
    const UvElement *head_next = head_table[ele_next - sculptdata->elementMap->storage];
    const UvElement *head_prev = head_table[ele_prev - sculptdata->elementMap->storage];

    /* If the mesh is triangulated with no boundaries, only one edge is required. */
    const float weight_curr = tri_weight_v3(method, v_curr_co, v_prev_co, v_next_co);
    add_weighted_edge(delta_buf, storage, head_next, head_prev, luv_next, luv_prev, weight_curr);

    /* Triangulated with a boundary? We need the incoming edges to solve the boundary. */
    const float weight_prev = tri_weight_v3(method, v_prev_co, v_curr_co, v_next_co);
    add_weighted_edge(delta_buf, storage, head_next, head_curr, luv_next, luv_curr, weight_prev);

    if (method == UV_SCULPT_TOOL_RELAX_LAPLACIAN) {
      /* Laplacian method has zero weights on virtual edges. */
      continue;
    }

    /* Meshes with quads (or other n-gons) need "virtual" edges too. */
    const float weight_next = tri_weight_v3(method, v_next_co, v_curr_co, v_prev_co);
    add_weighted_edge(delta_buf, storage, head_prev, head_curr, luv_prev, luv_curr, weight_next);
  }

  Brush *brush = BKE_paint_brush(sculptdata->uvsculpt);
  for (int i = 0; i < sculptdata->totalUniqueUvs; i++) {
    UvAdjacencyElement *adj_el = &sculptdata->uv[i];
    if (adj_el->is_locked) {
      continue; /* Locked UVs can't move. */
    }

    /* Is UV within brush's influence? */
    float diff[2];
    sub_v2_v2v2(diff, adj_el->uv, mouse_coord);
    diff[1] /= aspect_ratio;
    const float dist_squared = len_squared_v2(diff);
    if (dist_squared > radius_squared) {
      continue;
    }
    const float strength = alpha * BKE_brush_curve_strength_clamped(
                                       brush, sqrtf(dist_squared), sqrtf(radius_squared));

    const float *delta_sum = delta_buf[adj_el->element - storage];

    {
      MLoopUV *luv = BM_ELEM_CD_GET_VOID_P(adj_el->element->l, cd_loop_uv_offset);
      BLI_assert(adj_el->uv == luv->uv); /* Only true for head. */
      adj_el->uv[0] = luv->uv[0] + strength * safe_divide(delta_sum[0], delta_sum[2]);
      adj_el->uv[1] = luv->uv[1] + strength * safe_divide(delta_sum[1], delta_sum[2]);
      apply_sculpt_data_constraints(sculptdata, adj_el->uv);
    }

    /* Copy UV co-ordinates to all UvElements. */
    UvElement *tail = adj_el->element;
    while (tail) {
      MLoopUV *luv = BM_ELEM_CD_GET_VOID_P(tail->l, cd_loop_uv_offset);
      copy_v2_v2(luv->uv, adj_el->uv);
      tail = tail->next;
      if (tail && tail->separate) {
        break;
      }
    }
  }

  MEM_SAFE_FREE(delta_buf);
}

static void uv_sculpt_stroke_apply(bContext *C,
                                   wmOperator *op,
                                   const wmEvent *event,
                                   Object *obedit)
{
  float co[2], radius, radius_root;
  Scene *scene = CTX_data_scene(C);
  ARegion *region = CTX_wm_region(C);
  BMEditMesh *em = BKE_editmesh_from_object(obedit);
  uint tool;
  UvSculptData *sculptdata = (UvSculptData *)op->customdata;
  SpaceImage *sima;
  int invert;
  int width, height;
  float aspectRatio;
  float alpha, zoomx, zoomy;
  Brush *brush = BKE_paint_brush(sculptdata->uvsculpt);
  ToolSettings *toolsettings = CTX_data_tool_settings(C);
  tool = sculptdata->tool;
  invert = sculptdata->invert ? -1 : 1;
  alpha = BKE_brush_alpha_get(scene, brush);
  UI_view2d_region_to_view(&region->v2d, event->mval[0], event->mval[1], &co[0], &co[1]);

  sima = CTX_wm_space_image(C);
  ED_space_image_get_size(sima, &width, &height);
  ED_space_image_get_zoom(sima, region, &zoomx, &zoomy);

  radius = BKE_brush_size_get(scene, brush) / (width * zoomx);
  aspectRatio = width / (float)height;

  /* We will compare squares to save some computation */
  radius = radius * radius;
  radius_root = sqrtf(radius);

  /*
   * Pinch Tool
   */
  if (tool == UV_SCULPT_TOOL_PINCH) {
    int i;
    alpha *= invert;
    for (i = 0; i < sculptdata->totalUniqueUvs; i++) {
      if (sculptdata->uv[i].is_locked) {
        continue;
      }

      float diff[2];
      sub_v2_v2v2(diff, sculptdata->uv[i].uv, co);
      diff[1] /= aspectRatio;
      float dist = dot_v2v2(diff, diff);
      if (dist <= radius) {
        UvElement *element;
        float strength;
        strength = alpha * BKE_brush_curve_strength_clamped(brush, sqrtf(dist), radius_root);
        normalize_v2(diff);

        sculptdata->uv[i].uv[0] -= strength * diff[0] * 0.001f;
        sculptdata->uv[i].uv[1] -= strength * diff[1] * 0.001f;

        apply_sculpt_data_constraints(sculptdata, sculptdata->uv[i].uv);

        for (element = sculptdata->uv[i].element; element; element = element->next) {
          float(*luv)[2];
          BMLoop *l;

          if (element->separate && element != sculptdata->uv[i].element) {
            break;
          }

          l = element->l;
          luv = CustomData_bmesh_get(&em->bm->ldata, l->head.data, CD_PROP_FLOAT2);
          copy_v2_v2(*luv, sculptdata->uv[i].uv);
        }
      }
    }
  }

  /*
   * Relax Tool
   */
  else if (tool == UV_SCULPT_TOOL_RELAX) {
    relaxation_iteration_uv(
        em, sculptdata, co, alpha, radius, aspectRatio, toolsettings->uv_relax_method);
  }

  /*
   * Grab Tool
   */
  else if (tool == UV_SCULPT_TOOL_GRAB) {
    int i;
    float diff[2];
    sub_v2_v2v2(diff, co, sculptdata->initial_stroke->init_coord);

    for (i = 0; i < sculptdata->initial_stroke->totalInitialSelected; i++) {
      UvElement *element;
      int uvindex = sculptdata->initial_stroke->initialSelection[i].uv;
      float strength = sculptdata->initial_stroke->initialSelection[i].strength;
      sculptdata->uv[uvindex].uv[0] =
          sculptdata->initial_stroke->initialSelection[i].initial_uv[0] + strength * diff[0];
      sculptdata->uv[uvindex].uv[1] =
          sculptdata->initial_stroke->initialSelection[i].initial_uv[1] + strength * diff[1];

      apply_sculpt_data_constraints(sculptdata, sculptdata->uv[uvindex].uv);

      for (element = sculptdata->uv[uvindex].element; element; element = element->next) {
        float(*luv)[2];
        BMLoop *l;

        if (element->separate && element != sculptdata->uv[uvindex].element) {
          break;
        }

        l = element->l;
        luv = CustomData_bmesh_get(&em->bm->ldata, l->head.data, CD_PROP_FLOAT2);
        copy_v2_v2(*luv, sculptdata->uv[uvindex].uv);
      }
    }
    if (sima->flag & SI_LIVE_UNWRAP) {
      ED_uvedit_live_unwrap_re_solve();
    }
  }
}

static void uv_sculpt_stroke_exit(bContext *C, wmOperator *op)
{
  SpaceImage *sima = CTX_wm_space_image(C);
  if (sima->flag & SI_LIVE_UNWRAP) {
    ED_uvedit_live_unwrap_end(false);
  }
  UvSculptData *data = op->customdata;
  if (data->timer) {
    WM_event_remove_timer(CTX_wm_manager(C), CTX_wm_window(C), data->timer);
  }
  BM_uv_element_map_free(data->elementMap);
  data->elementMap = NULL;
  MEM_SAFE_FREE(data->uv);
  MEM_SAFE_FREE(data->uvedges);
  if (data->initial_stroke) {
    MEM_SAFE_FREE(data->initial_stroke->initialSelection);
    MEM_SAFE_FREE(data->initial_stroke);
  }

  MEM_SAFE_FREE(data);
  op->customdata = NULL;
}

static int uv_element_offset_from_face_get(
    UvElementMap *map, BMFace *efa, BMLoop *l, int island_index, const bool doIslands)
{
  UvElement *element = BM_uv_element_get(map, efa, l);
  if (!element || (doIslands && element->island != island_index)) {
    return -1;
  }
  return element - map->storage;
}

static uint uv_edge_hash(const void *key)
{
  const UvEdge *edge = key;
  return (BLI_ghashutil_uinthash(edge->uv2) + BLI_ghashutil_uinthash(edge->uv1));
}

static bool uv_edge_compare(const void *a, const void *b)
{
  const UvEdge *edge1 = a;
  const UvEdge *edge2 = b;

  if ((edge1->uv1 == edge2->uv1) && (edge1->uv2 == edge2->uv2)) {
    return false;
  }
  return true;
}

static void set_element_flag(UvElement *element, const int flag)
{
  while (element) {
    element->flag |= flag;
    element = element->next;
    if (!element || element->separate) {
      break;
    }
  }
}

static UvSculptData *uv_sculpt_stroke_init(bContext *C, wmOperator *op, const wmEvent *event)
{
  Scene *scene = CTX_data_scene(C);
  Object *obedit = CTX_data_edit_object(C);
  ToolSettings *ts = scene->toolsettings;
  UvSculptData *data = MEM_callocN(sizeof(*data), "UV Smooth Brush Data");
  BMEditMesh *em = BKE_editmesh_from_object(obedit);
  BMesh *bm = em->bm;

  op->customdata = data;

  BKE_curvemapping_init(ts->uvsculpt->paint.brush->curve);

  if (data) {
    ARegion *region = CTX_wm_region(C);
    float co[2];
    BMFace *efa;
    float(*luv)[2];
    BMLoop *l;
    BMIter iter, liter;

    UvEdge *edges;
    GHash *edgeHash;
    GHashIterator gh_iter;

    bool do_island_optimization = !(ts->uv_sculpt_settings & UV_SCULPT_ALL_ISLANDS);
    int island_index = 0;
    data->tool = (RNA_enum_get(op->ptr, "mode") == BRUSH_STROKE_SMOOTH) ?
                     UV_SCULPT_TOOL_RELAX :
                     ts->uvsculpt->paint.brush->uv_sculpt_tool;
    data->invert = (RNA_enum_get(op->ptr, "mode") == BRUSH_STROKE_INVERT) ? 1 : 0;

    data->uvsculpt = &ts->uvsculpt->paint;

    /* Winding was added to island detection in 5197aa04c6bd
     * However the sculpt tools can flip faces, potentially creating orphaned islands.
     * See T100132 */
    bool use_winding = false;
    data->elementMap = BM_uv_element_map_create(
        bm, scene, false, use_winding, do_island_optimization);

    if (!data->elementMap) {
      uv_sculpt_stroke_exit(C, op);
      return NULL;
    }

    /* Mouse coordinates, useful for some functions like grab and sculpt all islands */
    UI_view2d_region_to_view(&region->v2d, event->mval[0], event->mval[1], &co[0], &co[1]);

    /* we need to find the active island here */
    if (do_island_optimization) {
      UvElement *element;
      UvNearestHit hit = UV_NEAREST_HIT_INIT_MAX(&region->v2d);
      uv_find_nearest_vert(scene, obedit, co, 0.0f, &hit);

      element = BM_uv_element_get(data->elementMap, hit.efa, hit.l);
      island_index = element->island;
    }

    /* Count 'unique' UV's */
    int unique_uvs = data->elementMap->total_unique_uvs;
    if (do_island_optimization) {
      unique_uvs = data->elementMap->island_total_unique_uvs[island_index];
    }

    /* Allocate the unique uv buffers */
    data->uv = MEM_callocN(sizeof(*data->uv) * unique_uvs, "uv_brush_unique_uvs");
    /* Holds, for each UvElement in elementMap, an index of its unique UV. */
    int *uniqueUv = MEM_mallocN(sizeof(*uniqueUv) * data->elementMap->total_uvs,
                                "uv_brush_unique_uv_map");
    edgeHash = BLI_ghash_new(uv_edge_hash, uv_edge_compare, "uv_brush_edge_hash");
    /* we have at most totalUVs edges */
    edges = MEM_callocN(sizeof(*edges) * data->elementMap->total_uvs, "uv_brush_all_edges");
    if (!data->uv || !uniqueUv || !edgeHash || !edges) {
      MEM_SAFE_FREE(edges);
      MEM_SAFE_FREE(uniqueUv);
      if (edgeHash) {
        BLI_ghash_free(edgeHash, NULL, NULL);
      }
      uv_sculpt_stroke_exit(C, op);
      return NULL;
    }

    data->totalUniqueUvs = unique_uvs;
    /* Index for the UvElements. */
    int counter = -1;
    /* initialize the unique UVs */
    for (int i = 0; i < bm->totvert; i++) {
      UvElement *element = data->elementMap->vertex[i];
      for (; element; element = element->next) {
        if (element->separate) {
          if (do_island_optimization && (element->island != island_index)) {
            /* skip this uv if not on the active island */
            for (; element->next && !(element->next->separate); element = element->next) {
              /* pass */
            }
            continue;
          }

          l = element->l;
          luv = CustomData_bmesh_get(&em->bm->ldata, l->head.data, CD_PROP_FLOAT2);

          counter++;
          data->uv[counter].element = element;
<<<<<<< HEAD
          data->uv[counter].flag = 0;
          data->uv[counter].uv = *luv;
=======
          data->uv[counter].uv = luv->uv;
          if (data->tool != UV_SCULPT_TOOL_GRAB) {
            if (luv->flag & MLOOPUV_PINNED) {
              data->uv[counter].is_locked = true;
            }
          }
>>>>>>> 31279d52
        }
        /* Pointer arithmetic to the rescue, as always :). */
        uniqueUv[element - data->elementMap->storage] = counter;
      }
    }
    BLI_assert(counter + 1 == unique_uvs);

    /* Now, on to generate our uv connectivity data */
    counter = 0;
    BM_ITER_MESH (efa, &iter, em->bm, BM_FACES_OF_MESH) {
      BM_ITER_ELEM (l, &liter, efa, BM_LOOPS_OF_FACE) {
        int offset1, itmp1 = uv_element_offset_from_face_get(
                         data->elementMap, efa, l, island_index, do_island_optimization);
        int offset2, itmp2 = uv_element_offset_from_face_get(
                         data->elementMap, efa, l->next, island_index, do_island_optimization);

        /* Skip edge if not found(unlikely) or not on valid island */
        if (itmp1 == -1 || itmp2 == -1) {
          continue;
        }

        offset1 = uniqueUv[itmp1];
        offset2 = uniqueUv[itmp2];

        /* Using an order policy, sort UV's according to address space.
         * This avoids having two different UvEdges with the same UV's on different positions. */
        if (offset1 < offset2) {
          edges[counter].uv1 = offset1;
          edges[counter].uv2 = offset2;
        }
        else {
          edges[counter].uv1 = offset2;
          edges[counter].uv2 = offset1;
        }
        UvEdge *prev_edge = BLI_ghash_lookup(edgeHash, &edges[counter]);
        if (prev_edge) {
          prev_edge->is_interior = true;
          edges[counter].is_interior = true;
        }
        else {
          BLI_ghash_insert(edgeHash, &edges[counter], &edges[counter]);
        }
        counter++;
      }
    }

    MEM_SAFE_FREE(uniqueUv);

    /* Allocate connectivity data, we allocate edges once */
    data->uvedges = MEM_callocN(sizeof(*data->uvedges) * BLI_ghash_len(edgeHash),
                                "uv_brush_edge_connectivity_data");
    if (!data->uvedges) {
      BLI_ghash_free(edgeHash, NULL, NULL);
      MEM_SAFE_FREE(edges);
      uv_sculpt_stroke_exit(C, op);
      return NULL;
    }

    /* fill the edges with data */
    {
      int i = 0;
      GHASH_ITER (gh_iter, edgeHash) {
        data->uvedges[i++] = *((UvEdge *)BLI_ghashIterator_getKey(&gh_iter));
      }
      data->totalUvEdges = BLI_ghash_len(edgeHash);
    }

    /* cleanup temporary stuff */
    BLI_ghash_free(edgeHash, NULL, NULL);
    MEM_SAFE_FREE(edges);

    /* transfer boundary edge property to UV's */
    for (int i = 0; i < data->totalUvEdges; i++) {
      if (!data->uvedges[i].is_interior) {
        data->uv[data->uvedges[i].uv1].is_boundary = true;
        data->uv[data->uvedges[i].uv2].is_boundary = true;
        if (ts->uv_sculpt_settings & UV_SCULPT_LOCK_BORDERS) {
          data->uv[data->uvedges[i].uv1].is_locked = true;
          data->uv[data->uvedges[i].uv2].is_locked = true;
        }
        set_element_flag(data->uv[data->uvedges[i].uv1].element, MARK_BOUNDARY);
        set_element_flag(data->uv[data->uvedges[i].uv2].element, MARK_BOUNDARY);
      }
    }

    SpaceImage *sima = CTX_wm_space_image(C);
    data->constrain_to_bounds = (sima->flag & SI_CLIP_UV);
    BKE_image_find_nearest_tile_with_offset(sima->image, co, data->uv_base_offset);

    /* Allocate initial selection for grab tool */
    if (data->tool == UV_SCULPT_TOOL_GRAB) {
      float radius, radius_root;
      UvSculptData *sculptdata = (UvSculptData *)op->customdata;
      int width, height;
      float aspectRatio;
      float alpha, zoomx, zoomy;
      Brush *brush = BKE_paint_brush(sculptdata->uvsculpt);

      alpha = BKE_brush_alpha_get(scene, brush);

      radius = BKE_brush_size_get(scene, brush);
      ED_space_image_get_size(sima, &width, &height);
      ED_space_image_get_zoom(sima, region, &zoomx, &zoomy);

      aspectRatio = width / (float)height;
      radius /= (width * zoomx);
      radius = radius * radius;
      radius_root = sqrtf(radius);

      /* Allocate selection stack */
      data->initial_stroke = MEM_mallocN(sizeof(*data->initial_stroke),
                                         "uv_sculpt_initial_stroke");
      if (!data->initial_stroke) {
        uv_sculpt_stroke_exit(C, op);
      }
      data->initial_stroke->initialSelection = MEM_mallocN(
          sizeof(*data->initial_stroke->initialSelection) * data->totalUniqueUvs,
          "uv_sculpt_initial_selection");
      if (!data->initial_stroke->initialSelection) {
        uv_sculpt_stroke_exit(C, op);
      }

      copy_v2_v2(data->initial_stroke->init_coord, co);

      counter = 0;
      for (int i = 0; i < data->totalUniqueUvs; i++) {
        if (data->uv[i].is_locked) {
          continue;
        }

        float diff[2];
        sub_v2_v2v2(diff, data->uv[i].uv, co);
        diff[1] /= aspectRatio;
        float dist = dot_v2v2(diff, diff);
        if (dist <= radius) {
          float strength;
          strength = alpha * BKE_brush_curve_strength_clamped(brush, sqrtf(dist), radius_root);

          data->initial_stroke->initialSelection[counter].uv = i;
          data->initial_stroke->initialSelection[counter].strength = strength;
          copy_v2_v2(data->initial_stroke->initialSelection[counter].initial_uv, data->uv[i].uv);
          counter++;
        }
      }

      data->initial_stroke->totalInitialSelected = counter;
      if (sima->flag & SI_LIVE_UNWRAP) {
        ED_uvedit_live_unwrap_begin(scene, obedit);
      }
    }
  }

  return op->customdata;
}

static int uv_sculpt_stroke_invoke(bContext *C, wmOperator *op, const wmEvent *event)
{
  UvSculptData *data;
  Object *obedit = CTX_data_edit_object(C);

  if (!(data = uv_sculpt_stroke_init(C, op, event))) {
    return OPERATOR_CANCELLED;
  }

  uv_sculpt_stroke_apply(C, op, event, obedit);

  data->timer = WM_event_add_timer(CTX_wm_manager(C), CTX_wm_window(C), TIMER, 0.001f);

  if (!data->timer) {
    uv_sculpt_stroke_exit(C, op);
    return OPERATOR_CANCELLED;
  }
  WM_event_add_modal_handler(C, op);

  return OPERATOR_RUNNING_MODAL;
}

static int uv_sculpt_stroke_modal(bContext *C, wmOperator *op, const wmEvent *event)
{
  UvSculptData *data = (UvSculptData *)op->customdata;
  Object *obedit = CTX_data_edit_object(C);

  switch (event->type) {
    case LEFTMOUSE:
    case MIDDLEMOUSE:
    case RIGHTMOUSE:
      uv_sculpt_stroke_exit(C, op);
      return OPERATOR_FINISHED;

    case MOUSEMOVE:
    case INBETWEEN_MOUSEMOVE:
      uv_sculpt_stroke_apply(C, op, event, obedit);
      break;
    case TIMER:
      if (event->customdata == data->timer) {
        uv_sculpt_stroke_apply(C, op, event, obedit);
      }
      break;
    default:
      return OPERATOR_RUNNING_MODAL;
  }

  ED_region_tag_redraw(CTX_wm_region(C));
  WM_event_add_notifier(C, NC_GEOM | ND_DATA, obedit->data);
  DEG_id_tag_update(obedit->data, 0);
  return OPERATOR_RUNNING_MODAL;
}

static bool uv_sculpt_stroke_poll(bContext *C)
{
  if (ED_operator_uvedit_space_image(C)) {
    /* While these values could be initialized on demand,
     * the only case this would be useful is running from the operator search popup.
     * This is such a corner case that it's simpler to check a brush has already been created
     * (something the tool system ensures). */
    Scene *scene = CTX_data_scene(C);
    ToolSettings *ts = scene->toolsettings;
    Brush *brush = BKE_paint_brush(&ts->uvsculpt->paint);
    if (brush != NULL) {
      return true;
    }
  }
  return false;
}

void SCULPT_OT_uv_sculpt_stroke(wmOperatorType *ot)
{
  static const EnumPropertyItem stroke_mode_items[] = {
      {BRUSH_STROKE_NORMAL, "NORMAL", 0, "Regular", "Apply brush normally"},
      {BRUSH_STROKE_INVERT,
       "INVERT",
       0,
       "Invert",
       "Invert action of brush for duration of stroke"},
      {BRUSH_STROKE_SMOOTH,
       "RELAX",
       0,
       "Relax",
       "Switch brush to relax mode for duration of stroke"},
      {0},
  };

  /* identifiers */
  ot->name = "Sculpt UVs";
  ot->description = "Sculpt UVs using a brush";
  ot->idname = "SCULPT_OT_uv_sculpt_stroke";

  /* api callbacks */
  ot->invoke = uv_sculpt_stroke_invoke;
  ot->modal = uv_sculpt_stroke_modal;
  ot->poll = uv_sculpt_stroke_poll;

  /* flags */
  ot->flag = OPTYPE_REGISTER | OPTYPE_UNDO;

  /* props */
  RNA_def_enum(ot->srna, "mode", stroke_mode_items, BRUSH_STROKE_NORMAL, "Mode", "Stroke Mode");
}<|MERGE_RESOLUTION|>--- conflicted
+++ resolved
@@ -380,7 +380,7 @@
 
   struct UvElement **head_table = BM_uv_element_map_ensure_head_table(sculptdata->elementMap);
 
-  const int cd_loop_uv_offset = CustomData_get_offset(&em->bm->ldata, CD_MLOOPUV);
+  const int cd_loop_uv_offset = CustomData_get_offset(&em->bm->ldata, CD_PROP_FLOAT2);
   BLI_assert(cd_loop_uv_offset >= 0);
 
   const int total_uvs = sculptdata->elementMap->total_uvs;
@@ -735,6 +735,8 @@
     data->totalUniqueUvs = unique_uvs;
     /* Index for the UvElements. */
     int counter = -1;
+
+    const UVMap_Offsets offsets = CustomData_get_uvmap_offsets(&em->bm->ldata, NULL);
     /* initialize the unique UVs */
     for (int i = 0; i < bm->totvert; i++) {
       UvElement *element = data->elementMap->vertex[i];
@@ -748,22 +750,16 @@
             continue;
           }
 
-          l = element->l;
-          luv = CustomData_bmesh_get(&em->bm->ldata, l->head.data, CD_PROP_FLOAT2);
+          luv = BM_ELEM_CD_GET_FLOAT2_P(element->l, offsets.uv);
 
           counter++;
           data->uv[counter].element = element;
-<<<<<<< HEAD
-          data->uv[counter].flag = 0;
-          data->uv[counter].uv = *luv;
-=======
-          data->uv[counter].uv = luv->uv;
+          data->uv[counter].uv = luv;
           if (data->tool != UV_SCULPT_TOOL_GRAB) {
-            if (luv->flag & MLOOPUV_PINNED) {
+            if (BM_ELEM_CD_GET_OPT_BOOL(element->l, offsets.pinned)) {
               data->uv[counter].is_locked = true;
             }
           }
->>>>>>> 31279d52
         }
         /* Pointer arithmetic to the rescue, as always :). */
         uniqueUv[element - data->elementMap->storage] = counter;
