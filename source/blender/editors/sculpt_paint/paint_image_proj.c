--- conflicted
+++ resolved
@@ -4059,15 +4059,10 @@
   if (ps->do_mask_cavity) {
     ps->medge_eval = BKE_mesh_edges(ps->me_eval);
   }
-<<<<<<< HEAD
   ps->mloop_eval = BKE_mesh_loops(ps->me_eval);
   ps->mpoly_eval = BKE_mesh_polygons(ps->me_eval);
-=======
-  ps->mloop_eval = ps->me_eval->mloop;
-  ps->mpoly_eval = ps->me_eval->mpoly;
   ps->material_indices = (const int *)CustomData_get_layer_named(
       &ps->me_eval->pdata, CD_PROP_INT32, "material_index");
->>>>>>> 70f17113
 
   ps->totvert_eval = ps->me_eval->totvert;
   ps->totedge_eval = ps->me_eval->totedge;
