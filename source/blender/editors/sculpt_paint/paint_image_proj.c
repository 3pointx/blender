/* SPDX-License-Identifier: GPL-2.0-or-later
 * Copyright 2001-2002 NaN Holding BV. All rights reserved. */

/** \file
 * \ingroup edsculpt
 * \brief Functions to paint images in 2D and 3D.
 */

#include <float.h>
#include <limits.h>
#include <math.h>
#include <stdio.h>
#include <string.h>

#include "MEM_guardedalloc.h"

#ifdef WIN32
#  include "BLI_winstuff.h"
#endif

#include "BLI_blenlib.h"
#include "BLI_linklist.h"
#include "BLI_math.h"
#include "BLI_math_bits.h"
#include "BLI_math_color_blend.h"
#include "BLI_memarena.h"
#include "BLI_task.h"
#include "BLI_threads.h"
#include "BLI_utildefines.h"

#include "atomic_ops.h"

#include "BLT_translation.h"

#include "IMB_imbuf.h"
#include "IMB_imbuf_types.h"

#include "DNA_brush_types.h"
#include "DNA_customdata_types.h"
#include "DNA_defs.h"
#include "DNA_material_types.h"
#include "DNA_mesh_types.h"
#include "DNA_meshdata_types.h"
#include "DNA_node_types.h"
#include "DNA_object_enums.h"
#include "DNA_object_types.h"
#include "DNA_scene_types.h"

#include "BKE_attribute.h"
#include "BKE_brush.h"
#include "BKE_camera.h"
#include "BKE_colorband.h"
#include "BKE_colortools.h"
#include "BKE_context.h"
#include "BKE_customdata.h"
#include "BKE_global.h"
#include "BKE_idprop.h"
#include "BKE_image.h"
#include "BKE_lib_id.h"
#include "BKE_main.h"
#include "BKE_material.h"
#include "BKE_mesh.h"
#include "BKE_mesh_mapping.h"
#include "BKE_mesh_runtime.h"
#include "BKE_node.h"
#include "BKE_paint.h"
#include "BKE_report.h"
#include "BKE_scene.h"
#include "BKE_screen.h"
#include "DNA_screen_types.h"
#include "DNA_space_types.h"

#include "DEG_depsgraph.h"
#include "DEG_depsgraph_query.h"

#include "ED_node.h"
#include "ED_object.h"
#include "ED_paint.h"
#include "ED_screen.h"
#include "ED_uvedit.h"
#include "ED_view3d.h"
#include "ED_view3d_offscreen.h"

#include "GPU_capabilities.h"
#include "GPU_init_exit.h"

#include "NOD_shader.h"

#include "UI_interface.h"
#include "UI_resources.h"

#include "WM_api.h"
#include "WM_types.h"

#include "RNA_access.h"
#include "RNA_define.h"
#include "RNA_enum_types.h"
#include "RNA_types.h"

#include "IMB_colormanagement.h"

//#include "bmesh_tools.h"

#include "paint_intern.h"

static void partial_redraw_array_init(ImagePaintPartialRedraw *pr);

/* Defines and Structs */
/* unit_float_to_uchar_clamp as inline function */
BLI_INLINE uchar f_to_char(const float val)
{
  return unit_float_to_uchar_clamp(val);
}

/* ProjectionPaint defines */

/* approx the number of buckets to have under the brush,
 * used with the brush size to set the ps->buckets_x and ps->buckets_y value.
 *
 * When 3 - a brush should have ~9 buckets under it at once
 * ...this helps for threading while painting as well as
 * avoiding initializing pixels that won't touch the brush */
#define PROJ_BUCKET_BRUSH_DIV 4

#define PROJ_BUCKET_RECT_MIN 4
#define PROJ_BUCKET_RECT_MAX 256

#define PROJ_BOUNDBOX_DIV 8
#define PROJ_BOUNDBOX_SQUARED (PROJ_BOUNDBOX_DIV * PROJ_BOUNDBOX_DIV)

//#define PROJ_DEBUG_PAINT 1
//#define PROJ_DEBUG_NOSEAMBLEED 1
//#define PROJ_DEBUG_PRINT_CLIP 1
#define PROJ_DEBUG_WINCLIP 1

#ifndef PROJ_DEBUG_NOSEAMBLEED
/* projectFaceSeamFlags options */
//#define PROJ_FACE_IGNORE  (1<<0)  /* When the face is hidden, back-facing or occluded. */
//#define PROJ_FACE_INIT    (1<<1)  /* When we have initialized the faces data */

/* If this face has a seam on any of its edges. */
#  define PROJ_FACE_SEAM0 (1 << 0)
#  define PROJ_FACE_SEAM1 (1 << 1)
#  define PROJ_FACE_SEAM2 (1 << 2)

#  define PROJ_FACE_NOSEAM0 (1 << 4)
#  define PROJ_FACE_NOSEAM1 (1 << 5)
#  define PROJ_FACE_NOSEAM2 (1 << 6)

/* If the seam is completely initialized, including adjacent seams. */
#  define PROJ_FACE_SEAM_INIT0 (1 << 8)
#  define PROJ_FACE_SEAM_INIT1 (1 << 9)
#  define PROJ_FACE_SEAM_INIT2 (1 << 10)

#  define PROJ_FACE_DEGENERATE (1 << 12)

/* face winding */
#  define PROJ_FACE_WINDING_INIT 1
#  define PROJ_FACE_WINDING_CW 2

/* a slightly scaled down face is used to get fake 3D location for edge pixels in the seams
 * as this number approaches  1.0f the likelihood increases of float precision errors where
 * it is occluded by an adjacent face */
#  define PROJ_FACE_SCALE_SEAM 0.99f
#endif /* PROJ_DEBUG_NOSEAMBLEED */

#define PROJ_SRC_VIEW 1
#define PROJ_SRC_IMAGE_CAM 2
#define PROJ_SRC_IMAGE_VIEW 3
#define PROJ_SRC_VIEW_FILL 4

#define PROJ_VIEW_DATA_ID "view_data"
/* viewmat + winmat + clip_start + clip_end + is_ortho */
#define PROJ_VIEW_DATA_SIZE (4 * 4 + 4 * 4 + 3)

#define PROJ_BUCKET_NULL 0
#define PROJ_BUCKET_INIT (1 << 0)
// #define PROJ_BUCKET_CLONE_INIT   (1<<1)

/* used for testing doubles, if a point is on a line etc */
#define PROJ_GEOM_TOLERANCE 0.00075f
#define PROJ_PIXEL_TOLERANCE 0.01f

/* vert flags */
#define PROJ_VERT_CULL 1

/* to avoid locking in tile initialization */
#define TILE_PENDING POINTER_FROM_INT(-1)

/**
 * This is mainly a convenience struct used so we can keep an array of images we use -
 * their imbufs, etc, in 1 array, When using threads this array is copied for each thread
 * because 'partRedrawRect' and 'touch' values would not be thread safe.
 */
typedef struct ProjPaintImage {
  Image *ima;
  ImageUser iuser;
  ImBuf *ibuf;
  ImagePaintPartialRedraw *partRedrawRect;
  /** Only used to build undo tiles during painting. */
  volatile void **undoRect;
  /** The mask accumulation must happen on canvas, not on space screen bucket.
   * Here we store the mask rectangle. */
  ushort **maskRect;
  /** Store flag to enforce validation of undo rectangle. */
  bool **valid;
  bool touch;
} ProjPaintImage;

/**
 * Handle for stroke (operator customdata)
 */
typedef struct ProjStrokeHandle {
  /* Support for painting from multiple views at once,
   * currently used to implement symmetry painting,
   * we can assume at least the first is set while painting. */
  struct ProjPaintState *ps_views[8];
  int ps_views_tot;
  int symmetry_flags;

  int orig_brush_size;

  bool need_redraw;

  /* trick to bypass regular paint and allow clone picking */
  bool is_clone_cursor_pick;

  /* In ProjPaintState, only here for convenience */
  Scene *scene;
  Brush *brush;
} ProjStrokeHandle;

typedef struct LoopSeamData {
  float seam_uvs[2][2];
  float seam_puvs[2][2];
  float corner_dist_sq[2];
} LoopSeamData;

/* Main projection painting struct passed to all projection painting functions */
typedef struct ProjPaintState {
  View3D *v3d;
  RegionView3D *rv3d;
  ARegion *region;
  Depsgraph *depsgraph;
  Scene *scene;
  /* PROJ_SRC_**** */
  int source;

  /* the paint color. It can change depending of inverted mode or not */
  float paint_color[3];
  float paint_color_linear[3];
  float dither;

  Brush *brush;
  short tool, blend, mode;

  float brush_size;
  Object *ob;
  /* for symmetry, we need to store modified object matrix */
  float obmat[4][4];
  float obmat_imat[4][4];
  /* end similarities with ImagePaintState */

  Image *stencil_ima;
  Image *canvas_ima;
  Image *clone_ima;
  float stencil_value;

  /* projection painting only */
  /** For multi-threading, the first item is sometimes used for non threaded cases too. */
  MemArena *arena_mt[BLENDER_MAX_THREADS];
  /** screen sized 2D array, each pixel has a linked list of ProjPixel's */
  LinkNode **bucketRect;
  /** bucketRect aligned array linkList of faces overlapping each bucket. */
  LinkNode **bucketFaces;
  /** store if the bucks have been initialized. */
  uchar *bucketFlags;

  /** store options per vert, now only store if the vert is pointing away from the view. */
  char *vertFlags;
  /** The size of the bucket grid, the grid span's screenMin/screenMax
   * so you can paint outsize the screen or with 2 brushes at once. */
  int buckets_x;
  int buckets_y;

  /** result of project_paint_pixel_sizeof(), constant per stroke. */
  int pixel_sizeof;

  /** size of projectImages array. */
  int image_tot;

  /** verts projected into floating point screen space. */
  float (*screenCoords)[4];
  /** 2D bounds for mesh verts on the screen's plane (screen-space). */
  float screenMin[2];
  float screenMax[2];
  /** Calculated from screenMin & screenMax. */
  float screen_width;
  float screen_height;
  /** From the area or from the projection render. */
  int winx, winy;

  /* options for projection painting */
  bool do_layer_clone;
  bool do_layer_stencil;
  bool do_layer_stencil_inv;
  bool do_stencil_brush;
  bool do_material_slots;

  /** Use ray-traced occlusion? - otherwise will paint right through to the back. */
  bool do_occlude;
  /** ignore faces with normals pointing away,
   * skips a lot of ray-casts if your normals are correctly flipped. */
  bool do_backfacecull;
  /** mask out pixels based on their normals. */
  bool do_mask_normal;
  /** mask out pixels based on cavity. */
  bool do_mask_cavity;
  /** what angle to mask at. */
  float normal_angle;
  /** cos(normal_angle), faster to compare. */
  float normal_angle__cos;
  float normal_angle_inner;
  float normal_angle_inner__cos;
  /** difference between normal_angle and normal_angle_inner, for easy access. */
  float normal_angle_range;

  /** quick access to (me->editflag & ME_EDIT_PAINT_FACE_SEL) */
  bool do_face_sel;
  bool is_ortho;
  /** the object is negative scaled. */
  bool is_flip_object;
  /** use masking during painting. Some operations such as airbrush may disable. */
  bool do_masking;
  /** only to avoid running. */
  bool is_texbrush;
  /** mask brush is applied before masking. */
  bool is_maskbrush;
#ifndef PROJ_DEBUG_NOSEAMBLEED
  float seam_bleed_px;
  float seam_bleed_px_sq;
#endif
  /* clone vars */
  float cloneOffset[2];

  /** Projection matrix, use for getting screen coords. */
  float projectMat[4][4];
  /** inverse of projectMat. */
  float projectMatInv[4][4];
  /** View vector, use for do_backfacecull and for ray casting with an ortho viewport. */
  float viewDir[3];
  /** View location in object relative 3D space, so can compare to verts. */
  float viewPos[3];
  float clip_start, clip_end;

  /* reproject vars */
  Image *reproject_image;
  ImBuf *reproject_ibuf;
  bool reproject_ibuf_free_float;
  bool reproject_ibuf_free_uchar;

  /* threads */
  int thread_tot;
  int bucketMin[2];
  int bucketMax[2];
  /** must lock threads while accessing these. */
  int context_bucket_index;

  struct CurveMapping *cavity_curve;
  BlurKernel *blurkernel;

  /* -------------------------------------------------------------------- */
  /* Vars shared between multiple views (keep last) */
  /**
   * This data is owned by `ProjStrokeHandle.ps_views[0]`,
   * all other views re-use the data.
   */

#define PROJ_PAINT_STATE_SHARED_MEMCPY(ps_dst, ps_src) \
  MEMCPY_STRUCT_AFTER(ps_dst, ps_src, is_shared_user)

#define PROJ_PAINT_STATE_SHARED_CLEAR(ps) MEMSET_STRUCT_AFTER(ps, 0, is_shared_user)

  bool is_shared_user;

  ProjPaintImage *projImages;
  /** cavity amount for vertices. */
  float *cavities;

#ifndef PROJ_DEBUG_NOSEAMBLEED
  /** Store info about faces, if they are initialized etc. */
  ushort *faceSeamFlags;
  /** save the winding of the face in uv space,
   * helps as an extra validation step for seam detection. */
  char *faceWindingFlags;
  /** expanded UVs for faces to use as seams. */
  LoopSeamData *loopSeamData;
  /** Only needed for when seam_bleed_px is enabled, use to find UV seams. */
  LinkNode **vertFaces;
  /** Seams per vert, to find adjacent seams. */
  ListBase *vertSeams;
#endif

  SpinLock *tile_lock;

  Mesh *me_eval;
  int totlooptri_eval;
  int totloop_eval;
  int totpoly_eval;
  int totedge_eval;
  int totvert_eval;

  const MVert *mvert_eval;
  const float (*vert_normals)[3];
  const MEdge *medge_eval;
  const MPoly *mpoly_eval;
<<<<<<< HEAD
  const bool *selection_poly_eval;
=======
  const int *material_indices;
>>>>>>> ae79bc49
  const MLoop *mloop_eval;
  const MLoopTri *mlooptri_eval;

  const MLoopUV *mloopuv_stencil_eval;

  /**
   * \note These UV layers are aligned to \a mpoly_eval
   * but each pointer references the start of the layer,
   * so a loop indirection is needed as well.
   */
  const MLoopUV **poly_to_loop_uv;
  /** other UV map, use for cloning between layers. */
  const MLoopUV **poly_to_loop_uv_clone;

  /* Actual material for each index, either from object or Mesh datablock... */
  Material **mat_array;

  bool use_colormanagement;
} ProjPaintState;

typedef union pixelPointer {
  /** float buffer. */
  float *f_pt;
  /** 2 ways to access a char buffer. */
  uint *uint_pt;
  uchar *ch_pt;
} PixelPointer;

typedef union pixelStore {
  uchar ch[4];
  uint uint;
  float f[4];
} PixelStore;

typedef struct ProjPixel {
  /** the floating point screen projection of this pixel. */
  float projCoSS[2];
  float worldCoSS[3];

  short x_px, y_px;

  /** if anyone wants to paint onto more than 65535 images they can bite me. */
  ushort image_index;
  uchar bb_cell_index;

  /* for various reasons we may want to mask out painting onto this pixel */
  ushort mask;

  /* Only used when the airbrush is disabled.
   * Store the max mask value to avoid painting over an area with a lower opacity
   * with an advantage that we can avoid touching the pixel at all, if the
   * new mask value is lower than mask_accum */
  ushort *mask_accum;

  /* horrible hack, store tile valid flag pointer here to re-validate tiles
   * used for anchored and drag-dot strokes */
  bool *valid;

  PixelPointer origColor;
  PixelStore newColor;
  PixelPointer pixel;
} ProjPixel;

typedef struct ProjPixelClone {
  struct ProjPixel __pp;
  PixelStore clonepx;
} ProjPixelClone;

/* undo tile pushing */
typedef struct {
  SpinLock *lock;
  bool masked;
  ushort tile_width;
  ImBuf **tmpibuf;
  ProjPaintImage *pjima;
} TileInfo;

typedef struct VertSeam {
  struct VertSeam *next, *prev;
  int tri;
  uint loop;
  float angle;
  bool normal_cw;
  float uv[2];
} VertSeam;

/* -------------------------------------------------------------------- */
/** \name MLoopTri accessor functions.
 * \{ */

BLI_INLINE const MPoly *ps_tri_index_to_mpoly(const ProjPaintState *ps, int tri_index)
{
  return &ps->mpoly_eval[ps->mlooptri_eval[tri_index].poly];
}

#define PS_LOOPTRI_AS_VERT_INDEX_3(ps, lt) \
  ps->mloop_eval[lt->tri[0]].v, ps->mloop_eval[lt->tri[1]].v, ps->mloop_eval[lt->tri[2]].v,

#define PS_LOOPTRI_AS_UV_3(uvlayer, lt) \
  uvlayer[lt->poly][lt->tri[0]].uv, uvlayer[lt->poly][lt->tri[1]].uv, \
      uvlayer[lt->poly][lt->tri[2]].uv,

#define PS_LOOPTRI_ASSIGN_UV_3(uv_tri, uvlayer, lt) \
  { \
    (uv_tri)[0] = uvlayer[lt->poly][lt->tri[0]].uv; \
    (uv_tri)[1] = uvlayer[lt->poly][lt->tri[1]].uv; \
    (uv_tri)[2] = uvlayer[lt->poly][lt->tri[2]].uv; \
  } \
  ((void)0)

/** \} */

/* Finish projection painting structs */

static int project_paint_face_paint_tile(Image *ima, const float *uv)
{
  if (ima == NULL || ima->source != IMA_SRC_TILED) {
    return 0;
  }

  /* Currently, faces are assumed to belong to one tile, so checking the first loop is enough. */
  int tx = (int)uv[0];
  int ty = (int)uv[1];
  return 1001 + 10 * ty + tx;
}

static TexPaintSlot *project_paint_face_paint_slot(const ProjPaintState *ps, int tri_index)
{
  const int poly_i = ps->mlooptri_eval[tri_index].poly;
  Material *ma = ps->mat_array[ps->material_indices == NULL ? 0 : ps->material_indices[poly_i]];
  return ma ? ma->texpaintslot + ma->paint_active_slot : NULL;
}

static Image *project_paint_face_paint_image(const ProjPaintState *ps, int tri_index)
{
  if (ps->do_stencil_brush) {
    return ps->stencil_ima;
  }

  const int poly_i = ps->mlooptri_eval[tri_index].poly;
  Material *ma = ps->mat_array[ps->material_indices == NULL ? 0 : ps->material_indices[poly_i]];
  TexPaintSlot *slot = ma ? ma->texpaintslot + ma->paint_active_slot : NULL;
  return slot ? slot->ima : ps->canvas_ima;
}

static TexPaintSlot *project_paint_face_clone_slot(const ProjPaintState *ps, int tri_index)
{
  const int poly_i = ps->mlooptri_eval[tri_index].poly;
  Material *ma = ps->mat_array[ps->material_indices == NULL ? 0 : ps->material_indices[poly_i]];
  return ma ? ma->texpaintslot + ma->paint_clone_slot : NULL;
}

static Image *project_paint_face_clone_image(const ProjPaintState *ps, int tri_index)
{
  const int poly_i = ps->mlooptri_eval[tri_index].poly;
  Material *ma = ps->mat_array[ps->material_indices == NULL ? 0 : ps->material_indices[poly_i]];
  TexPaintSlot *slot = ma ? ma->texpaintslot + ma->paint_clone_slot : NULL;
  return slot ? slot->ima : ps->clone_ima;
}

/**
 * Fast projection bucket array lookup, use the safe version for bound checking.
 */
static int project_bucket_offset(const ProjPaintState *ps, const float projCoSS[2])
{
  /* If we were not dealing with screen-space 2D coords we could simple do...
   * ps->bucketRect[x + (y*ps->buckets_y)] */

  /* please explain?
   * projCoSS[0] - ps->screenMin[0]   : zero origin
   * ... / ps->screen_width           : range from 0.0 to 1.0
   * ... * ps->buckets_x              : use as a bucket index
   *
   * Second multiplication does similar but for vertical offset
   */
  return ((int)(((projCoSS[0] - ps->screenMin[0]) / ps->screen_width) * ps->buckets_x)) +
         (((int)(((projCoSS[1] - ps->screenMin[1]) / ps->screen_height) * ps->buckets_y)) *
          ps->buckets_x);
}

static int project_bucket_offset_safe(const ProjPaintState *ps, const float projCoSS[2])
{
  int bucket_index = project_bucket_offset(ps, projCoSS);

  if (bucket_index < 0 || bucket_index >= ps->buckets_x * ps->buckets_y) {
    return -1;
  }
  return bucket_index;
}

static float VecZDepthOrtho(
    const float pt[2], const float v1[3], const float v2[3], const float v3[3], float w[3])
{
  barycentric_weights_v2(v1, v2, v3, pt, w);
  return (v1[2] * w[0]) + (v2[2] * w[1]) + (v3[2] * w[2]);
}

static float VecZDepthPersp(
    const float pt[2], const float v1[4], const float v2[4], const float v3[4], float w[3])
{
  float wtot_inv, wtot;
  float w_tmp[3];

  barycentric_weights_v2_persp(v1, v2, v3, pt, w);
  /* for the depth we need the weights to match what
   * barycentric_weights_v2 would return, in this case its easiest just to
   * undo the 4th axis division and make it unit-sum
   *
   * don't call barycentric_weights_v2() because our callers expect 'w'
   * to be weighted from the perspective */
  w_tmp[0] = w[0] * v1[3];
  w_tmp[1] = w[1] * v2[3];
  w_tmp[2] = w[2] * v3[3];

  wtot = w_tmp[0] + w_tmp[1] + w_tmp[2];

  if (wtot != 0.0f) {
    wtot_inv = 1.0f / wtot;

    w_tmp[0] = w_tmp[0] * wtot_inv;
    w_tmp[1] = w_tmp[1] * wtot_inv;
    w_tmp[2] = w_tmp[2] * wtot_inv;
  }
  else { /* dummy values for zero area face */
    w_tmp[0] = w_tmp[1] = w_tmp[2] = 1.0f / 3.0f;
  }
  /* done mimicking barycentric_weights_v2() */

  return (v1[2] * w_tmp[0]) + (v2[2] * w_tmp[1]) + (v3[2] * w_tmp[2]);
}

/* Return the top-most face index that the screen space coord 'pt' touches (or -1) */
static int project_paint_PickFace(const ProjPaintState *ps, const float pt[2], float w[3])
{
  LinkNode *node;
  float w_tmp[3];
  int bucket_index;
  int best_tri_index = -1;
  float z_depth_best = FLT_MAX, z_depth;

  bucket_index = project_bucket_offset_safe(ps, pt);
  if (bucket_index == -1) {
    return -1;
  }

  /* we could return 0 for 1 face buckets, as long as this function assumes
   * that the point its testing is only every originated from an existing face */

  for (node = ps->bucketFaces[bucket_index]; node; node = node->next) {
    const int tri_index = POINTER_AS_INT(node->link);
    const MLoopTri *lt = &ps->mlooptri_eval[tri_index];
    const float *vtri_ss[3] = {
        ps->screenCoords[ps->mloop_eval[lt->tri[0]].v],
        ps->screenCoords[ps->mloop_eval[lt->tri[1]].v],
        ps->screenCoords[ps->mloop_eval[lt->tri[2]].v],
    };

    if (isect_point_tri_v2(pt, UNPACK3(vtri_ss))) {
      if (ps->is_ortho) {
        z_depth = VecZDepthOrtho(pt, UNPACK3(vtri_ss), w_tmp);
      }
      else {
        z_depth = VecZDepthPersp(pt, UNPACK3(vtri_ss), w_tmp);
      }

      if (z_depth < z_depth_best) {
        best_tri_index = tri_index;
        z_depth_best = z_depth;
        copy_v3_v3(w, w_tmp);
      }
    }
  }

  /** will be -1 or a valid face. */
  return best_tri_index;
}

/* Converts a uv coord into a pixel location wrapping if the uv is outside 0-1 range */
static void uvco_to_wrapped_pxco(const float uv[2], int ibuf_x, int ibuf_y, float *x, float *y)
{
  /* use */
  *x = fmodf(uv[0], 1.0f);
  *y = fmodf(uv[1], 1.0f);

  if (*x < 0.0f) {
    *x += 1.0f;
  }
  if (*y < 0.0f) {
    *y += 1.0f;
  }

  *x = *x * ibuf_x - 0.5f;
  *y = *y * ibuf_y - 0.5f;
}

/* Set the top-most face color that the screen space coord 'pt' touches
 * (or return 0 if none touch) */
static bool project_paint_PickColor(
    const ProjPaintState *ps, const float pt[2], float *rgba_fp, uchar *rgba, const bool interp)
{
  const MLoopTri *lt;
  const float *lt_tri_uv[3];
  float w[3], uv[2];
  int tri_index;
  Image *ima;
  ImBuf *ibuf;
  int xi, yi;

  tri_index = project_paint_PickFace(ps, pt, w);

  if (tri_index == -1) {
    return false;
  }

  lt = &ps->mlooptri_eval[tri_index];
  PS_LOOPTRI_ASSIGN_UV_3(lt_tri_uv, ps->poly_to_loop_uv, lt);

  interp_v2_v2v2v2(uv, UNPACK3(lt_tri_uv), w);

  ima = project_paint_face_paint_image(ps, tri_index);
  /** we must have got the imbuf before getting here. */
  int tile_number = project_paint_face_paint_tile(ima, lt_tri_uv[0]);
  /* XXX get appropriate ImageUser instead */
  ImageUser iuser;
  BKE_imageuser_default(&iuser);
  iuser.tile = tile_number;
  iuser.framenr = ima->lastframe;
  ibuf = BKE_image_acquire_ibuf(ima, &iuser, NULL);
  if (ibuf == NULL) {
    return false;
  }

  if (interp) {
    float x, y;
    uvco_to_wrapped_pxco(uv, ibuf->x, ibuf->y, &x, &y);

    if (ibuf->rect_float) {
      if (rgba_fp) {
        bilinear_interpolation_color_wrap(ibuf, NULL, rgba_fp, x, y);
      }
      else {
        float rgba_tmp_f[4];
        bilinear_interpolation_color_wrap(ibuf, NULL, rgba_tmp_f, x, y);
        premul_float_to_straight_uchar(rgba, rgba_tmp_f);
      }
    }
    else {
      if (rgba) {
        bilinear_interpolation_color_wrap(ibuf, rgba, NULL, x, y);
      }
      else {
        uchar rgba_tmp[4];
        bilinear_interpolation_color_wrap(ibuf, rgba_tmp, NULL, x, y);
        straight_uchar_to_premul_float(rgba_fp, rgba_tmp);
      }
    }
  }
  else {
    // xi = (int)((uv[0]*ibuf->x) + 0.5f);
    // yi = (int)((uv[1]*ibuf->y) + 0.5f);
    // if (xi < 0 || xi >= ibuf->x  ||  yi < 0 || yi >= ibuf->y) return false;

    /* wrap */
    xi = mod_i((int)(uv[0] * ibuf->x), ibuf->x);
    yi = mod_i((int)(uv[1] * ibuf->y), ibuf->y);

    if (rgba) {
      if (ibuf->rect_float) {
        const float *rgba_tmp_fp = ibuf->rect_float + (xi + yi * ibuf->x * 4);
        premul_float_to_straight_uchar(rgba, rgba_tmp_fp);
      }
      else {
        *((uint *)rgba) = *(uint *)(((char *)ibuf->rect) + ((xi + yi * ibuf->x) * 4));
      }
    }

    if (rgba_fp) {
      if (ibuf->rect_float) {
        copy_v4_v4(rgba_fp, (ibuf->rect_float + ((xi + yi * ibuf->x) * 4)));
      }
      else {
        uchar *tmp_ch = ((uchar *)ibuf->rect) + ((xi + yi * ibuf->x) * 4);
        straight_uchar_to_premul_float(rgba_fp, tmp_ch);
      }
    }
  }
  BKE_image_release_ibuf(ima, ibuf, NULL);
  return true;
}

/**
 * Check if 'pt' is in front of the 3 verts on the Z axis (used for screen-space occlusion test)
 * \return
 * -  `0`:   no occlusion
 * - `-1`: no occlusion but 2D intersection is true
 * -  `1`: occluded
 * -  `2`: occluded with `w[3]` weights set (need to know in some cases)
 */
static int project_paint_occlude_ptv(const float pt[3],
                                     const float v1[4],
                                     const float v2[4],
                                     const float v3[4],
                                     float w[3],
                                     const bool is_ortho)
{
  /* if all are behind us, return false */
  if (v1[2] > pt[2] && v2[2] > pt[2] && v3[2] > pt[2]) {
    return 0;
  }

  /* do a 2D point in try intersection */
  if (!isect_point_tri_v2(pt, v1, v2, v3)) {
    return 0;
  }

  /* From here on we know there IS an intersection */
  /* if ALL of the verts are in front of us then we know it intersects ? */
  if (v1[2] < pt[2] && v2[2] < pt[2] && v3[2] < pt[2]) {
    return 1;
  }

  /* we intersect? - find the exact depth at the point of intersection */
  /* Is this point is occluded by another face? */
  if (is_ortho) {
    if (VecZDepthOrtho(pt, v1, v2, v3, w) < pt[2]) {
      return 2;
    }
  }
  else {
    if (VecZDepthPersp(pt, v1, v2, v3, w) < pt[2]) {
      return 2;
    }
  }
  return -1;
}

static int project_paint_occlude_ptv_clip(const float pt[3],
                                          const float v1[4],
                                          const float v2[4],
                                          const float v3[4],
                                          const float v1_3d[3],
                                          const float v2_3d[3],
                                          const float v3_3d[3],
                                          float w[3],
                                          const bool is_ortho,
                                          RegionView3D *rv3d)
{
  float wco[3];
  int ret = project_paint_occlude_ptv(pt, v1, v2, v3, w, is_ortho);

  if (ret <= 0) {
    return ret;
  }

  if (ret == 1) { /* weights not calculated */
    if (is_ortho) {
      barycentric_weights_v2(v1, v2, v3, pt, w);
    }
    else {
      barycentric_weights_v2_persp(v1, v2, v3, pt, w);
    }
  }

  /* Test if we're in the clipped area, */
  interp_v3_v3v3v3(wco, v1_3d, v2_3d, v3_3d, w);

  if (!ED_view3d_clipping_test(rv3d, wco, true)) {
    return 1;
  }

  return -1;
}

/* Check if a screen-space location is occluded by any other faces
 * check, pixelScreenCo must be in screen-space, its Z-Depth only needs to be used for comparison
 * and doesn't need to be correct in relation to X and Y coords
 * (this is the case in perspective view) */
static bool project_bucket_point_occluded(const ProjPaintState *ps,
                                          LinkNode *bucketFace,
                                          const int orig_face,
                                          const float pixelScreenCo[4])
{
  int isect_ret;
  const bool do_clip = RV3D_CLIPPING_ENABLED(ps->v3d, ps->rv3d);

  /* we could return false for 1 face buckets, as long as this function assumes
   * that the point its testing is only every originated from an existing face */

  for (; bucketFace; bucketFace = bucketFace->next) {
    const int tri_index = POINTER_AS_INT(bucketFace->link);

    if (orig_face != tri_index) {
      const MLoopTri *lt = &ps->mlooptri_eval[tri_index];
      const float *vtri_ss[3] = {
          ps->screenCoords[ps->mloop_eval[lt->tri[0]].v],
          ps->screenCoords[ps->mloop_eval[lt->tri[1]].v],
          ps->screenCoords[ps->mloop_eval[lt->tri[2]].v],
      };
      float w[3];

      if (do_clip) {
        const float *vtri_co[3] = {
            ps->mvert_eval[ps->mloop_eval[lt->tri[0]].v].co,
            ps->mvert_eval[ps->mloop_eval[lt->tri[1]].v].co,
            ps->mvert_eval[ps->mloop_eval[lt->tri[2]].v].co,
        };
        isect_ret = project_paint_occlude_ptv_clip(
            pixelScreenCo, UNPACK3(vtri_ss), UNPACK3(vtri_co), w, ps->is_ortho, ps->rv3d);
      }
      else {
        isect_ret = project_paint_occlude_ptv(pixelScreenCo, UNPACK3(vtri_ss), w, ps->is_ortho);
      }

      if (isect_ret >= 1) {
        /* TODO: we may want to cache the first hit,
         * it is not possible to swap the face order in the list anymore */
        return true;
      }
    }
  }
  return false;
}

/* Basic line intersection, could move to math_geom.c, 2 points with a horizontal line
 * 1 for an intersection, 2 if the first point is aligned, 3 if the second point is aligned. */
#define ISECT_TRUE 1
#define ISECT_TRUE_P1 2
#define ISECT_TRUE_P2 3
static int line_isect_y(const float p1[2], const float p2[2], const float y_level, float *x_isect)
{
  float y_diff;

  /* are we touching the first point? - no interpolation needed */
  if (y_level == p1[1]) {
    *x_isect = p1[0];
    return ISECT_TRUE_P1;
  }
  /* are we touching the second point? - no interpolation needed */
  if (y_level == p2[1]) {
    *x_isect = p2[0];
    return ISECT_TRUE_P2;
  }

  /** yuck, horizontal line, we can't do much here. */
  y_diff = fabsf(p1[1] - p2[1]);

  if (y_diff < 0.000001f) {
    *x_isect = (p1[0] + p2[0]) * 0.5f;
    return ISECT_TRUE;
  }

  if (p1[1] > y_level && p2[1] < y_level) {
    /* (p1[1] - p2[1]); */
    *x_isect = (p2[0] * (p1[1] - y_level) + p1[0] * (y_level - p2[1])) / y_diff;
    return ISECT_TRUE;
  }
  if (p1[1] < y_level && p2[1] > y_level) {
    /* (p2[1] - p1[1]); */
    *x_isect = (p2[0] * (y_level - p1[1]) + p1[0] * (p2[1] - y_level)) / y_diff;
    return ISECT_TRUE;
  }
  return 0;
}

static int line_isect_x(const float p1[2], const float p2[2], const float x_level, float *y_isect)
{
  float x_diff;

  if (x_level == p1[0]) { /* are we touching the first point? - no interpolation needed */
    *y_isect = p1[1];
    return ISECT_TRUE_P1;
  }
  if (x_level == p2[0]) { /* are we touching the second point? - no interpolation needed */
    *y_isect = p2[1];
    return ISECT_TRUE_P2;
  }

  /* yuck, horizontal line, we can't do much here */
  x_diff = fabsf(p1[0] - p2[0]);

  /* yuck, vertical line, we can't do much here */
  if (x_diff < 0.000001f) {
    *y_isect = (p1[0] + p2[0]) * 0.5f;
    return ISECT_TRUE;
  }

  if (p1[0] > x_level && p2[0] < x_level) {
    /* (p1[0] - p2[0]); */
    *y_isect = (p2[1] * (p1[0] - x_level) + p1[1] * (x_level - p2[0])) / x_diff;
    return ISECT_TRUE;
  }
  if (p1[0] < x_level && p2[0] > x_level) {
    /* (p2[0] - p1[0]); */
    *y_isect = (p2[1] * (x_level - p1[0]) + p1[1] * (p2[0] - x_level)) / x_diff;
    return ISECT_TRUE;
  }
  return 0;
}

/* simple func use for comparing UV locations to check if there are seams.
 * Its possible this gives incorrect results, when the UVs for 1 face go into the next
 * tile, but do not do this for the adjacent face, it could return a false positive.
 * This is so unlikely that Id not worry about it. */
#ifndef PROJ_DEBUG_NOSEAMBLEED
static bool cmp_uv(const float vec2a[2], const float vec2b[2])
{
  /* if the UV's are not between 0.0 and 1.0 */
  float xa = fmodf(vec2a[0], 1.0f);
  float ya = fmodf(vec2a[1], 1.0f);

  float xb = fmodf(vec2b[0], 1.0f);
  float yb = fmodf(vec2b[1], 1.0f);

  if (xa < 0.0f) {
    xa += 1.0f;
  }
  if (ya < 0.0f) {
    ya += 1.0f;
  }

  if (xb < 0.0f) {
    xb += 1.0f;
  }
  if (yb < 0.0f) {
    yb += 1.0f;
  }

  return ((fabsf(xa - xb) < PROJ_GEOM_TOLERANCE) && (fabsf(ya - yb) < PROJ_GEOM_TOLERANCE)) ?
             true :
             false;
}
#endif

/* set min_px and max_px to the image space bounds of the UV coords
 * return zero if there is no area in the returned rectangle */
#ifndef PROJ_DEBUG_NOSEAMBLEED
static bool pixel_bounds_uv(const float uv_quad[4][2],
                            rcti *bounds_px,
                            const int ibuf_x,
                            const int ibuf_y)
{
  /* UV bounds */
  float min_uv[2], max_uv[2];

  INIT_MINMAX2(min_uv, max_uv);

  minmax_v2v2_v2(min_uv, max_uv, uv_quad[0]);
  minmax_v2v2_v2(min_uv, max_uv, uv_quad[1]);
  minmax_v2v2_v2(min_uv, max_uv, uv_quad[2]);
  minmax_v2v2_v2(min_uv, max_uv, uv_quad[3]);

  bounds_px->xmin = (int)(ibuf_x * min_uv[0]);
  bounds_px->ymin = (int)(ibuf_y * min_uv[1]);

  bounds_px->xmax = (int)(ibuf_x * max_uv[0]) + 1;
  bounds_px->ymax = (int)(ibuf_y * max_uv[1]) + 1;

  // printf("%d %d %d %d\n", min_px[0], min_px[1], max_px[0], max_px[1]);

  /* face uses no UV area when quantized to pixels? */
  return (bounds_px->xmin == bounds_px->xmax || bounds_px->ymin == bounds_px->ymax) ? false : true;
}
#endif

static bool pixel_bounds_array(
    float (*uv)[2], rcti *bounds_px, const int ibuf_x, const int ibuf_y, int tot)
{
  /* UV bounds */
  float min_uv[2], max_uv[2];

  if (tot == 0) {
    return false;
  }

  INIT_MINMAX2(min_uv, max_uv);

  while (tot--) {
    minmax_v2v2_v2(min_uv, max_uv, (*uv));
    uv++;
  }

  bounds_px->xmin = (int)(ibuf_x * min_uv[0]);
  bounds_px->ymin = (int)(ibuf_y * min_uv[1]);

  bounds_px->xmax = (int)(ibuf_x * max_uv[0]) + 1;
  bounds_px->ymax = (int)(ibuf_y * max_uv[1]) + 1;

  // printf("%d %d %d %d\n", min_px[0], min_px[1], max_px[0], max_px[1]);

  /* face uses no UV area when quantized to pixels? */
  return (bounds_px->xmin == bounds_px->xmax || bounds_px->ymin == bounds_px->ymax) ? false : true;
}

#ifndef PROJ_DEBUG_NOSEAMBLEED

static void project_face_winding_init(const ProjPaintState *ps, const int tri_index)
{
  /* detect the winding of faces in uv space */
  const MLoopTri *lt = &ps->mlooptri_eval[tri_index];
  const float *lt_tri_uv[3] = {PS_LOOPTRI_AS_UV_3(ps->poly_to_loop_uv, lt)};
  float winding = cross_tri_v2(lt_tri_uv[0], lt_tri_uv[1], lt_tri_uv[2]);

  if (winding > 0) {
    ps->faceWindingFlags[tri_index] |= PROJ_FACE_WINDING_CW;
  }

  ps->faceWindingFlags[tri_index] |= PROJ_FACE_WINDING_INIT;
}

/* This function returns 1 if this face has a seam along the 2 face-vert indices
 * 'orig_i1_fidx' and 'orig_i2_fidx' */
static bool check_seam(const ProjPaintState *ps,
                       const int orig_face,
                       const int orig_i1_fidx,
                       const int orig_i2_fidx,
                       int *other_face,
                       int *orig_fidx)
{
  const MLoopTri *orig_lt = &ps->mlooptri_eval[orig_face];
  const float *orig_lt_tri_uv[3] = {PS_LOOPTRI_AS_UV_3(ps->poly_to_loop_uv, orig_lt)};
  /* vert indices from face vert order indices */
  const uint i1 = ps->mloop_eval[orig_lt->tri[orig_i1_fidx]].v;
  const uint i2 = ps->mloop_eval[orig_lt->tri[orig_i2_fidx]].v;
  LinkNode *node;
  /* index in face */
  int i1_fidx = -1, i2_fidx = -1;

  for (node = ps->vertFaces[i1]; node; node = node->next) {
    const int tri_index = POINTER_AS_INT(node->link);

    if (tri_index != orig_face) {
      const MLoopTri *lt = &ps->mlooptri_eval[tri_index];
      const int lt_vtri[3] = {PS_LOOPTRI_AS_VERT_INDEX_3(ps, lt)};
      /* could check if the 2 faces images match here,
       * but then there wouldn't be a way to return the opposite face's info */

      /* We need to know the order of the verts in the adjacent face
       * set the i1_fidx and i2_fidx to (0,1,2,3) */
      i1_fidx = BKE_MESH_TESSTRI_VINDEX_ORDER(lt_vtri, i1);
      i2_fidx = BKE_MESH_TESSTRI_VINDEX_ORDER(lt_vtri, i2);

      /* Only need to check if 'i2_fidx' is valid because
       * we know i1_fidx is the same vert on both faces. */
      if (i2_fidx != -1) {
        const float *lt_tri_uv[3] = {PS_LOOPTRI_AS_UV_3(ps->poly_to_loop_uv, lt)};
        Image *tpage = project_paint_face_paint_image(ps, tri_index);
        Image *orig_tpage = project_paint_face_paint_image(ps, orig_face);
        int tile = project_paint_face_paint_tile(tpage, lt_tri_uv[0]);
        int orig_tile = project_paint_face_paint_tile(orig_tpage, orig_lt_tri_uv[0]);

        BLI_assert(i1_fidx != -1);

        /* This IS an adjacent face!, now lets check if the UVs are ok */

        /* set up the other face */
        *other_face = tri_index;

        /* we check if difference is 1 here, else we might have a case of edge 2-0 for a tri */
        *orig_fidx = (i1_fidx < i2_fidx && (i2_fidx - i1_fidx == 1)) ? i1_fidx : i2_fidx;

        /* initialize face winding if needed */
        if ((ps->faceWindingFlags[tri_index] & PROJ_FACE_WINDING_INIT) == 0) {
          project_face_winding_init(ps, tri_index);
        }

        /* first test if they have the same image */
        if ((orig_tpage == tpage) && (orig_tile == tile) &&
            cmp_uv(orig_lt_tri_uv[orig_i1_fidx], lt_tri_uv[i1_fidx]) &&
            cmp_uv(orig_lt_tri_uv[orig_i2_fidx], lt_tri_uv[i2_fidx])) {
          /* if faces don't have the same winding in uv space,
           * they are on the same side so edge is boundary */
          if ((ps->faceWindingFlags[tri_index] & PROJ_FACE_WINDING_CW) !=
              (ps->faceWindingFlags[orig_face] & PROJ_FACE_WINDING_CW)) {
            return true;
          }

          // printf("SEAM (NONE)\n");
          return false;
        }
        // printf("SEAM (UV GAP)\n");
        return true;
      }
    }
  }
  // printf("SEAM (NO FACE)\n");
  *other_face = -1;
  return true;
}

static VertSeam *find_adjacent_seam(const ProjPaintState *ps,
                                    uint loop_index,
                                    uint vert_index,
                                    VertSeam **r_seam)
{
  ListBase *vert_seams = &ps->vertSeams[vert_index];
  VertSeam *seam = vert_seams->first;
  VertSeam *adjacent = NULL;

  while (seam->loop != loop_index) {
    seam = seam->next;
  }

  if (r_seam) {
    *r_seam = seam;
  }

  /* Circulate through the (sorted) vert seam array, in the direction of the seam normal,
   * until we find the first opposing seam, matching in UV space. */
  if (seam->normal_cw) {
    LISTBASE_CIRCULAR_BACKWARD_BEGIN (VertSeam *, vert_seams, adjacent, seam) {
      if ((adjacent->normal_cw != seam->normal_cw) && cmp_uv(adjacent->uv, seam->uv)) {
        break;
      }
    }
    LISTBASE_CIRCULAR_BACKWARD_END(VertSeam *, vert_seams, adjacent, seam);
  }
  else {
    LISTBASE_CIRCULAR_FORWARD_BEGIN (vert_seams, adjacent, seam) {
      if ((adjacent->normal_cw != seam->normal_cw) && cmp_uv(adjacent->uv, seam->uv)) {
        break;
      }
    }
    LISTBASE_CIRCULAR_FORWARD_END(vert_seams, adjacent, seam);
  }

  BLI_assert(adjacent);

  return adjacent;
}

/* Computes the normal of two seams at their intersection,
 * and returns the angle between the seam and its normal. */
static float compute_seam_normal(VertSeam *seam, VertSeam *adj, float r_no[2])
{
  const float PI_2 = M_PI * 2.0f;
  float angle[2];
  float angle_rel, angle_no;

  if (seam->normal_cw) {
    angle[0] = adj->angle;
    angle[1] = seam->angle;
  }
  else {
    angle[0] = seam->angle;
    angle[1] = adj->angle;
  }

  angle_rel = angle[1] - angle[0];

  if (angle_rel < 0.0f) {
    angle_rel += PI_2;
  }

  angle_rel *= 0.5f;

  angle_no = angle_rel + angle[0];

  if (angle_no > M_PI) {
    angle_no -= PI_2;
  }

  r_no[0] = cosf(angle_no);
  r_no[1] = sinf(angle_no);

  return angle_rel;
}

/* Calculate outset UV's, this is not the same as simply scaling the UVs,
 * since the outset coords are a margin that keep an even distance from the original UV's,
 * note that the image aspect is taken into account */
static void uv_image_outset(const ProjPaintState *ps,
                            float (*orig_uv)[2],
                            float (*puv)[2],
                            uint tri_index,
                            const int ibuf_x,
                            const int ibuf_y)
{
  int fidx[2];
  uint loop_index;
  uint vert[2];
  const MLoopTri *ltri = &ps->mlooptri_eval[tri_index];

  float ibuf_inv[2];

  ibuf_inv[0] = 1.0f / (float)ibuf_x;
  ibuf_inv[1] = 1.0f / (float)ibuf_y;

  for (fidx[0] = 0; fidx[0] < 3; fidx[0]++) {
    LoopSeamData *seam_data;
    float(*seam_uvs)[2];
    float ang[2];

    if ((ps->faceSeamFlags[tri_index] & (PROJ_FACE_SEAM0 << fidx[0])) == 0) {
      continue;
    }

    loop_index = ltri->tri[fidx[0]];

    seam_data = &ps->loopSeamData[loop_index];
    seam_uvs = seam_data->seam_uvs;

    if (seam_uvs[0][0] != FLT_MAX) {
      continue;
    }

    fidx[1] = (fidx[0] == 2) ? 0 : fidx[0] + 1;

    vert[0] = ps->mloop_eval[loop_index].v;
    vert[1] = ps->mloop_eval[ltri->tri[fidx[1]]].v;

    for (uint i = 0; i < 2; i++) {
      VertSeam *seam;
      VertSeam *adj = find_adjacent_seam(ps, loop_index, vert[i], &seam);
      float no[2];
      float len_fact;
      float tri_ang;

      ang[i] = compute_seam_normal(seam, adj, no);
      tri_ang = ang[i] - M_PI_2;

      if (tri_ang > 0.0f) {
        const float dist = ps->seam_bleed_px * tanf(tri_ang);
        seam_data->corner_dist_sq[i] = square_f(dist);
      }
      else {
        seam_data->corner_dist_sq[i] = 0.0f;
      }

      len_fact = cosf(tri_ang);
      len_fact = UNLIKELY(len_fact < FLT_EPSILON) ? FLT_MAX : (1.0f / len_fact);

      /* Clamp the length factor, see: T62236. */
      len_fact = MIN2(len_fact, 10.0f);

      mul_v2_fl(no, ps->seam_bleed_px * len_fact);

      add_v2_v2v2(seam_data->seam_puvs[i], puv[fidx[i]], no);

      mul_v2_v2v2(seam_uvs[i], seam_data->seam_puvs[i], ibuf_inv);
    }

    /* Handle convergent normals (can self-intersect). */
    if ((ang[0] + ang[1]) < M_PI) {
      if (isect_seg_seg_v2_simple(orig_uv[fidx[0]], seam_uvs[0], orig_uv[fidx[1]], seam_uvs[1])) {
        float isect_co[2];

        isect_seg_seg_v2_point(
            orig_uv[fidx[0]], seam_uvs[0], orig_uv[fidx[1]], seam_uvs[1], isect_co);

        copy_v2_v2(seam_uvs[0], isect_co);
        copy_v2_v2(seam_uvs[1], isect_co);
      }
    }
  }
}

static void insert_seam_vert_array(const ProjPaintState *ps,
                                   MemArena *arena,
                                   const int tri_index,
                                   const int fidx1,
                                   const int ibuf_x,
                                   const int ibuf_y)
{
  const MLoopTri *lt = &ps->mlooptri_eval[tri_index];
  const float *lt_tri_uv[3] = {PS_LOOPTRI_AS_UV_3(ps->poly_to_loop_uv, lt)};
  const int fidx[2] = {fidx1, ((fidx1 + 1) % 3)};
  float vec[2];

  VertSeam *vseam = BLI_memarena_alloc(arena, sizeof(VertSeam[2]));

  vseam->prev = NULL;
  vseam->next = NULL;

  vseam->tri = tri_index;
  vseam->loop = lt->tri[fidx[0]];

  sub_v2_v2v2(vec, lt_tri_uv[fidx[1]], lt_tri_uv[fidx[0]]);
  vec[0] *= ibuf_x;
  vec[1] *= ibuf_y;
  vseam->angle = atan2f(vec[1], vec[0]);

  /* If face windings are not initialized, something must be wrong. */
  BLI_assert((ps->faceWindingFlags[tri_index] & PROJ_FACE_WINDING_INIT) != 0);
  vseam->normal_cw = (ps->faceWindingFlags[tri_index] & PROJ_FACE_WINDING_CW);

  copy_v2_v2(vseam->uv, lt_tri_uv[fidx[0]]);

  vseam[1] = vseam[0];
  vseam[1].angle += vseam[1].angle > 0.0f ? -M_PI : M_PI;
  vseam[1].normal_cw = !vseam[1].normal_cw;
  copy_v2_v2(vseam[1].uv, lt_tri_uv[fidx[1]]);

  for (uint i = 0; i < 2; i++) {
    uint vert = ps->mloop_eval[lt->tri[fidx[i]]].v;
    ListBase *list = &ps->vertSeams[vert];
    VertSeam *item = list->first;

    while (item && item->angle < vseam[i].angle) {
      item = item->next;
    }

    BLI_insertlinkbefore(list, item, &vseam[i]);
  }
}

/**
 * Be tricky with flags, first 4 bits are #PROJ_FACE_SEAM0 to 4,
 * last 4 bits are #PROJ_FACE_NOSEAM0 to 4. `1 << i` - where i is `(0..3)`.
 *
 * If we're multi-threading, make sure threads are locked when this is called.
 */
static void project_face_seams_init(const ProjPaintState *ps,
                                    MemArena *arena,
                                    const int tri_index,
                                    const uint vert_index,
                                    bool init_all,
                                    const int ibuf_x,
                                    const int ibuf_y)
{
  /* vars for the other face, we also set its flag */
  int other_face, other_fidx;
  /* next fidx in the face (0,1,2,3) -> (1,2,3,0) or (0,1,2) -> (1,2,0) for a tri */
  int fidx[2] = {2, 0};
  const MLoopTri *lt = &ps->mlooptri_eval[tri_index];
  LinkNode *node;

  /* initialize face winding if needed */
  if ((ps->faceWindingFlags[tri_index] & PROJ_FACE_WINDING_INIT) == 0) {
    project_face_winding_init(ps, tri_index);
  }

  do {
    if (init_all || (ps->mloop_eval[lt->tri[fidx[0]]].v == vert_index) ||
        (ps->mloop_eval[lt->tri[fidx[1]]].v == vert_index)) {
      if ((ps->faceSeamFlags[tri_index] &
           (PROJ_FACE_SEAM0 << fidx[0] | PROJ_FACE_NOSEAM0 << fidx[0])) == 0) {
        if (check_seam(ps, tri_index, fidx[0], fidx[1], &other_face, &other_fidx)) {
          ps->faceSeamFlags[tri_index] |= PROJ_FACE_SEAM0 << fidx[0];
          insert_seam_vert_array(ps, arena, tri_index, fidx[0], ibuf_x, ibuf_y);

          if (other_face != -1) {
            /* Check if the other seam is already set.
             * We don't want to insert it in the list twice. */
            if ((ps->faceSeamFlags[other_face] & (PROJ_FACE_SEAM0 << other_fidx)) == 0) {
              ps->faceSeamFlags[other_face] |= PROJ_FACE_SEAM0 << other_fidx;
              insert_seam_vert_array(ps, arena, other_face, other_fidx, ibuf_x, ibuf_y);
            }
          }
        }
        else {
          ps->faceSeamFlags[tri_index] |= PROJ_FACE_NOSEAM0 << fidx[0];
          ps->faceSeamFlags[tri_index] |= PROJ_FACE_SEAM_INIT0 << fidx[0];

          if (other_face != -1) {
            /* second 4 bits for disabled */
            ps->faceSeamFlags[other_face] |= PROJ_FACE_NOSEAM0 << other_fidx;
            ps->faceSeamFlags[other_face] |= PROJ_FACE_SEAM_INIT0 << other_fidx;
          }
        }
      }
    }

    fidx[1] = fidx[0];
  } while (fidx[0]--);

  if (init_all) {
    char checked_verts = 0;

    fidx[0] = 2;
    fidx[1] = 0;

    do {
      if ((ps->faceSeamFlags[tri_index] & (PROJ_FACE_SEAM_INIT0 << fidx[0])) == 0) {
        for (uint i = 0; i < 2; i++) {
          uint vert;

          if ((checked_verts & (1 << fidx[i])) != 0) {
            continue;
          }

          vert = ps->mloop_eval[lt->tri[fidx[i]]].v;

          for (node = ps->vertFaces[vert]; node; node = node->next) {
            const int tri = POINTER_AS_INT(node->link);

            project_face_seams_init(ps, arena, tri, vert, false, ibuf_x, ibuf_y);
          }

          checked_verts |= 1 << fidx[i];
        }

        ps->faceSeamFlags[tri_index] |= PROJ_FACE_SEAM_INIT0 << fidx[0];
      }

      fidx[1] = fidx[0];
    } while (fidx[0]--);
  }
}
#endif  // PROJ_DEBUG_NOSEAMBLEED

/* Converts a UV location to a 3D screen-space location
 * Takes a 'uv' and 3 UV coords, and sets the values of pixelScreenCo
 *
 * This is used for finding a pixels location in screen-space for painting */
static void screen_px_from_ortho(const float uv[2],
                                 const float v1co[3],
                                 const float v2co[3],
                                 const float v3co[3], /* Screenspace coords */
                                 const float uv1co[2],
                                 const float uv2co[2],
                                 const float uv3co[2],
                                 float pixelScreenCo[4],
                                 float w[3])
{
  barycentric_weights_v2(uv1co, uv2co, uv3co, uv, w);
  interp_v3_v3v3v3(pixelScreenCo, v1co, v2co, v3co, w);
}

/* same as screen_px_from_ortho except we
 * do perspective correction on the pixel coordinate */
static void screen_px_from_persp(const float uv[2],
                                 const float v1co[4],
                                 const float v2co[4],
                                 const float v3co[4], /* screen-space coords */
                                 const float uv1co[2],
                                 const float uv2co[2],
                                 const float uv3co[2],
                                 float pixelScreenCo[4],
                                 float w[3])
{
  float w_int[3];
  float wtot_inv, wtot;
  barycentric_weights_v2(uv1co, uv2co, uv3co, uv, w);

  /* re-weight from the 4th coord of each screen vert */
  w_int[0] = w[0] * v1co[3];
  w_int[1] = w[1] * v2co[3];
  w_int[2] = w[2] * v3co[3];

  wtot = w_int[0] + w_int[1] + w_int[2];

  if (wtot > 0.0f) {
    wtot_inv = 1.0f / wtot;
    w_int[0] *= wtot_inv;
    w_int[1] *= wtot_inv;
    w_int[2] *= wtot_inv;
  }
  else {
    /* Dummy values for zero area face. */
    w[0] = w[1] = w[2] = w_int[0] = w_int[1] = w_int[2] = 1.0f / 3.0f;
  }
  /* done re-weighting */

  /* do interpolation based on projected weight */
  interp_v3_v3v3v3(pixelScreenCo, v1co, v2co, v3co, w_int);
}

/**
 * Set a direction vector based on a screen location.
 * (use for perspective view, else we can simply use `ps->viewDir`)
 *
 * Similar functionality to #ED_view3d_win_to_vector
 *
 * \param r_dir: Resulting direction (length is undefined).
 */
static void screen_px_to_vector_persp(int winx,
                                      int winy,
                                      const float projmat_inv[4][4],
                                      const float view_pos[3],
                                      const float co_px[2],
                                      float r_dir[3])
{
  r_dir[0] = 2.0f * (co_px[0] / winx) - 1.0f;
  r_dir[1] = 2.0f * (co_px[1] / winy) - 1.0f;
  r_dir[2] = -0.5f;
  mul_project_m4_v3((float(*)[4])projmat_inv, r_dir);
  sub_v3_v3(r_dir, view_pos);
}

/**
 * Special function to return the factor to a point along a line in pixel space.
 *
 * This is needed since we can't use #line_point_factor_v2 for perspective screen-space coords.
 *
 * \param p: 2D screen-space location.
 * \param v1, v2: 3D object-space locations.
 */
static float screen_px_line_point_factor_v2_persp(const ProjPaintState *ps,
                                                  const float p[2],
                                                  const float v1[3],
                                                  const float v2[3])
{
  const float zero[3] = {0};
  float v1_proj[3], v2_proj[3];
  float dir[3];

  screen_px_to_vector_persp(ps->winx, ps->winy, ps->projectMatInv, ps->viewPos, p, dir);

  sub_v3_v3v3(v1_proj, v1, ps->viewPos);
  sub_v3_v3v3(v2_proj, v2, ps->viewPos);

  project_plane_v3_v3v3(v1_proj, v1_proj, dir);
  project_plane_v3_v3v3(v2_proj, v2_proj, dir);

  return line_point_factor_v2(zero, v1_proj, v2_proj);
}

static void project_face_pixel(const float *lt_tri_uv[3],
                               ImBuf *ibuf_other,
                               const float w[3],
                               uchar rgba_ub[4],
                               float rgba_f[4])
{
  float uv_other[2], x, y;

  interp_v2_v2v2v2(uv_other, UNPACK3(lt_tri_uv), w);

  /* use */
  uvco_to_wrapped_pxco(uv_other, ibuf_other->x, ibuf_other->y, &x, &y);

  if (ibuf_other->rect_float) { /* from float to float */
    bilinear_interpolation_color_wrap(ibuf_other, NULL, rgba_f, x, y);
  }
  else { /* from char to float */
    bilinear_interpolation_color_wrap(ibuf_other, rgba_ub, NULL, x, y);
  }
}

/* run this outside project_paint_uvpixel_init since pixels with mask 0 don't need init */
static float project_paint_uvpixel_mask(const ProjPaintState *ps,
                                        const int tri_index,
                                        const float w[3])
{
  float mask;

  /* Image Mask */
  if (ps->do_layer_stencil) {
    /* another UV maps image is masking this one's */
    ImBuf *ibuf_other;
    Image *other_tpage = ps->stencil_ima;

    if (other_tpage && (ibuf_other = BKE_image_acquire_ibuf(other_tpage, NULL, NULL))) {
      const MLoopTri *lt_other = &ps->mlooptri_eval[tri_index];
      const float *lt_other_tri_uv[3] = {ps->mloopuv_stencil_eval[lt_other->tri[0]].uv,
                                         ps->mloopuv_stencil_eval[lt_other->tri[1]].uv,
                                         ps->mloopuv_stencil_eval[lt_other->tri[2]].uv};

      /* #BKE_image_acquire_ibuf - TODO: this may be slow. */
      uchar rgba_ub[4];
      float rgba_f[4];

      project_face_pixel(lt_other_tri_uv, ibuf_other, w, rgba_ub, rgba_f);

      if (ibuf_other->rect_float) { /* from float to float */
        mask = ((rgba_f[0] + rgba_f[1] + rgba_f[2]) * (1.0f / 3.0f)) * rgba_f[3];
      }
      else { /* from char to float */
        mask = ((rgba_ub[0] + rgba_ub[1] + rgba_ub[2]) * (1.0f / (255.0f * 3.0f))) *
               (rgba_ub[3] * (1.0f / 255.0f));
      }

      BKE_image_release_ibuf(other_tpage, ibuf_other, NULL);

      if (!ps->do_layer_stencil_inv) {
        /* matching the gimps layer mask black/white rules, white==full opacity */
        mask = (1.0f - mask);
      }

      if (mask == 0.0f) {
        return 0.0f;
      }
    }
    else {
      return 0.0f;
    }
  }
  else {
    mask = 1.0f;
  }

  if (ps->do_mask_cavity) {
    const MLoopTri *lt = &ps->mlooptri_eval[tri_index];
    const int lt_vtri[3] = {PS_LOOPTRI_AS_VERT_INDEX_3(ps, lt)};
    float ca1, ca2, ca3, ca_mask;
    ca1 = ps->cavities[lt_vtri[0]];
    ca2 = ps->cavities[lt_vtri[1]];
    ca3 = ps->cavities[lt_vtri[2]];

    ca_mask = w[0] * ca1 + w[1] * ca2 + w[2] * ca3;
    ca_mask = BKE_curvemapping_evaluateF(ps->cavity_curve, 0, ca_mask);
    CLAMP(ca_mask, 0.0f, 1.0f);
    mask *= ca_mask;
  }

  /* calculate mask */
  if (ps->do_mask_normal) {
    const MLoopTri *lt = &ps->mlooptri_eval[tri_index];
    const int lt_vtri[3] = {PS_LOOPTRI_AS_VERT_INDEX_3(ps, lt)};
    const MPoly *mp = &ps->mpoly_eval[lt->poly];
    float no[3], angle_cos;

    if (mp->flag & ME_SMOOTH) {
      const float *no1, *no2, *no3;
      no1 = ps->vert_normals[lt_vtri[0]];
      no2 = ps->vert_normals[lt_vtri[1]];
      no3 = ps->vert_normals[lt_vtri[2]];

      no[0] = w[0] * no1[0] + w[1] * no2[0] + w[2] * no3[0];
      no[1] = w[0] * no1[1] + w[1] * no2[1] + w[2] * no3[1];
      no[2] = w[0] * no1[2] + w[1] * no2[2] + w[2] * no3[2];
      normalize_v3(no);
    }
    else {
      /* In case the normalizing per pixel isn't optimal,
       * we could cache or access from evaluated mesh. */
      normal_tri_v3(no,
                    ps->mvert_eval[lt_vtri[0]].co,
                    ps->mvert_eval[lt_vtri[1]].co,
                    ps->mvert_eval[lt_vtri[2]].co);
    }

    if (UNLIKELY(ps->is_flip_object)) {
      negate_v3(no);
    }

    /* now we can use the normal as a mask */
    if (ps->is_ortho) {
      angle_cos = dot_v3v3(ps->viewDir, no);
    }
    else {
      /* Annoying but for the perspective view we need to get the pixels location in 3D space :/ */
      float viewDirPersp[3];
      const float *co1, *co2, *co3;
      co1 = ps->mvert_eval[lt_vtri[0]].co;
      co2 = ps->mvert_eval[lt_vtri[1]].co;
      co3 = ps->mvert_eval[lt_vtri[2]].co;

      /* Get the direction from the viewPoint to the pixel and normalize */
      viewDirPersp[0] = (ps->viewPos[0] - (w[0] * co1[0] + w[1] * co2[0] + w[2] * co3[0]));
      viewDirPersp[1] = (ps->viewPos[1] - (w[0] * co1[1] + w[1] * co2[1] + w[2] * co3[1]));
      viewDirPersp[2] = (ps->viewPos[2] - (w[0] * co1[2] + w[1] * co2[2] + w[2] * co3[2]));
      normalize_v3(viewDirPersp);
      if (UNLIKELY(ps->is_flip_object)) {
        negate_v3(viewDirPersp);
      }

      angle_cos = dot_v3v3(viewDirPersp, no);
    }

    /* If back-face culling is disabled, allow painting on back faces. */
    if (!ps->do_backfacecull) {
      angle_cos = fabsf(angle_cos);
    }

    if (angle_cos <= ps->normal_angle__cos) {
      /* Outsize the normal limit. */
      return 0.0f;
    }
    if (angle_cos < ps->normal_angle_inner__cos) {
      mask *= (ps->normal_angle - acosf(angle_cos)) / ps->normal_angle_range;
    } /* otherwise no mask normal is needed, we're within the limit */
  }

  /* This only works when the opacity doesn't change while painting, stylus pressure messes with
   * this so don't use it. */
  // if (ps->is_airbrush == 0) mask *= BKE_brush_alpha_get(ps->brush);

  return mask;
}

static int project_paint_pixel_sizeof(const short tool)
{
  if (ELEM(tool, PAINT_TOOL_CLONE, PAINT_TOOL_SMEAR)) {
    return sizeof(ProjPixelClone);
  }
  return sizeof(ProjPixel);
}

static int project_paint_undo_subtiles(const TileInfo *tinf, int tx, int ty)
{
  ProjPaintImage *pjIma = tinf->pjima;
  int tile_index = tx + ty * tinf->tile_width;
  bool generate_tile = false;

  /* double check lock to avoid locking */
  if (UNLIKELY(!pjIma->undoRect[tile_index])) {
    if (tinf->lock) {
      BLI_spin_lock(tinf->lock);
    }
    if (LIKELY(!pjIma->undoRect[tile_index])) {
      pjIma->undoRect[tile_index] = TILE_PENDING;
      generate_tile = true;
    }
    if (tinf->lock) {
      BLI_spin_unlock(tinf->lock);
    }
  }

  if (generate_tile) {
    struct PaintTileMap *undo_tiles = ED_image_paint_tile_map_get();
    volatile void *undorect;
    if (tinf->masked) {
      undorect = ED_image_paint_tile_push(undo_tiles,
                                          pjIma->ima,
                                          pjIma->ibuf,
                                          tinf->tmpibuf,
                                          &pjIma->iuser,
                                          tx,
                                          ty,
                                          &pjIma->maskRect[tile_index],
                                          &pjIma->valid[tile_index],
                                          true,
                                          false);
    }
    else {
      undorect = ED_image_paint_tile_push(undo_tiles,
                                          pjIma->ima,
                                          pjIma->ibuf,
                                          tinf->tmpibuf,
                                          &pjIma->iuser,
                                          tx,
                                          ty,
                                          NULL,
                                          &pjIma->valid[tile_index],
                                          true,
                                          false);
    }

    BKE_image_mark_dirty(pjIma->ima, pjIma->ibuf);
    /* tile ready, publish */
    if (tinf->lock) {
      BLI_spin_lock(tinf->lock);
    }
    pjIma->undoRect[tile_index] = undorect;
    if (tinf->lock) {
      BLI_spin_unlock(tinf->lock);
    }
  }

  return tile_index;
}

/* run this function when we know a bucket's, face's pixel can be initialized,
 * return the ProjPixel which is added to 'ps->bucketRect[bucket_index]' */
static ProjPixel *project_paint_uvpixel_init(const ProjPaintState *ps,
                                             MemArena *arena,
                                             const TileInfo *tinf,
                                             int x_px,
                                             int y_px,
                                             const float mask,
                                             const int tri_index,
                                             const float pixelScreenCo[4],
                                             const float world_spaceCo[3],
                                             const float w[3])
{
  ProjPixel *projPixel;
  int x_tile, y_tile;
  int x_round, y_round;
  int tile_offset;
  /* Volatile is important here to ensure pending check is not optimized away by compiler. */
  volatile int tile_index;

  ProjPaintImage *projima = tinf->pjima;
  ImBuf *ibuf = projima->ibuf;
  /* wrap pixel location */

  x_px = mod_i(x_px, ibuf->x);
  y_px = mod_i(y_px, ibuf->y);

  BLI_assert(ps->pixel_sizeof == project_paint_pixel_sizeof(ps->tool));
  projPixel = BLI_memarena_alloc(arena, ps->pixel_sizeof);

  /* calculate the undo tile offset of the pixel, used to store the original
   * pixel color and accumulated mask if any */
  x_tile = x_px >> ED_IMAGE_UNDO_TILE_BITS;
  y_tile = y_px >> ED_IMAGE_UNDO_TILE_BITS;

  x_round = x_tile * ED_IMAGE_UNDO_TILE_SIZE;
  y_round = y_tile * ED_IMAGE_UNDO_TILE_SIZE;
  // memset(projPixel, 0, size);

  tile_offset = (x_px - x_round) + (y_px - y_round) * ED_IMAGE_UNDO_TILE_SIZE;
  tile_index = project_paint_undo_subtiles(tinf, x_tile, y_tile);

  /* other thread may be initializing the tile so wait here */
  while (projima->undoRect[tile_index] == TILE_PENDING) {
    /* pass */
  }

  BLI_assert(tile_index <
             (ED_IMAGE_UNDO_TILE_NUMBER(ibuf->x) * ED_IMAGE_UNDO_TILE_NUMBER(ibuf->y)));
  BLI_assert(tile_offset < (ED_IMAGE_UNDO_TILE_SIZE * ED_IMAGE_UNDO_TILE_SIZE));

  projPixel->valid = projima->valid[tile_index];

  if (ibuf->rect_float) {
    projPixel->pixel.f_pt = ibuf->rect_float + ((x_px + y_px * ibuf->x) * 4);
    projPixel->origColor.f_pt = (float *)projima->undoRect[tile_index] + 4 * tile_offset;
    zero_v4(projPixel->newColor.f);
  }
  else {
    projPixel->pixel.ch_pt = (uchar *)(ibuf->rect + (x_px + y_px * ibuf->x));
    projPixel->origColor.uint_pt = (uint *)projima->undoRect[tile_index] + tile_offset;
    projPixel->newColor.uint = 0;
  }

  /* Screen-space unclamped, we could keep its z and w values but don't need them at the moment. */
  if (ps->brush->mtex.brush_map_mode == MTEX_MAP_MODE_3D) {
    copy_v3_v3(projPixel->worldCoSS, world_spaceCo);
  }

  copy_v2_v2(projPixel->projCoSS, pixelScreenCo);

  projPixel->x_px = x_px;
  projPixel->y_px = y_px;

  projPixel->mask = (ushort)(mask * 65535);
  if (ps->do_masking) {
    projPixel->mask_accum = projima->maskRect[tile_index] + tile_offset;
  }
  else {
    projPixel->mask_accum = NULL;
  }

  /* which bounding box cell are we in?, needed for undo */
  projPixel->bb_cell_index = ((int)(((float)x_px / (float)ibuf->x) * PROJ_BOUNDBOX_DIV)) +
                             ((int)(((float)y_px / (float)ibuf->y) * PROJ_BOUNDBOX_DIV)) *
                                 PROJ_BOUNDBOX_DIV;

  /* done with view3d_project_float inline */
  if (ps->tool == PAINT_TOOL_CLONE) {
    if (ps->poly_to_loop_uv_clone) {
      ImBuf *ibuf_other;
      Image *other_tpage = project_paint_face_clone_image(ps, tri_index);

      if (other_tpage && (ibuf_other = BKE_image_acquire_ibuf(other_tpage, NULL, NULL))) {
        const MLoopTri *lt_other = &ps->mlooptri_eval[tri_index];
        const float *lt_other_tri_uv[3] = {
            PS_LOOPTRI_AS_UV_3(ps->poly_to_loop_uv_clone, lt_other)};

        /* #BKE_image_acquire_ibuf - TODO: this may be slow. */

        if (ibuf->rect_float) {
          if (ibuf_other->rect_float) { /* from float to float */
            project_face_pixel(
                lt_other_tri_uv, ibuf_other, w, NULL, ((ProjPixelClone *)projPixel)->clonepx.f);
          }
          else { /* from char to float */
            uchar rgba_ub[4];
            float rgba[4];
            project_face_pixel(lt_other_tri_uv, ibuf_other, w, rgba_ub, NULL);
            if (ps->use_colormanagement) {
              srgb_to_linearrgb_uchar4(rgba, rgba_ub);
            }
            else {
              rgba_uchar_to_float(rgba, rgba_ub);
            }
            straight_to_premul_v4_v4(((ProjPixelClone *)projPixel)->clonepx.f, rgba);
          }
        }
        else {
          if (ibuf_other->rect_float) { /* float to char */
            float rgba[4];
            project_face_pixel(lt_other_tri_uv, ibuf_other, w, NULL, rgba);
            premul_to_straight_v4(rgba);
            if (ps->use_colormanagement) {
              linearrgb_to_srgb_uchar3(((ProjPixelClone *)projPixel)->clonepx.ch, rgba);
            }
            else {
              rgb_float_to_uchar(((ProjPixelClone *)projPixel)->clonepx.ch, rgba);
            }
            ((ProjPixelClone *)projPixel)->clonepx.ch[3] = rgba[3] * 255;
          }
          else { /* char to char */
            project_face_pixel(
                lt_other_tri_uv, ibuf_other, w, ((ProjPixelClone *)projPixel)->clonepx.ch, NULL);
          }
        }

        BKE_image_release_ibuf(other_tpage, ibuf_other, NULL);
      }
      else {
        if (ibuf->rect_float) {
          ((ProjPixelClone *)projPixel)->clonepx.f[3] = 0;
        }
        else {
          ((ProjPixelClone *)projPixel)->clonepx.ch[3] = 0;
        }
      }
    }
    else {
      float co[2];
      sub_v2_v2v2(co, projPixel->projCoSS, ps->cloneOffset);

      /* no need to initialize the bucket, we're only checking buckets faces and for this
       * the faces are already initialized in project_paint_delayed_face_init(...) */
      if (ibuf->rect_float) {
        if (!project_paint_PickColor(ps, co, ((ProjPixelClone *)projPixel)->clonepx.f, NULL, 1)) {
          /* zero alpha - ignore */
          ((ProjPixelClone *)projPixel)->clonepx.f[3] = 0;
        }
      }
      else {
        if (!project_paint_PickColor(ps, co, NULL, ((ProjPixelClone *)projPixel)->clonepx.ch, 1)) {
          /* zero alpha - ignore */
          ((ProjPixelClone *)projPixel)->clonepx.ch[3] = 0;
        }
      }
    }
  }

#ifdef PROJ_DEBUG_PAINT
  if (ibuf->rect_float) {
    projPixel->pixel.f_pt[0] = 0;
  }
  else {
    projPixel->pixel.ch_pt[0] = 0;
  }
#endif
  /* pointer arithmetic */
  projPixel->image_index = projima - ps->projImages;

  return projPixel;
}

static bool line_clip_rect2f(const rctf *cliprect,
                             const rctf *rect,
                             const float l1[2],
                             const float l2[2],
                             float l1_clip[2],
                             float l2_clip[2])
{
  /* first account for horizontal, then vertical lines */
  /* Horizontal. */
  if (fabsf(l1[1] - l2[1]) < PROJ_PIXEL_TOLERANCE) {
    /* is the line out of range on its Y axis? */
    if (l1[1] < rect->ymin || l1[1] > rect->ymax) {
      return false;
    }
    /* line is out of range on its X axis */
    if ((l1[0] < rect->xmin && l2[0] < rect->xmin) || (l1[0] > rect->xmax && l2[0] > rect->xmax)) {
      return false;
    }

    /* This is a single point  (or close to). */
    if (fabsf(l1[0] - l2[0]) < PROJ_PIXEL_TOLERANCE) {
      if (BLI_rctf_isect_pt_v(rect, l1)) {
        copy_v2_v2(l1_clip, l1);
        copy_v2_v2(l2_clip, l2);
        return true;
      }
      return false;
    }

    copy_v2_v2(l1_clip, l1);
    copy_v2_v2(l2_clip, l2);
    CLAMP(l1_clip[0], rect->xmin, rect->xmax);
    CLAMP(l2_clip[0], rect->xmin, rect->xmax);
    return true;
  }
  if (fabsf(l1[0] - l2[0]) < PROJ_PIXEL_TOLERANCE) {
    /* is the line out of range on its X axis? */
    if (l1[0] < rect->xmin || l1[0] > rect->xmax) {
      return false;
    }

    /* line is out of range on its Y axis */
    if ((l1[1] < rect->ymin && l2[1] < rect->ymin) || (l1[1] > rect->ymax && l2[1] > rect->ymax)) {
      return false;
    }

    /* This is a single point  (or close to). */
    if (fabsf(l1[1] - l2[1]) < PROJ_PIXEL_TOLERANCE) {
      if (BLI_rctf_isect_pt_v(rect, l1)) {
        copy_v2_v2(l1_clip, l1);
        copy_v2_v2(l2_clip, l2);
        return true;
      }
      return false;
    }

    copy_v2_v2(l1_clip, l1);
    copy_v2_v2(l2_clip, l2);
    CLAMP(l1_clip[1], rect->ymin, rect->ymax);
    CLAMP(l2_clip[1], rect->ymin, rect->ymax);
    return true;
  }

  float isect;
  short ok1 = 0;
  short ok2 = 0;

  /* Done with vertical lines */

  /* are either of the points inside the rectangle ? */
  if (BLI_rctf_isect_pt_v(rect, l1)) {
    copy_v2_v2(l1_clip, l1);
    ok1 = 1;
  }

  if (BLI_rctf_isect_pt_v(rect, l2)) {
    copy_v2_v2(l2_clip, l2);
    ok2 = 1;
  }

  /* line inside rect */
  if (ok1 && ok2) {
    return true;
  }

  /* top/bottom */
  if (line_isect_y(l1, l2, rect->ymin, &isect) && (isect >= cliprect->xmin) &&
      (isect <= cliprect->xmax)) {
    if (l1[1] < l2[1]) { /* line 1 is outside */
      l1_clip[0] = isect;
      l1_clip[1] = rect->ymin;
      ok1 = 1;
    }
    else {
      l2_clip[0] = isect;
      l2_clip[1] = rect->ymin;
      ok2 = 2;
    }
  }

  if (ok1 && ok2) {
    return true;
  }

  if (line_isect_y(l1, l2, rect->ymax, &isect) && (isect >= cliprect->xmin) &&
      (isect <= cliprect->xmax)) {
    if (l1[1] > l2[1]) { /* line 1 is outside */
      l1_clip[0] = isect;
      l1_clip[1] = rect->ymax;
      ok1 = 1;
    }
    else {
      l2_clip[0] = isect;
      l2_clip[1] = rect->ymax;
      ok2 = 2;
    }
  }

  if (ok1 && ok2) {
    return true;
  }

  /* left/right */
  if (line_isect_x(l1, l2, rect->xmin, &isect) && (isect >= cliprect->ymin) &&
      (isect <= cliprect->ymax)) {
    if (l1[0] < l2[0]) { /* line 1 is outside */
      l1_clip[0] = rect->xmin;
      l1_clip[1] = isect;
      ok1 = 1;
    }
    else {
      l2_clip[0] = rect->xmin;
      l2_clip[1] = isect;
      ok2 = 2;
    }
  }

  if (ok1 && ok2) {
    return true;
  }

  if (line_isect_x(l1, l2, rect->xmax, &isect) && (isect >= cliprect->ymin) &&
      (isect <= cliprect->ymax)) {
    if (l1[0] > l2[0]) { /* line 1 is outside */
      l1_clip[0] = rect->xmax;
      l1_clip[1] = isect;
      ok1 = 1;
    }
    else {
      l2_clip[0] = rect->xmax;
      l2_clip[1] = isect;
      ok2 = 2;
    }
  }

  if (ok1 && ok2) {
    return true;
  }
  return false;
}

/**
 * Scale the tri about its center
 * scaling by #PROJ_FACE_SCALE_SEAM (0.99x) is used for getting fake UV pixel coords that are on
 * the edge of the face but slightly inside it occlusion tests don't return hits on adjacent faces.
 */
#ifndef PROJ_DEBUG_NOSEAMBLEED

static void scale_tri(float insetCos[3][3], const float *origCos[3], const float inset)
{
  float cent[3];
  cent[0] = (origCos[0][0] + origCos[1][0] + origCos[2][0]) * (1.0f / 3.0f);
  cent[1] = (origCos[0][1] + origCos[1][1] + origCos[2][1]) * (1.0f / 3.0f);
  cent[2] = (origCos[0][2] + origCos[1][2] + origCos[2][2]) * (1.0f / 3.0f);

  sub_v3_v3v3(insetCos[0], origCos[0], cent);
  sub_v3_v3v3(insetCos[1], origCos[1], cent);
  sub_v3_v3v3(insetCos[2], origCos[2], cent);

  mul_v3_fl(insetCos[0], inset);
  mul_v3_fl(insetCos[1], inset);
  mul_v3_fl(insetCos[2], inset);

  add_v3_v3(insetCos[0], cent);
  add_v3_v3(insetCos[1], cent);
  add_v3_v3(insetCos[2], cent);
}
#endif  // PROJ_DEBUG_NOSEAMBLEED

static float len_squared_v2v2_alt(const float v1[2], const float v2_1, const float v2_2)
{
  float x, y;

  x = v1[0] - v2_1;
  y = v1[1] - v2_2;
  return x * x + y * y;
}

/**
 * \note Use a squared value so we can use #len_squared_v2v2
 * be sure that you have done a bounds check first or this may fail.
 *
 * Only give \a bucket_bounds as an arg because we need it elsewhere.
 */
static bool project_bucket_isect_circle(const float cent[2],
                                        const float radius_squared,
                                        const rctf *bucket_bounds)
{

  /* Would normally to a simple intersection test,
   * however we know the bounds of these 2 already intersect so we only need to test
   * if the center is inside the vertical or horizontal bounds on either axis,
   * this is even less work than an intersection test.
   */
#if 0
  if (BLI_rctf_isect_pt_v(bucket_bounds, cent)) {
    return true;
  }
#endif

  if ((bucket_bounds->xmin <= cent[0] && bucket_bounds->xmax >= cent[0]) ||
      (bucket_bounds->ymin <= cent[1] && bucket_bounds->ymax >= cent[1])) {
    return true;
  }

  /* out of bounds left */
  if (cent[0] < bucket_bounds->xmin) {
    /* lower left out of radius test */
    if (cent[1] < bucket_bounds->ymin) {
      return (len_squared_v2v2_alt(cent, bucket_bounds->xmin, bucket_bounds->ymin) <
              radius_squared) ?
                 true :
                 false;
    }
    /* top left test */
    if (cent[1] > bucket_bounds->ymax) {
      return (len_squared_v2v2_alt(cent, bucket_bounds->xmin, bucket_bounds->ymax) <
              radius_squared) ?
                 true :
                 false;
    }
  }
  else if (cent[0] > bucket_bounds->xmax) {
    /* lower right out of radius test */
    if (cent[1] < bucket_bounds->ymin) {
      return (len_squared_v2v2_alt(cent, bucket_bounds->xmax, bucket_bounds->ymin) <
              radius_squared) ?
                 true :
                 false;
    }
    /* top right test */
    if (cent[1] > bucket_bounds->ymax) {
      return (len_squared_v2v2_alt(cent, bucket_bounds->xmax, bucket_bounds->ymax) <
              radius_squared) ?
                 true :
                 false;
    }
  }

  return false;
}

/* Note for #rect_to_uvspace_ortho() and #rect_to_uvspace_persp()
 * in ortho view this function gives good results when bucket_bounds are outside the triangle
 * however in some cases, perspective view will mess up with faces
 * that have minimal screen-space area (viewed from the side).
 *
 * for this reason its not reliable in this case so we'll use the Simple Barycentric'
 * functions that only account for points inside the triangle.
 * however switching back to this for ortho is always an option. */

static void rect_to_uvspace_ortho(const rctf *bucket_bounds,
                                  const float *v1coSS,
                                  const float *v2coSS,
                                  const float *v3coSS,
                                  const float *uv1co,
                                  const float *uv2co,
                                  const float *uv3co,
                                  float bucket_bounds_uv[4][2],
                                  const int flip)
{
  float uv[2];
  float w[3];

  /* get the UV space bounding box */
  uv[0] = bucket_bounds->xmax;
  uv[1] = bucket_bounds->ymin;
  barycentric_weights_v2(v1coSS, v2coSS, v3coSS, uv, w);
  interp_v2_v2v2v2(bucket_bounds_uv[flip ? 3 : 0], uv1co, uv2co, uv3co, w);

  // uv[0] = bucket_bounds->xmax; // set above
  uv[1] = bucket_bounds->ymax;
  barycentric_weights_v2(v1coSS, v2coSS, v3coSS, uv, w);
  interp_v2_v2v2v2(bucket_bounds_uv[flip ? 2 : 1], uv1co, uv2co, uv3co, w);

  uv[0] = bucket_bounds->xmin;
  // uv[1] = bucket_bounds->ymax; // set above
  barycentric_weights_v2(v1coSS, v2coSS, v3coSS, uv, w);
  interp_v2_v2v2v2(bucket_bounds_uv[flip ? 1 : 2], uv1co, uv2co, uv3co, w);

  // uv[0] = bucket_bounds->xmin; // set above
  uv[1] = bucket_bounds->ymin;
  barycentric_weights_v2(v1coSS, v2coSS, v3coSS, uv, w);
  interp_v2_v2v2v2(bucket_bounds_uv[flip ? 0 : 3], uv1co, uv2co, uv3co, w);
}

/* same as above but use barycentric_weights_v2_persp */
static void rect_to_uvspace_persp(const rctf *bucket_bounds,
                                  const float *v1coSS,
                                  const float *v2coSS,
                                  const float *v3coSS,
                                  const float *uv1co,
                                  const float *uv2co,
                                  const float *uv3co,
                                  float bucket_bounds_uv[4][2],
                                  const int flip)
{
  float uv[2];
  float w[3];

  /* get the UV space bounding box */
  uv[0] = bucket_bounds->xmax;
  uv[1] = bucket_bounds->ymin;
  barycentric_weights_v2_persp(v1coSS, v2coSS, v3coSS, uv, w);
  interp_v2_v2v2v2(bucket_bounds_uv[flip ? 3 : 0], uv1co, uv2co, uv3co, w);

  // uv[0] = bucket_bounds->xmax; // set above
  uv[1] = bucket_bounds->ymax;
  barycentric_weights_v2_persp(v1coSS, v2coSS, v3coSS, uv, w);
  interp_v2_v2v2v2(bucket_bounds_uv[flip ? 2 : 1], uv1co, uv2co, uv3co, w);

  uv[0] = bucket_bounds->xmin;
  // uv[1] = bucket_bounds->ymax; // set above
  barycentric_weights_v2_persp(v1coSS, v2coSS, v3coSS, uv, w);
  interp_v2_v2v2v2(bucket_bounds_uv[flip ? 1 : 2], uv1co, uv2co, uv3co, w);

  // uv[0] = bucket_bounds->xmin; // set above
  uv[1] = bucket_bounds->ymin;
  barycentric_weights_v2_persp(v1coSS, v2coSS, v3coSS, uv, w);
  interp_v2_v2v2v2(bucket_bounds_uv[flip ? 0 : 3], uv1co, uv2co, uv3co, w);
}

/* This works as we need it to but we can save a few steps and not use it */

#if 0
static float angle_2d_clockwise(const float p1[2], const float p2[2], const float p3[2])
{
  float v1[2], v2[2];

  v1[0] = p1[0] - p2[0];
  v1[1] = p1[1] - p2[1];
  v2[0] = p3[0] - p2[0];
  v2[1] = p3[1] - p2[1];

  return -atan2f(v1[0] * v2[1] - v1[1] * v2[0], v1[0] * v2[0] + v1[1] * v2[1]);
}
#endif

#define ISECT_1 (1)
#define ISECT_2 (1 << 1)
#define ISECT_3 (1 << 2)
#define ISECT_4 (1 << 3)
#define ISECT_ALL3 ((1 << 3) - 1)
#define ISECT_ALL4 ((1 << 4) - 1)

/* limit must be a fraction over 1.0f */
static bool IsectPT2Df_limit(
    const float pt[2], const float v1[2], const float v2[2], const float v3[2], const float limit)
{
  return ((area_tri_v2(pt, v1, v2) + area_tri_v2(pt, v2, v3) + area_tri_v2(pt, v3, v1)) /
          (area_tri_v2(v1, v2, v3))) < limit;
}

/**
 * Clip the face by a bucket and set the uv-space bucket_bounds_uv
 * so we have the clipped UV's to do pixel intersection tests with
 */
static int float_z_sort_flip(const void *p1, const void *p2)
{
  return (((float *)p1)[2] < ((float *)p2)[2] ? 1 : -1);
}

static int float_z_sort(const void *p1, const void *p2)
{
  return (((float *)p1)[2] < ((float *)p2)[2] ? -1 : 1);
}

/* assumes one point is within the rectangle */
static bool line_rect_clip(const rctf *rect,
                           const float l1[4],
                           const float l2[4],
                           const float uv1[2],
                           const float uv2[2],
                           float uv[2],
                           bool is_ortho)
{
  float min = FLT_MAX, tmp;
  float xlen = l2[0] - l1[0];
  float ylen = l2[1] - l1[1];

  /* 0.1 might seem too much, but remember, this is pixels! */
  if (xlen > 0.1f) {
    if ((l1[0] - rect->xmin) * (l2[0] - rect->xmin) <= 0) {
      tmp = rect->xmin;
      min = min_ff((tmp - l1[0]) / xlen, min);
    }
    else if ((l1[0] - rect->xmax) * (l2[0] - rect->xmax) < 0) {
      tmp = rect->xmax;
      min = min_ff((tmp - l1[0]) / xlen, min);
    }
  }

  if (ylen > 0.1f) {
    if ((l1[1] - rect->ymin) * (l2[1] - rect->ymin) <= 0) {
      tmp = rect->ymin;
      min = min_ff((tmp - l1[1]) / ylen, min);
    }
    else if ((l1[1] - rect->ymax) * (l2[1] - rect->ymax) < 0) {
      tmp = rect->ymax;
      min = min_ff((tmp - l1[1]) / ylen, min);
    }
  }

  if (min == FLT_MAX) {
    return false;
  }

  tmp = (is_ortho) ? 1.0f : (l1[3] + min * (l2[3] - l1[3]));

  uv[0] = (uv1[0] + min / tmp * (uv2[0] - uv1[0]));
  uv[1] = (uv1[1] + min / tmp * (uv2[1] - uv1[1]));

  return true;
}

static void project_bucket_clip_face(const bool is_ortho,
                                     const bool is_flip_object,
                                     const rctf *cliprect,
                                     const rctf *bucket_bounds,
                                     const float *v1coSS,
                                     const float *v2coSS,
                                     const float *v3coSS,
                                     const float *uv1co,
                                     const float *uv2co,
                                     const float *uv3co,
                                     float bucket_bounds_uv[8][2],
                                     int *tot,
                                     bool cull)
{
  int inside_bucket_flag = 0;
  int inside_face_flag = 0;
  int flip;
  bool collinear = false;

  float bucket_bounds_ss[4][2];

  /* detect pathological case where face the three vertices are almost collinear in screen space.
   * mostly those will be culled but when flood filling or with
   * smooth shading it's a possibility */
  if (min_fff(dist_squared_to_line_v2(v1coSS, v2coSS, v3coSS),
              dist_squared_to_line_v2(v2coSS, v3coSS, v1coSS),
              dist_squared_to_line_v2(v3coSS, v1coSS, v2coSS)) < PROJ_PIXEL_TOLERANCE) {
    collinear = true;
  }

  /* get the UV space bounding box */
  inside_bucket_flag |= BLI_rctf_isect_pt_v(bucket_bounds, v1coSS);
  inside_bucket_flag |= BLI_rctf_isect_pt_v(bucket_bounds, v2coSS) << 1;
  inside_bucket_flag |= BLI_rctf_isect_pt_v(bucket_bounds, v3coSS) << 2;

  if (inside_bucket_flag == ISECT_ALL3) {
    /* is_flip_object is used here because we use the face winding */
    flip = (((line_point_side_v2(v1coSS, v2coSS, v3coSS) > 0.0f) != is_flip_object) !=
            (line_point_side_v2(uv1co, uv2co, uv3co) > 0.0f));

    /* All screen-space points are inside the bucket bounding box,
     * this means we don't need to clip and can simply return the UVs. */
    if (flip) { /* facing the back? */
      copy_v2_v2(bucket_bounds_uv[0], uv3co);
      copy_v2_v2(bucket_bounds_uv[1], uv2co);
      copy_v2_v2(bucket_bounds_uv[2], uv1co);
    }
    else {
      copy_v2_v2(bucket_bounds_uv[0], uv1co);
      copy_v2_v2(bucket_bounds_uv[1], uv2co);
      copy_v2_v2(bucket_bounds_uv[2], uv3co);
    }

    *tot = 3;
    return;
  }
  /* Handle pathological case here,
   * no need for further intersections below since triangle area is almost zero. */
  if (collinear) {
    int flag;

    (*tot) = 0;

    if (cull) {
      return;
    }

    if (inside_bucket_flag & ISECT_1) {
      copy_v2_v2(bucket_bounds_uv[*tot], uv1co);
      (*tot)++;
    }

    flag = inside_bucket_flag & (ISECT_1 | ISECT_2);
    if (flag && flag != (ISECT_1 | ISECT_2)) {
      if (line_rect_clip(
              bucket_bounds, v1coSS, v2coSS, uv1co, uv2co, bucket_bounds_uv[*tot], is_ortho)) {
        (*tot)++;
      }
    }

    if (inside_bucket_flag & ISECT_2) {
      copy_v2_v2(bucket_bounds_uv[*tot], uv2co);
      (*tot)++;
    }

    flag = inside_bucket_flag & (ISECT_2 | ISECT_3);
    if (flag && flag != (ISECT_2 | ISECT_3)) {
      if (line_rect_clip(
              bucket_bounds, v2coSS, v3coSS, uv2co, uv3co, bucket_bounds_uv[*tot], is_ortho)) {
        (*tot)++;
      }
    }

    if (inside_bucket_flag & ISECT_3) {
      copy_v2_v2(bucket_bounds_uv[*tot], uv3co);
      (*tot)++;
    }

    flag = inside_bucket_flag & (ISECT_3 | ISECT_1);
    if (flag && flag != (ISECT_3 | ISECT_1)) {
      if (line_rect_clip(
              bucket_bounds, v3coSS, v1coSS, uv3co, uv1co, bucket_bounds_uv[*tot], is_ortho)) {
        (*tot)++;
      }
    }

    if ((*tot) < 3) {
      /* no intersections to speak of, but more probable is that all face is just outside the
       * rectangle and culled due to float precision issues. Since above tests have failed,
       * just dump triangle as is for painting */
      *tot = 0;
      copy_v2_v2(bucket_bounds_uv[*tot], uv1co);
      (*tot)++;
      copy_v2_v2(bucket_bounds_uv[*tot], uv2co);
      (*tot)++;
      copy_v2_v2(bucket_bounds_uv[*tot], uv3co);
      (*tot)++;
      return;
    }

    return;
  }

  /* Get the UV space bounding box. */
  /* Use #IsectPT2Df_limit here so we catch points are touching the triangles edge
   * (or a small fraction over) */
  bucket_bounds_ss[0][0] = bucket_bounds->xmax;
  bucket_bounds_ss[0][1] = bucket_bounds->ymin;
  inside_face_flag |= (IsectPT2Df_limit(
                           bucket_bounds_ss[0], v1coSS, v2coSS, v3coSS, 1 + PROJ_GEOM_TOLERANCE) ?
                           ISECT_1 :
                           0);

  bucket_bounds_ss[1][0] = bucket_bounds->xmax;
  bucket_bounds_ss[1][1] = bucket_bounds->ymax;
  inside_face_flag |= (IsectPT2Df_limit(
                           bucket_bounds_ss[1], v1coSS, v2coSS, v3coSS, 1 + PROJ_GEOM_TOLERANCE) ?
                           ISECT_2 :
                           0);

  bucket_bounds_ss[2][0] = bucket_bounds->xmin;
  bucket_bounds_ss[2][1] = bucket_bounds->ymax;
  inside_face_flag |= (IsectPT2Df_limit(
                           bucket_bounds_ss[2], v1coSS, v2coSS, v3coSS, 1 + PROJ_GEOM_TOLERANCE) ?
                           ISECT_3 :
                           0);

  bucket_bounds_ss[3][0] = bucket_bounds->xmin;
  bucket_bounds_ss[3][1] = bucket_bounds->ymin;
  inside_face_flag |= (IsectPT2Df_limit(
                           bucket_bounds_ss[3], v1coSS, v2coSS, v3coSS, 1 + PROJ_GEOM_TOLERANCE) ?
                           ISECT_4 :
                           0);

  flip = ((line_point_side_v2(v1coSS, v2coSS, v3coSS) > 0.0f) !=
          (line_point_side_v2(uv1co, uv2co, uv3co) > 0.0f));

  if (inside_face_flag == ISECT_ALL4) {
    /* Bucket is totally inside the screen-space face, we can safely use weights. */

    if (is_ortho) {
      rect_to_uvspace_ortho(
          bucket_bounds, v1coSS, v2coSS, v3coSS, uv1co, uv2co, uv3co, bucket_bounds_uv, flip);
    }
    else {
      rect_to_uvspace_persp(
          bucket_bounds, v1coSS, v2coSS, v3coSS, uv1co, uv2co, uv3co, bucket_bounds_uv, flip);
    }

    *tot = 4;
    return;
  }

  {
    /* The Complicated Case!
     *
     * The 2 cases above are where the face is inside the bucket
     * or the bucket is inside the face.
     *
     * we need to make a convex poly-line from the intersection between the screen-space face
     * and the bucket bounds.
     *
     * There are a number of ways this could be done, currently it just collects all
     * intersecting verts, and line intersections, then sorts them clockwise, this is
     * a lot easier than evaluating the geometry to do a correct clipping on both shapes.
     */

    /* Add a bunch of points, we know must make up the convex hull
     * which is the clipped rect and triangle */

    /* Maximum possible 6 intersections when using a rectangle and triangle */

    /* The 3rd float is used to store angle for qsort(), NOT as a Z location */
    float isectVCosSS[8][3];
    float v1_clipSS[2], v2_clipSS[2];
    float w[3];

    /* calc center */
    float cent[2] = {0.0f, 0.0f};
    // float up[2] = {0.0f, 1.0f};
    bool doubles;

    (*tot) = 0;

    if (inside_face_flag & ISECT_1) {
      copy_v2_v2(isectVCosSS[*tot], bucket_bounds_ss[0]);
      (*tot)++;
    }
    if (inside_face_flag & ISECT_2) {
      copy_v2_v2(isectVCosSS[*tot], bucket_bounds_ss[1]);
      (*tot)++;
    }
    if (inside_face_flag & ISECT_3) {
      copy_v2_v2(isectVCosSS[*tot], bucket_bounds_ss[2]);
      (*tot)++;
    }
    if (inside_face_flag & ISECT_4) {
      copy_v2_v2(isectVCosSS[*tot], bucket_bounds_ss[3]);
      (*tot)++;
    }

    if (inside_bucket_flag & ISECT_1) {
      copy_v2_v2(isectVCosSS[*tot], v1coSS);
      (*tot)++;
    }
    if (inside_bucket_flag & ISECT_2) {
      copy_v2_v2(isectVCosSS[*tot], v2coSS);
      (*tot)++;
    }
    if (inside_bucket_flag & ISECT_3) {
      copy_v2_v2(isectVCosSS[*tot], v3coSS);
      (*tot)++;
    }

    if ((inside_bucket_flag & (ISECT_1 | ISECT_2)) != (ISECT_1 | ISECT_2)) {
      if (line_clip_rect2f(cliprect, bucket_bounds, v1coSS, v2coSS, v1_clipSS, v2_clipSS)) {
        if ((inside_bucket_flag & ISECT_1) == 0) {
          copy_v2_v2(isectVCosSS[*tot], v1_clipSS);
          (*tot)++;
        }
        if ((inside_bucket_flag & ISECT_2) == 0) {
          copy_v2_v2(isectVCosSS[*tot], v2_clipSS);
          (*tot)++;
        }
      }
    }

    if ((inside_bucket_flag & (ISECT_2 | ISECT_3)) != (ISECT_2 | ISECT_3)) {
      if (line_clip_rect2f(cliprect, bucket_bounds, v2coSS, v3coSS, v1_clipSS, v2_clipSS)) {
        if ((inside_bucket_flag & ISECT_2) == 0) {
          copy_v2_v2(isectVCosSS[*tot], v1_clipSS);
          (*tot)++;
        }
        if ((inside_bucket_flag & ISECT_3) == 0) {
          copy_v2_v2(isectVCosSS[*tot], v2_clipSS);
          (*tot)++;
        }
      }
    }

    if ((inside_bucket_flag & (ISECT_3 | ISECT_1)) != (ISECT_3 | ISECT_1)) {
      if (line_clip_rect2f(cliprect, bucket_bounds, v3coSS, v1coSS, v1_clipSS, v2_clipSS)) {
        if ((inside_bucket_flag & ISECT_3) == 0) {
          copy_v2_v2(isectVCosSS[*tot], v1_clipSS);
          (*tot)++;
        }
        if ((inside_bucket_flag & ISECT_1) == 0) {
          copy_v2_v2(isectVCosSS[*tot], v2_clipSS);
          (*tot)++;
        }
      }
    }

    if ((*tot) < 3) { /* no intersections to speak of */
      *tot = 0;
      return;
    }

    /* now we have all points we need, collect their angles and sort them clockwise */

    for (int i = 0; i < (*tot); i++) {
      cent[0] += isectVCosSS[i][0];
      cent[1] += isectVCosSS[i][1];
    }
    cent[0] = cent[0] / (float)(*tot);
    cent[1] = cent[1] / (float)(*tot);

    /* Collect angles for every point around the center point */

#if 0 /* uses a few more cycles than the above loop */
    for (int i = 0; i < (*tot); i++) {
      isectVCosSS[i][2] = angle_2d_clockwise(up, cent, isectVCosSS[i]);
    }
#endif

    /* Abuse this var for the loop below */
    v1_clipSS[0] = cent[0];
    v1_clipSS[1] = cent[1] + 1.0f;

    for (int i = 0; i < (*tot); i++) {
      v2_clipSS[0] = isectVCosSS[i][0] - cent[0];
      v2_clipSS[1] = isectVCosSS[i][1] - cent[1];
      isectVCosSS[i][2] = atan2f(v1_clipSS[0] * v2_clipSS[1] - v1_clipSS[1] * v2_clipSS[0],
                                 v1_clipSS[0] * v2_clipSS[0] + v1_clipSS[1] * v2_clipSS[1]);
    }

    if (flip) {
      qsort(isectVCosSS, *tot, sizeof(float[3]), float_z_sort_flip);
    }
    else {
      qsort(isectVCosSS, *tot, sizeof(float[3]), float_z_sort);
    }

    doubles = true;
    while (doubles == true) {
      doubles = false;

      for (int i = 0; i < (*tot); i++) {
        if (fabsf(isectVCosSS[(i + 1) % *tot][0] - isectVCosSS[i][0]) < PROJ_PIXEL_TOLERANCE &&
            fabsf(isectVCosSS[(i + 1) % *tot][1] - isectVCosSS[i][1]) < PROJ_PIXEL_TOLERANCE) {
          for (int j = i; j < (*tot) - 1; j++) {
            isectVCosSS[j][0] = isectVCosSS[j + 1][0];
            isectVCosSS[j][1] = isectVCosSS[j + 1][1];
          }
          /* keep looking for more doubles */
          doubles = true;
          (*tot)--;
        }
      }

      /* its possible there is only a few left after remove doubles */
      if ((*tot) < 3) {
        // printf("removed too many doubles B\n");
        *tot = 0;
        return;
      }
    }

    if (is_ortho) {
      for (int i = 0; i < (*tot); i++) {
        barycentric_weights_v2(v1coSS, v2coSS, v3coSS, isectVCosSS[i], w);
        interp_v2_v2v2v2(bucket_bounds_uv[i], uv1co, uv2co, uv3co, w);
      }
    }
    else {
      for (int i = 0; i < (*tot); i++) {
        barycentric_weights_v2_persp(v1coSS, v2coSS, v3coSS, isectVCosSS[i], w);
        interp_v2_v2v2v2(bucket_bounds_uv[i], uv1co, uv2co, uv3co, w);
      }
    }
  }

#ifdef PROJ_DEBUG_PRINT_CLIP
  /* include this at the bottom of the above function to debug the output */

  {
    /* If there are ever any problems, */
    float test_uv[4][2];
    int i;
    if (is_ortho) {
      rect_to_uvspace_ortho(
          bucket_bounds, v1coSS, v2coSS, v3coSS, uv1co, uv2co, uv3co, test_uv, flip);
    }
    else {
      rect_to_uvspace_persp(
          bucket_bounds, v1coSS, v2coSS, v3coSS, uv1co, uv2co, uv3co, test_uv, flip);
    }
    printf("(  [(%f,%f), (%f,%f), (%f,%f), (%f,%f)], ",
           test_uv[0][0],
           test_uv[0][1],
           test_uv[1][0],
           test_uv[1][1],
           test_uv[2][0],
           test_uv[2][1],
           test_uv[3][0],
           test_uv[3][1]);

    printf("  [(%f,%f), (%f,%f), (%f,%f)], ",
           uv1co[0],
           uv1co[1],
           uv2co[0],
           uv2co[1],
           uv3co[0],
           uv3co[1]);

    printf("[");
    for (int i = 0; i < (*tot); i++) {
      printf("(%f, %f),", bucket_bounds_uv[i][0], bucket_bounds_uv[i][1]);
    }
    printf("]),\\\n");
  }
#endif
}

/*
 * # This script creates faces in a blender scene from printed data above.
 *
 * project_ls = [
 * ...(output from above block)...
 * ]
 *
 * from Blender import Scene, Mesh, Window, sys, Mathutils
 *
 * import bpy
 *
 * V = Mathutils.Vector
 *
 * def main():
 *     sce = bpy.data.scenes.active
 *
 *     for item in project_ls:
 *         bb = item[0]
 *         uv = item[1]
 *         poly = item[2]
 *
 *         me = bpy.data.meshes.new()
 *         ob = sce.objects.new(me)
 *
 *         me.verts.extend([V(bb[0]).xyz, V(bb[1]).xyz, V(bb[2]).xyz, V(bb[3]).xyz])
 *         me.faces.extend([(0,1,2,3),])
 *         me.verts.extend([V(uv[0]).xyz, V(uv[1]).xyz, V(uv[2]).xyz])
 *         me.faces.extend([(4,5,6),])
 *
 *         vs = [V(p).xyz for p in poly]
 *         print len(vs)
 *         l = len(me.verts)
 *         me.verts.extend(vs)
 *
 *         i = l
 *         while i < len(me.verts):
 *             ii = i + 1
 *             if ii == len(me.verts):
 *                 ii = l
 *             me.edges.extend([i, ii])
 *             i += 1
 *
 * if __name__ == '__main__':
 *     main()
 */

#undef ISECT_1
#undef ISECT_2
#undef ISECT_3
#undef ISECT_4
#undef ISECT_ALL3
#undef ISECT_ALL4

/* checks if pt is inside a convex 2D polyline, the polyline must be ordered rotating clockwise
 * otherwise it would have to test for mixed (line_point_side_v2 > 0.0f) cases */
static bool IsectPoly2Df(const float pt[2], const float uv[][2], const int tot)
{
  int i;
  if (line_point_side_v2(uv[tot - 1], uv[0], pt) < 0.0f) {
    return false;
  }

  for (i = 1; i < tot; i++) {
    if (line_point_side_v2(uv[i - 1], uv[i], pt) < 0.0f) {
      return false;
    }
  }

  return true;
}
static bool IsectPoly2Df_twoside(const float pt[2], const float uv[][2], const int tot)
{
  const bool side = (line_point_side_v2(uv[tot - 1], uv[0], pt) > 0.0f);

  for (int i = 1; i < tot; i++) {
    if ((line_point_side_v2(uv[i - 1], uv[i], pt) > 0.0f) != side) {
      return false;
    }
  }

  return true;
}

/* One of the most important function for projection painting,
 * since it selects the pixels to be added into each bucket.
 *
 * initialize pixels from this face where it intersects with the bucket_index,
 * optionally initialize pixels for removing seams */
static void project_paint_face_init(const ProjPaintState *ps,
                                    const int thread_index,
                                    const int bucket_index,
                                    const int tri_index,
                                    const int image_index,
                                    const rctf *clip_rect,
                                    const rctf *bucket_bounds,
                                    ImBuf *ibuf,
                                    ImBuf **tmpibuf)
{
  /* Projection vars, to get the 3D locations into screen space. */
  MemArena *arena = ps->arena_mt[thread_index];
  LinkNode **bucketPixelNodes = ps->bucketRect + bucket_index;
  LinkNode *bucketFaceNodes = ps->bucketFaces[bucket_index];
  bool threaded = (ps->thread_tot > 1);

  TileInfo tinf = {
      ps->tile_lock,
      ps->do_masking,
      ED_IMAGE_UNDO_TILE_NUMBER(ibuf->x),
      tmpibuf,
      ps->projImages + image_index,
  };

  const MLoopTri *lt = &ps->mlooptri_eval[tri_index];
  const int lt_vtri[3] = {PS_LOOPTRI_AS_VERT_INDEX_3(ps, lt)};
  const float *lt_tri_uv[3] = {PS_LOOPTRI_AS_UV_3(ps->poly_to_loop_uv, lt)};

  /* UV/pixel seeking data */
  /* Image X/Y-Pixel */
  int x, y;
  float mask;
  /* Image floating point UV - same as x, y but from 0.0-1.0 */
  float uv[2];

  /* vert co screen-space, these will be assigned to lt_vtri[0-2] */
  const float *v1coSS, *v2coSS, *v3coSS;

  /* Vertex screen-space coords. */
  const float *vCo[3];

  float w[3], wco[3];

  /* for convenience only, these will be assigned to lt_tri_uv[0],1,2 or lt_tri_uv[0],2,3 */
  float *uv1co, *uv2co, *uv3co;
  float pixelScreenCo[4];
  bool do_3d_mapping = ps->brush->mtex.brush_map_mode == MTEX_MAP_MODE_3D;

  /* Image-space bounds. */
  rcti bounds_px;
  /* Variables for getting UV-space bounds. */

  /* Bucket bounds in UV space so we can init pixels only for this face. */
  float lt_uv_pxoffset[3][2];
  float xhalfpx, yhalfpx;
  const float ibuf_xf = (float)ibuf->x, ibuf_yf = (float)ibuf->y;

  /* for early loop exit */
  int has_x_isect = 0, has_isect = 0;

  float uv_clip[8][2];
  int uv_clip_tot;
  const bool is_ortho = ps->is_ortho;
  const bool is_flip_object = ps->is_flip_object;
  const bool do_backfacecull = ps->do_backfacecull;
  const bool do_clip = RV3D_CLIPPING_ENABLED(ps->v3d, ps->rv3d);

  vCo[0] = ps->mvert_eval[lt_vtri[0]].co;
  vCo[1] = ps->mvert_eval[lt_vtri[1]].co;
  vCo[2] = ps->mvert_eval[lt_vtri[2]].co;

  /* Use lt_uv_pxoffset instead of lt_tri_uv so we can offset the UV half a pixel
   * this is done so we can avoid offsetting all the pixels by 0.5 which causes
   * problems when wrapping negative coords */
  xhalfpx = (0.5f + (PROJ_PIXEL_TOLERANCE * (1.0f / 3.0f))) / ibuf_xf;
  yhalfpx = (0.5f + (PROJ_PIXEL_TOLERANCE * (1.0f / 4.0f))) / ibuf_yf;

  /* Note about (PROJ_GEOM_TOLERANCE/x) above...
   * Needed to add this offset since UV coords are often quads aligned to pixels.
   * In this case pixels can be exactly between 2 triangles causing nasty
   * artifacts.
   *
   * This workaround can be removed and painting will still work on most cases
   * but since the first thing most people try is painting onto a quad- better make it work.
   */

  lt_uv_pxoffset[0][0] = lt_tri_uv[0][0] - xhalfpx;
  lt_uv_pxoffset[0][1] = lt_tri_uv[0][1] - yhalfpx;

  lt_uv_pxoffset[1][0] = lt_tri_uv[1][0] - xhalfpx;
  lt_uv_pxoffset[1][1] = lt_tri_uv[1][1] - yhalfpx;

  lt_uv_pxoffset[2][0] = lt_tri_uv[2][0] - xhalfpx;
  lt_uv_pxoffset[2][1] = lt_tri_uv[2][1] - yhalfpx;

  {
    uv1co = lt_uv_pxoffset[0]; /* was lt_tri_uv[i1]; */
    uv2co = lt_uv_pxoffset[1]; /* was lt_tri_uv[i2]; */
    uv3co = lt_uv_pxoffset[2]; /* was lt_tri_uv[i3]; */

    v1coSS = ps->screenCoords[lt_vtri[0]];
    v2coSS = ps->screenCoords[lt_vtri[1]];
    v3coSS = ps->screenCoords[lt_vtri[2]];

    /* This function gives is a concave polyline in UV space from the clipped tri. */
    project_bucket_clip_face(is_ortho,
                             is_flip_object,
                             clip_rect,
                             bucket_bounds,
                             v1coSS,
                             v2coSS,
                             v3coSS,
                             uv1co,
                             uv2co,
                             uv3co,
                             uv_clip,
                             &uv_clip_tot,
                             do_backfacecull || ps->do_occlude);

    /* Sometimes this happens, better just allow for 8 intersections
     * even though there should be max 6 */
#if 0
    if (uv_clip_tot > 6) {
      printf("this should never happen! %d\n", uv_clip_tot);
    }
#endif

    if (pixel_bounds_array(uv_clip, &bounds_px, ibuf->x, ibuf->y, uv_clip_tot)) {
#if 0
      project_paint_undo_tiles_init(
          &bounds_px, ps->projImages + image_index, tmpibuf, tile_width, threaded, ps->do_masking);
#endif
      /* clip face and */

      has_isect = 0;
      for (y = bounds_px.ymin; y < bounds_px.ymax; y++) {
        // uv[1] = (((float)y) + 0.5f) / (float)ibuf->y;
        /* use pixel offset UV coords instead */
        uv[1] = (float)y / ibuf_yf;

        has_x_isect = 0;
        for (x = bounds_px.xmin; x < bounds_px.xmax; x++) {
          // uv[0] = (((float)x) + 0.5f) / ibuf->x;
          /* use pixel offset UV coords instead */
          uv[0] = (float)x / ibuf_xf;

          /* Note about IsectPoly2Df_twoside, checking the face or uv flipping doesn't work,
           * could check the poly direction but better to do this */
          if ((do_backfacecull == true && IsectPoly2Df(uv, uv_clip, uv_clip_tot)) ||
              (do_backfacecull == false && IsectPoly2Df_twoside(uv, uv_clip, uv_clip_tot))) {

            has_x_isect = has_isect = 1;

            if (is_ortho) {
              screen_px_from_ortho(
                  uv, v1coSS, v2coSS, v3coSS, uv1co, uv2co, uv3co, pixelScreenCo, w);
            }
            else {
              screen_px_from_persp(
                  uv, v1coSS, v2coSS, v3coSS, uv1co, uv2co, uv3co, pixelScreenCo, w);
            }

            /* A pity we need to get the world-space pixel location here
             * because it is a relatively expensive operation. */
            if (do_clip || do_3d_mapping) {
              interp_v3_v3v3v3(wco,
                               ps->mvert_eval[lt_vtri[0]].co,
                               ps->mvert_eval[lt_vtri[1]].co,
                               ps->mvert_eval[lt_vtri[2]].co,
                               w);
              if (do_clip && ED_view3d_clipping_test(ps->rv3d, wco, true)) {
                /* Watch out that no code below this needs to run */
                continue;
              }
            }

            /* Is this UV visible from the view? - ray-trace */
            /* project_paint_PickFace is less complex, use for testing */
            // if (project_paint_PickFace(ps, pixelScreenCo, w, &side) == tri_index) {
            if ((ps->do_occlude == false) ||
                !project_bucket_point_occluded(ps, bucketFaceNodes, tri_index, pixelScreenCo)) {
              mask = project_paint_uvpixel_mask(ps, tri_index, w);

              if (mask > 0.0f) {
                BLI_linklist_prepend_arena(
                    bucketPixelNodes,
                    project_paint_uvpixel_init(
                        ps, arena, &tinf, x, y, mask, tri_index, pixelScreenCo, wco, w),
                    arena);
              }
            }
          }
          //#if 0
          else if (has_x_isect) {
            /* assuming the face is not a bow-tie - we know we can't intersect again on the X */
            break;
          }
          //#endif
        }

#if 0 /* TODO: investigate why this doesn't work sometimes! it should! */
        /* no intersection for this entire row,
         * after some intersection above means we can quit now */
        if (has_x_isect == 0 && has_isect) {
          break;
        }
#endif
      }
    }
  }

#ifndef PROJ_DEBUG_NOSEAMBLEED
  if (ps->seam_bleed_px > 0.0f && !(ps->faceSeamFlags[tri_index] & PROJ_FACE_DEGENERATE)) {
    int face_seam_flag;

    if (threaded) {
      /* Other threads could be modifying these vars. */
      BLI_thread_lock(LOCK_CUSTOM1);
    }

    face_seam_flag = ps->faceSeamFlags[tri_index];

    /* are any of our edges un-initialized? */
    if ((face_seam_flag & PROJ_FACE_SEAM_INIT0) == 0 ||
        (face_seam_flag & PROJ_FACE_SEAM_INIT1) == 0 ||
        (face_seam_flag & PROJ_FACE_SEAM_INIT2) == 0) {
      project_face_seams_init(ps, arena, tri_index, 0, true, ibuf->x, ibuf->y);
      face_seam_flag = ps->faceSeamFlags[tri_index];
#  if 0
      printf("seams - %d %d %d %d\n",
             flag & PROJ_FACE_SEAM0,
             flag & PROJ_FACE_SEAM1,
             flag & PROJ_FACE_SEAM2);
#  endif
    }

    if ((face_seam_flag & (PROJ_FACE_SEAM0 | PROJ_FACE_SEAM1 | PROJ_FACE_SEAM2)) == 0) {

      if (threaded) {
        /* Other threads could be modifying these vars. */
        BLI_thread_unlock(LOCK_CUSTOM1);
      }
    }
    else {
      /* we have a seam - deal with it! */

      /* Inset face coords.
       * - screen-space in orthographic view.
       * - world-space in perspective view.
       */
      float insetCos[3][3];

      /* Vertex screen-space coords. */
      const float *vCoSS[3];

      /* Store the screen-space coords of the face,
       * clipped by the bucket's screen aligned rectangle. */
      float bucket_clip_edges[2][2];
      float edge_verts_inset_clip[2][3];
      /* face edge pairs - loop through these:
       * ((0,1), (1,2), (2,3), (3,0)) or ((0,1), (1,2), (2,0)) for a tri */
      int fidx1, fidx2;

      float seam_subsection[4][2];
      float fac1, fac2;

      /* Pixel-space UV's. */
      float lt_puv[3][2];

      lt_puv[0][0] = lt_uv_pxoffset[0][0] * ibuf->x;
      lt_puv[0][1] = lt_uv_pxoffset[0][1] * ibuf->y;

      lt_puv[1][0] = lt_uv_pxoffset[1][0] * ibuf->x;
      lt_puv[1][1] = lt_uv_pxoffset[1][1] * ibuf->y;

      lt_puv[2][0] = lt_uv_pxoffset[2][0] * ibuf->x;
      lt_puv[2][1] = lt_uv_pxoffset[2][1] * ibuf->y;

      if ((ps->faceSeamFlags[tri_index] & PROJ_FACE_SEAM0) ||
          (ps->faceSeamFlags[tri_index] & PROJ_FACE_SEAM1) ||
          (ps->faceSeamFlags[tri_index] & PROJ_FACE_SEAM2)) {
        uv_image_outset(ps, lt_uv_pxoffset, lt_puv, tri_index, ibuf->x, ibuf->y);
      }

      /* ps->loopSeamUVs can't be modified when threading, now this is done we can unlock. */
      if (threaded) {
        /* Other threads could be modifying these vars */
        BLI_thread_unlock(LOCK_CUSTOM1);
      }

      vCoSS[0] = ps->screenCoords[lt_vtri[0]];
      vCoSS[1] = ps->screenCoords[lt_vtri[1]];
      vCoSS[2] = ps->screenCoords[lt_vtri[2]];

      /* PROJ_FACE_SCALE_SEAM must be slightly less than 1.0f */
      if (is_ortho) {
        scale_tri(insetCos, vCoSS, PROJ_FACE_SCALE_SEAM);
      }
      else {
        scale_tri(insetCos, vCo, PROJ_FACE_SCALE_SEAM);
      }

      for (fidx1 = 0; fidx1 < 3; fidx1++) {
        /* next fidx in the face (0,1,2) -> (1,2,0) */
        fidx2 = (fidx1 == 2) ? 0 : fidx1 + 1;

        if ((face_seam_flag & (1 << fidx1)) && /* 1<<fidx1 -> PROJ_FACE_SEAM# */
            line_clip_rect2f(clip_rect,
                             bucket_bounds,
                             vCoSS[fidx1],
                             vCoSS[fidx2],
                             bucket_clip_edges[0],
                             bucket_clip_edges[1])) {
          /* Avoid div by zero. */
          if (len_squared_v2v2(vCoSS[fidx1], vCoSS[fidx2]) > FLT_EPSILON) {
            uint loop_idx = ps->mlooptri_eval[tri_index].tri[fidx1];
            LoopSeamData *seam_data = &ps->loopSeamData[loop_idx];
            float(*seam_uvs)[2] = seam_data->seam_uvs;

            if (is_ortho) {
              fac1 = line_point_factor_v2(bucket_clip_edges[0], vCoSS[fidx1], vCoSS[fidx2]);
              fac2 = line_point_factor_v2(bucket_clip_edges[1], vCoSS[fidx1], vCoSS[fidx2]);
            }
            else {
              fac1 = screen_px_line_point_factor_v2_persp(
                  ps, bucket_clip_edges[0], vCo[fidx1], vCo[fidx2]);
              fac2 = screen_px_line_point_factor_v2_persp(
                  ps, bucket_clip_edges[1], vCo[fidx1], vCo[fidx2]);
            }

            interp_v2_v2v2(seam_subsection[0], lt_uv_pxoffset[fidx1], lt_uv_pxoffset[fidx2], fac1);
            interp_v2_v2v2(seam_subsection[1], lt_uv_pxoffset[fidx1], lt_uv_pxoffset[fidx2], fac2);

            interp_v2_v2v2(seam_subsection[2], seam_uvs[0], seam_uvs[1], fac2);
            interp_v2_v2v2(seam_subsection[3], seam_uvs[0], seam_uvs[1], fac1);

            /* if the bucket_clip_edges values Z values was kept we could avoid this
             * Inset needs to be added so occlusion tests won't hit adjacent faces */
            interp_v3_v3v3(edge_verts_inset_clip[0], insetCos[fidx1], insetCos[fidx2], fac1);
            interp_v3_v3v3(edge_verts_inset_clip[1], insetCos[fidx1], insetCos[fidx2], fac2);

            if (pixel_bounds_uv(seam_subsection, &bounds_px, ibuf->x, ibuf->y)) {
              /* bounds between the seam rect and the uvspace bucket pixels */

              has_isect = 0;
              for (y = bounds_px.ymin; y < bounds_px.ymax; y++) {
                // uv[1] = (((float)y) + 0.5f) / (float)ibuf->y;
                /* use offset uvs instead */
                uv[1] = (float)y / ibuf_yf;

                has_x_isect = 0;
                for (x = bounds_px.xmin; x < bounds_px.xmax; x++) {
                  const float puv[2] = {(float)x, (float)y};
                  bool in_bounds;
                  // uv[0] = (((float)x) + 0.5f) / (float)ibuf->x;
                  /* use offset uvs instead */
                  uv[0] = (float)x / ibuf_xf;

                  /* test we're inside uvspace bucket and triangle bounds */
                  if (equals_v2v2(seam_uvs[0], seam_uvs[1])) {
                    in_bounds = isect_point_tri_v2(uv, UNPACK3(seam_subsection));
                  }
                  else {
                    in_bounds = isect_point_quad_v2(uv, UNPACK4(seam_subsection));
                  }

                  if (in_bounds) {
                    if ((seam_data->corner_dist_sq[0] > 0.0f) &&
                        (len_squared_v2v2(puv, seam_data->seam_puvs[0]) <
                         seam_data->corner_dist_sq[0]) &&
                        (len_squared_v2v2(puv, lt_puv[fidx1]) > ps->seam_bleed_px_sq)) {
                      in_bounds = false;
                    }
                    else if ((seam_data->corner_dist_sq[1] > 0.0f) &&
                             (len_squared_v2v2(puv, seam_data->seam_puvs[1]) <
                              seam_data->corner_dist_sq[1]) &&
                             (len_squared_v2v2(puv, lt_puv[fidx2]) > ps->seam_bleed_px_sq)) {
                      in_bounds = false;
                    }
                  }

                  if (in_bounds) {
                    float pixel_on_edge[4];
                    float fac;

                    if (is_ortho) {
                      screen_px_from_ortho(
                          uv, v1coSS, v2coSS, v3coSS, uv1co, uv2co, uv3co, pixelScreenCo, w);
                    }
                    else {
                      screen_px_from_persp(
                          uv, v1coSS, v2coSS, v3coSS, uv1co, uv2co, uv3co, pixelScreenCo, w);
                    }

                    /* We need the coord of the pixel on the edge, for the occlusion query. */
                    fac = resolve_quad_u_v2(uv, UNPACK4(seam_subsection));
                    interp_v3_v3v3(
                        pixel_on_edge, edge_verts_inset_clip[0], edge_verts_inset_clip[1], fac);

                    if (!is_ortho) {
                      pixel_on_edge[3] = 1.0f;
                      /* cast because of const */
                      mul_m4_v4((float(*)[4])ps->projectMat, pixel_on_edge);
                      pixel_on_edge[0] = (float)(ps->winx * 0.5f) +
                                         (ps->winx * 0.5f) * pixel_on_edge[0] / pixel_on_edge[3];
                      pixel_on_edge[1] = (float)(ps->winy * 0.5f) +
                                         (ps->winy * 0.5f) * pixel_on_edge[1] / pixel_on_edge[3];
                      /* Use the depth for bucket point occlusion */
                      pixel_on_edge[2] = pixel_on_edge[2] / pixel_on_edge[3];
                    }

                    if ((ps->do_occlude == false) ||
                        !project_bucket_point_occluded(
                            ps, bucketFaceNodes, tri_index, pixel_on_edge)) {
                      /* A pity we need to get the world-space pixel location here
                       * because it is a relatively expensive operation. */
                      if (do_clip || do_3d_mapping) {
                        interp_v3_v3v3v3(wco, vCo[0], vCo[1], vCo[2], w);

                        if (do_clip && ED_view3d_clipping_test(ps->rv3d, wco, true)) {
                          /* Watch out that no code below
                           * this needs to run */
                          continue;
                        }
                      }

                      mask = project_paint_uvpixel_mask(ps, tri_index, w);

                      if (mask > 0.0f) {
                        BLI_linklist_prepend_arena(
                            bucketPixelNodes,
                            project_paint_uvpixel_init(
                                ps, arena, &tinf, x, y, mask, tri_index, pixelScreenCo, wco, w),
                            arena);
                      }
                    }
                  }
                  else if (has_x_isect) {
                    /* assuming the face is not a bow-tie - we know
                     * we can't intersect again on the X */
                    break;
                  }
                }

#  if 0 /* TODO: investigate why this doesn't work sometimes! it should! */
                /* no intersection for this entire row,
                 * after some intersection above means we can quit now */
                if (has_x_isect == 0 && has_isect) {
                  break;
                }
#  endif
              }
            }
          }
        }
      }
    }
  }
#else
  UNUSED_VARS(vCo, threaded);
#endif /* PROJ_DEBUG_NOSEAMBLEED */
}

/**
 * Takes floating point screen-space min/max and
 * returns int min/max to be used as indices for ps->bucketRect, ps->bucketFlags
 */
static void project_paint_bucket_bounds(const ProjPaintState *ps,
                                        const float min[2],
                                        const float max[2],
                                        int bucketMin[2],
                                        int bucketMax[2])
{
  /* divide by bucketWidth & bucketHeight so the bounds are offset in bucket grid units */

  /* XXX(jwilkins ): the offset of 0.5 is always truncated to zero and the offset of 1.5f
   * is always truncated to 1, is this really correct? */

  /* these offsets of 0.5 and 1.5 seem odd but they are correct */
  bucketMin[0] =
      (int)((int)(((float)(min[0] - ps->screenMin[0]) / ps->screen_width) * ps->buckets_x) + 0.5f);
  bucketMin[1] = (int)((int)(((float)(min[1] - ps->screenMin[1]) / ps->screen_height) *
                             ps->buckets_y) +
                       0.5f);

  bucketMax[0] =
      (int)((int)(((float)(max[0] - ps->screenMin[0]) / ps->screen_width) * ps->buckets_x) + 1.5f);
  bucketMax[1] = (int)((int)(((float)(max[1] - ps->screenMin[1]) / ps->screen_height) *
                             ps->buckets_y) +
                       1.5f);

  /* in case the rect is outside the mesh 2d bounds */
  CLAMP(bucketMin[0], 0, ps->buckets_x);
  CLAMP(bucketMin[1], 0, ps->buckets_y);

  CLAMP(bucketMax[0], 0, ps->buckets_x);
  CLAMP(bucketMax[1], 0, ps->buckets_y);
}

/* set bucket_bounds to a screen space-aligned floating point bound-box */
static void project_bucket_bounds(const ProjPaintState *ps,
                                  const int bucket_x,
                                  const int bucket_y,
                                  rctf *bucket_bounds)
{
  /* left */
  bucket_bounds->xmin = (ps->screenMin[0] + ((bucket_x) * (ps->screen_width / ps->buckets_x)));
  /* right */
  bucket_bounds->xmax = (ps->screenMin[0] + ((bucket_x + 1) * (ps->screen_width / ps->buckets_x)));

  /* bottom */
  bucket_bounds->ymin = (ps->screenMin[1] + ((bucket_y) * (ps->screen_height / ps->buckets_y)));
  /* top */
  bucket_bounds->ymax = (ps->screenMin[1] +
                         ((bucket_y + 1) * (ps->screen_height / ps->buckets_y)));
}

/* Fill this bucket with pixels from the faces that intersect it.
 *
 * have bucket_bounds as an argument so we don't need to give bucket_x/y the rect function needs */
static void project_bucket_init(const ProjPaintState *ps,
                                const int thread_index,
                                const int bucket_index,
                                const rctf *clip_rect,
                                const rctf *bucket_bounds)
{
  LinkNode *node;
  int tri_index, image_index = 0;
  ImBuf *ibuf = NULL;
  Image *tpage_last = NULL, *tpage;
  ImBuf *tmpibuf = NULL;
  int tile_last = 0;

  if (ps->image_tot == 1) {
    /* Simple loop, no context switching */
    ibuf = ps->projImages[0].ibuf;

    for (node = ps->bucketFaces[bucket_index]; node; node = node->next) {
      project_paint_face_init(ps,
                              thread_index,
                              bucket_index,
                              POINTER_AS_INT(node->link),
                              0,
                              clip_rect,
                              bucket_bounds,
                              ibuf,
                              &tmpibuf);
    }
  }
  else {

    /* More complicated loop, switch between images */
    for (node = ps->bucketFaces[bucket_index]; node; node = node->next) {
      tri_index = POINTER_AS_INT(node->link);

      const MLoopTri *lt = &ps->mlooptri_eval[tri_index];
      const float *lt_tri_uv[3] = {PS_LOOPTRI_AS_UV_3(ps->poly_to_loop_uv, lt)};

      /* Image context switching */
      tpage = project_paint_face_paint_image(ps, tri_index);
      int tile = project_paint_face_paint_tile(tpage, lt_tri_uv[0]);
      if (tpage_last != tpage || tile_last != tile) {
        tpage_last = tpage;
        tile_last = tile;

        ibuf = NULL;
        for (image_index = 0; image_index < ps->image_tot; image_index++) {
          ProjPaintImage *projIma = &ps->projImages[image_index];
          if ((projIma->ima == tpage) && (projIma->iuser.tile == tile)) {
            ibuf = projIma->ibuf;
            break;
          }
        }
        BLI_assert(ibuf != NULL);
      }
      /* context switching done */

      project_paint_face_init(ps,
                              thread_index,
                              bucket_index,
                              tri_index,
                              image_index,
                              clip_rect,
                              bucket_bounds,
                              ibuf,
                              &tmpibuf);
    }
  }

  if (tmpibuf) {
    IMB_freeImBuf(tmpibuf);
  }

  ps->bucketFlags[bucket_index] |= PROJ_BUCKET_INIT;
}

/* We want to know if a bucket and a face overlap in screen-space.
 *
 * NOTE: if this ever returns false positives its not that bad, since a face in the bounding area
 * will have its pixels calculated when it might not be needed later, (at the moment at least)
 * obviously it shouldn't have bugs though. */

static bool project_bucket_face_isect(ProjPaintState *ps,
                                      int bucket_x,
                                      int bucket_y,
                                      const MLoopTri *lt)
{
  /* TODO: replace this with a trickier method that uses side-of-line for all
   * #ProjPaintState.screenCoords edges against the closest bucket corner. */
  const int lt_vtri[3] = {PS_LOOPTRI_AS_VERT_INDEX_3(ps, lt)};
  rctf bucket_bounds;
  float p1[2], p2[2], p3[2], p4[2];
  const float *v, *v1, *v2, *v3;
  int fidx;

  project_bucket_bounds(ps, bucket_x, bucket_y, &bucket_bounds);

  /* Is one of the faces verts in the bucket bounds? */

  fidx = 2;
  do {
    v = ps->screenCoords[lt_vtri[fidx]];
    if (BLI_rctf_isect_pt_v(&bucket_bounds, v)) {
      return true;
    }
  } while (fidx--);

  v1 = ps->screenCoords[lt_vtri[0]];
  v2 = ps->screenCoords[lt_vtri[1]];
  v3 = ps->screenCoords[lt_vtri[2]];

  p1[0] = bucket_bounds.xmin;
  p1[1] = bucket_bounds.ymin;
  p2[0] = bucket_bounds.xmin;
  p2[1] = bucket_bounds.ymax;
  p3[0] = bucket_bounds.xmax;
  p3[1] = bucket_bounds.ymax;
  p4[0] = bucket_bounds.xmax;
  p4[1] = bucket_bounds.ymin;

  if (isect_point_tri_v2(p1, v1, v2, v3) || isect_point_tri_v2(p2, v1, v2, v3) ||
      isect_point_tri_v2(p3, v1, v2, v3) || isect_point_tri_v2(p4, v1, v2, v3) ||
      /* we can avoid testing v3,v1 because another intersection MUST exist if this intersects */
      (isect_seg_seg_v2(p1, p2, v1, v2) || isect_seg_seg_v2(p1, p2, v2, v3)) ||
      (isect_seg_seg_v2(p2, p3, v1, v2) || isect_seg_seg_v2(p2, p3, v2, v3)) ||
      (isect_seg_seg_v2(p3, p4, v1, v2) || isect_seg_seg_v2(p3, p4, v2, v3)) ||
      (isect_seg_seg_v2(p4, p1, v1, v2) || isect_seg_seg_v2(p4, p1, v2, v3))) {
    return true;
  }

  return false;
}

/* Add faces to the bucket but don't initialize its pixels
 * TODO: when painting occluded, sort the faces on their min-Z
 * and only add faces that faces that are not occluded */
static void project_paint_delayed_face_init(ProjPaintState *ps,
                                            const MLoopTri *lt,
                                            const int tri_index)
{
  const int lt_vtri[3] = {PS_LOOPTRI_AS_VERT_INDEX_3(ps, lt)};
  float min[2], max[2], *vCoSS;
  /* for ps->bucketRect indexing */
  int bucketMin[2], bucketMax[2];
  int fidx, bucket_x, bucket_y;
  /* for early loop exit */
  int has_x_isect = -1, has_isect = 0;
  /* just use the first thread arena since threading has not started yet */
  MemArena *arena = ps->arena_mt[0];

  INIT_MINMAX2(min, max);

  fidx = 2;
  do {
    vCoSS = ps->screenCoords[lt_vtri[fidx]];
    minmax_v2v2_v2(min, max, vCoSS);
  } while (fidx--);

  project_paint_bucket_bounds(ps, min, max, bucketMin, bucketMax);

  for (bucket_y = bucketMin[1]; bucket_y < bucketMax[1]; bucket_y++) {
    has_x_isect = 0;
    for (bucket_x = bucketMin[0]; bucket_x < bucketMax[0]; bucket_x++) {
      if (project_bucket_face_isect(ps, bucket_x, bucket_y, lt)) {
        int bucket_index = bucket_x + (bucket_y * ps->buckets_x);
        BLI_linklist_prepend_arena(&ps->bucketFaces[bucket_index],
                                   /* cast to a pointer to shut up the compiler */
                                   POINTER_FROM_INT(tri_index),
                                   arena);

        has_x_isect = has_isect = 1;
      }
      else if (has_x_isect) {
        /* assuming the face is not a bow-tie - we know we can't intersect again on the X */
        break;
      }
    }

    /* no intersection for this entire row,
     * after some intersection above means we can quit now */
    if (has_x_isect == 0 && has_isect) {
      break;
    }
  }

#ifndef PROJ_DEBUG_NOSEAMBLEED
  if (ps->seam_bleed_px > 0.0f) {
    /* set as uninitialized */
    ps->loopSeamData[lt->tri[0]].seam_uvs[0][0] = FLT_MAX;
    ps->loopSeamData[lt->tri[1]].seam_uvs[0][0] = FLT_MAX;
    ps->loopSeamData[lt->tri[2]].seam_uvs[0][0] = FLT_MAX;
  }
#endif
}

static void proj_paint_state_viewport_init(ProjPaintState *ps, const char symmetry_flag)
{
  float mat[3][3];
  float viewmat[4][4];
  float viewinv[4][4];

  ps->viewDir[0] = 0.0f;
  ps->viewDir[1] = 0.0f;
  ps->viewDir[2] = 1.0f;

  copy_m4_m4(ps->obmat, ps->ob->obmat);

  if (symmetry_flag) {
    int i;
    for (i = 0; i < 3; i++) {
      if ((symmetry_flag >> i) & 1) {
        negate_v3(ps->obmat[i]);
        ps->is_flip_object = !ps->is_flip_object;
      }
    }
  }

  invert_m4_m4(ps->obmat_imat, ps->obmat);

  if (ELEM(ps->source, PROJ_SRC_VIEW, PROJ_SRC_VIEW_FILL)) {
    /* normal drawing */
    ps->winx = ps->region->winx;
    ps->winy = ps->region->winy;

    copy_m4_m4(viewmat, ps->rv3d->viewmat);
    copy_m4_m4(viewinv, ps->rv3d->viewinv);

    ED_view3d_ob_project_mat_get_from_obmat(ps->rv3d, ps->obmat, ps->projectMat);

    ps->is_ortho = ED_view3d_clip_range_get(
        ps->depsgraph, ps->v3d, ps->rv3d, &ps->clip_start, &ps->clip_end, true);
  }
  else {
    /* re-projection */
    float winmat[4][4];
    float vmat[4][4];

    ps->winx = ps->reproject_ibuf->x;
    ps->winy = ps->reproject_ibuf->y;

    if (ps->source == PROJ_SRC_IMAGE_VIEW) {
      /* image stores camera data, tricky */
      IDProperty *idgroup = IDP_GetProperties(&ps->reproject_image->id, 0);
      IDProperty *view_data = IDP_GetPropertyFromGroup(idgroup, PROJ_VIEW_DATA_ID);

      const float *array = (float *)IDP_Array(view_data);

      /* use image array, written when creating image */
      memcpy(winmat, array, sizeof(winmat));
      array += sizeof(winmat) / sizeof(float);
      memcpy(viewmat, array, sizeof(viewmat));
      array += sizeof(viewmat) / sizeof(float);
      ps->clip_start = array[0];
      ps->clip_end = array[1];
      ps->is_ortho = array[2] ? 1 : 0;

      invert_m4_m4(viewinv, viewmat);
    }
    else if (ps->source == PROJ_SRC_IMAGE_CAM) {
      Object *cam_ob_eval = DEG_get_evaluated_object(ps->depsgraph, ps->scene->camera);
      CameraParams params;

      /* viewmat & viewinv */
      copy_m4_m4(viewinv, cam_ob_eval->obmat);
      normalize_m4(viewinv);
      invert_m4_m4(viewmat, viewinv);

      /* window matrix, clipping and ortho */
      BKE_camera_params_init(&params);
      BKE_camera_params_from_object(&params, cam_ob_eval);
      BKE_camera_params_compute_viewplane(&params, ps->winx, ps->winy, 1.0f, 1.0f);
      BKE_camera_params_compute_matrix(&params);

      copy_m4_m4(winmat, params.winmat);
      ps->clip_start = params.clip_start;
      ps->clip_end = params.clip_end;
      ps->is_ortho = params.is_ortho;
    }
    else {
      BLI_assert(0);
    }

    /* same as #ED_view3d_ob_project_mat_get */
    mul_m4_m4m4(vmat, viewmat, ps->obmat);
    mul_m4_m4m4(ps->projectMat, winmat, vmat);
  }

  invert_m4_m4(ps->projectMatInv, ps->projectMat);

  /* viewDir - object relative */
  copy_m3_m4(mat, viewinv);
  mul_m3_v3(mat, ps->viewDir);
  copy_m3_m4(mat, ps->obmat_imat);
  mul_m3_v3(mat, ps->viewDir);
  normalize_v3(ps->viewDir);

  if (UNLIKELY(ps->is_flip_object)) {
    negate_v3(ps->viewDir);
  }

  /* viewPos - object relative */
  copy_v3_v3(ps->viewPos, viewinv[3]);
  copy_m3_m4(mat, ps->obmat_imat);
  mul_m3_v3(mat, ps->viewPos);
  add_v3_v3(ps->viewPos, ps->obmat_imat[3]);
}

static void proj_paint_state_screen_coords_init(ProjPaintState *ps, const int diameter)
{
  const MVert *mv;
  float *projScreenCo;
  float projMargin;
  int a;

  INIT_MINMAX2(ps->screenMin, ps->screenMax);

  ps->screenCoords = MEM_mallocN(sizeof(float) * ps->totvert_eval * 4, "ProjectPaint ScreenVerts");
  projScreenCo = *ps->screenCoords;

  if (ps->is_ortho) {
    for (a = 0, mv = ps->mvert_eval; a < ps->totvert_eval; a++, mv++, projScreenCo += 4) {
      mul_v3_m4v3(projScreenCo, ps->projectMat, mv->co);

      /* screen space, not clamped */
      projScreenCo[0] = (float)(ps->winx * 0.5f) + (ps->winx * 0.5f) * projScreenCo[0];
      projScreenCo[1] = (float)(ps->winy * 0.5f) + (ps->winy * 0.5f) * projScreenCo[1];
      minmax_v2v2_v2(ps->screenMin, ps->screenMax, projScreenCo);
    }
  }
  else {
    for (a = 0, mv = ps->mvert_eval; a < ps->totvert_eval; a++, mv++, projScreenCo += 4) {
      copy_v3_v3(projScreenCo, mv->co);
      projScreenCo[3] = 1.0f;

      mul_m4_v4(ps->projectMat, projScreenCo);

      if (projScreenCo[3] > ps->clip_start) {
        /* screen space, not clamped */
        projScreenCo[0] = (float)(ps->winx * 0.5f) +
                          (ps->winx * 0.5f) * projScreenCo[0] / projScreenCo[3];
        projScreenCo[1] = (float)(ps->winy * 0.5f) +
                          (ps->winy * 0.5f) * projScreenCo[1] / projScreenCo[3];
        /* Use the depth for bucket point occlusion */
        projScreenCo[2] = projScreenCo[2] / projScreenCo[3];
        minmax_v2v2_v2(ps->screenMin, ps->screenMax, projScreenCo);
      }
      else {
        /* TODO: deal with cases where 1 side of a face goes behind the view ?
         *
         * After some research this is actually very tricky, only option is to
         * clip the derived mesh before painting, which is a Pain */
        projScreenCo[0] = FLT_MAX;
      }
    }
  }

  /* If this border is not added we get artifacts for faces that
   * have a parallel edge and at the bounds of the 2D projected verts eg
   * - a single screen aligned quad */
  projMargin = (ps->screenMax[0] - ps->screenMin[0]) * 0.000001f;
  ps->screenMax[0] += projMargin;
  ps->screenMin[0] -= projMargin;
  projMargin = (ps->screenMax[1] - ps->screenMin[1]) * 0.000001f;
  ps->screenMax[1] += projMargin;
  ps->screenMin[1] -= projMargin;

  if (ps->source == PROJ_SRC_VIEW) {
#ifdef PROJ_DEBUG_WINCLIP
    CLAMP(ps->screenMin[0], (float)(-diameter), (float)(ps->winx + diameter));
    CLAMP(ps->screenMax[0], (float)(-diameter), (float)(ps->winx + diameter));

    CLAMP(ps->screenMin[1], (float)(-diameter), (float)(ps->winy + diameter));
    CLAMP(ps->screenMax[1], (float)(-diameter), (float)(ps->winy + diameter));
#else
    UNUSED_VARS(diameter);
#endif
  }
  else if (ps->source != PROJ_SRC_VIEW_FILL) { /* re-projection, use bounds */
    ps->screenMin[0] = 0;
    ps->screenMax[0] = (float)(ps->winx);

    ps->screenMin[1] = 0;
    ps->screenMax[1] = (float)(ps->winy);
  }
}

static void proj_paint_state_cavity_init(ProjPaintState *ps)
{
  const MEdge *me;
  float *cavities;
  int a;

  if (ps->do_mask_cavity) {
    int *counter = MEM_callocN(sizeof(int) * ps->totvert_eval, "counter");
    float(*edges)[3] = MEM_callocN(sizeof(float[3]) * ps->totvert_eval, "edges");
    ps->cavities = MEM_mallocN(sizeof(float) * ps->totvert_eval, "ProjectPaint Cavities");
    cavities = ps->cavities;

    for (a = 0, me = ps->medge_eval; a < ps->totedge_eval; a++, me++) {
      float e[3];
      sub_v3_v3v3(e, ps->mvert_eval[me->v1].co, ps->mvert_eval[me->v2].co);
      normalize_v3(e);
      add_v3_v3(edges[me->v2], e);
      counter[me->v2]++;
      sub_v3_v3(edges[me->v1], e);
      counter[me->v1]++;
    }
    for (a = 0; a < ps->totvert_eval; a++) {
      if (counter[a] > 0) {
        mul_v3_fl(edges[a], 1.0f / counter[a]);
        /* Augment the difference. */
        cavities[a] = saacos(10.0f * dot_v3v3(ps->vert_normals[a], edges[a])) * (float)M_1_PI;
      }
      else {
        cavities[a] = 0.0;
      }
    }

    MEM_freeN(counter);
    MEM_freeN(edges);
  }
}

#ifndef PROJ_DEBUG_NOSEAMBLEED
static void proj_paint_state_seam_bleed_init(ProjPaintState *ps)
{
  if (ps->seam_bleed_px > 0.0f) {
    ps->vertFaces = MEM_callocN(sizeof(LinkNode *) * ps->totvert_eval, "paint-vertFaces");
    ps->faceSeamFlags = MEM_callocN(sizeof(ushort) * ps->totlooptri_eval, "paint-faceSeamFlags");
    ps->faceWindingFlags = MEM_callocN(sizeof(char) * ps->totlooptri_eval,
                                       "paint-faceWindindFlags");
    ps->loopSeamData = MEM_mallocN(sizeof(LoopSeamData) * ps->totloop_eval, "paint-loopSeamUVs");
    ps->vertSeams = MEM_callocN(sizeof(ListBase) * ps->totvert_eval, "paint-vertSeams");
  }
}
#endif

static void proj_paint_state_thread_init(ProjPaintState *ps, const bool reset_threads)
{
  /* Thread stuff
   *
   * very small brushes run a lot slower multi-threaded since the advantage with
   * threads is being able to fill in multiple buckets at once.
   * Only use threads for bigger brushes. */

  ps->thread_tot = BKE_scene_num_threads(ps->scene);

  /* workaround for T35057, disable threading if diameter is less than is possible for
   * optimum bucket number generation */
  if (reset_threads) {
    ps->thread_tot = 1;
  }

  if (ps->is_shared_user == false) {
    if (ps->thread_tot > 1) {
      ps->tile_lock = MEM_mallocN(sizeof(SpinLock), "projpaint_tile_lock");
      BLI_spin_init(ps->tile_lock);
    }

    ED_image_paint_tile_lock_init();
  }

  for (int a = 0; a < ps->thread_tot; a++) {
    ps->arena_mt[a] = BLI_memarena_new(MEM_SIZE_OPTIMAL(1 << 16), "project paint arena");
  }
}

static void proj_paint_state_vert_flags_init(ProjPaintState *ps)
{
  if (ps->do_backfacecull && ps->do_mask_normal) {
    float viewDirPersp[3];
    const MVert *mv;
    float no[3];
    int a;

    ps->vertFlags = MEM_callocN(sizeof(char) * ps->totvert_eval, "paint-vertFlags");

    for (a = 0, mv = ps->mvert_eval; a < ps->totvert_eval; a++, mv++) {
      copy_v3_v3(no, ps->vert_normals[a]);
      if (UNLIKELY(ps->is_flip_object)) {
        negate_v3(no);
      }

      if (ps->is_ortho) {
        if (dot_v3v3(ps->viewDir, no) <= ps->normal_angle__cos) {
          /* 1 vert of this face is towards us */
          ps->vertFlags[a] |= PROJ_VERT_CULL;
        }
      }
      else {
        sub_v3_v3v3(viewDirPersp, ps->viewPos, mv->co);
        normalize_v3(viewDirPersp);
        if (UNLIKELY(ps->is_flip_object)) {
          negate_v3(viewDirPersp);
        }
        if (dot_v3v3(viewDirPersp, no) <= ps->normal_angle__cos) {
          /* 1 vert of this face is towards us */
          ps->vertFlags[a] |= PROJ_VERT_CULL;
        }
      }
    }
  }
  else {
    ps->vertFlags = NULL;
  }
}

#ifndef PROJ_DEBUG_NOSEAMBLEED
static void project_paint_bleed_add_face_user(const ProjPaintState *ps,
                                              MemArena *arena,
                                              const MLoopTri *lt,
                                              const int tri_index)
{
  /* add face user if we have bleed enabled, set the UV seam flags later */
  /* annoying but we need to add all faces even ones we never use elsewhere */
  if (ps->seam_bleed_px > 0.0f) {
    const float *lt_tri_uv[3] = {PS_LOOPTRI_AS_UV_3(ps->poly_to_loop_uv, lt)};

    /* Check for degenerate triangles. Degenerate faces cause trouble with bleed computations.
     * Ideally this would be checked later, not to add to the cost of computing non-degenerate
     * triangles, but that would allow other triangles to still find adjacent seams on degenerate
     * triangles, potentially causing incorrect results. */
    if (area_tri_v2(UNPACK3(lt_tri_uv)) > 0.0f) {
      const int lt_vtri[3] = {PS_LOOPTRI_AS_VERT_INDEX_3(ps, lt)};
      void *tri_index_p = POINTER_FROM_INT(tri_index);

      BLI_linklist_prepend_arena(&ps->vertFaces[lt_vtri[0]], tri_index_p, arena);
      BLI_linklist_prepend_arena(&ps->vertFaces[lt_vtri[1]], tri_index_p, arena);
      BLI_linklist_prepend_arena(&ps->vertFaces[lt_vtri[2]], tri_index_p, arena);
    }
    else {
      ps->faceSeamFlags[tri_index] |= PROJ_FACE_DEGENERATE;
    }
  }
}
#endif

/* Return true if evaluated mesh can be painted on, false otherwise */
static bool proj_paint_state_mesh_eval_init(const bContext *C, ProjPaintState *ps)
{
  Depsgraph *depsgraph = CTX_data_ensure_evaluated_depsgraph(C);
  Object *ob = ps->ob;

  Scene *scene_eval = DEG_get_evaluated_scene(depsgraph);
  Object *ob_eval = DEG_get_evaluated_object(depsgraph, ob);

  if (scene_eval == NULL || ob_eval == NULL) {
    return false;
  }

  CustomData_MeshMasks cddata_masks = scene_eval->customdata_mask;
  cddata_masks.fmask |= CD_MASK_MTFACE;
  cddata_masks.lmask |= CD_MASK_MLOOPUV;
  if (ps->do_face_sel) {
    cddata_masks.vmask |= CD_MASK_ORIGINDEX;
    cddata_masks.emask |= CD_MASK_ORIGINDEX;
    cddata_masks.pmask |= CD_MASK_ORIGINDEX;
  }
  ps->me_eval = mesh_get_eval_final(depsgraph, scene_eval, ob_eval, &cddata_masks);

  if (!CustomData_has_layer(&ps->me_eval->ldata, CD_MLOOPUV)) {
    ps->me_eval = NULL;
    return false;
  }

  /* Build final material array, we use this a lot here. */
  /* materials start from 1, default material is 0 */
  const int totmat = ob->totcol + 1;
  ps->mat_array = MEM_malloc_arrayN(totmat, sizeof(*ps->mat_array), __func__);
  /* We leave last material as empty - rationale here is being able to index
   * the materials by using the mf->mat_nr directly and leaving the last
   * material as NULL in case no materials exist on mesh, so indexing will not fail. */
  for (int i = 0; i < totmat - 1; i++) {
    ps->mat_array[i] = BKE_object_material_get(ob, i + 1);
  }
  ps->mat_array[totmat - 1] = NULL;

  ps->mvert_eval = ps->me_eval->mvert;
  ps->vert_normals = BKE_mesh_vertex_normals_ensure(ps->me_eval);
  if (ps->do_mask_cavity) {
    ps->medge_eval = ps->me_eval->medge;
  }
  ps->mloop_eval = ps->me_eval->mloop;
  ps->mpoly_eval = ps->me_eval->mpoly;
<<<<<<< HEAD
  ps->selection_poly_eval = (const bool *)CustomData_get_layer_named(
      &ps->me_eval->pdata, CD_PROP_BOOL, ".selection_poly");
=======
  ps->material_indices = (const int *)CustomData_get_layer_named(
      &ps->me_eval->pdata, CD_PROP_INT32, "material_index");
>>>>>>> ae79bc49

  ps->totvert_eval = ps->me_eval->totvert;
  ps->totedge_eval = ps->me_eval->totedge;
  ps->totpoly_eval = ps->me_eval->totpoly;
  ps->totloop_eval = ps->me_eval->totloop;

  ps->mlooptri_eval = BKE_mesh_runtime_looptri_ensure(ps->me_eval);
  ps->totlooptri_eval = ps->me_eval->runtime.looptris.len;

  ps->poly_to_loop_uv = MEM_mallocN(ps->totpoly_eval * sizeof(MLoopUV *), "proj_paint_mtfaces");

  return true;
}

typedef struct {
  const MLoopUV *mloopuv_clone_base;
  const TexPaintSlot *slot_last_clone;
  const TexPaintSlot *slot_clone;
} ProjPaintLayerClone;

static void proj_paint_layer_clone_init(ProjPaintState *ps, ProjPaintLayerClone *layer_clone)
{
  const MLoopUV *mloopuv_clone_base = NULL;

  /* use clone mtface? */
  if (ps->do_layer_clone) {
    const int layer_num = CustomData_get_clone_layer(&((Mesh *)ps->ob->data)->ldata, CD_MLOOPUV);

    ps->poly_to_loop_uv_clone = MEM_mallocN(ps->totpoly_eval * sizeof(MLoopUV *),
                                            "proj_paint_mtfaces");

    if (layer_num != -1) {
      mloopuv_clone_base = CustomData_get_layer_n(&ps->me_eval->ldata, CD_MLOOPUV, layer_num);
    }

    if (mloopuv_clone_base == NULL) {
      /* get active instead */
      mloopuv_clone_base = CustomData_get_layer(&ps->me_eval->ldata, CD_MLOOPUV);
    }
  }

  memset(layer_clone, 0, sizeof(*layer_clone));
  layer_clone->mloopuv_clone_base = mloopuv_clone_base;
}

/* Return true if face should be skipped, false otherwise */
static bool project_paint_clone_face_skip(ProjPaintState *ps,
                                          ProjPaintLayerClone *lc,
                                          const TexPaintSlot *slot,
                                          const int tri_index)
{
  if (ps->do_layer_clone) {
    if (ps->do_material_slots) {
      lc->slot_clone = project_paint_face_clone_slot(ps, tri_index);
      /* all faces should have a valid slot, reassert here */
      if (ELEM(lc->slot_clone, NULL, slot)) {
        return true;
      }
    }
    else if (ps->clone_ima == ps->canvas_ima) {
      return true;
    }

    if (ps->do_material_slots) {
      if (lc->slot_clone != lc->slot_last_clone) {
        if (!lc->slot_clone->uvname ||
            !(lc->mloopuv_clone_base = CustomData_get_layer_named(
                  &ps->me_eval->ldata, CD_MLOOPUV, lc->slot_clone->uvname))) {
          lc->mloopuv_clone_base = CustomData_get_layer(&ps->me_eval->ldata, CD_MLOOPUV);
        }
        lc->slot_last_clone = lc->slot_clone;
      }
    }

    /* will set multiple times for 4+ sided poly */
    ps->poly_to_loop_uv_clone[ps->mlooptri_eval[tri_index].poly] = lc->mloopuv_clone_base;
  }
  return false;
}

typedef struct {
  const bool *selection_poly_orig;

  const int *index_mp_to_orig;
} ProjPaintFaceLookup;

static void proj_paint_face_lookup_init(const ProjPaintState *ps, ProjPaintFaceLookup *face_lookup)
{
  memset(face_lookup, 0, sizeof(*face_lookup));
  if (ps->do_face_sel) {
    Mesh *orig_mesh = (Mesh *)ps->ob->data;
    face_lookup->index_mp_to_orig = CustomData_get_layer(&ps->me_eval->pdata, CD_ORIGINDEX);
    face_lookup->selection_poly_orig = CustomData_get_layer_named(
        &orig_mesh->pdata, CD_PROP_BOOL, ".selection_poly");
  }
}

/* Return true if face should be considered selected, false otherwise */
static bool project_paint_check_face_sel(const ProjPaintState *ps,
                                         const ProjPaintFaceLookup *face_lookup,
                                         const MLoopTri *lt)
{
  if (ps->do_face_sel) {
    int orig_index;

    if ((face_lookup->index_mp_to_orig != NULL) &&
        (((orig_index = (face_lookup->index_mp_to_orig[lt->poly]))) != ORIGINDEX_NONE)) {
      return face_lookup->selection_poly_orig && face_lookup->selection_poly_orig[orig_index];
    }
    return ps->selection_poly_eval && ps->selection_poly_eval[lt->poly];
  }
  return true;
}

typedef struct {
  const float *v1;
  const float *v2;
  const float *v3;
} ProjPaintFaceCoSS;

static void proj_paint_face_coSS_init(const ProjPaintState *ps,
                                      const MLoopTri *lt,
                                      ProjPaintFaceCoSS *coSS)
{
  const int lt_vtri[3] = {PS_LOOPTRI_AS_VERT_INDEX_3(ps, lt)};
  coSS->v1 = ps->screenCoords[lt_vtri[0]];
  coSS->v2 = ps->screenCoords[lt_vtri[1]];
  coSS->v3 = ps->screenCoords[lt_vtri[2]];
}

/* Return true if face should be culled, false otherwise */
static bool project_paint_flt_max_cull(const ProjPaintState *ps, const ProjPaintFaceCoSS *coSS)
{
  if (!ps->is_ortho) {
    if (coSS->v1[0] == FLT_MAX || coSS->v2[0] == FLT_MAX || coSS->v3[0] == FLT_MAX) {
      return true;
    }
  }
  return false;
}

#ifdef PROJ_DEBUG_WINCLIP
/* Return true if face should be culled, false otherwise */
static bool project_paint_winclip(const ProjPaintState *ps, const ProjPaintFaceCoSS *coSS)
{
  /* ignore faces outside the view */
  return ((ps->source != PROJ_SRC_VIEW_FILL) &&
          ((coSS->v1[0] < ps->screenMin[0] && coSS->v2[0] < ps->screenMin[0] &&
            coSS->v3[0] < ps->screenMin[0]) ||

           (coSS->v1[0] > ps->screenMax[0] && coSS->v2[0] > ps->screenMax[0] &&
            coSS->v3[0] > ps->screenMax[0]) ||

           (coSS->v1[1] < ps->screenMin[1] && coSS->v2[1] < ps->screenMin[1] &&
            coSS->v3[1] < ps->screenMin[1]) ||

           (coSS->v1[1] > ps->screenMax[1] && coSS->v2[1] > ps->screenMax[1] &&
            coSS->v3[1] > ps->screenMax[1])));
}
#endif /* PROJ_DEBUG_WINCLIP */

typedef struct PrepareImageEntry {
  struct PrepareImageEntry *next, *prev;
  Image *ima;
  ImageUser iuser;
} PrepareImageEntry;

static void project_paint_build_proj_ima(ProjPaintState *ps,
                                         MemArena *arena,
                                         ListBase *used_images)
{
  ProjPaintImage *projIma;
  PrepareImageEntry *entry;
  int i;

  /* build an array of images we use */
  projIma = ps->projImages = BLI_memarena_alloc(arena, sizeof(ProjPaintImage) * ps->image_tot);

  for (entry = used_images->first, i = 0; entry; entry = entry->next, i++, projIma++) {
    projIma->iuser = entry->iuser;
    int size;
    projIma->ima = entry->ima;
    projIma->touch = 0;
    projIma->ibuf = BKE_image_acquire_ibuf(projIma->ima, &projIma->iuser, NULL);
    if (projIma->ibuf == NULL) {
      projIma->iuser.tile = 0;
      projIma->ibuf = BKE_image_acquire_ibuf(projIma->ima, &projIma->iuser, NULL);
      BLI_assert(projIma->ibuf != NULL);
    }
    size = sizeof(void **) * ED_IMAGE_UNDO_TILE_NUMBER(projIma->ibuf->x) *
           ED_IMAGE_UNDO_TILE_NUMBER(projIma->ibuf->y);
    projIma->partRedrawRect = BLI_memarena_alloc(
        arena, sizeof(ImagePaintPartialRedraw) * PROJ_BOUNDBOX_SQUARED);
    partial_redraw_array_init(projIma->partRedrawRect);
    projIma->undoRect = (volatile void **)BLI_memarena_alloc(arena, size);
    memset((void *)projIma->undoRect, 0, size);
    projIma->maskRect = BLI_memarena_alloc(arena, size);
    memset(projIma->maskRect, 0, size);
    projIma->valid = BLI_memarena_alloc(arena, size);
    memset(projIma->valid, 0, size);
  }
}

static void project_paint_prepare_all_faces(ProjPaintState *ps,
                                            MemArena *arena,
                                            const ProjPaintFaceLookup *face_lookup,
                                            ProjPaintLayerClone *layer_clone,
                                            const MLoopUV *mloopuv_base,
                                            const bool is_multi_view)
{
  /* Image Vars - keep track of images we have used */
  ListBase used_images = {NULL};

  Image *tpage_last = NULL, *tpage;
  TexPaintSlot *slot_last = NULL;
  TexPaintSlot *slot = NULL;
  int tile_last = -1, tile;
  const MLoopTri *lt;
  int image_index = -1, tri_index;
  int prev_poly = -1;

  BLI_assert(ps->image_tot == 0);

  for (tri_index = 0, lt = ps->mlooptri_eval; tri_index < ps->totlooptri_eval; tri_index++, lt++) {
    bool is_face_sel;
    bool skip_tri = false;

    is_face_sel = project_paint_check_face_sel(ps, face_lookup, lt);

    if (!ps->do_stencil_brush) {
      slot = project_paint_face_paint_slot(ps, tri_index);
      /* all faces should have a valid slot, reassert here */
      if (slot == NULL) {
        mloopuv_base = CustomData_get_layer(&ps->me_eval->ldata, CD_MLOOPUV);
        tpage = ps->canvas_ima;
      }
      else {
        if (slot != slot_last) {
          if (!slot->uvname || !(mloopuv_base = CustomData_get_layer_named(
                                     &ps->me_eval->ldata, CD_MLOOPUV, slot->uvname))) {
            mloopuv_base = CustomData_get_layer(&ps->me_eval->ldata, CD_MLOOPUV);
          }
          slot_last = slot;
        }

        /* Don't allow using the same image for painting and stenciling. */
        if (slot->ima == ps->stencil_ima) {
          /* Delay continuing the loop until after loop_uvs and bleed faces are initialized.
           * While this shouldn't be used, face-winding reads all polys.
           * It's less trouble to set all faces to valid UV's,
           * avoiding NULL checks all over. */
          skip_tri = true;
          tpage = NULL;
        }
        else {
          tpage = slot->ima;
        }
      }
    }
    else {
      tpage = ps->stencil_ima;
    }

    ps->poly_to_loop_uv[lt->poly] = mloopuv_base;

    tile = project_paint_face_paint_tile(tpage, mloopuv_base[lt->tri[0]].uv);

#ifndef PROJ_DEBUG_NOSEAMBLEED
    project_paint_bleed_add_face_user(ps, arena, lt, tri_index);
#endif

    if (skip_tri || project_paint_clone_face_skip(ps, layer_clone, slot, tri_index)) {
      continue;
    }

    BLI_assert(mloopuv_base != NULL);

    if (is_face_sel && tpage) {
      ProjPaintFaceCoSS coSS;
      proj_paint_face_coSS_init(ps, lt, &coSS);

      if (is_multi_view == false) {
        if (project_paint_flt_max_cull(ps, &coSS)) {
          continue;
        }

#ifdef PROJ_DEBUG_WINCLIP
        if (project_paint_winclip(ps, &coSS)) {
          continue;
        }

#endif  // PROJ_DEBUG_WINCLIP

        /* Back-face culls individual triangles but mask normal will use polygon. */
        if (ps->do_backfacecull) {
          if (ps->do_mask_normal) {
            if (prev_poly != lt->poly) {
              int iloop;
              bool culled = true;
              const MPoly *poly = ps->mpoly_eval + lt->poly;
              int poly_loops = poly->totloop;
              prev_poly = lt->poly;
              for (iloop = 0; iloop < poly_loops; iloop++) {
                if (!(ps->vertFlags[ps->mloop_eval[poly->loopstart + iloop].v] & PROJ_VERT_CULL)) {
                  culled = false;
                  break;
                }
              }

              if (culled) {
                /* poly loops - 2 is number of triangles for poly,
                 * but counter gets incremented when continuing, so decrease by 3 */
                int poly_tri = poly_loops - 3;
                tri_index += poly_tri;
                lt += poly_tri;
                continue;
              }
            }
          }
          else {
            if ((line_point_side_v2(coSS.v1, coSS.v2, coSS.v3) < 0.0f) != ps->is_flip_object) {
              continue;
            }
          }
        }
      }

      if (tpage_last != tpage || tile_last != tile) {
        image_index = 0;
        for (PrepareImageEntry *e = used_images.first; e; e = e->next, image_index++) {
          if (e->ima == tpage && e->iuser.tile == tile) {
            break;
          }
        }

        if (image_index == ps->image_tot) {
          /* XXX get appropriate ImageUser instead */
          ImageUser iuser;
          BKE_imageuser_default(&iuser);
          iuser.tile = tile;
          iuser.framenr = tpage->lastframe;
          if (BKE_image_has_ibuf(tpage, &iuser)) {
            PrepareImageEntry *e = MEM_callocN(sizeof(PrepareImageEntry), "PrepareImageEntry");
            e->ima = tpage;
            e->iuser = iuser;
            BLI_addtail(&used_images, e);
            ps->image_tot++;
          }
          else {
            image_index = -1;
          }
        }

        tpage_last = tpage;
        tile_last = tile;
      }

      if (image_index != -1) {
        /* Initialize the faces screen pixels */
        /* Add this to a list to initialize later */
        project_paint_delayed_face_init(ps, lt, tri_index);
      }
    }
  }

  /* Build an array of images we use. */
  if (ps->is_shared_user == false) {
    project_paint_build_proj_ima(ps, arena, &used_images);
  }

  /* we have built the array, discard the linked list */
  BLI_freelistN(&used_images);
}

/* run once per stroke before projection painting */
static void project_paint_begin(const bContext *C,
                                ProjPaintState *ps,
                                const bool is_multi_view,
                                const char symmetry_flag)
{
  ProjPaintLayerClone layer_clone;
  ProjPaintFaceLookup face_lookup;
  const MLoopUV *mloopuv_base = NULL;

  /* At the moment this is just ps->arena_mt[0], but use this to show were not multi-threading. */
  MemArena *arena;

  const int diameter = 2 * BKE_brush_size_get(ps->scene, ps->brush);

  bool reset_threads = false;

  /* ---- end defines ---- */

  if (ps->source == PROJ_SRC_VIEW) {
    /* faster clipping lookups */
    ED_view3d_clipping_local(ps->rv3d, ps->ob->obmat);
  }

  ps->do_face_sel = ((((Mesh *)ps->ob->data)->editflag & ME_EDIT_PAINT_FACE_SEL) != 0);
  ps->is_flip_object = (ps->ob->transflag & OB_NEG_SCALE) != 0;

  /* paint onto the derived mesh */
  if (ps->is_shared_user == false) {
    if (!proj_paint_state_mesh_eval_init(C, ps)) {
      return;
    }
  }

  proj_paint_face_lookup_init(ps, &face_lookup);
  proj_paint_layer_clone_init(ps, &layer_clone);

  if (ps->do_layer_stencil || ps->do_stencil_brush) {
    // int layer_num = CustomData_get_stencil_layer(&ps->me_eval->ldata, CD_MLOOPUV);
    int layer_num = CustomData_get_stencil_layer(&((Mesh *)ps->ob->data)->ldata, CD_MLOOPUV);
    if (layer_num != -1) {
      ps->mloopuv_stencil_eval = CustomData_get_layer_n(
          &ps->me_eval->ldata, CD_MLOOPUV, layer_num);
    }

    if (ps->mloopuv_stencil_eval == NULL) {
      /* get active instead */
      ps->mloopuv_stencil_eval = CustomData_get_layer(&ps->me_eval->ldata, CD_MLOOPUV);
    }

    if (ps->do_stencil_brush) {
      mloopuv_base = ps->mloopuv_stencil_eval;
    }
  }

  /* when using sub-surface or multi-resolution,
   * mesh-data arrays are thrown away, we need to keep a copy. */
  if (ps->is_shared_user == false) {
    proj_paint_state_cavity_init(ps);
  }

  proj_paint_state_viewport_init(ps, symmetry_flag);

  /* calculate vert screen coords
   * run this early so we can calculate the x/y resolution of our bucket rect */
  proj_paint_state_screen_coords_init(ps, diameter);

  /* only for convenience */
  ps->screen_width = ps->screenMax[0] - ps->screenMin[0];
  ps->screen_height = ps->screenMax[1] - ps->screenMin[1];

  ps->buckets_x = (int)(ps->screen_width / (((float)diameter) / PROJ_BUCKET_BRUSH_DIV));
  ps->buckets_y = (int)(ps->screen_height / (((float)diameter) / PROJ_BUCKET_BRUSH_DIV));

  // printf("\tscreenspace bucket division x:%d y:%d\n", ps->buckets_x, ps->buckets_y);

  if (ps->buckets_x > PROJ_BUCKET_RECT_MAX || ps->buckets_y > PROJ_BUCKET_RECT_MAX) {
    reset_threads = true;
  }

  /* Really high values could cause problems since it has to allocate a few
   * `(ps->buckets_x * ps->buckets_y)` sized arrays. */
  CLAMP(ps->buckets_x, PROJ_BUCKET_RECT_MIN, PROJ_BUCKET_RECT_MAX);
  CLAMP(ps->buckets_y, PROJ_BUCKET_RECT_MIN, PROJ_BUCKET_RECT_MAX);

  ps->bucketRect = MEM_callocN(sizeof(LinkNode *) * ps->buckets_x * ps->buckets_y,
                               "paint-bucketRect");
  ps->bucketFaces = MEM_callocN(sizeof(LinkNode *) * ps->buckets_x * ps->buckets_y,
                                "paint-bucketFaces");

  ps->bucketFlags = MEM_callocN(sizeof(char) * ps->buckets_x * ps->buckets_y, "paint-bucketFaces");
#ifndef PROJ_DEBUG_NOSEAMBLEED
  if (ps->is_shared_user == false) {
    proj_paint_state_seam_bleed_init(ps);
  }
#endif

  proj_paint_state_thread_init(ps, reset_threads);
  arena = ps->arena_mt[0];

  proj_paint_state_vert_flags_init(ps);

  project_paint_prepare_all_faces(
      ps, arena, &face_lookup, &layer_clone, mloopuv_base, is_multi_view);
}

static void paint_proj_begin_clone(ProjPaintState *ps, const float mouse[2])
{
  /* setup clone offset */
  if (ps->tool == PAINT_TOOL_CLONE) {
    float projCo[4];
    copy_v3_v3(projCo, ps->scene->cursor.location);
    mul_m4_v3(ps->obmat_imat, projCo);

    projCo[3] = 1.0f;
    mul_m4_v4(ps->projectMat, projCo);
    ps->cloneOffset[0] = mouse[0] -
                         ((float)(ps->winx * 0.5f) + (ps->winx * 0.5f) * projCo[0] / projCo[3]);
    ps->cloneOffset[1] = mouse[1] -
                         ((float)(ps->winy * 0.5f) + (ps->winy * 0.5f) * projCo[1] / projCo[3]);
  }
}

static void project_paint_end(ProjPaintState *ps)
{
  int a;

  /* dereference used image buffers */
  if (ps->is_shared_user == false) {
    ProjPaintImage *projIma;
    for (a = 0, projIma = ps->projImages; a < ps->image_tot; a++, projIma++) {
      BKE_image_release_ibuf(projIma->ima, projIma->ibuf, NULL);
      DEG_id_tag_update(&projIma->ima->id, 0);
    }
  }

  if (ps->reproject_ibuf_free_float) {
    imb_freerectfloatImBuf(ps->reproject_ibuf);
  }
  if (ps->reproject_ibuf_free_uchar) {
    imb_freerectImBuf(ps->reproject_ibuf);
  }
  BKE_image_release_ibuf(ps->reproject_image, ps->reproject_ibuf, NULL);

  MEM_freeN(ps->screenCoords);
  MEM_freeN(ps->bucketRect);
  MEM_freeN(ps->bucketFaces);
  MEM_freeN(ps->bucketFlags);

  if (ps->is_shared_user == false) {
    if (ps->mat_array != NULL) {
      MEM_freeN(ps->mat_array);
    }

    /* must be set for non-shared */
    BLI_assert(ps->poly_to_loop_uv || ps->is_shared_user);
    if (ps->poly_to_loop_uv) {
      MEM_freeN((void *)ps->poly_to_loop_uv);
    }

    if (ps->do_layer_clone) {
      MEM_freeN((void *)ps->poly_to_loop_uv_clone);
    }
    if (ps->thread_tot > 1) {
      BLI_spin_end(ps->tile_lock);
      MEM_freeN((void *)ps->tile_lock);
    }

    ED_image_paint_tile_lock_end();

#ifndef PROJ_DEBUG_NOSEAMBLEED
    if (ps->seam_bleed_px > 0.0f) {
      MEM_freeN(ps->vertFaces);
      MEM_freeN(ps->faceSeamFlags);
      MEM_freeN(ps->faceWindingFlags);
      MEM_freeN(ps->loopSeamData);
      MEM_freeN(ps->vertSeams);
    }
#endif

    if (ps->do_mask_cavity) {
      MEM_freeN(ps->cavities);
    }

    ps->me_eval = NULL;
  }

  if (ps->blurkernel) {
    paint_delete_blur_kernel(ps->blurkernel);
    MEM_freeN(ps->blurkernel);
  }

  if (ps->vertFlags) {
    MEM_freeN(ps->vertFlags);
  }

  for (a = 0; a < ps->thread_tot; a++) {
    BLI_memarena_free(ps->arena_mt[a]);
  }
}

/* 1 = an undo, -1 is a redo. */
static void partial_redraw_single_init(ImagePaintPartialRedraw *pr)
{
  BLI_rcti_init_minmax(&pr->dirty_region);
}

static void partial_redraw_array_init(ImagePaintPartialRedraw *pr)
{
  int tot = PROJ_BOUNDBOX_SQUARED;
  while (tot--) {
    partial_redraw_single_init(pr);
    pr++;
  }
}

static bool partial_redraw_array_merge(ImagePaintPartialRedraw *pr,
                                       ImagePaintPartialRedraw *pr_other,
                                       int tot)
{
  bool touch = false;
  while (tot--) {
    BLI_rcti_do_minmax_rcti(&pr->dirty_region, &pr_other->dirty_region);
    if (!BLI_rcti_is_empty(&pr->dirty_region)) {
      touch = true;
    }

    pr++;
    pr_other++;
  }

  return touch;
}

/* Loop over all images on this mesh and update any we have touched */
static bool project_image_refresh_tagged(ProjPaintState *ps)
{
  ImagePaintPartialRedraw *pr;
  ProjPaintImage *projIma;
  int a, i;
  bool redraw = false;

  for (a = 0, projIma = ps->projImages; a < ps->image_tot; a++, projIma++) {
    if (projIma->touch) {
      /* look over each bound cell */
      for (i = 0; i < PROJ_BOUNDBOX_SQUARED; i++) {
        pr = &(projIma->partRedrawRect[i]);
        if (BLI_rcti_is_valid(&pr->dirty_region)) {
          set_imapaintpartial(pr);
          imapaint_image_update(NULL, projIma->ima, projIma->ibuf, &projIma->iuser, true);
          redraw = 1;
        }

        partial_redraw_single_init(pr);
      }

      /* clear for reuse */
      projIma->touch = 0;
    }
  }

  return redraw;
}

/* run this per painting onto each mouse location */
static bool project_bucket_iter_init(ProjPaintState *ps, const float mval_f[2])
{
  if (ps->source == PROJ_SRC_VIEW) {
    float min_brush[2], max_brush[2];
    const float radius = ps->brush_size;

    /* so we don't have a bucket bounds that is way too small to paint into */
#if 0
    /* This doesn't work yet. */
    if (radius < 1.0f) {
      radius = 1.0f;
    }
#endif

    min_brush[0] = mval_f[0] - radius;
    min_brush[1] = mval_f[1] - radius;

    max_brush[0] = mval_f[0] + radius;
    max_brush[1] = mval_f[1] + radius;

    /* offset to make this a valid bucket index */
    project_paint_bucket_bounds(ps, min_brush, max_brush, ps->bucketMin, ps->bucketMax);

    /* mouse outside the model areas? */
    if (ps->bucketMin[0] == ps->bucketMax[0] || ps->bucketMin[1] == ps->bucketMax[1]) {
      return false;
    }
  }
  else { /* reproject: PROJ_SRC_* */
    ps->bucketMin[0] = 0;
    ps->bucketMin[1] = 0;

    ps->bucketMax[0] = ps->buckets_x;
    ps->bucketMax[1] = ps->buckets_y;
  }

  ps->context_bucket_index = ps->bucketMin[0] + ps->bucketMin[1] * ps->buckets_x;
  return true;
}

static bool project_bucket_iter_next(ProjPaintState *ps,
                                     int *bucket_index,
                                     rctf *bucket_bounds,
                                     const float mval[2])
{
  const int diameter = 2 * ps->brush_size;

  const int max_bucket_idx = ps->bucketMax[0] + (ps->bucketMax[1] - 1) * ps->buckets_x;

  for (int bidx = atomic_fetch_and_add_int32(&ps->context_bucket_index, 1); bidx < max_bucket_idx;
       bidx = atomic_fetch_and_add_int32(&ps->context_bucket_index, 1)) {
    const int bucket_y = bidx / ps->buckets_x;
    const int bucket_x = bidx - (bucket_y * ps->buckets_x);

    BLI_assert(bucket_y >= ps->bucketMin[1] && bucket_y < ps->bucketMax[1]);
    if (bucket_x >= ps->bucketMin[0] && bucket_x < ps->bucketMax[0]) {
      /* Use bucket_bounds for #project_bucket_isect_circle and #project_bucket_init. */
      project_bucket_bounds(ps, bucket_x, bucket_y, bucket_bounds);

      if ((ps->source != PROJ_SRC_VIEW) ||
          project_bucket_isect_circle(mval, (float)(diameter * diameter), bucket_bounds)) {
        *bucket_index = bidx;

        return true;
      }
    }
  }

  return false;
}

/* Each thread gets one of these, also used as an argument to pass to project_paint_op */
typedef struct ProjectHandle {
  /* args */
  ProjPaintState *ps;
  float prevmval[2];
  float mval[2];

  /* Annoying but we need to have image bounds per thread,
   * then merge into ps->projectPartialRedraws. */

  /* array of partial redraws */
  ProjPaintImage *projImages;

  /* thread settings */
  int thread_index;

  struct ImagePool *pool;
} ProjectHandle;

static void do_projectpaint_clone(ProjPaintState *ps, ProjPixel *projPixel, float mask)
{
  const uchar *clone_pt = ((ProjPixelClone *)projPixel)->clonepx.ch;

  if (clone_pt[3]) {
    uchar clone_rgba[4];

    clone_rgba[0] = clone_pt[0];
    clone_rgba[1] = clone_pt[1];
    clone_rgba[2] = clone_pt[2];
    clone_rgba[3] = (uchar)(clone_pt[3] * mask);

    if (ps->do_masking) {
      IMB_blend_color_byte(
          projPixel->pixel.ch_pt, projPixel->origColor.ch_pt, clone_rgba, ps->blend);
    }
    else {
      IMB_blend_color_byte(projPixel->pixel.ch_pt, projPixel->pixel.ch_pt, clone_rgba, ps->blend);
    }
  }
}

static void do_projectpaint_clone_f(ProjPaintState *ps, ProjPixel *projPixel, float mask)
{
  const float *clone_pt = ((ProjPixelClone *)projPixel)->clonepx.f;

  if (clone_pt[3]) {
    float clone_rgba[4];

    mul_v4_v4fl(clone_rgba, clone_pt, mask);

    if (ps->do_masking) {
      IMB_blend_color_float(
          projPixel->pixel.f_pt, projPixel->origColor.f_pt, clone_rgba, ps->blend);
    }
    else {
      IMB_blend_color_float(projPixel->pixel.f_pt, projPixel->pixel.f_pt, clone_rgba, ps->blend);
    }
  }
}

/**
 * \note mask is used to modify the alpha here, this is not correct since it allows
 * accumulation of color greater than 'projPixel->mask' however in the case of smear its not
 * really that important to be correct as it is with clone and painting
 */
static void do_projectpaint_smear(ProjPaintState *ps,
                                  ProjPixel *projPixel,
                                  float mask,
                                  MemArena *smearArena,
                                  LinkNode **smearPixels,
                                  const float co[2])
{
  uchar rgba_ub[4];

  if (project_paint_PickColor(ps, co, NULL, rgba_ub, 1) == 0) {
    return;
  }

  blend_color_interpolate_byte(
      ((ProjPixelClone *)projPixel)->clonepx.ch, projPixel->pixel.ch_pt, rgba_ub, mask);
  BLI_linklist_prepend_arena(smearPixels, (void *)projPixel, smearArena);
}

static void do_projectpaint_smear_f(ProjPaintState *ps,
                                    ProjPixel *projPixel,
                                    float mask,
                                    MemArena *smearArena,
                                    LinkNode **smearPixels_f,
                                    const float co[2])
{
  float rgba[4];

  if (project_paint_PickColor(ps, co, rgba, NULL, 1) == 0) {
    return;
  }

  blend_color_interpolate_float(
      ((ProjPixelClone *)projPixel)->clonepx.f, projPixel->pixel.f_pt, rgba, mask);
  BLI_linklist_prepend_arena(smearPixels_f, (void *)projPixel, smearArena);
}

static void do_projectpaint_soften_f(ProjPaintState *ps,
                                     ProjPixel *projPixel,
                                     float mask,
                                     MemArena *softenArena,
                                     LinkNode **softenPixels)
{
  float accum_tot = 0.0f;
  int xk, yk;
  BlurKernel *kernel = ps->blurkernel;
  float *rgba = projPixel->newColor.f;

  /* rather than painting, accumulate surrounding colors */
  zero_v4(rgba);

  for (yk = 0; yk < kernel->side; yk++) {
    for (xk = 0; xk < kernel->side; xk++) {
      float rgba_tmp[4];
      float co_ofs[2] = {2.0f * xk - 1.0f, 2.0f * yk - 1.0f};

      add_v2_v2(co_ofs, projPixel->projCoSS);

      if (project_paint_PickColor(ps, co_ofs, rgba_tmp, NULL, true)) {
        float weight = kernel->wdata[xk + yk * kernel->side];
        mul_v4_fl(rgba_tmp, weight);
        add_v4_v4(rgba, rgba_tmp);
        accum_tot += weight;
      }
    }
  }

  if (LIKELY(accum_tot != 0)) {
    mul_v4_fl(rgba, 1.0f / (float)accum_tot);

    if (ps->mode == BRUSH_STROKE_INVERT) {
      /* subtract blurred image from normal image gives high pass filter */
      sub_v3_v3v3(rgba, projPixel->pixel.f_pt, rgba);

      /* now rgba_ub contains the edge result, but this should be converted to luminance to avoid
       * colored speckles appearing in final image, and also to check for threshold */
      rgba[0] = rgba[1] = rgba[2] = IMB_colormanagement_get_luminance(rgba);
      if (fabsf(rgba[0]) > ps->brush->sharp_threshold) {
        float alpha = projPixel->pixel.f_pt[3];
        projPixel->pixel.f_pt[3] = rgba[3] = mask;

        /* add to enhance edges */
        blend_color_add_float(rgba, projPixel->pixel.f_pt, rgba);
        rgba[3] = alpha;
      }
      else {
        return;
      }
    }
    else {
      blend_color_interpolate_float(rgba, projPixel->pixel.f_pt, rgba, mask);
    }

    BLI_linklist_prepend_arena(softenPixels, (void *)projPixel, softenArena);
  }
}

static void do_projectpaint_soften(ProjPaintState *ps,
                                   ProjPixel *projPixel,
                                   float mask,
                                   MemArena *softenArena,
                                   LinkNode **softenPixels)
{
  float accum_tot = 0;
  int xk, yk;
  BlurKernel *kernel = ps->blurkernel;
  /* convert to byte after */
  float rgba[4];

  /* rather than painting, accumulate surrounding colors */
  zero_v4(rgba);

  for (yk = 0; yk < kernel->side; yk++) {
    for (xk = 0; xk < kernel->side; xk++) {
      float rgba_tmp[4];
      float co_ofs[2] = {2.0f * xk - 1.0f, 2.0f * yk - 1.0f};

      add_v2_v2(co_ofs, projPixel->projCoSS);

      if (project_paint_PickColor(ps, co_ofs, rgba_tmp, NULL, true)) {
        float weight = kernel->wdata[xk + yk * kernel->side];
        mul_v4_fl(rgba_tmp, weight);
        add_v4_v4(rgba, rgba_tmp);
        accum_tot += weight;
      }
    }
  }

  if (LIKELY(accum_tot != 0)) {
    uchar *rgba_ub = projPixel->newColor.ch;

    mul_v4_fl(rgba, 1.0f / (float)accum_tot);

    if (ps->mode == BRUSH_STROKE_INVERT) {
      float rgba_pixel[4];

      straight_uchar_to_premul_float(rgba_pixel, projPixel->pixel.ch_pt);

      /* subtract blurred image from normal image gives high pass filter */
      sub_v3_v3v3(rgba, rgba_pixel, rgba);
      /* now rgba_ub contains the edge result, but this should be converted to luminance to avoid
       * colored speckles appearing in final image, and also to check for threshold */
      rgba[0] = rgba[1] = rgba[2] = IMB_colormanagement_get_luminance(rgba);
      if (fabsf(rgba[0]) > ps->brush->sharp_threshold) {
        float alpha = rgba_pixel[3];
        rgba[3] = rgba_pixel[3] = mask;

        /* add to enhance edges */
        blend_color_add_float(rgba, rgba_pixel, rgba);

        rgba[3] = alpha;
        premul_float_to_straight_uchar(rgba_ub, rgba);
      }
      else {
        return;
      }
    }
    else {
      premul_float_to_straight_uchar(rgba_ub, rgba);
      blend_color_interpolate_byte(rgba_ub, projPixel->pixel.ch_pt, rgba_ub, mask);
    }
    BLI_linklist_prepend_arena(softenPixels, (void *)projPixel, softenArena);
  }
}

static void do_projectpaint_draw(ProjPaintState *ps,
                                 ProjPixel *projPixel,
                                 const float texrgb[3],
                                 float mask,
                                 float dither,
                                 float u,
                                 float v)
{
  float rgb[3];
  uchar rgba_ub[4];

  if (ps->is_texbrush) {
    mul_v3_v3v3(rgb, texrgb, ps->paint_color_linear);
    /* TODO(sergey): Support texture paint color space. */
    if (ps->use_colormanagement) {
      linearrgb_to_srgb_v3_v3(rgb, rgb);
    }
    else {
      copy_v3_v3(rgb, rgb);
    }
  }
  else {
    copy_v3_v3(rgb, ps->paint_color);
  }

  if (dither > 0.0f) {
    float_to_byte_dither_v3(rgba_ub, rgb, dither, u, v);
  }
  else {
    unit_float_to_uchar_clamp_v3(rgba_ub, rgb);
  }
  rgba_ub[3] = f_to_char(mask);

  if (ps->do_masking) {
    IMB_blend_color_byte(projPixel->pixel.ch_pt, projPixel->origColor.ch_pt, rgba_ub, ps->blend);
  }
  else {
    IMB_blend_color_byte(projPixel->pixel.ch_pt, projPixel->pixel.ch_pt, rgba_ub, ps->blend);
  }
}

static void do_projectpaint_draw_f(ProjPaintState *ps,
                                   ProjPixel *projPixel,
                                   const float texrgb[3],
                                   float mask)
{
  float rgba[4];

  copy_v3_v3(rgba, ps->paint_color_linear);

  if (ps->is_texbrush) {
    mul_v3_v3(rgba, texrgb);
  }

  mul_v3_fl(rgba, mask);
  rgba[3] = mask;

  if (ps->do_masking) {
    IMB_blend_color_float(projPixel->pixel.f_pt, projPixel->origColor.f_pt, rgba, ps->blend);
  }
  else {
    IMB_blend_color_float(projPixel->pixel.f_pt, projPixel->pixel.f_pt, rgba, ps->blend);
  }
}

static void do_projectpaint_mask(ProjPaintState *ps, ProjPixel *projPixel, float mask)
{
  uchar rgba_ub[4];
  rgba_ub[0] = rgba_ub[1] = rgba_ub[2] = ps->stencil_value * 255.0f;
  rgba_ub[3] = f_to_char(mask);

  if (ps->do_masking) {
    IMB_blend_color_byte(projPixel->pixel.ch_pt, projPixel->origColor.ch_pt, rgba_ub, ps->blend);
  }
  else {
    IMB_blend_color_byte(projPixel->pixel.ch_pt, projPixel->pixel.ch_pt, rgba_ub, ps->blend);
  }
}

static void do_projectpaint_mask_f(ProjPaintState *ps, ProjPixel *projPixel, float mask)
{
  float rgba[4];
  rgba[0] = rgba[1] = rgba[2] = ps->stencil_value;
  rgba[3] = mask;

  if (ps->do_masking) {
    IMB_blend_color_float(projPixel->pixel.f_pt, projPixel->origColor.f_pt, rgba, ps->blend);
  }
  else {
    IMB_blend_color_float(projPixel->pixel.f_pt, projPixel->pixel.f_pt, rgba, ps->blend);
  }
}

static void image_paint_partial_redraw_expand(ImagePaintPartialRedraw *cell,
                                              const ProjPixel *projPixel)
{
  rcti rect_to_add;
  BLI_rcti_init(
      &rect_to_add, projPixel->x_px, projPixel->x_px + 1, projPixel->y_px, projPixel->y_px + 1);
  BLI_rcti_do_minmax_rcti(&cell->dirty_region, &rect_to_add);
}

static void copy_original_alpha_channel(ProjPixel *pixel, bool is_floatbuf)
{
  /* Use the original alpha channel data instead of the modified one */
  if (is_floatbuf) {
    /* slightly more involved case since floats are in premultiplied space we need
     * to make sure alpha is consistent, see T44627 */
    float rgb_straight[4];
    premul_to_straight_v4_v4(rgb_straight, pixel->pixel.f_pt);
    rgb_straight[3] = pixel->origColor.f_pt[3];
    straight_to_premul_v4_v4(pixel->pixel.f_pt, rgb_straight);
  }
  else {
    pixel->pixel.ch_pt[3] = pixel->origColor.ch_pt[3];
  }
}

/* Run this for single and multi-threaded painting. */
static void do_projectpaint_thread(TaskPool *__restrict UNUSED(pool), void *ph_v)
{
  /* First unpack args from the struct */
  ProjPaintState *ps = ((ProjectHandle *)ph_v)->ps;
  ProjPaintImage *projImages = ((ProjectHandle *)ph_v)->projImages;
  const float *lastpos = ((ProjectHandle *)ph_v)->prevmval;
  const float *pos = ((ProjectHandle *)ph_v)->mval;
  const int thread_index = ((ProjectHandle *)ph_v)->thread_index;
  struct ImagePool *pool = ((ProjectHandle *)ph_v)->pool;
  /* Done with args from ProjectHandle */

  LinkNode *node;
  ProjPixel *projPixel;
  Brush *brush = ps->brush;

  int last_index = -1;
  ProjPaintImage *last_projIma = NULL;
  ImagePaintPartialRedraw *last_partial_redraw_cell;

  float dist_sq, dist;

  float falloff;
  int bucket_index;
  bool is_floatbuf = false;
  const short tool = ps->tool;
  rctf bucket_bounds;

  /* for smear only */
  float pos_ofs[2] = {0};
  float co[2];
  ushort mask_short;
  const float brush_alpha = BKE_brush_alpha_get(ps->scene, brush);
  const float brush_radius = ps->brush_size;
  /* avoid a square root with every dist comparison */
  const float brush_radius_sq = brush_radius * brush_radius;

  const bool lock_alpha = ELEM(brush->blend, IMB_BLEND_ERASE_ALPHA, IMB_BLEND_ADD_ALPHA) ?
                              0 :
                              (brush->flag & BRUSH_LOCK_ALPHA) != 0;

  LinkNode *smearPixels = NULL;
  LinkNode *smearPixels_f = NULL;
  /* mem arena for this brush projection only */
  MemArena *smearArena = NULL;

  LinkNode *softenPixels = NULL;
  LinkNode *softenPixels_f = NULL;
  /* mem arena for this brush projection only */
  MemArena *softenArena = NULL;

  if (tool == PAINT_TOOL_SMEAR) {
    pos_ofs[0] = pos[0] - lastpos[0];
    pos_ofs[1] = pos[1] - lastpos[1];

    smearArena = BLI_memarena_new(MEM_SIZE_OPTIMAL(1 << 16), "paint smear arena");
  }
  else if (tool == PAINT_TOOL_SOFTEN) {
    softenArena = BLI_memarena_new(MEM_SIZE_OPTIMAL(1 << 16), "paint soften arena");
  }

  // printf("brush bounds %d %d %d %d\n",
  //        bucketMin[0], bucketMin[1], bucketMax[0], bucketMax[1]);

  while (project_bucket_iter_next(ps, &bucket_index, &bucket_bounds, pos)) {

    /* Check this bucket and its faces are initialized */
    if (ps->bucketFlags[bucket_index] == PROJ_BUCKET_NULL) {
      rctf clip_rect = bucket_bounds;
      clip_rect.xmin -= PROJ_PIXEL_TOLERANCE;
      clip_rect.xmax += PROJ_PIXEL_TOLERANCE;
      clip_rect.ymin -= PROJ_PIXEL_TOLERANCE;
      clip_rect.ymax += PROJ_PIXEL_TOLERANCE;
      /* No pixels initialized */
      project_bucket_init(ps, thread_index, bucket_index, &clip_rect, &bucket_bounds);
    }

    if (ps->source != PROJ_SRC_VIEW) {

      /* Re-Projection, simple, no brushes! */

      for (node = ps->bucketRect[bucket_index]; node; node = node->next) {
        projPixel = (ProjPixel *)node->link;

        /* copy of code below */
        if (last_index != projPixel->image_index) {
          last_index = projPixel->image_index;
          last_projIma = projImages + last_index;

          last_projIma->touch = 1;
          is_floatbuf = (last_projIma->ibuf->rect_float != NULL);
        }
        /* end copy */

        /* fill tools */
        if (ps->source == PROJ_SRC_VIEW_FILL) {
          if (brush->flag & BRUSH_USE_GRADIENT) {
            /* these could probably be cached instead of being done per pixel */
            float tangent[2];
            float line_len_sq_inv, line_len;
            float f;
            float color_f[4];
            const float p[2] = {
                projPixel->projCoSS[0] - lastpos[0],
                projPixel->projCoSS[1] - lastpos[1],
            };

            sub_v2_v2v2(tangent, pos, lastpos);
            line_len = len_squared_v2(tangent);
            line_len_sq_inv = 1.0f / line_len;
            line_len = sqrtf(line_len);

            switch (brush->gradient_fill_mode) {
              case BRUSH_GRADIENT_LINEAR: {
                f = dot_v2v2(p, tangent) * line_len_sq_inv;
                break;
              }
              case BRUSH_GRADIENT_RADIAL:
              default: {
                f = len_v2(p) / line_len;
                break;
              }
            }
            BKE_colorband_evaluate(brush->gradient, f, color_f);
            color_f[3] *= ((float)projPixel->mask) * (1.0f / 65535.0f) * brush_alpha;

            if (is_floatbuf) {
              /* Convert to premutliplied. */
              mul_v3_fl(color_f, color_f[3]);
              IMB_blend_color_float(
                  projPixel->pixel.f_pt, projPixel->origColor.f_pt, color_f, ps->blend);
            }
            else {
              linearrgb_to_srgb_v3_v3(color_f, color_f);

              if (ps->dither > 0.0f) {
                float_to_byte_dither_v3(
                    projPixel->newColor.ch, color_f, ps->dither, projPixel->x_px, projPixel->y_px);
              }
              else {
                unit_float_to_uchar_clamp_v3(projPixel->newColor.ch, color_f);
              }
              projPixel->newColor.ch[3] = unit_float_to_uchar_clamp(color_f[3]);
              IMB_blend_color_byte(projPixel->pixel.ch_pt,
                                   projPixel->origColor.ch_pt,
                                   projPixel->newColor.ch,
                                   ps->blend);
            }
          }
          else {
            if (is_floatbuf) {
              float newColor_f[4];
              newColor_f[3] = ((float)projPixel->mask) * (1.0f / 65535.0f) * brush_alpha;
              copy_v3_v3(newColor_f, ps->paint_color_linear);

              IMB_blend_color_float(
                  projPixel->pixel.f_pt, projPixel->origColor.f_pt, newColor_f, ps->blend);
            }
            else {
              float mask = ((float)projPixel->mask) * (1.0f / 65535.0f);
              projPixel->newColor.ch[3] = mask * 255 * brush_alpha;

              rgb_float_to_uchar(projPixel->newColor.ch, ps->paint_color);
              IMB_blend_color_byte(projPixel->pixel.ch_pt,
                                   projPixel->origColor.ch_pt,
                                   projPixel->newColor.ch,
                                   ps->blend);
            }
          }

          if (lock_alpha) {
            copy_original_alpha_channel(projPixel, is_floatbuf);
          }

          last_partial_redraw_cell = last_projIma->partRedrawRect + projPixel->bb_cell_index;
          image_paint_partial_redraw_expand(last_partial_redraw_cell, projPixel);
        }
        else {
          if (is_floatbuf) {
            BLI_assert(ps->reproject_ibuf->rect_float != NULL);

            bicubic_interpolation_color(ps->reproject_ibuf,
                                        NULL,
                                        projPixel->newColor.f,
                                        projPixel->projCoSS[0],
                                        projPixel->projCoSS[1]);
            if (projPixel->newColor.f[3]) {
              float mask = ((float)projPixel->mask) * (1.0f / 65535.0f);

              mul_v4_v4fl(projPixel->newColor.f, projPixel->newColor.f, mask);

              blend_color_mix_float(
                  projPixel->pixel.f_pt, projPixel->origColor.f_pt, projPixel->newColor.f);
            }
          }
          else {
            BLI_assert(ps->reproject_ibuf->rect != NULL);

            bicubic_interpolation_color(ps->reproject_ibuf,
                                        projPixel->newColor.ch,
                                        NULL,
                                        projPixel->projCoSS[0],
                                        projPixel->projCoSS[1]);
            if (projPixel->newColor.ch[3]) {
              float mask = ((float)projPixel->mask) * (1.0f / 65535.0f);
              projPixel->newColor.ch[3] *= mask;

              blend_color_mix_byte(
                  projPixel->pixel.ch_pt, projPixel->origColor.ch_pt, projPixel->newColor.ch);
            }
          }
        }
      }
    }
    else {
      /* Normal brush painting */

      for (node = ps->bucketRect[bucket_index]; node; node = node->next) {

        projPixel = (ProjPixel *)node->link;

        dist_sq = len_squared_v2v2(projPixel->projCoSS, pos);

        /* Faster alternative to `dist < radius` without a #sqrtf. */
        if (dist_sq <= brush_radius_sq) {
          dist = sqrtf(dist_sq);

          falloff = BKE_brush_curve_strength_clamped(ps->brush, dist, brush_radius);

          if (falloff > 0.0f) {
            float texrgb[3];
            float mask;

            /* Extra mask for normal, layer stencil, etc. */
            float custom_mask = ((float)projPixel->mask) * (1.0f / 65535.0f);

            /* Mask texture. */
            if (ps->is_maskbrush) {
              float texmask = BKE_brush_sample_masktex(
                  ps->scene, ps->brush, projPixel->projCoSS, thread_index, pool);
              CLAMP(texmask, 0.0f, 1.0f);
              custom_mask *= texmask;
            }

            /* Color texture (alpha used as mask). */
            if (ps->is_texbrush) {
              MTex *mtex = &brush->mtex;
              float samplecos[3];
              float texrgba[4];

              /* taking 3d copy to account for 3D mapping too.
               * It gets concatenated during sampling */
              if (mtex->brush_map_mode == MTEX_MAP_MODE_3D) {
                copy_v3_v3(samplecos, projPixel->worldCoSS);
              }
              else {
                copy_v2_v2(samplecos, projPixel->projCoSS);
                samplecos[2] = 0.0f;
              }

              /* NOTE: for clone and smear,
               * we only use the alpha, could be a special function */
              BKE_brush_sample_tex_3d(ps->scene, brush, samplecos, texrgba, thread_index, pool);

              copy_v3_v3(texrgb, texrgba);
              custom_mask *= texrgba[3];
            }
            else {
              zero_v3(texrgb);
            }

            if (ps->do_masking) {
              /* masking to keep brush contribution to a pixel limited. note we do not do
               * a simple max(mask, mask_accum), as this is very sensitive to spacing and
               * gives poor results for strokes crossing themselves.
               *
               * Instead we use a formula that adds up but approaches brush_alpha slowly
               * and never exceeds it, which gives nice smooth results. */
              float mask_accum = *projPixel->mask_accum;
              float max_mask = brush_alpha * custom_mask * falloff * 65535.0f;

              if (brush->flag & BRUSH_ACCUMULATE) {
                mask = mask_accum + max_mask;
              }
              else {
                mask = mask_accum + (max_mask - mask_accum * falloff);
              }

              mask = min_ff(mask, 65535.0f);
              mask_short = (ushort)mask;

              if (mask_short > *projPixel->mask_accum) {
                *projPixel->mask_accum = mask_short;
                mask = mask_short * (1.0f / 65535.0f);
              }
              else {
                /* Go onto the next pixel */
                continue;
              }
            }
            else {
              mask = brush_alpha * custom_mask * falloff;
            }

            if (mask > 0.0f) {

              /* copy of code above */
              if (last_index != projPixel->image_index) {
                last_index = projPixel->image_index;
                last_projIma = projImages + last_index;

                last_projIma->touch = 1;
                is_floatbuf = (last_projIma->ibuf->rect_float != NULL);
              }
              /* end copy */

              /* Validate undo tile, since we will modify it. */
              *projPixel->valid = true;

              last_partial_redraw_cell = last_projIma->partRedrawRect + projPixel->bb_cell_index;
              image_paint_partial_redraw_expand(last_partial_redraw_cell, projPixel);

              /* texrgb is not used for clone, smear or soften */
              switch (tool) {
                case PAINT_TOOL_CLONE:
                  if (is_floatbuf) {
                    do_projectpaint_clone_f(ps, projPixel, mask);
                  }
                  else {
                    do_projectpaint_clone(ps, projPixel, mask);
                  }
                  break;
                case PAINT_TOOL_SMEAR:
                  sub_v2_v2v2(co, projPixel->projCoSS, pos_ofs);

                  if (is_floatbuf) {
                    do_projectpaint_smear_f(ps, projPixel, mask, smearArena, &smearPixels_f, co);
                  }
                  else {
                    do_projectpaint_smear(ps, projPixel, mask, smearArena, &smearPixels, co);
                  }
                  break;
                case PAINT_TOOL_SOFTEN:
                  if (is_floatbuf) {
                    do_projectpaint_soften_f(ps, projPixel, mask, softenArena, &softenPixels_f);
                  }
                  else {
                    do_projectpaint_soften(ps, projPixel, mask, softenArena, &softenPixels);
                  }
                  break;
                case PAINT_TOOL_MASK:
                  if (is_floatbuf) {
                    do_projectpaint_mask_f(ps, projPixel, mask);
                  }
                  else {
                    do_projectpaint_mask(ps, projPixel, mask);
                  }
                  break;
                default:
                  if (is_floatbuf) {
                    do_projectpaint_draw_f(ps, projPixel, texrgb, mask);
                  }
                  else {
                    do_projectpaint_draw(
                        ps, projPixel, texrgb, mask, ps->dither, projPixel->x_px, projPixel->y_px);
                  }
                  break;
              }

              if (lock_alpha) {
                copy_original_alpha_channel(projPixel, is_floatbuf);
              }
            }

            /* done painting */
          }
        }
      }
    }
  }

  if (tool == PAINT_TOOL_SMEAR) {

    for (node = smearPixels; node; node = node->next) { /* this won't run for a float image */
      projPixel = node->link;
      *projPixel->pixel.uint_pt = ((ProjPixelClone *)projPixel)->clonepx.uint;
      if (lock_alpha) {
        copy_original_alpha_channel(projPixel, false);
      }
    }

    for (node = smearPixels_f; node; node = node->next) {
      projPixel = node->link;
      copy_v4_v4(projPixel->pixel.f_pt, ((ProjPixelClone *)projPixel)->clonepx.f);
      if (lock_alpha) {
        copy_original_alpha_channel(projPixel, true);
      }
    }

    BLI_memarena_free(smearArena);
  }
  else if (tool == PAINT_TOOL_SOFTEN) {

    for (node = softenPixels; node; node = node->next) { /* this won't run for a float image */
      projPixel = node->link;
      *projPixel->pixel.uint_pt = projPixel->newColor.uint;
      if (lock_alpha) {
        copy_original_alpha_channel(projPixel, false);
      }
    }

    for (node = softenPixels_f; node; node = node->next) {
      projPixel = node->link;
      copy_v4_v4(projPixel->pixel.f_pt, projPixel->newColor.f);
      if (lock_alpha) {
        copy_original_alpha_channel(projPixel, true);
      }
    }

    BLI_memarena_free(softenArena);
  }
}

static bool project_paint_op(void *state, const float lastpos[2], const float pos[2])
{
  /* First unpack args from the struct */
  ProjPaintState *ps = (ProjPaintState *)state;
  bool touch_any = false;

  ProjectHandle handles[BLENDER_MAX_THREADS];
  TaskPool *task_pool = NULL;
  int a, i;

  struct ImagePool *image_pool;

  if (!project_bucket_iter_init(ps, pos)) {
    return touch_any;
  }

  if (ps->thread_tot > 1) {
    task_pool = BLI_task_pool_create_suspended(NULL, TASK_PRIORITY_HIGH);
  }

  image_pool = BKE_image_pool_new();

  if (!ELEM(ps->source, PROJ_SRC_VIEW, PROJ_SRC_VIEW_FILL)) {
    /* This means we are reprojecting an image, make sure the image has the needed data available.
     */
    bool float_dest = false;
    bool uchar_dest = false;
    /* Check if the destination images are float or uchar. */
    for (i = 0; i < ps->image_tot; i++) {
      if (ps->projImages[i].ibuf->rect != NULL) {
        uchar_dest = true;
      }
      if (ps->projImages[i].ibuf->rect_float != NULL) {
        float_dest = true;
      }
    }

    /* Generate missing data if needed. */
    if (float_dest && ps->reproject_ibuf->rect_float == NULL) {
      IMB_float_from_rect(ps->reproject_ibuf);
      ps->reproject_ibuf_free_float = true;
    }
    if (uchar_dest && ps->reproject_ibuf->rect == NULL) {
      IMB_rect_from_float(ps->reproject_ibuf);
      ps->reproject_ibuf_free_uchar = true;
    }
  }

  /* get the threads running */
  for (a = 0; a < ps->thread_tot; a++) {

    /* set defaults in handles */
    // memset(&handles[a], 0, sizeof(BakeShade));

    handles[a].ps = ps;
    copy_v2_v2(handles[a].mval, pos);
    copy_v2_v2(handles[a].prevmval, lastpos);

    /* thread specific */
    handles[a].thread_index = a;

    handles[a].projImages = BLI_memarena_alloc(ps->arena_mt[a],
                                               ps->image_tot * sizeof(ProjPaintImage));

    memcpy(handles[a].projImages, ps->projImages, ps->image_tot * sizeof(ProjPaintImage));

    /* image bounds */
    for (i = 0; i < ps->image_tot; i++) {
      handles[a].projImages[i].partRedrawRect = BLI_memarena_alloc(
          ps->arena_mt[a], sizeof(ImagePaintPartialRedraw) * PROJ_BOUNDBOX_SQUARED);
      memcpy(handles[a].projImages[i].partRedrawRect,
             ps->projImages[i].partRedrawRect,
             sizeof(ImagePaintPartialRedraw) * PROJ_BOUNDBOX_SQUARED);
    }

    handles[a].pool = image_pool;

    if (task_pool != NULL) {
      BLI_task_pool_push(task_pool, do_projectpaint_thread, &handles[a], false, NULL);
    }
  }

  if (task_pool != NULL) { /* wait for everything to be done */
    BLI_task_pool_work_and_wait(task_pool);
    BLI_task_pool_free(task_pool);
  }
  else {
    do_projectpaint_thread(NULL, &handles[0]);
  }

  BKE_image_pool_free(image_pool);

  /* move threaded bounds back into ps->projectPartialRedraws */
  for (i = 0; i < ps->image_tot; i++) {
    int touch = 0;
    for (a = 0; a < ps->thread_tot; a++) {
      touch |= partial_redraw_array_merge(ps->projImages[i].partRedrawRect,
                                          handles[a].projImages[i].partRedrawRect,
                                          PROJ_BOUNDBOX_SQUARED);
    }

    if (touch) {
      ps->projImages[i].touch = 1;
      touch_any = 1;
    }
  }

  /* Calculate pivot for rotation around selection if needed. */
  if (U.uiflag & USER_ORBIT_SELECTION) {
    float w[3];
    int tri_index;

    tri_index = project_paint_PickFace(ps, pos, w);

    if (tri_index != -1) {
      const MLoopTri *lt = &ps->mlooptri_eval[tri_index];
      const int lt_vtri[3] = {PS_LOOPTRI_AS_VERT_INDEX_3(ps, lt)};
      float world[3];
      UnifiedPaintSettings *ups = &ps->scene->toolsettings->unified_paint_settings;

      interp_v3_v3v3v3(world,
                       ps->mvert_eval[lt_vtri[0]].co,
                       ps->mvert_eval[lt_vtri[1]].co,
                       ps->mvert_eval[lt_vtri[2]].co,
                       w);

      ups->average_stroke_counter++;
      mul_m4_v3(ps->obmat, world);
      add_v3_v3(ups->average_stroke_accum, world);
      ups->last_stroke_valid = true;
    }
  }

  return touch_any;
}

static void paint_proj_stroke_ps(const bContext *UNUSED(C),
                                 void *ps_handle_p,
                                 const float prev_pos[2],
                                 const float pos[2],
                                 const bool eraser,
                                 float pressure,
                                 float distance,
                                 float size,
                                 /* extra view */
                                 ProjPaintState *ps)
{
  ProjStrokeHandle *ps_handle = ps_handle_p;
  Brush *brush = ps->brush;
  Scene *scene = ps->scene;

  ps->brush_size = size;
  ps->blend = brush->blend;
  if (eraser) {
    ps->blend = IMB_BLEND_ERASE_ALPHA;
  }

  /* handle gradient and inverted stroke color here */
  if (ELEM(ps->tool, PAINT_TOOL_DRAW, PAINT_TOOL_FILL)) {
    paint_brush_color_get(scene,
                          brush,
                          false,
                          ps->mode == BRUSH_STROKE_INVERT,
                          distance,
                          pressure,
                          ps->paint_color,
                          NULL);
    if (ps->use_colormanagement) {
      srgb_to_linearrgb_v3_v3(ps->paint_color_linear, ps->paint_color);
    }
    else {
      copy_v3_v3(ps->paint_color_linear, ps->paint_color);
    }
  }
  else if (ps->tool == PAINT_TOOL_MASK) {
    ps->stencil_value = brush->weight;

    if ((ps->mode == BRUSH_STROKE_INVERT) ^
        ((scene->toolsettings->imapaint.flag & IMAGEPAINT_PROJECT_LAYER_STENCIL_INV) != 0)) {
      ps->stencil_value = 1.0f - ps->stencil_value;
    }
  }

  if (project_paint_op(ps, prev_pos, pos)) {
    ps_handle->need_redraw = true;
    project_image_refresh_tagged(ps);
  }
}

void paint_proj_stroke(const bContext *C,
                       void *ps_handle_p,
                       const float prev_pos[2],
                       const float pos[2],
                       const bool eraser,
                       float pressure,
                       float distance,
                       float size)
{
  int i;
  ProjStrokeHandle *ps_handle = ps_handle_p;

  /* clone gets special treatment here to avoid going through image initialization */
  if (ps_handle->is_clone_cursor_pick) {
    Scene *scene = ps_handle->scene;
    struct Depsgraph *depsgraph = CTX_data_ensure_evaluated_depsgraph(C);
    View3D *v3d = CTX_wm_view3d(C);
    ARegion *region = CTX_wm_region(C);
    float *cursor = scene->cursor.location;
    const int mval_i[2] = {(int)pos[0], (int)pos[1]};

    view3d_operator_needs_opengl(C);

    if (!ED_view3d_autodist(depsgraph, region, v3d, mval_i, cursor, false, NULL)) {
      return;
    }

    DEG_id_tag_update(&scene->id, ID_RECALC_COPY_ON_WRITE);
    ED_region_tag_redraw(region);

    return;
  }

  for (i = 0; i < ps_handle->ps_views_tot; i++) {
    ProjPaintState *ps = ps_handle->ps_views[i];
    paint_proj_stroke_ps(C, ps_handle_p, prev_pos, pos, eraser, pressure, distance, size, ps);
  }
}

/* initialize project paint settings from context */
static void project_state_init(bContext *C, Object *ob, ProjPaintState *ps, int mode)
{
  Scene *scene = CTX_data_scene(C);
  ToolSettings *settings = scene->toolsettings;

  /* brush */
  ps->mode = mode;
  ps->brush = BKE_paint_brush(&settings->imapaint.paint);
  if (ps->brush) {
    Brush *brush = ps->brush;
    ps->tool = brush->imagepaint_tool;
    ps->blend = brush->blend;
    /* only check for inversion for the soften tool, elsewhere,
     * a resident brush inversion flag can cause issues */
    if (brush->imagepaint_tool == PAINT_TOOL_SOFTEN) {
      ps->mode = (((ps->mode == BRUSH_STROKE_INVERT) ^ ((brush->flag & BRUSH_DIR_IN) != 0)) ?
                      BRUSH_STROKE_INVERT :
                      BRUSH_STROKE_NORMAL);

      ps->blurkernel = paint_new_blur_kernel(brush, true);
    }

    /* disable for 3d mapping also because painting on mirrored mesh can create "stripes" */
    ps->do_masking = paint_use_opacity_masking(brush);
    ps->is_texbrush = (brush->mtex.tex && brush->imagepaint_tool == PAINT_TOOL_DRAW) ? true :
                                                                                       false;
    ps->is_maskbrush = (brush->mask_mtex.tex) ? true : false;
  }
  else {
    /* Brush may be NULL. */
    ps->do_masking = false;
    ps->is_texbrush = false;
    ps->is_maskbrush = false;
  }

  /* sizeof(ProjPixel), since we alloc this a _lot_ */
  ps->pixel_sizeof = project_paint_pixel_sizeof(ps->tool);
  BLI_assert(ps->pixel_sizeof >= sizeof(ProjPixel));

  /* these can be NULL */
  ps->v3d = CTX_wm_view3d(C);
  ps->rv3d = CTX_wm_region_view3d(C);
  ps->region = CTX_wm_region(C);

  ps->depsgraph = CTX_data_ensure_evaluated_depsgraph(C);
  ps->scene = scene;
  /* allow override of active object */
  ps->ob = ob;

  ps->do_material_slots = (settings->imapaint.mode == IMAGEPAINT_MODE_MATERIAL);
  ps->stencil_ima = settings->imapaint.stencil;
  ps->canvas_ima = (!ps->do_material_slots) ? settings->imapaint.canvas : NULL;
  ps->clone_ima = (!ps->do_material_slots) ? settings->imapaint.clone : NULL;

  ps->do_mask_cavity = (settings->imapaint.paint.flags & PAINT_USE_CAVITY_MASK) ? true : false;
  ps->cavity_curve = settings->imapaint.paint.cavity_curve;

  /* setup projection painting data */
  if (ps->tool != PAINT_TOOL_FILL) {
    ps->do_backfacecull = (settings->imapaint.flag & IMAGEPAINT_PROJECT_BACKFACE) ? false : true;
    ps->do_occlude = (settings->imapaint.flag & IMAGEPAINT_PROJECT_XRAY) ? false : true;
    ps->do_mask_normal = (settings->imapaint.flag & IMAGEPAINT_PROJECT_FLAT) ? false : true;
  }
  else {
    ps->do_backfacecull = ps->do_occlude = ps->do_mask_normal = 0;
  }

  if (ps->tool == PAINT_TOOL_CLONE) {
    ps->do_layer_clone = (settings->imapaint.flag & IMAGEPAINT_PROJECT_LAYER_CLONE) ? 1 : 0;
  }

  ps->do_stencil_brush = (ps->brush && ps->brush->imagepaint_tool == PAINT_TOOL_MASK);
  /* deactivate stenciling for the stencil brush :) */
  ps->do_layer_stencil = ((settings->imapaint.flag & IMAGEPAINT_PROJECT_LAYER_STENCIL) &&
                          !(ps->do_stencil_brush) && ps->stencil_ima);
  ps->do_layer_stencil_inv = ((settings->imapaint.flag & IMAGEPAINT_PROJECT_LAYER_STENCIL_INV) !=
                              0);

#ifndef PROJ_DEBUG_NOSEAMBLEED
  /* pixel num to bleed */
  ps->seam_bleed_px = settings->imapaint.seam_bleed;
  ps->seam_bleed_px_sq = square_s(settings->imapaint.seam_bleed);
#endif

  if (ps->do_mask_normal) {
    ps->normal_angle_inner = settings->imapaint.normal_angle;
    ps->normal_angle = (ps->normal_angle_inner + 90.0f) * 0.5f;
  }
  else {
    ps->normal_angle_inner = ps->normal_angle = settings->imapaint.normal_angle;
  }

  ps->normal_angle_inner *= (float)(M_PI_2 / 90);
  ps->normal_angle *= (float)(M_PI_2 / 90);
  ps->normal_angle_range = ps->normal_angle - ps->normal_angle_inner;

  if (ps->normal_angle_range <= 0.0f) {
    /* no need to do blending */
    ps->do_mask_normal = false;
  }

  ps->normal_angle__cos = cosf(ps->normal_angle);
  ps->normal_angle_inner__cos = cosf(ps->normal_angle_inner);

  ps->dither = settings->imapaint.dither;

  ps->use_colormanagement = BKE_scene_check_color_management_enabled(CTX_data_scene(C));
}

void *paint_proj_new_stroke(bContext *C, Object *ob, const float mouse[2], int mode)
{
  ProjStrokeHandle *ps_handle;
  Scene *scene = CTX_data_scene(C);
  ToolSettings *settings = scene->toolsettings;
  char symmetry_flag_views[ARRAY_SIZE(ps_handle->ps_views)] = {0};

  ps_handle = MEM_callocN(sizeof(ProjStrokeHandle), "ProjStrokeHandle");
  ps_handle->scene = scene;
  ps_handle->brush = BKE_paint_brush(&settings->imapaint.paint);

  /* bypass regular stroke logic */
  if ((ps_handle->brush->imagepaint_tool == PAINT_TOOL_CLONE) && (mode == BRUSH_STROKE_INVERT)) {
    view3d_operator_needs_opengl(C);
    ps_handle->is_clone_cursor_pick = true;
    return ps_handle;
  }

  ps_handle->orig_brush_size = BKE_brush_size_get(scene, ps_handle->brush);

  Mesh *mesh = BKE_mesh_from_object(ob);
  ps_handle->symmetry_flags = mesh->symmetry;
  ps_handle->ps_views_tot = 1 + (pow_i(2, count_bits_i(ps_handle->symmetry_flags)) - 1);
  bool is_multi_view = (ps_handle->ps_views_tot != 1);

  for (int i = 0; i < ps_handle->ps_views_tot; i++) {
    ProjPaintState *ps = MEM_callocN(sizeof(ProjPaintState), "ProjectionPaintState");
    ps_handle->ps_views[i] = ps;
  }

  if (ps_handle->symmetry_flags) {
    int index = 0;

    int x = 0;
    do {
      int y = 0;
      do {
        int z = 0;
        do {
          symmetry_flag_views[index++] = ((x ? PAINT_SYMM_X : 0) | (y ? PAINT_SYMM_Y : 0) |
                                          (z ? PAINT_SYMM_Z : 0));
          BLI_assert(index <= ps_handle->ps_views_tot);
        } while ((z++ == 0) && (ps_handle->symmetry_flags & PAINT_SYMM_Z));
      } while ((y++ == 0) && (ps_handle->symmetry_flags & PAINT_SYMM_Y));
    } while ((x++ == 0) && (ps_handle->symmetry_flags & PAINT_SYMM_X));
    BLI_assert(index == ps_handle->ps_views_tot);
  }

  for (int i = 0; i < ps_handle->ps_views_tot; i++) {
    ProjPaintState *ps = ps_handle->ps_views[i];

    project_state_init(C, ob, ps, mode);

    if (ps->ob == NULL) {
      ps_handle->ps_views_tot = i + 1;
      goto fail;
    }
  }

  /* Don't allow brush size below 2 */
  if (BKE_brush_size_get(scene, ps_handle->brush) < 2) {
    BKE_brush_size_set(scene, ps_handle->brush, 2 * U.pixelsize);
  }

  /* allocate and initialize spatial data structures */

  for (int i = 0; i < ps_handle->ps_views_tot; i++) {
    ProjPaintState *ps = ps_handle->ps_views[i];

    ps->source = (ps->tool == PAINT_TOOL_FILL) ? PROJ_SRC_VIEW_FILL : PROJ_SRC_VIEW;
    project_image_refresh_tagged(ps);

    /* re-use! */
    if (i != 0) {
      ps->is_shared_user = true;
      PROJ_PAINT_STATE_SHARED_MEMCPY(ps, ps_handle->ps_views[0]);
    }

    project_paint_begin(C, ps, is_multi_view, symmetry_flag_views[i]);
    if (ps->me_eval == NULL) {
      goto fail;
    }

    paint_proj_begin_clone(ps, mouse);
  }

  paint_brush_init_tex(ps_handle->brush);

  return ps_handle;

fail:
  for (int i = 0; i < ps_handle->ps_views_tot; i++) {
    ProjPaintState *ps = ps_handle->ps_views[i];
    MEM_freeN(ps);
  }
  MEM_freeN(ps_handle);
  return NULL;
}

void paint_proj_redraw(const bContext *C, void *ps_handle_p, bool final)
{
  ProjStrokeHandle *ps_handle = ps_handle_p;

  if (ps_handle->need_redraw) {
    ps_handle->need_redraw = false;
  }
  else if (!final) {
    return;
  }

  if (final) {
    /* compositor listener deals with updating */
    WM_event_add_notifier(C, NC_IMAGE | NA_EDITED, NULL);
  }
  else {
    ED_region_tag_redraw(CTX_wm_region(C));
  }
}

void paint_proj_stroke_done(void *ps_handle_p)
{
  ProjStrokeHandle *ps_handle = ps_handle_p;
  Scene *scene = ps_handle->scene;

  if (ps_handle->is_clone_cursor_pick) {
    MEM_freeN(ps_handle);
    return;
  }

  for (int i = 1; i < ps_handle->ps_views_tot; i++) {
    PROJ_PAINT_STATE_SHARED_CLEAR(ps_handle->ps_views[i]);
  }

  BKE_brush_size_set(scene, ps_handle->brush, ps_handle->orig_brush_size);

  paint_brush_exit_tex(ps_handle->brush);

  for (int i = 0; i < ps_handle->ps_views_tot; i++) {
    ProjPaintState *ps;
    ps = ps_handle->ps_views[i];
    project_paint_end(ps);
    MEM_freeN(ps);
  }

  MEM_freeN(ps_handle);
}
/* use project paint to re-apply an image */
static int texture_paint_camera_project_exec(bContext *C, wmOperator *op)
{
  Main *bmain = CTX_data_main(C);
  Image *image = BLI_findlink(&bmain->images, RNA_enum_get(op->ptr, "image"));
  Scene *scene = CTX_data_scene(C);
  ViewLayer *view_layer = CTX_data_view_layer(C);
  ProjPaintState ps = {NULL};
  int orig_brush_size;
  IDProperty *idgroup;
  IDProperty *view_data = NULL;
  Object *ob = OBACT(view_layer);
  bool uvs, mat, tex;

  if (ob == NULL || ob->type != OB_MESH) {
    BKE_report(op->reports, RPT_ERROR, "No active mesh object");
    return OPERATOR_CANCELLED;
  }

  if (!ED_paint_proj_mesh_data_check(scene, ob, &uvs, &mat, &tex, NULL)) {
    ED_paint_data_warning(op->reports, uvs, mat, tex, true);
    WM_event_add_notifier(C, NC_SCENE | ND_TOOLSETTINGS, NULL);
    return OPERATOR_CANCELLED;
  }

  project_state_init(C, ob, &ps, BRUSH_STROKE_NORMAL);

  if (image == NULL) {
    BKE_report(op->reports, RPT_ERROR, "Image could not be found");
    return OPERATOR_CANCELLED;
  }

  ps.reproject_image = image;
  ps.reproject_ibuf = BKE_image_acquire_ibuf(image, NULL, NULL);

  if ((ps.reproject_ibuf == NULL) ||
      ((ps.reproject_ibuf->rect || ps.reproject_ibuf->rect_float) == false)) {
    BKE_report(op->reports, RPT_ERROR, "Image data could not be found");
    return OPERATOR_CANCELLED;
  }

  idgroup = IDP_GetProperties(&image->id, 0);

  if (idgroup) {
    view_data = IDP_GetPropertyTypeFromGroup(idgroup, PROJ_VIEW_DATA_ID, IDP_ARRAY);

    /* type check to make sure its ok */
    if (view_data != NULL &&
        (view_data->len != PROJ_VIEW_DATA_SIZE || view_data->subtype != IDP_FLOAT)) {
      BKE_report(op->reports, RPT_ERROR, "Image project data invalid");
      return OPERATOR_CANCELLED;
    }
  }

  if (view_data) {
    /* image has stored view projection info */
    ps.source = PROJ_SRC_IMAGE_VIEW;
  }
  else {
    ps.source = PROJ_SRC_IMAGE_CAM;

    if (scene->camera == NULL) {
      BKE_report(op->reports, RPT_ERROR, "No active camera set");
      return OPERATOR_CANCELLED;
    }
  }

  /* override */
  ps.is_texbrush = false;
  ps.is_maskbrush = false;
  ps.do_masking = false;
  orig_brush_size = BKE_brush_size_get(scene, ps.brush);
  /* cover the whole image */
  BKE_brush_size_set(scene, ps.brush, 32 * U.pixelsize);

  /* so pixels are initialized with minimal info */
  ps.tool = PAINT_TOOL_DRAW;

  scene->toolsettings->imapaint.flag |= IMAGEPAINT_DRAWING;

  /* allocate and initialize spatial data structures */
  project_paint_begin(C, &ps, false, 0);

  if (ps.me_eval == NULL) {
    BKE_brush_size_set(scene, ps.brush, orig_brush_size);
    BKE_report(op->reports, RPT_ERROR, "Could not get valid evaluated mesh");
    return OPERATOR_CANCELLED;
  }

  ED_image_undo_push_begin(op->type->name, PAINT_MODE_TEXTURE_3D);

  const float pos[2] = {0.0, 0.0};
  const float lastpos[2] = {0.0, 0.0};
  int a;

  project_paint_op(&ps, lastpos, pos);

  project_image_refresh_tagged(&ps);

  for (a = 0; a < ps.image_tot; a++) {
    BKE_image_free_gputextures(ps.projImages[a].ima);
    WM_event_add_notifier(C, NC_IMAGE | NA_EDITED, ps.projImages[a].ima);
  }

  project_paint_end(&ps);

  ED_image_undo_push_end();

  scene->toolsettings->imapaint.flag &= ~IMAGEPAINT_DRAWING;
  BKE_brush_size_set(scene, ps.brush, orig_brush_size);

  return OPERATOR_FINISHED;
}

void PAINT_OT_project_image(wmOperatorType *ot)
{
  PropertyRNA *prop;

  /* identifiers */
  ot->name = "Project Image";
  ot->idname = "PAINT_OT_project_image";
  ot->description = "Project an edited render from the active camera back onto the object";

  /* api callbacks */
  ot->invoke = WM_enum_search_invoke;
  ot->exec = texture_paint_camera_project_exec;

  /* flags */
  ot->flag = OPTYPE_REGISTER | OPTYPE_UNDO;

  prop = RNA_def_enum(ot->srna, "image", DummyRNA_NULL_items, 0, "Image", "");
  RNA_def_enum_funcs(prop, RNA_image_itemf);
  RNA_def_property_flag(prop, PROP_ENUM_NO_TRANSLATE);
  ot->prop = prop;
}

static bool texture_paint_image_from_view_poll(bContext *C)
{
  bScreen *screen = CTX_wm_screen(C);
  if (!(screen && BKE_screen_find_big_area(screen, SPACE_VIEW3D, 0))) {
    CTX_wm_operator_poll_msg_set(C, "No 3D viewport found to create image from");
    return false;
  }
  if (G.background || !GPU_is_init()) {
    return false;
  }
  return true;
}

static int texture_paint_image_from_view_exec(bContext *C, wmOperator *op)
{
  Image *image;
  ImBuf *ibuf;
  char filename[FILE_MAX];

  Main *bmain = CTX_data_main(C);
  Depsgraph *depsgraph = CTX_data_ensure_evaluated_depsgraph(C);
  Scene *scene = CTX_data_scene(C);
  ToolSettings *settings = scene->toolsettings;
  int w = settings->imapaint.screen_grab_size[0];
  int h = settings->imapaint.screen_grab_size[1];
  int maxsize;
  char err_out[256] = "unknown";

  ScrArea *area = BKE_screen_find_big_area(CTX_wm_screen(C), SPACE_VIEW3D, 0);
  if (!area) {
    BKE_report(op->reports, RPT_ERROR, "No 3D viewport found to create image from");
    return OPERATOR_CANCELLED;
  }

  ARegion *region = BKE_area_find_region_active_win(area);
  if (!region) {
    BKE_report(op->reports, RPT_ERROR, "No 3D viewport found to create image from");
    return OPERATOR_CANCELLED;
  }
  RegionView3D *rv3d = region->regiondata;

  RNA_string_get(op->ptr, "filepath", filename);

  maxsize = GPU_max_texture_size();

  if (w > maxsize) {
    w = maxsize;
  }
  if (h > maxsize) {
    h = maxsize;
  }

  /* Create a copy of the overlays where they are all turned off, except the
   * texture paint overlay opacity */
  View3D *v3d = area->spacedata.first;
  View3D v3d_copy = *v3d;
  v3d_copy.gridflag = 0;
  v3d_copy.flag2 = 0;
  v3d_copy.flag = V3D_HIDE_HELPLINES;
  v3d_copy.gizmo_flag = V3D_GIZMO_HIDE;

  memset(&v3d_copy.overlay, 0, sizeof(View3DOverlay));
  v3d_copy.overlay.flag = V3D_OVERLAY_HIDE_CURSOR | V3D_OVERLAY_HIDE_TEXT |
                          V3D_OVERLAY_HIDE_MOTION_PATHS | V3D_OVERLAY_HIDE_BONES |
                          V3D_OVERLAY_HIDE_OBJECT_XTRAS | V3D_OVERLAY_HIDE_OBJECT_ORIGINS;
  v3d_copy.overlay.texture_paint_mode_opacity = v3d->overlay.texture_paint_mode_opacity;

  ibuf = ED_view3d_draw_offscreen_imbuf(depsgraph,
                                        scene,
                                        v3d_copy.shading.type,
                                        &v3d_copy,
                                        region,
                                        w,
                                        h,
                                        IB_rect,
                                        R_ALPHAPREMUL,
                                        NULL,
                                        false,
                                        NULL,
                                        err_out);

  if (!ibuf) {
    /* Mostly happens when OpenGL offscreen buffer was failed to create, */
    /* but could be other reasons. Should be handled in the future. nazgul */
    BKE_reportf(op->reports, RPT_ERROR, "Failed to create OpenGL off-screen buffer: %s", err_out);
    return OPERATOR_CANCELLED;
  }

  image = BKE_image_add_from_imbuf(bmain, ibuf, "image_view");

  /* Drop reference to ibuf so that the image owns it */
  IMB_freeImBuf(ibuf);

  if (image) {
    /* now for the trickiness. store the view projection here!
     * re-projection will reuse this */
    IDPropertyTemplate val;
    IDProperty *idgroup = IDP_GetProperties(&image->id, 1);
    IDProperty *view_data;
    bool is_ortho;
    float *array;

    val.array.len = PROJ_VIEW_DATA_SIZE;
    val.array.type = IDP_FLOAT;
    view_data = IDP_New(IDP_ARRAY, &val, PROJ_VIEW_DATA_ID);

    array = (float *)IDP_Array(view_data);
    memcpy(array, rv3d->winmat, sizeof(rv3d->winmat));
    array += sizeof(rv3d->winmat) / sizeof(float);
    memcpy(array, rv3d->viewmat, sizeof(rv3d->viewmat));
    array += sizeof(rv3d->viewmat) / sizeof(float);
    is_ortho = ED_view3d_clip_range_get(depsgraph, v3d, rv3d, &array[0], &array[1], true);
    /* using float for a bool is dodgy but since its an extra member in the array...
     * easier than adding a single bool prop */
    array[2] = is_ortho ? 1.0f : 0.0f;

    IDP_AddToGroup(idgroup, view_data);
  }

  return OPERATOR_FINISHED;
}

void PAINT_OT_image_from_view(wmOperatorType *ot)
{
  /* identifiers */
  ot->name = "Image from View";
  ot->idname = "PAINT_OT_image_from_view";
  ot->description = "Make an image from biggest 3D view for reprojection";

  /* api callbacks */
  ot->exec = texture_paint_image_from_view_exec;
  ot->poll = texture_paint_image_from_view_poll;

  /* flags */
  ot->flag = OPTYPE_REGISTER;

  RNA_def_string_file_name(ot->srna, "filepath", NULL, FILE_MAX, "File Path", "Name of the file");
}

/*********************************************
 * Data generation for projective texturing  *
 * *******************************************/

void ED_paint_data_warning(struct ReportList *reports, bool uvs, bool mat, bool tex, bool stencil)
{
  BKE_reportf(reports,
              RPT_WARNING,
              "Missing%s%s%s%s detected!",
              !uvs ? " UVs," : "",
              !mat ? " Materials," : "",
              !tex ? " Textures," : "",
              !stencil ? " Stencil," : "");
}

bool ED_paint_proj_mesh_data_check(
    Scene *scene, Object *ob, bool *uvs, bool *mat, bool *tex, bool *stencil)
{
  Mesh *me;
  int layernum;
  ImagePaintSettings *imapaint = &scene->toolsettings->imapaint;
  Brush *br = BKE_paint_brush(&imapaint->paint);
  bool hasmat = true;
  bool hastex = true;
  bool hasstencil = true;
  bool hasuvs = true;

  imapaint->missing_data = 0;

  BLI_assert(ob->type == OB_MESH);

  if (imapaint->mode == IMAGEPAINT_MODE_MATERIAL) {
    /* no material, add one */
    if (ob->totcol == 0) {
      hasmat = false;
      hastex = false;
    }
    else {
      /* there may be material slots but they may be empty, check */
      hasmat = false;
      hastex = false;

      for (int i = 1; i < ob->totcol + 1; i++) {
        Material *ma = BKE_object_material_get(ob, i);

        if (ma && !ID_IS_LINKED(ma) && !ID_IS_OVERRIDE_LIBRARY(ma)) {
          hasmat = true;
          if (ma->texpaintslot == NULL) {
            /* refresh here just in case */
            BKE_texpaint_slot_refresh_cache(scene, ma, ob);
          }
          if (ma->texpaintslot != NULL &&
              (ma->texpaintslot[ma->paint_active_slot].ima == NULL ||
               !ID_IS_LINKED(ma->texpaintslot[ma->paint_active_slot].ima) ||
               !ID_IS_OVERRIDE_LIBRARY(ma->texpaintslot[ma->paint_active_slot].ima))) {
            hastex = true;
            break;
          }
        }
      }
    }
  }
  else if (imapaint->mode == IMAGEPAINT_MODE_IMAGE) {
    if (imapaint->canvas == NULL || ID_IS_LINKED(imapaint->canvas)) {
      hastex = false;
    }
  }

  me = BKE_mesh_from_object(ob);
  layernum = CustomData_number_of_layers(&me->ldata, CD_MLOOPUV);

  if (layernum == 0) {
    hasuvs = false;
  }

  /* Make sure we have a stencil to paint on! */
  if (br && br->imagepaint_tool == PAINT_TOOL_MASK) {
    imapaint->flag |= IMAGEPAINT_PROJECT_LAYER_STENCIL;

    if (imapaint->stencil == NULL) {
      hasstencil = false;
    }
  }

  if (!hasuvs) {
    imapaint->missing_data |= IMAGEPAINT_MISSING_UVS;
  }
  if (!hasmat) {
    imapaint->missing_data |= IMAGEPAINT_MISSING_MATERIAL;
  }
  if (!hastex) {
    imapaint->missing_data |= IMAGEPAINT_MISSING_TEX;
  }
  if (!hasstencil) {
    imapaint->missing_data |= IMAGEPAINT_MISSING_STENCIL;
  }

  if (uvs) {
    *uvs = hasuvs;
  }
  if (mat) {
    *mat = hasmat;
  }
  if (tex) {
    *tex = hastex;
  }
  if (stencil) {
    *stencil = hasstencil;
  }

  return hasuvs && hasmat && hastex && hasstencil;
}

/* Add layer operator */
enum {
  LAYER_BASE_COLOR,
  LAYER_SPECULAR,
  LAYER_ROUGHNESS,
  LAYER_METALLIC,
  LAYER_NORMAL,
  LAYER_BUMP,
  LAYER_DISPLACEMENT,
};

static const EnumPropertyItem layer_type_items[] = {
    {LAYER_BASE_COLOR, "BASE_COLOR", 0, "Base Color", ""},
    {LAYER_SPECULAR, "SPECULAR", 0, "Specular", ""},
    {LAYER_ROUGHNESS, "ROUGHNESS", 0, "Roughness", ""},
    {LAYER_METALLIC, "METALLIC", 0, "Metallic", ""},
    {LAYER_NORMAL, "NORMAL", 0, "Normal", ""},
    {LAYER_BUMP, "BUMP", 0, "Bump", ""},
    {LAYER_DISPLACEMENT, "DISPLACEMENT", 0, "Displacement", ""},
    {0, NULL, 0, NULL, NULL},
};

static Material *get_or_create_current_material(bContext *C, Object *ob)
{
  Material *ma = BKE_object_material_get(ob, ob->actcol);
  if (!ma) {
    Main *bmain = CTX_data_main(C);
    ma = BKE_material_add(bmain, "Material");
    BKE_object_material_assign(bmain, ob, ma, ob->actcol, BKE_MAT_ASSIGN_USERPREF);
  }
  return ma;
}

static Image *proj_paint_image_create(wmOperator *op, Main *bmain, bool is_data)
{
  Image *ima;
  float color[4] = {0.0f, 0.0f, 0.0f, 1.0f};
  char imagename[MAX_ID_NAME - 2] = "Material Diffuse Color";
  int width = 1024;
  int height = 1024;
  bool use_float = false;
  short gen_type = IMA_GENTYPE_BLANK;
  bool alpha = false;

  if (op) {
    width = RNA_int_get(op->ptr, "width");
    height = RNA_int_get(op->ptr, "height");
    use_float = RNA_boolean_get(op->ptr, "float");
    gen_type = RNA_enum_get(op->ptr, "generated_type");
    RNA_float_get_array(op->ptr, "color", color);
    alpha = RNA_boolean_get(op->ptr, "alpha");
    RNA_string_get(op->ptr, "name", imagename);
  }

  /* TODO(lukas): Add option for tiled image. */
  ima = BKE_image_add_generated(bmain,
                                width,
                                height,
                                imagename,
                                alpha ? 32 : 24,
                                use_float,
                                gen_type,
                                color,
                                false,
                                is_data,
                                false);

  return ima;
}

static CustomDataLayer *proj_paint_color_attribute_create(wmOperator *op, Object *ob)
{
  char name[MAX_NAME] = "";
  float color[4] = {0.0f, 0.0f, 0.0f, 1.0f};
  eAttrDomain domain = ATTR_DOMAIN_POINT;
  eCustomDataType type = CD_PROP_COLOR;

  if (op) {
    RNA_string_get(op->ptr, "name", name);
    RNA_float_get_array(op->ptr, "color", color);
    domain = (eAttrDomain)RNA_enum_get(op->ptr, "domain");
    type = (eCustomDataType)RNA_enum_get(op->ptr, "data_type");
  }

  ID *id = (ID *)ob->data;
  CustomDataLayer *layer = BKE_id_attribute_new(id, name, type, domain, op->reports);

  if (!layer) {
    return NULL;
  }

  BKE_id_attributes_active_color_set(id, layer);

  if (!BKE_id_attributes_render_color_get(id)) {
    BKE_id_attributes_render_color_set(id, layer);
  }

  BKE_object_attributes_active_color_fill(ob, color, false);

  return layer;
}

/**
 * Get a default color for the paint slot layer from a material's Principled BSDF.
 *
 * \param layer_type: The layer type of the paint slot
 * \param ma: The material to attempt using as the default color source.
 *            If this fails or \p ma is null, a default Principled BSDF is used instead.
 */
static void default_paint_slot_color_get(int layer_type, Material *ma, float color[4])
{
  switch (layer_type) {
    case LAYER_BASE_COLOR:
    case LAYER_SPECULAR:
    case LAYER_ROUGHNESS:
    case LAYER_METALLIC: {
      bNodeTree *ntree = NULL;
      bNode *in_node = ma ? ntreeFindType(ma->nodetree, SH_NODE_BSDF_PRINCIPLED) : NULL;
      if (!in_node) {
        /* An existing material or Principled BSDF node could not be found.
         * Copy default color values from a default Principled BSDF instead. */
        ntree = ntreeAddTree(NULL, "Temporary Shader Nodetree", ntreeType_Shader->idname);
        in_node = nodeAddStaticNode(NULL, ntree, SH_NODE_BSDF_PRINCIPLED);
      }
      bNodeSocket *in_sock = nodeFindSocket(in_node, SOCK_IN, layer_type_items[layer_type].name);
      switch (in_sock->type) {
        case SOCK_FLOAT: {
          bNodeSocketValueFloat *socket_data = in_sock->default_value;
          copy_v3_fl(color, socket_data->value);
          color[3] = 1.0f;
          break;
        }
        case SOCK_VECTOR:
        case SOCK_RGBA: {
          bNodeSocketValueRGBA *socket_data = in_sock->default_value;
          copy_v3_v3(color, socket_data->value);
          color[3] = 1.0f;
          break;
        }
        default:
          BLI_assert_unreachable();
          rgba_float_args_set(color, 0.0f, 0.0f, 0.0f, 1.0f);
          break;
      }
      /* Cleanup */
      if (ntree) {
        ntreeFreeTree(ntree);
        MEM_freeN(ntree);
      }
      return;
    }
    case LAYER_NORMAL:
      /* Neutral tangent space normal map. */
      rgba_float_args_set(color, 0.5f, 0.5f, 1.0f, 1.0f);
      break;
    case LAYER_BUMP:
    case LAYER_DISPLACEMENT:
      /* Neutral displacement and bump map. */
      rgba_float_args_set(color, 0.5f, 0.5f, 0.5f, 1.0f);
      break;
  }
}

static bool proj_paint_add_slot(bContext *C, wmOperator *op)
{
  Object *ob = ED_object_active_context(C);
  Scene *scene = CTX_data_scene(C);
  Material *ma;
  Image *ima = NULL;
  CustomDataLayer *layer = NULL;

  if (!ob) {
    return false;
  }

  ma = get_or_create_current_material(C, ob);

  if (ma) {
    Main *bmain = CTX_data_main(C);
    int type = RNA_enum_get(op->ptr, "type");
    bool is_data = (type > LAYER_BASE_COLOR);

    bNode *new_node;
    bNodeTree *ntree = ma->nodetree;

    if (!ntree) {
      ED_node_shader_default(C, &ma->id);
      ntree = ma->nodetree;
    }

    ma->use_nodes = true;

    const ePaintCanvasSource slot_type = ob->mode == OB_MODE_SCULPT ?
                                             (ePaintCanvasSource)RNA_enum_get(op->ptr,
                                                                              "slot_type") :
                                             PAINT_CANVAS_SOURCE_IMAGE;

    /* Create a new node. */
    switch (slot_type) {
      case PAINT_CANVAS_SOURCE_IMAGE: {
        new_node = nodeAddStaticNode(C, ntree, SH_NODE_TEX_IMAGE);
        ima = proj_paint_image_create(op, bmain, is_data);
        new_node->id = &ima->id;
        break;
      }
      case PAINT_CANVAS_SOURCE_COLOR_ATTRIBUTE: {
        new_node = nodeAddStaticNode(C, ntree, SH_NODE_ATTRIBUTE);
        if ((layer = proj_paint_color_attribute_create(op, ob))) {
          BLI_strncpy_utf8(
              ((NodeShaderAttribute *)new_node->storage)->name, layer->name, MAX_NAME);
        }
        break;
      }
      case PAINT_CANVAS_SOURCE_MATERIAL:
        BLI_assert_unreachable();
        return false;
    }
    nodeSetActive(ntree, new_node);

    /* Connect to first available principled BSDF node. */
    bNode *in_node = ntreeFindType(ntree, SH_NODE_BSDF_PRINCIPLED);
    bNode *out_node = new_node;

    if (in_node != NULL) {
      bNodeSocket *out_sock = nodeFindSocket(out_node, SOCK_OUT, "Color");
      bNodeSocket *in_sock = NULL;

      if (type >= LAYER_BASE_COLOR && type < LAYER_NORMAL) {
        in_sock = nodeFindSocket(in_node, SOCK_IN, layer_type_items[type].name);
      }
      else if (type == LAYER_NORMAL) {
        bNode *nor_node;
        nor_node = nodeAddStaticNode(C, ntree, SH_NODE_NORMAL_MAP);

        in_sock = nodeFindSocket(nor_node, SOCK_IN, "Color");
        nodeAddLink(ntree, out_node, out_sock, nor_node, in_sock);

        in_sock = nodeFindSocket(in_node, SOCK_IN, "Normal");
        out_sock = nodeFindSocket(nor_node, SOCK_OUT, "Normal");

        out_node = nor_node;
      }
      else if (type == LAYER_BUMP) {
        bNode *bump_node;
        bump_node = nodeAddStaticNode(C, ntree, SH_NODE_BUMP);

        in_sock = nodeFindSocket(bump_node, SOCK_IN, "Height");
        nodeAddLink(ntree, out_node, out_sock, bump_node, in_sock);

        in_sock = nodeFindSocket(in_node, SOCK_IN, "Normal");
        out_sock = nodeFindSocket(bump_node, SOCK_OUT, "Normal");

        out_node = bump_node;
      }
      else if (type == LAYER_DISPLACEMENT) {
        /* Connect to the displacement output socket */
        in_node = ntreeFindType(ntree, SH_NODE_OUTPUT_MATERIAL);

        if (in_node != NULL) {
          in_sock = nodeFindSocket(in_node, SOCK_IN, layer_type_items[type].name);
        }
        else {
          in_sock = NULL;
        }
      }

      /* Check if the socket in already connected to something */
      bNodeLink *link = in_sock ? in_sock->link : NULL;
      if (in_sock != NULL && link == NULL) {
        nodeAddLink(ntree, out_node, out_sock, in_node, in_sock);

        nodePositionRelative(out_node, in_node, out_sock, in_sock);
      }
    }

    ED_node_tree_propagate_change(C, bmain, ntree);
    /* In case we added more than one node, position them too. */
    nodePositionPropagate(out_node);

    if (ima) {
      BKE_texpaint_slot_refresh_cache(scene, ma, ob);
      BKE_image_signal(bmain, ima, NULL, IMA_SIGNAL_USER_NEW_IMAGE);
      WM_event_add_notifier(C, NC_IMAGE | NA_ADDED, ima);
    }
    if (layer) {
      BKE_texpaint_slot_refresh_cache(scene, ma, ob);
      DEG_id_tag_update(ob->data, ID_RECALC_GEOMETRY);
      WM_main_add_notifier(NC_GEOM | ND_DATA, ob->data);
    }

    DEG_id_tag_update(&ntree->id, 0);
    DEG_id_tag_update(&ma->id, ID_RECALC_SHADING);
    ED_area_tag_redraw(CTX_wm_area(C));

    ED_paint_proj_mesh_data_check(scene, ob, NULL, NULL, NULL, NULL);

    return true;
  }

  return false;
}

static int get_texture_layer_type(wmOperator *op, const char *prop_name)
{
  int type_value = RNA_enum_get(op->ptr, prop_name);
  int type = RNA_enum_from_value(layer_type_items, type_value);
  BLI_assert(type != -1);
  return type;
}

static int texture_paint_add_texture_paint_slot_exec(bContext *C, wmOperator *op)
{
  if (proj_paint_add_slot(C, op)) {
    return OPERATOR_FINISHED;
  }
  return OPERATOR_CANCELLED;
}

static void get_default_texture_layer_name_for_object(Object *ob,
                                                      int texture_type,
                                                      char *dst,
                                                      int dst_length)
{
  Material *ma = BKE_object_material_get(ob, ob->actcol);
  const char *base_name = ma ? &ma->id.name[2] : &ob->id.name[2];
  BLI_snprintf(dst, dst_length, "%s %s", base_name, layer_type_items[texture_type].name);
}

static int texture_paint_add_texture_paint_slot_invoke(bContext *C,
                                                       wmOperator *op,
                                                       const wmEvent *UNUSED(event))
{
  Object *ob = ED_object_active_context(C);
  Material *ma = BKE_object_material_get(ob, ob->actcol);

  int type = get_texture_layer_type(op, "type");

  /* Set default name. */
  char imagename[MAX_ID_NAME - 2];
  get_default_texture_layer_name_for_object(ob, type, (char *)&imagename, sizeof(imagename));
  RNA_string_set(op->ptr, "name", imagename);

  /* Set default color. Copy the color from nodes, so it matches the existing material. */
  float color[4];
  default_paint_slot_color_get(type, ma, color);
  RNA_float_set_array(op->ptr, "color", color);

  return WM_operator_props_dialog_popup(C, op, 300);
}

static void texture_paint_add_texture_paint_slot_ui(bContext *C, wmOperator *op)
{
  uiLayout *layout = op->layout;
  uiLayoutSetPropSep(layout, true);
  uiLayoutSetPropDecorate(layout, false);
  Object *ob = ED_object_active_context(C);
  ePaintCanvasSource slot_type = PAINT_CANVAS_SOURCE_IMAGE;

  if (ob->mode == OB_MODE_SCULPT) {
    slot_type = (ePaintCanvasSource)RNA_enum_get(op->ptr, "slot_type");
    uiItemR(layout, op->ptr, "slot_type", UI_ITEM_R_EXPAND, NULL, ICON_NONE);
  }

  uiItemR(layout, op->ptr, "name", 0, NULL, ICON_NONE);

  switch (slot_type) {
    case PAINT_CANVAS_SOURCE_IMAGE: {
      uiLayout *col = uiLayoutColumn(layout, true);
      uiItemR(col, op->ptr, "width", 0, NULL, ICON_NONE);
      uiItemR(col, op->ptr, "height", 0, NULL, ICON_NONE);

      uiItemR(layout, op->ptr, "alpha", 0, NULL, ICON_NONE);
      uiItemR(layout, op->ptr, "generated_type", 0, NULL, ICON_NONE);
      uiItemR(layout, op->ptr, "float", 0, NULL, ICON_NONE);
      break;
    }
    case PAINT_CANVAS_SOURCE_COLOR_ATTRIBUTE:
      uiItemR(layout, op->ptr, "domain", UI_ITEM_R_EXPAND, NULL, ICON_NONE);
      uiItemR(layout, op->ptr, "data_type", UI_ITEM_R_EXPAND, NULL, ICON_NONE);
      break;
    case PAINT_CANVAS_SOURCE_MATERIAL:
      BLI_assert_unreachable();
      break;
  }

  uiItemR(layout, op->ptr, "color", 0, NULL, ICON_NONE);
}

#define IMA_DEF_NAME N_("Untitled")

void PAINT_OT_add_texture_paint_slot(wmOperatorType *ot)
{
  PropertyRNA *prop;
  static float default_color[4] = {0.0f, 0.0f, 0.0f, 1.0f};

  static const EnumPropertyItem slot_type_items[3] = {
      {PAINT_CANVAS_SOURCE_IMAGE, "IMAGE", 0, "Image", ""},
      {PAINT_CANVAS_SOURCE_COLOR_ATTRIBUTE, "COLOR_ATTRIBUTE", 0, "Color Attribute", ""},
      {0, NULL, 0, NULL, NULL},
  };

  static const EnumPropertyItem domain_items[3] = {
      {ATTR_DOMAIN_POINT, "POINT", 0, "Vertex", ""},
      {ATTR_DOMAIN_CORNER, "CORNER", 0, "Face Corner", ""},
      {0, NULL, 0, NULL, NULL},
  };

  static const EnumPropertyItem attribute_type_items[3] = {
      {CD_PROP_COLOR, "COLOR", 0, "Color", ""},
      {CD_PROP_BYTE_COLOR, "BYTE_COLOR", 0, "Byte Color", ""},
      {0, NULL, 0, NULL, NULL},
  };

  /* identifiers */
  ot->name = "Add Paint Slot";
  ot->description = "Add a paint slot";
  ot->idname = "PAINT_OT_add_texture_paint_slot";

  /* api callbacks */
  ot->invoke = texture_paint_add_texture_paint_slot_invoke;
  ot->exec = texture_paint_add_texture_paint_slot_exec;
  ot->poll = ED_operator_object_active_editable_mesh;
  ot->ui = texture_paint_add_texture_paint_slot_ui;

  /* flags */
  ot->flag = OPTYPE_UNDO;

  /* Shared Properties */
  prop = RNA_def_enum(ot->srna,
                      "type",
                      layer_type_items,
                      0,
                      "Material Layer Type",
                      "Material layer type of new paint slot");
  RNA_def_property_flag(prop, PROP_HIDDEN);

  prop = RNA_def_enum(
      ot->srna, "slot_type", slot_type_items, 0, "Slot Type", "Type of new paint slot");

  prop = RNA_def_string(
      ot->srna, "name", IMA_DEF_NAME, MAX_NAME, "Name", "Name for new paint slot source");
  RNA_def_property_flag(prop, PROP_SKIP_SAVE);

  prop = RNA_def_float_color(
      ot->srna, "color", 4, NULL, 0.0f, FLT_MAX, "Color", "Default fill color", 0.0f, 1.0f);
  RNA_def_property_subtype(prop, PROP_COLOR_GAMMA);
  RNA_def_property_float_array_default(prop, default_color);

  /* Image Properties */
  prop = RNA_def_int(ot->srna, "width", 1024, 1, INT_MAX, "Width", "Image width", 1, 16384);
  RNA_def_property_subtype(prop, PROP_PIXEL);

  prop = RNA_def_int(ot->srna, "height", 1024, 1, INT_MAX, "Height", "Image height", 1, 16384);
  RNA_def_property_subtype(prop, PROP_PIXEL);

  RNA_def_boolean(ot->srna, "alpha", true, "Alpha", "Create an image with an alpha channel");

  RNA_def_enum(ot->srna,
               "generated_type",
               rna_enum_image_generated_type_items,
               IMA_GENTYPE_BLANK,
               "Generated Type",
               "Fill the image with a grid for UV map testing");

  RNA_def_boolean(
      ot->srna, "float", 0, "32-bit Float", "Create image with 32-bit floating-point bit depth");

  /* Color Attribute Properties */
  RNA_def_enum(ot->srna,
               "domain",
               domain_items,
               ATTR_DOMAIN_POINT,
               "Domain",
               "Type of element that attribute is stored on");

  RNA_def_enum(ot->srna,
               "data_type",
               attribute_type_items,
               CD_PROP_COLOR,
               "Data Type",
               "Type of data stored in attribute");
}

static int add_simple_uvs_exec(bContext *C, wmOperator *UNUSED(op))
{
  /* no checks here, poll function does them for us */
  Main *bmain = CTX_data_main(C);
  Object *ob = CTX_data_active_object(C);
  Scene *scene = CTX_data_scene(C);

  ED_uvedit_add_simple_uvs(bmain, scene, ob);

  ED_paint_proj_mesh_data_check(scene, ob, NULL, NULL, NULL, NULL);

  DEG_id_tag_update(ob->data, 0);
  WM_event_add_notifier(C, NC_GEOM | ND_DATA, ob->data);
  WM_event_add_notifier(C, NC_SCENE | ND_TOOLSETTINGS, scene);
  return OPERATOR_FINISHED;
}

static bool add_simple_uvs_poll(bContext *C)
{
  Object *ob = CTX_data_active_object(C);

  if (!ob || ob->type != OB_MESH || ob->mode != OB_MODE_TEXTURE_PAINT) {
    return false;
  }
  return true;
}

void PAINT_OT_add_simple_uvs(wmOperatorType *ot)
{
  /* identifiers */
  ot->name = "Add Simple UVs";
  ot->description = "Add cube map uvs on mesh";
  ot->idname = "PAINT_OT_add_simple_uvs";

  /* api callbacks */
  ot->exec = add_simple_uvs_exec;
  ot->poll = add_simple_uvs_poll;

  /* flags */
  ot->flag = OPTYPE_REGISTER | OPTYPE_UNDO;
}<|MERGE_RESOLUTION|>--- conflicted
+++ resolved
@@ -414,11 +414,8 @@
   const float (*vert_normals)[3];
   const MEdge *medge_eval;
   const MPoly *mpoly_eval;
-<<<<<<< HEAD
   const bool *selection_poly_eval;
-=======
   const int *material_indices;
->>>>>>> ae79bc49
   const MLoop *mloop_eval;
   const MLoopTri *mlooptri_eval;
 
@@ -4065,13 +4062,10 @@
   }
   ps->mloop_eval = ps->me_eval->mloop;
   ps->mpoly_eval = ps->me_eval->mpoly;
-<<<<<<< HEAD
   ps->selection_poly_eval = (const bool *)CustomData_get_layer_named(
       &ps->me_eval->pdata, CD_PROP_BOOL, ".selection_poly");
-=======
   ps->material_indices = (const int *)CustomData_get_layer_named(
       &ps->me_eval->pdata, CD_PROP_INT32, "material_index");
->>>>>>> ae79bc49
 
   ps->totvert_eval = ps->me_eval->totvert;
   ps->totedge_eval = ps->me_eval->totedge;
