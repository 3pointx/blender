--- conflicted
+++ resolved
@@ -195,7 +195,6 @@
   return false;
 }
 
-<<<<<<< HEAD
 static float automasking_brush_normal_factor(AutomaskingCache *automasking,
                                              SculptSession *ss,
                                              PBVHVertRef vertex,
@@ -276,8 +275,6 @@
   return value;
 }
 
-=======
->>>>>>> a4ff106c
 static float sculpt_cavity_calc_factor(AutomaskingCache *automasking, float factor)
 {
   float sign = signf(factor);
