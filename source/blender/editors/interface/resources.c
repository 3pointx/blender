/*
 * ***** BEGIN GPL LICENSE BLOCK *****
 *
 * This program is free software; you can redistribute it and/or
 * modify it under the terms of the GNU General Public License
 * as published by the Free Software Foundation; either version 2
 * of the License, or (at your option) any later version.
 *
 * This program is distributed in the hope that it will be useful,
 * but WITHOUT ANY WARRANTY; without even the implied warranty of
 * MERCHANTABILITY or FITNESS FOR A PARTICULAR PURPOSE.  See the
 * GNU General Public License for more details.
 *
 * You should have received a copy of the GNU General Public License
 * along with this program; if not, write to the Free Software Foundation,
 * Inc., 51 Franklin Street, Fifth Floor, Boston, MA 02110-1301, USA.
 *
 * The Original Code is Copyright (C) 2001-2002 by NaN Holding BV.
 * All rights reserved.
 *
 * The Original Code is: all of this file.
 *
 * Contributor(s): none yet.
 *
 * ***** END GPL/BL DUAL LICENSE BLOCK *****
 */

/** \file blender/editors/interface/resources.c
 *  \ingroup edinterface
 */

#include <math.h>
#include <stdlib.h>
#include <string.h>

#include "MEM_guardedalloc.h"

#include "DNA_curve_types.h"
#include "DNA_screen_types.h"
#include "DNA_space_types.h"
#include "DNA_userdef_types.h"
#include "DNA_windowmanager_types.h"

#include "BLI_blenlib.h"
#include "BLI_utildefines.h"
#include "BLI_math.h"

#include "BKE_appdir.h"
#include "BKE_DerivedMesh.h"
#include "BKE_global.h"
#include "BKE_main.h"
#include "BKE_texture.h"

#include "BIF_gl.h"

#include "UI_interface.h"
#include "UI_interface_icons.h"

#include "interface_intern.h"

/* global for themes */
typedef void (*VectorDrawFunc)(int x, int y, int w, int h, float alpha);

/* be sure to keep 'bThemeState' in sync */
static struct bThemeState g_theme_state = {
    NULL,
    SPACE_VIEW3D,
    RGN_TYPE_WINDOW,
};

#define theme_active g_theme_state.theme
#define theme_spacetype g_theme_state.spacetype
#define theme_regionid g_theme_state.regionid

void ui_resources_init(void)
{
	UI_icons_init(BIFICONID_LAST);
}

void ui_resources_free(void)
{
	UI_icons_free();
}


/* ******************************************************** */
/*    THEMES */
/* ******************************************************** */

const unsigned char *UI_ThemeGetColorPtr(bTheme *btheme, int spacetype, int colorid)
{
	ThemeSpace *ts = NULL;
	static char error[4] = {240, 0, 240, 255};
	static char alert[4] = {240, 60, 60, 255};
	static char headerdesel[4] = {0, 0, 0, 255};
	static char setting = 0;
	const char *cp = error;
	
	/* ensure we're not getting a color after running BKE_userdef_free */
	BLI_assert(BLI_findindex(&U.themes, theme_active) != -1);
	BLI_assert(colorid != TH_UNDEFINED);

	if (btheme) {
	
		/* first check for ui buttons theme */
		if (colorid < TH_THEMEUI) {
		
			switch (colorid) {

				case TH_REDALERT:
					cp = alert; break;
			}
		}
		else {
		
			switch (spacetype) {
				case SPACE_BUTS:
					ts = &btheme->tbuts;
					break;
				case SPACE_VIEW3D:
					ts = &btheme->tv3d;
					break;
				case SPACE_IPO:
					ts = &btheme->tipo;
					break;
				case SPACE_FILE:
					ts = &btheme->tfile;
					break;
				case SPACE_NLA:
					ts = &btheme->tnla;
					break;
				case SPACE_ACTION:
					ts = &btheme->tact;
					break;
				case SPACE_SEQ:
					ts = &btheme->tseq;
					break;
				case SPACE_IMAGE:
					ts = &btheme->tima;
					break;
				case SPACE_TEXT:
					ts = &btheme->text;
					break;
				case SPACE_OUTLINER:
					ts = &btheme->toops;
					break;
				case SPACE_INFO:
					ts = &btheme->tinfo;
					break;
				case SPACE_USERPREF:
					ts = &btheme->tuserpref;
					break;
				case SPACE_CONSOLE:
					ts = &btheme->tconsole;
					break;
				case SPACE_TIME:
					ts = &btheme->ttime;
					break;
				case SPACE_NODE:
					ts = &btheme->tnode;
					break;
				case SPACE_LOGIC:
					ts = &btheme->tlogic;
					break;
				case SPACE_CLIP:
					ts = &btheme->tclip;
					break;
				default:
					ts = &btheme->tv3d;
					break;
			}

			switch (colorid) {
				case TH_AREA_EDGES:
					cp = btheme->tui.area_edges;
					break;

				case TH_BACK:
					if (ELEM(theme_regionid, RGN_TYPE_WINDOW, RGN_TYPE_TABS))
						cp = ts->back;
					else if (theme_regionid == RGN_TYPE_CHANNELS)
						cp = ts->list;
					else if (theme_regionid == RGN_TYPE_HEADER)
						cp = ts->header;
					else
						cp = ts->button;
					break;
				case TH_LOW_GRAD:
					cp = ts->gradients.gradient;
					break;
				case TH_HIGH_GRAD:
					cp = ts->gradients.high_gradient;
					break;
				case TH_SHOW_BACK_GRAD:
					cp = &setting;
					setting = ts->gradients.show_grad;
					break;
				case TH_TEXT:
					if (ELEM(theme_regionid, RGN_TYPE_WINDOW, RGN_TYPE_TABS))
						cp = ts->text;
					else if (theme_regionid == RGN_TYPE_CHANNELS)
						cp = ts->list_text;
					else if (theme_regionid == RGN_TYPE_HEADER)
						cp = ts->header_text;
					else
						cp = ts->button_text;
					break;
				case TH_TEXT_HI:
					if (theme_regionid == RGN_TYPE_WINDOW)
						cp = ts->text_hi;
					else if (theme_regionid == RGN_TYPE_CHANNELS)
						cp = ts->list_text_hi;
					else if (theme_regionid == RGN_TYPE_HEADER)
						cp = ts->header_text_hi;
					else
						cp = ts->button_text_hi;
					break;
				case TH_TITLE:
					if (theme_regionid == RGN_TYPE_WINDOW)
						cp = ts->title;
					else if (theme_regionid == RGN_TYPE_CHANNELS)
						cp = ts->list_title;
					else if (theme_regionid == RGN_TYPE_HEADER)
						cp = ts->header_title;
					else
						cp = ts->button_title;
					break;

				case TH_HEADER:
					cp = ts->header; break;
				case TH_HEADERDESEL:
					/* we calculate a dynamic builtin header deselect color, also for pulldowns... */
					cp = ts->header;
					headerdesel[0] = cp[0] > 10 ? cp[0] - 10 : 0;
					headerdesel[1] = cp[1] > 10 ? cp[1] - 10 : 0;
					headerdesel[2] = cp[2] > 10 ? cp[2] - 10 : 0;
					cp = headerdesel;
					break;
				case TH_HEADER_TEXT:
					cp = ts->header_text; break;
				case TH_HEADER_TEXT_HI:
					cp = ts->header_text_hi; break;

				case TH_PANEL_HEADER:
					cp = ts->panelcolors.header; break;
				case TH_PANEL_BACK:
					cp = ts->panelcolors.back; break;
				case TH_PANEL_SHOW_HEADER:
					cp = &setting;
					setting = ts->panelcolors.show_header;
					break;
				case TH_PANEL_SHOW_BACK:
					cp = &setting;
					setting = ts->panelcolors.show_back;
					break;
					
				case TH_BUTBACK:
					cp = ts->button; break;
				case TH_BUTBACK_TEXT:
					cp = ts->button_text; break;
				case TH_BUTBACK_TEXT_HI:
					cp = ts->button_text_hi; break;

				case TH_TAB_ACTIVE:
					cp = ts->tabs.tab_active; break;
				case TH_TAB_INACTIVE:
					cp = ts->tabs.tab_inactive; break;
				case TH_TAB_BACK:
					cp = ts->tabs.tab_back; break;
				case TH_TAB_OUTLINE:
					cp = ts->tabs.tab_outline; break;

				case TH_SHADE1:
					cp = ts->shade1; break;
				case TH_SHADE2:
					cp = ts->shade2; break;
				case TH_HILITE:
					cp = ts->hilite; break;
				
				case TH_GRID:
					cp = ts->grid; break;
				case TH_VIEW_OVERLAY:
					cp = ts->view_overlay; break;
				case TH_WIRE:
					cp = ts->wire; break;
				case TH_WIRE_INNER:
					cp = ts->syntaxr; break;
				case TH_WIRE_EDIT:
					cp = ts->wire_edit; break;
				case TH_LAMP:
					cp = ts->lamp; break;
				case TH_SPEAKER:
					cp = ts->speaker; break;
				case TH_CAMERA:
					cp = ts->camera; break;
				case TH_EMPTY:
					cp = ts->empty; break;
				case TH_SELECT:
					cp = ts->select; break;
				case TH_ACTIVE:
					cp = ts->active; break;
				case TH_GROUP:
					cp = ts->group; break;
				case TH_GROUP_ACTIVE:
					cp = ts->group_active; break;
				case TH_TRANSFORM:
					cp = ts->transform; break;
				case TH_VERTEX:
					cp = ts->vertex; break;
				case TH_VERTEX_SELECT:
					cp = ts->vertex_select; break;
				case TH_VERTEX_UNREFERENCED:
					cp = ts->vertex_unreferenced; break;
				case TH_VERTEX_SIZE:
					cp = &ts->vertex_size; break;
				case TH_OUTLINE_WIDTH:
					cp = &ts->outline_width; break;
				case TH_EDGE:
					cp = ts->edge; break;
				case TH_EDGE_SELECT:
					cp = ts->edge_select; break;
				case TH_EDGE_SEAM:
					cp = ts->edge_seam; break;
				case TH_EDGE_SHARP:
					cp = ts->edge_sharp; break;
				case TH_EDGE_CREASE:
					cp = ts->edge_crease; break;
				case TH_EDITMESH_ACTIVE:
					cp = ts->editmesh_active; break;
				case TH_EDGE_FACESEL:
					cp = ts->edge_facesel; break;
				case TH_FACE:
					cp = ts->face; break;
				case TH_FACE_SELECT:
					cp = ts->face_select; break;
				case TH_FACE_DOT:
					cp = ts->face_dot; break;
				case TH_FACEDOT_SIZE:
					cp = &ts->facedot_size; break;
				case TH_DRAWEXTRA_EDGELEN:
					cp = ts->extra_edge_len; break;
				case TH_DRAWEXTRA_EDGEANG:
					cp = ts->extra_edge_angle; break;
				case TH_DRAWEXTRA_FACEAREA:
					cp = ts->extra_face_area; break;
				case TH_DRAWEXTRA_FACEANG:
					cp = ts->extra_face_angle; break;
				case TH_NORMAL:
					cp = ts->normal; break;
				case TH_VNORMAL:
					cp = ts->vertex_normal; break;
				case TH_LNORMAL:
					cp = ts->loop_normal; break;
				case TH_BONE_SOLID:
					cp = ts->bone_solid; break;
				case TH_BONE_POSE:
					cp = ts->bone_pose; break;
				case TH_BONE_POSE_ACTIVE:
					cp = ts->bone_pose_active; break;
				case TH_STRIP:
					cp = ts->strip; break;
				case TH_STRIP_SELECT:
					cp = ts->strip_select; break;
				case TH_KEYTYPE_KEYFRAME:
					cp = ts->keytype_keyframe; break;
				case TH_KEYTYPE_KEYFRAME_SELECT:
					cp = ts->keytype_keyframe_select; break;
				case TH_KEYTYPE_EXTREME:
					cp = ts->keytype_extreme; break;
				case TH_KEYTYPE_EXTREME_SELECT:
					cp = ts->keytype_extreme_select; break;
				case TH_KEYTYPE_BREAKDOWN:
					cp = ts->keytype_breakdown; break;
				case TH_KEYTYPE_BREAKDOWN_SELECT:
					cp = ts->keytype_breakdown_select; break;
				case TH_KEYTYPE_JITTER:
					cp = ts->keytype_jitter; break;
				case TH_KEYTYPE_JITTER_SELECT:
					cp = ts->keytype_jitter_select; break;
				case TH_KEYBORDER:
					cp = ts->keyborder; break;
				case TH_KEYBORDER_SELECT:
					cp = ts->keyborder_select; break;
				case TH_CFRAME:
					cp = ts->cframe; break;
				case TH_TIME_KEYFRAME:
					cp = ts->time_keyframe; break;
				case TH_TIME_GP_KEYFRAME:
					cp = ts->time_gp_keyframe; break;
				case TH_NURB_ULINE:
					cp = ts->nurb_uline; break;
				case TH_NURB_VLINE:
					cp = ts->nurb_vline; break;
				case TH_NURB_SEL_ULINE:
					cp = ts->nurb_sel_uline; break;
				case TH_NURB_SEL_VLINE:
					cp = ts->nurb_sel_vline; break;
				case TH_ACTIVE_SPLINE:
					cp = ts->act_spline; break;
				case TH_ACTIVE_VERT:
					cp = ts->lastsel_point; break;
				case TH_HANDLE_FREE:
					cp = ts->handle_free; break;
				case TH_HANDLE_AUTO:
					cp = ts->handle_auto; break;
				case TH_HANDLE_AUTOCLAMP:
					cp = ts->handle_auto_clamped; break;
				case TH_HANDLE_VECT:
					cp = ts->handle_vect; break;
				case TH_HANDLE_ALIGN:
					cp = ts->handle_align; break;
				case TH_HANDLE_SEL_FREE:
					cp = ts->handle_sel_free; break;
				case TH_HANDLE_SEL_AUTO:
					cp = ts->handle_sel_auto; break;
				case TH_HANDLE_SEL_AUTOCLAMP:
					cp = ts->handle_sel_auto_clamped; break;
				case TH_HANDLE_SEL_VECT:
					cp = ts->handle_sel_vect; break;
				case TH_HANDLE_SEL_ALIGN:
					cp = ts->handle_sel_align; break;
				case TH_FREESTYLE_EDGE_MARK:
					cp = ts->freestyle_edge_mark; break;
				case TH_FREESTYLE_FACE_MARK:
					cp = ts->freestyle_face_mark; break;

				case TH_SYNTAX_B:
					cp = ts->syntaxb; break;
				case TH_SYNTAX_V:
					cp = ts->syntaxv; break;
				case TH_SYNTAX_C:
					cp = ts->syntaxc; break;
				case TH_SYNTAX_L:
					cp = ts->syntaxl; break;
				case TH_SYNTAX_D:
					cp = ts->syntaxd; break;
				case TH_SYNTAX_R:
					cp = ts->syntaxr; break;
				case TH_SYNTAX_N:
					cp = ts->syntaxn; break;
				case TH_SYNTAX_S:
					cp = ts->syntaxs; break;

				case TH_NODE:
					cp = ts->syntaxl; break;
				case TH_NODE_INPUT:
					cp = ts->syntaxn; break;
				case TH_NODE_OUTPUT:
					cp = ts->nodeclass_output; break;
				case TH_NODE_COLOR:
					cp = ts->syntaxb; break;
				case TH_NODE_FILTER:
					cp = ts->nodeclass_filter; break;
				case TH_NODE_VECTOR:
					cp = ts->nodeclass_vector; break;
				case TH_NODE_TEXTURE:
					cp = ts->nodeclass_texture; break;
				case TH_NODE_PATTERN:
					cp = ts->nodeclass_pattern; break;
				case TH_NODE_SCRIPT:
					cp = ts->nodeclass_script; break;
				case TH_NODE_LAYOUT:
					cp = ts->nodeclass_layout; break;
				case TH_NODE_SHADER:
					cp = ts->nodeclass_shader; break;
				case TH_NODE_CONVERTOR:
					cp = ts->syntaxv; break;
				case TH_NODE_GROUP:
					cp = ts->syntaxc; break;
				case TH_NODE_INTERFACE:
					cp = ts->console_output; break;
				case TH_NODE_FRAME:
					cp = ts->movie; break;
				case TH_NODE_MATTE:
					cp = ts->syntaxs; break;
				case TH_NODE_DISTORT:
					cp = ts->syntaxd; break;
				case TH_NODE_CURVING:
					cp = &ts->noodle_curving; break;

				case TH_SEQ_MOVIE:
					cp = ts->movie; break;
				case TH_SEQ_MOVIECLIP:
					cp = ts->movieclip; break;
				case TH_SEQ_MASK:
					cp = ts->mask; break;
				case TH_SEQ_IMAGE:
					cp = ts->image; break;
				case TH_SEQ_SCENE:
					cp = ts->scene; break;
				case TH_SEQ_AUDIO:
					cp = ts->audio; break;
				case TH_SEQ_EFFECT:
					cp = ts->effect; break;
				case TH_SEQ_TRANSITION:
					cp = ts->transition; break;
				case TH_SEQ_META:
					cp = ts->meta; break;
				case TH_SEQ_PREVIEW:
					cp = ts->preview_back; break;

				case TH_CONSOLE_OUTPUT:
					cp = ts->console_output; break;
				case TH_CONSOLE_INPUT:
					cp = ts->console_input; break;
				case TH_CONSOLE_INFO:
					cp = ts->console_info; break;
				case TH_CONSOLE_ERROR:
					cp = ts->console_error; break;
				case TH_CONSOLE_CURSOR:
					cp = ts->console_cursor; break;
				case TH_CONSOLE_SELECT:
					cp = ts->console_select; break;

				case TH_HANDLE_VERTEX:
					cp = ts->handle_vertex;
					break;
				case TH_HANDLE_VERTEX_SELECT:
					cp = ts->handle_vertex_select;
					break;
				case TH_HANDLE_VERTEX_SIZE:
					cp = &ts->handle_vertex_size;
					break;
					
				case TH_GP_VERTEX:
					cp = ts->gp_vertex;
					break;
				case TH_GP_VERTEX_SELECT:
					cp = ts->gp_vertex_select;
					break;
				case TH_GP_VERTEX_SIZE:
					cp = &ts->gp_vertex_size;
					break;
					
				case TH_DOPESHEET_CHANNELOB:
					cp = ts->ds_channel;
					break;
				case TH_DOPESHEET_CHANNELSUBOB:
					cp = ts->ds_subchannel;
					break;

				case TH_PREVIEW_BACK:
					cp = ts->preview_back;
					break;

				case TH_STITCH_PREVIEW_FACE:
					cp = ts->preview_stitch_face;
					break;

				case TH_STITCH_PREVIEW_EDGE:
					cp = ts->preview_stitch_edge;
					break;

				case TH_STITCH_PREVIEW_VERT:
					cp = ts->preview_stitch_vert;
					break;

				case TH_STITCH_PREVIEW_STITCHABLE:
					cp = ts->preview_stitch_stitchable;
					break;

				case TH_STITCH_PREVIEW_UNSTITCHABLE:
					cp = ts->preview_stitch_unstitchable;
					break;
				case TH_STITCH_PREVIEW_ACTIVE:
					cp = ts->preview_stitch_active;
					break;

				case TH_PAINT_CURVE_HANDLE:
					cp = ts->paint_curve_handle;
					break;
				case TH_PAINT_CURVE_PIVOT:
					cp = ts->paint_curve_pivot;
					break;

				case TH_METADATA_BG:
					cp = ts->metadatabg;
					break;
				case TH_METADATA_TEXT:
					cp = ts->metadatatext;
					break;

				case TH_UV_OTHERS:
					cp = ts->uv_others;
					break;
				case TH_UV_SHADOW:
					cp = ts->uv_shadow;
					break;

				case TH_MARKER_OUTLINE:
					cp = ts->marker_outline; break;
				case TH_MARKER:
					cp = ts->marker; break;
				case TH_ACT_MARKER:
					cp = ts->act_marker; break;
				case TH_SEL_MARKER:
					cp = ts->sel_marker; break;
				case TH_BUNDLE_SOLID:
					cp = ts->bundle_solid; break;
				case TH_DIS_MARKER:
					cp = ts->dis_marker; break;
				case TH_PATH_BEFORE:
					cp = ts->path_before; break;
				case TH_PATH_AFTER:
					cp = ts->path_after; break;
				case TH_CAMERA_PATH:
					cp = ts->camera_path; break;
				case TH_LOCK_MARKER:
					cp = ts->lock_marker; break;

				case TH_MATCH:
					cp = ts->match;
					break;

				case TH_SELECT_HIGHLIGHT:
					cp = ts->selected_highlight;
					break;

				case TH_SKIN_ROOT:
					cp = ts->skin_root;
					break;
					
				case TH_ANIM_ACTIVE:
					cp = ts->anim_active;
					break;
				case TH_ANIM_INACTIVE:
					cp = ts->anim_non_active;
					break;
				
				case TH_NLA_TWEAK:
					cp = ts->nla_tweaking;
					break;
				case TH_NLA_TWEAK_DUPLI:
					cp = ts->nla_tweakdupli;
					break;
				
				case TH_NLA_TRANSITION:
					cp = ts->nla_transition;
					break;
				case TH_NLA_TRANSITION_SEL:
					cp = ts->nla_transition_sel;
					break;
				case TH_NLA_META:
					cp = ts->nla_meta;
					break;
				case TH_NLA_META_SEL:
					cp = ts->nla_meta_sel;
					break;
				case TH_NLA_SOUND:
					cp = ts->nla_sound;
					break;
				case TH_NLA_SOUND_SEL:
					cp = ts->nla_sound_sel;
					break;
					
				case TH_WIDGET_EMBOSS:
					cp = btheme->tui.widget_emboss; break;

				case TH_AXIS_X:
					cp = btheme->tui.xaxis; break;
				case TH_AXIS_Y:
					cp = btheme->tui.yaxis; break;
				case TH_AXIS_Z:
					cp = btheme->tui.zaxis; break;

				case TH_INFO_SELECTED:
					cp = ts->info_selected;
					break;
				case TH_INFO_SELECTED_TEXT:
					cp = ts->info_selected_text;
					break;
				case TH_INFO_ERROR:
					cp = ts->info_error;
					break;
				case TH_INFO_ERROR_TEXT:
					cp = ts->info_error_text;
					break;
				case TH_INFO_WARNING:
					cp = ts->info_warning;
					break;
				case TH_INFO_WARNING_TEXT:
					cp = ts->info_warning_text;
					break;
				case TH_INFO_INFO:
					cp = ts->info_info;
					break;
				case TH_INFO_INFO_TEXT:
					cp = ts->info_info_text;
					break;
				case TH_INFO_DEBUG:
					cp = ts->info_debug;
					break;
				case TH_INFO_DEBUG_TEXT:
					cp = ts->info_debug_text;
					break;
				case TH_V3D_CLIPPING_BORDER:
					cp = ts->clipping_border_3d;
					break;
			}
		}
	}
	
	return (const unsigned char *)cp;
}

/* use this call to init new bone color sets in Theme */
static void ui_theme_init_boneColorSets(bTheme *btheme)
{
	int i;
	
	/* define default color sets - currently we only define 15 of these, though that should be ample */
	/* set 1 */
	rgba_char_args_set(btheme->tarm[0].solid, 0x9a, 0x00, 0x00, 255);
	rgba_char_args_set(btheme->tarm[0].select, 0xbd, 0x11, 0x11, 255);
	rgba_char_args_set(btheme->tarm[0].active, 0xf7, 0x0a, 0x0a, 255);
	/* set 2 */
	rgba_char_args_set(btheme->tarm[1].solid, 0xf7, 0x40, 0x18, 255);
	rgba_char_args_set(btheme->tarm[1].select, 0xf6, 0x69, 0x13, 255);
	rgba_char_args_set(btheme->tarm[1].active, 0xfa, 0x99, 0x00, 255);
	/* set 3 */
	rgba_char_args_set(btheme->tarm[2].solid, 0x1e, 0x91, 0x09, 255);
	rgba_char_args_set(btheme->tarm[2].select, 0x59, 0xb7, 0x0b, 255);
	rgba_char_args_set(btheme->tarm[2].active, 0x83, 0xef, 0x1d, 255);
	/* set 4 */
	rgba_char_args_set(btheme->tarm[3].solid, 0x0a, 0x36, 0x94, 255);
	rgba_char_args_set(btheme->tarm[3].select, 0x36, 0x67, 0xdf, 255);
	rgba_char_args_set(btheme->tarm[3].active, 0x5e, 0xc1, 0xef, 255);
	/* set 5 */
	rgba_char_args_set(btheme->tarm[4].solid, 0xa9, 0x29, 0x4e, 255);
	rgba_char_args_set(btheme->tarm[4].select, 0xc1, 0x41, 0x6a, 255);
	rgba_char_args_set(btheme->tarm[4].active, 0xf0, 0x5d, 0x91, 255);
	/* set 6 */
	rgba_char_args_set(btheme->tarm[5].solid, 0x43, 0x0c, 0x78, 255);
	rgba_char_args_set(btheme->tarm[5].select, 0x54, 0x3a, 0xa3, 255);
	rgba_char_args_set(btheme->tarm[5].active, 0x87, 0x64, 0xd5, 255);
	/* set 7 */
	rgba_char_args_set(btheme->tarm[6].solid, 0x24, 0x78, 0x5a, 255);
	rgba_char_args_set(btheme->tarm[6].select, 0x3c, 0x95, 0x79, 255);
	rgba_char_args_set(btheme->tarm[6].active, 0x6f, 0xb6, 0xab, 255);
	/* set 8 */
	rgba_char_args_set(btheme->tarm[7].solid, 0x4b, 0x70, 0x7c, 255);
	rgba_char_args_set(btheme->tarm[7].select, 0x6a, 0x86, 0x91, 255);
	rgba_char_args_set(btheme->tarm[7].active, 0x9b, 0xc2, 0xcd, 255);
	/* set 9 */
	rgba_char_args_set(btheme->tarm[8].solid, 0xf4, 0xc9, 0x0c, 255);
	rgba_char_args_set(btheme->tarm[8].select, 0xee, 0xc2, 0x36, 255);
	rgba_char_args_set(btheme->tarm[8].active, 0xf3, 0xff, 0x00, 255);
	/* set 10 */
	rgba_char_args_set(btheme->tarm[9].solid, 0x1e, 0x20, 0x24, 255);
	rgba_char_args_set(btheme->tarm[9].select, 0x48, 0x4c, 0x56, 255);
	rgba_char_args_set(btheme->tarm[9].active, 0xff, 0xff, 0xff, 255);
	/* set 11 */
	rgba_char_args_set(btheme->tarm[10].solid, 0x6f, 0x2f, 0x6a, 255);
	rgba_char_args_set(btheme->tarm[10].select, 0x98, 0x45, 0xbe, 255);
	rgba_char_args_set(btheme->tarm[10].active, 0xd3, 0x30, 0xd6, 255);
	/* set 12 */
	rgba_char_args_set(btheme->tarm[11].solid, 0x6c, 0x8e, 0x22, 255);
	rgba_char_args_set(btheme->tarm[11].select, 0x7f, 0xb0, 0x22, 255);
	rgba_char_args_set(btheme->tarm[11].active, 0xbb, 0xef, 0x5b, 255);
	/* set 13 */
	rgba_char_args_set(btheme->tarm[12].solid, 0x8d, 0x8d, 0x8d, 255);
	rgba_char_args_set(btheme->tarm[12].select, 0xb0, 0xb0, 0xb0, 255);
	rgba_char_args_set(btheme->tarm[12].active, 0xde, 0xde, 0xde, 255);
	/* set 14 */
	rgba_char_args_set(btheme->tarm[13].solid, 0x83, 0x43, 0x26, 255);
	rgba_char_args_set(btheme->tarm[13].select, 0x8b, 0x58, 0x11, 255);
	rgba_char_args_set(btheme->tarm[13].active, 0xbd, 0x6a, 0x11, 255);
	/* set 15 */
	rgba_char_args_set(btheme->tarm[14].solid, 0x08, 0x31, 0x0e, 255);
	rgba_char_args_set(btheme->tarm[14].select, 0x1c, 0x43, 0x0b, 255);
	rgba_char_args_set(btheme->tarm[14].active, 0x34, 0x62, 0x2b, 255);
	
	/* reset flags too */
	for (i = 0; i < 20; i++)
		btheme->tarm[i].flag = 0;
}

/* use this call to init new variables in themespace, if they're same for all */
static void ui_theme_init_new_do(ThemeSpace *ts)
{
	rgba_char_args_set(ts->header_text,    0, 0, 0, 255);
	rgba_char_args_set(ts->header_title,   0, 0, 0, 255);
	rgba_char_args_set(ts->header_text_hi, 255, 255, 255, 255);

#if 0
	rgba_char_args_set(ts->panel_text,     0, 0, 0, 255);
	rgba_char_args_set(ts->panel_title,        0, 0, 0, 255);
	rgba_char_args_set(ts->panel_text_hi,  255, 255, 255, 255);
#endif

	rgba_char_args_set(ts->button,         145, 145, 145, 245);
	rgba_char_args_set(ts->button_title,   0, 0, 0, 255);
	rgba_char_args_set(ts->button_text,        0, 0, 0, 255);
	rgba_char_args_set(ts->button_text_hi, 255, 255, 255, 255);

	rgba_char_args_set(ts->list,           165, 165, 165, 255);
	rgba_char_args_set(ts->list_title,     0, 0, 0, 255);
	rgba_char_args_set(ts->list_text,      0, 0, 0, 255);
	rgba_char_args_set(ts->list_text_hi,   255, 255, 255, 255);

	rgba_char_args_set(ts->tab_active,     114, 114, 114, 255);
	rgba_char_args_set(ts->tab_inactive,   83, 83, 83, 255);
	rgba_char_args_set(ts->tab_back,       64, 64, 64, 255);
	rgba_char_args_set(ts->tab_outline,    60, 60, 60, 255);
}

static void ui_theme_init_new(bTheme *btheme)
{
	ThemeSpace *ts;

	for (ts = UI_THEMESPACE_START(btheme); ts != UI_THEMESPACE_END(btheme); ts++) {
		ui_theme_init_new_do(ts);
	}
}

static void ui_theme_space_init_handles_color(ThemeSpace *theme_space)
{
	rgba_char_args_set(theme_space->handle_free, 0, 0, 0, 255);
	rgba_char_args_set(theme_space->handle_auto, 0x90, 0x90, 0x00, 255);
	rgba_char_args_set(theme_space->handle_vect, 0x40, 0x90, 0x30, 255);
	rgba_char_args_set(theme_space->handle_align, 0x80, 0x30, 0x60, 255);
	rgba_char_args_set(theme_space->handle_sel_free, 0, 0, 0, 255);
	rgba_char_args_set(theme_space->handle_sel_auto, 0xf0, 0xff, 0x40, 255);
	rgba_char_args_set(theme_space->handle_sel_vect, 0x40, 0xc0, 0x30, 255);
	rgba_char_args_set(theme_space->handle_sel_align, 0xf0, 0x90, 0xa0, 255);
	rgba_char_args_set(theme_space->handle_vertex, 0x00, 0x00, 0x00, 0xff);
	rgba_char_args_set(theme_space->handle_vertex_select, 0xff, 0xff, 0, 0xff);
	rgba_char_args_set(theme_space->act_spline, 0xdb, 0x25, 0x12, 255);
}

/**
 * initialize default theme
 * \note: when you add new colors, created & saved themes need initialized
 * use function below, init_userdef_do_versions()
 */
void ui_theme_init_default(void)
{
	bTheme *btheme;
	
	/* we search for the theme with name Default */
	btheme = BLI_findstring(&U.themes, "Default", offsetof(bTheme, name));
	
	if (btheme == NULL) {
		btheme = MEM_callocN(sizeof(bTheme), "theme");
		BLI_addtail(&U.themes, btheme);
		strcpy(btheme->name, "Default");
	}
	
	UI_SetTheme(0, 0);  /* make sure the global used in this file is set */

	/* UI buttons */
	ui_widget_color_init(&btheme->tui);

	rgba_char_args_set_fl(btheme->tui.area_edges, 0.15f, 0.15f, 0.15f, 1.0f);

	btheme->tui.iconfile[0] = 0;
	btheme->tui.panel.show_back = false;
	btheme->tui.panel.show_header = false;
	rgba_char_args_set(btheme->tui.panel.header, 0, 0, 0, 25);
	
	rgba_char_args_set(btheme->tui.wcol_tooltip.text, 255, 255, 255, 255);
	
	rgba_char_args_set_fl(btheme->tui.widget_emboss, 1.0f, 1.0f, 1.0f, 0.02f);

	rgba_char_args_set(btheme->tui.xaxis, 220,   0,   0, 255);
	rgba_char_args_set(btheme->tui.yaxis,   0, 220,   0, 255);
	rgba_char_args_set(btheme->tui.zaxis,   0,   0, 220, 255);

	btheme->tui.menu_shadow_fac = 0.5f;
	btheme->tui.menu_shadow_width = 12;
	
	/* Bone Color Sets */
	ui_theme_init_boneColorSets(btheme);
	
	/* common (new) variables */
	ui_theme_init_new(btheme);
	
	/* space view3d */
	btheme->tv3d.panelcolors.show_back = false;
	btheme->tv3d.panelcolors.show_header = false;
	rgba_char_args_set_fl(btheme->tv3d.panelcolors.back, 0.45, 0.45, 0.45, 0.5);
	rgba_char_args_set_fl(btheme->tv3d.panelcolors.header, 0, 0, 0, 0.01);
	rgba_char_args_set_fl(btheme->tv3d.back,       0.225, 0.225, 0.225, 1.0);
	rgba_char_args_set(btheme->tv3d.text,       0, 0, 0, 255);
	rgba_char_args_set(btheme->tv3d.text_hi, 255, 255, 255, 255);
	
	rgba_char_args_set_fl(btheme->tv3d.header,  0.45, 0.45, 0.45, 1.0);
	rgba_char_args_set_fl(btheme->tv3d.button,  0.45, 0.45, 0.45, 0.5);
//	rgba_char_args_set(btheme->tv3d.panel,      165, 165, 165, 127);
	
	rgba_char_args_set(btheme->tv3d.shade1,  160, 160, 160, 100);
	rgba_char_args_set(btheme->tv3d.shade2,  0x7f, 0x70, 0x70, 100);

	rgba_char_args_set_fl(btheme->tv3d.grid,     0.251, 0.251, 0.251, 1.0);
	rgba_char_args_set(btheme->tv3d.view_overlay, 0, 0, 0, 255);
	rgba_char_args_set(btheme->tv3d.wire,       0x0, 0x0, 0x0, 255);
	rgba_char_args_set(btheme->tv3d.wire_edit,  0x0, 0x0, 0x0, 255);
	rgba_char_args_set(btheme->tv3d.lamp,       0, 0, 0, 40);
	rgba_char_args_set(btheme->tv3d.speaker,    0, 0, 0, 255);
	rgba_char_args_set(btheme->tv3d.camera,    0, 0, 0, 255);
	rgba_char_args_set(btheme->tv3d.empty,    0, 0, 0, 255);
	rgba_char_args_set(btheme->tv3d.select, 241, 88, 0, 255);
	rgba_char_args_set(btheme->tv3d.active, 255, 170, 64, 255);
	rgba_char_args_set(btheme->tv3d.group,      8, 48, 8, 255);
	rgba_char_args_set(btheme->tv3d.group_active, 85, 187, 85, 255);
	rgba_char_args_set(btheme->tv3d.transform, 0xff, 0xff, 0xff, 255);
	rgba_char_args_set(btheme->tv3d.vertex, 0, 0, 0, 255);
	rgba_char_args_set(btheme->tv3d.vertex_select, 255, 133, 0, 255);
	rgba_char_args_set(btheme->tv3d.vertex_unreferenced, 0, 0, 0, 255);
	btheme->tv3d.vertex_size = 3;
	btheme->tv3d.outline_width = 1;
	rgba_char_args_set(btheme->tv3d.edge,       0x0, 0x0, 0x0, 255);
	rgba_char_args_set(btheme->tv3d.edge_select, 255, 160, 0, 255);
	rgba_char_args_set(btheme->tv3d.edge_seam, 219, 37, 18, 255);
	rgba_char_args_set(btheme->tv3d.edge_facesel, 75, 75, 75, 255);
	rgba_char_args_set(btheme->tv3d.face,       0, 0, 0, 18);
	rgba_char_args_set(btheme->tv3d.face_select, 255, 133, 0, 60);
	rgba_char_args_set(btheme->tv3d.normal, 0x22, 0xDD, 0xDD, 255);
	rgba_char_args_set(btheme->tv3d.vertex_normal, 0x23, 0x61, 0xDD, 255);
	rgba_char_args_set(btheme->tv3d.loop_normal, 0xDD, 0x23, 0xDD, 255);
	rgba_char_args_set(btheme->tv3d.face_dot, 255, 133, 0, 255);
	rgba_char_args_set(btheme->tv3d.editmesh_active, 255, 255, 255, 128);
	rgba_char_args_set_fl(btheme->tv3d.edge_crease, 0.8, 0, 0.6, 1.0);
	rgba_char_args_set(btheme->tv3d.edge_sharp, 0, 255, 255, 255);
	rgba_char_args_set(btheme->tv3d.header_text, 0, 0, 0, 255);
	rgba_char_args_set(btheme->tv3d.header_text_hi, 255, 255, 255, 255);
	rgba_char_args_set(btheme->tv3d.button_text, 0, 0, 0, 255);
	rgba_char_args_set(btheme->tv3d.button_text_hi, 255, 255, 255, 255);
	rgba_char_args_set(btheme->tv3d.button_title, 0, 0, 0, 255);
	rgba_char_args_set(btheme->tv3d.title, 0, 0, 0, 255);
	rgba_char_args_set(btheme->tv3d.freestyle_edge_mark, 0x7f, 0xff, 0x7f, 255);
	rgba_char_args_set(btheme->tv3d.freestyle_face_mark, 0x7f, 0xff, 0x7f, 51);
	rgba_char_args_set_fl(btheme->tv3d.paint_curve_handle, 0.5f, 1.0f, 0.5f, 0.5f);
	rgba_char_args_set_fl(btheme->tv3d.paint_curve_pivot, 1.0f, 0.5f, 0.5f, 0.5f);
	rgba_char_args_set(btheme->tv3d.gp_vertex, 0, 0, 0, 255);
	rgba_char_args_set(btheme->tv3d.gp_vertex_select, 255, 133, 0, 255);
	btheme->tv3d.gp_vertex_size = 3;

	btheme->tv3d.facedot_size = 4;

	rgba_char_args_set(btheme->tv3d.extra_edge_len, 32, 0, 0, 255);
	rgba_char_args_set(btheme->tv3d.extra_edge_angle, 32, 32, 0, 255);
	rgba_char_args_set(btheme->tv3d.extra_face_area, 0, 32, 0, 255);
	rgba_char_args_set(btheme->tv3d.extra_face_angle, 0, 0, 128, 255);

	rgba_char_args_set(btheme->tv3d.cframe, 0x60, 0xc0,  0x40, 255);

	rgba_char_args_set(btheme->tv3d.nurb_uline, 0x90, 0x90, 0x00, 255);
	rgba_char_args_set(btheme->tv3d.nurb_vline, 0x80, 0x30, 0x60, 255);
	rgba_char_args_set(btheme->tv3d.nurb_sel_uline, 0xf0, 0xff, 0x40, 255);
	rgba_char_args_set(btheme->tv3d.nurb_sel_vline, 0xf0, 0x90, 0xa0, 255);

	ui_theme_space_init_handles_color(&btheme->tv3d);

	rgba_char_args_set(btheme->tv3d.act_spline, 0xdb, 0x25, 0x12, 255);
	rgba_char_args_set(btheme->tv3d.lastsel_point,  0xff, 0xff, 0xff, 255);

	rgba_char_args_set(btheme->tv3d.bone_solid, 200, 200, 200, 255);
	/* alpha 80 is not meant editable, used for wire+action draw */
	rgba_char_args_set(btheme->tv3d.bone_pose, 80, 200, 255, 80);
	rgba_char_args_set(btheme->tv3d.bone_pose_active, 140, 255, 255, 80);

	rgba_char_args_set(btheme->tv3d.bundle_solid, 200, 200, 200, 255);
	rgba_char_args_set(btheme->tv3d.camera_path, 0x00, 0x00, 0x00, 255);

	rgba_char_args_set(btheme->tv3d.skin_root, 180, 77, 77, 255);
	rgba_char_args_set(btheme->tv3d.gradients.gradient, 0, 0, 0, 0);
	rgba_char_args_set(btheme->tv3d.gradients.high_gradient, 58, 58, 58, 255);
	btheme->tv3d.gradients.show_grad = false;

	rgba_char_args_set(btheme->tv3d.clipping_border_3d, 50, 50, 50, 255);
	/* space buttons */
	/* to have something initialized */
	btheme->tbuts = btheme->tv3d;

	rgba_char_args_set_fl(btheme->tbuts.back,   0.45, 0.45, 0.45, 1.0);
//	rgba_char_args_set(btheme->tbuts.panel, 0x82, 0x82, 0x82, 255);

	/* graph editor */
	btheme->tipo = btheme->tv3d;
	rgba_char_args_set_fl(btheme->tipo.back,    0.42, 0.42, 0.42, 1.0);
	rgba_char_args_set_fl(btheme->tipo.list,    0.4, 0.4, 0.4, 1.0);
	rgba_char_args_set(btheme->tipo.grid,   94, 94, 94, 255);
//	rgba_char_args_set(btheme->tipo.panel,  255, 255, 255, 150);
	rgba_char_args_set(btheme->tipo.shade1,     150, 150, 150, 100);    /* scrollbars */
	rgba_char_args_set(btheme->tipo.shade2,     0x70, 0x70, 0x70, 100);
	rgba_char_args_set(btheme->tipo.vertex,     0, 0, 0, 255);
	rgba_char_args_set(btheme->tipo.vertex_select, 255, 133, 0, 255);
	rgba_char_args_set(btheme->tipo.hilite, 0x60, 0xc0, 0x40, 255);
	btheme->tipo.vertex_size = 6;

	rgba_char_args_set(btheme->tipo.handle_vertex,      0, 0, 0, 255);
	rgba_char_args_set(btheme->tipo.handle_vertex_select, 255, 133, 0, 255);
	rgba_char_args_set(btheme->tipo.handle_auto_clamped, 0x99, 0x40, 0x30, 255);
	rgba_char_args_set(btheme->tipo.handle_sel_auto_clamped, 0xf0, 0xaf, 0x90, 255);
	btheme->tipo.handle_vertex_size = 5;
	
	rgba_char_args_set(btheme->tipo.ds_channel,      82, 96, 110, 255);
	rgba_char_args_set(btheme->tipo.ds_subchannel,  124, 137, 150, 255);
	rgba_char_args_set(btheme->tipo.group,           79, 101, 73, 255);
	rgba_char_args_set(btheme->tipo.group_active,   135, 177, 125, 255);

	/* dopesheet */
	btheme->tact = btheme->tipo;
	rgba_char_args_set(btheme->tact.strip,          12, 10, 10, 128);
	rgba_char_args_set(btheme->tact.strip_select,   255, 140, 0, 255);
	
	rgba_char_args_set(btheme->tact.anim_active,    204, 112, 26, 102);
	
	rgba_char_args_set(btheme->tact.keytype_keyframe,           232, 232, 232, 255);
	rgba_char_args_set(btheme->tact.keytype_keyframe_select,    255, 190,  50, 255);
	rgba_char_args_set(btheme->tact.keytype_extreme,            232, 179, 204, 255);
	rgba_char_args_set(btheme->tact.keytype_extreme_select,     242, 128, 128, 255);
	rgba_char_args_set(btheme->tact.keytype_breakdown,          179, 219, 232, 255);
	rgba_char_args_set(btheme->tact.keytype_breakdown_select,    84, 191, 237, 255);
	rgba_char_args_set(btheme->tact.keytype_jitter,             148, 229, 117, 255);
	rgba_char_args_set(btheme->tact.keytype_jitter_select,       97, 192,  66, 255);
	
	rgba_char_args_set(btheme->tact.keyborder,               0,   0,   0, 255);
	rgba_char_args_set(btheme->tact.keyborder_select,        0,   0,   0, 255);
	
	/* space nla */
	btheme->tnla = btheme->tact;
	
	rgba_char_args_set(btheme->tnla.anim_active,     204, 112, 26, 102); /* same as for dopesheet; duplicate here for easier reference */
	rgba_char_args_set(btheme->tnla.anim_non_active, 153, 135, 97, 77);
	
	rgba_char_args_set(btheme->tnla.nla_tweaking,   77, 243, 26, 77);
	rgba_char_args_set(btheme->tnla.nla_tweakdupli, 217, 0, 0, 255);
	
	rgba_char_args_set(btheme->tnla.nla_transition,     28, 38, 48, 255);
	rgba_char_args_set(btheme->tnla.nla_transition_sel, 46, 117, 219, 255);
	rgba_char_args_set(btheme->tnla.nla_meta,           51, 38, 66, 255);
	rgba_char_args_set(btheme->tnla.nla_meta_sel,       105, 33, 150, 255);
	rgba_char_args_set(btheme->tnla.nla_sound,          43, 61, 61, 255);
	rgba_char_args_set(btheme->tnla.nla_sound_sel,      31, 122, 122, 255);
	
	rgba_char_args_set(btheme->tnla.keyborder,               0,   0,   0, 255);
	rgba_char_args_set(btheme->tnla.keyborder_select,        0,   0,   0, 255);
	
	/* space file */
	/* to have something initialized */
	btheme->tfile = btheme->tv3d;
	rgba_char_args_set_fl(btheme->tfile.back, 0.3, 0.3, 0.3, 1);
//	rgba_char_args_set_fl(btheme->tfile.panel, 0.3, 0.3, 0.3, 1);
	rgba_char_args_set_fl(btheme->tfile.list, 0.4, 0.4, 0.4, 1);
	rgba_char_args_set(btheme->tfile.text,  250, 250, 250, 255);
	rgba_char_args_set(btheme->tfile.text_hi, 15, 15, 15, 255);
//	rgba_char_args_set(btheme->tfile.panel, 145, 145, 145, 255);  /* bookmark/ui regions */
	rgba_char_args_set(btheme->tfile.active, 130, 130, 130, 255); /* selected files */
	rgba_char_args_set(btheme->tfile.hilite, 255, 140, 25, 255);  /* selected files */
	
	rgba_char_args_set(btheme->tfile.grid,  250, 250, 250, 255);
	rgba_char_args_set(btheme->tfile.image, 250, 250, 250, 255);
	rgba_char_args_set(btheme->tfile.movie, 250, 250, 250, 255);
	rgba_char_args_set(btheme->tfile.scene, 250, 250, 250, 255);

	
	/* space seq */
	btheme->tseq = btheme->tv3d;
	rgba_char_args_set(btheme->tseq.back,   116, 116, 116, 255);
	rgba_char_args_set(btheme->tseq.movie,  81, 105, 135, 255);
	rgba_char_args_set(btheme->tseq.movieclip,  32, 32, 143, 255);
	rgba_char_args_set(btheme->tseq.mask,   152, 78, 62, 255);
	rgba_char_args_set(btheme->tseq.image,  109, 88, 129, 255);
	rgba_char_args_set(btheme->tseq.scene,  78, 152, 62, 255);
	rgba_char_args_set(btheme->tseq.audio,  46, 143, 143, 255);
	rgba_char_args_set(btheme->tseq.effect,     169, 84, 124, 255);
	rgba_char_args_set(btheme->tseq.transition, 162, 95, 111, 255);
	rgba_char_args_set(btheme->tseq.meta,   109, 145, 131, 255);
	rgba_char_args_set(btheme->tseq.preview_back,   0, 0, 0, 255);
	rgba_char_args_set(btheme->tseq.grid,   64, 64, 64, 255);

	/* space image */
	btheme->tima = btheme->tv3d;
	rgba_char_args_set(btheme->tima.back,   53, 53, 53, 255);
	rgba_char_args_set(btheme->tima.vertex, 0, 0, 0, 255);
	rgba_char_args_set(btheme->tima.vertex_select, 255, 133, 0, 255);
	rgba_char_args_set(btheme->tima.wire_edit, 192, 192, 192, 255);
	rgba_char_args_set(btheme->tima.edge_select, 255, 133, 0, 255);
	btheme->tima.vertex_size = 3;
	btheme->tima.facedot_size = 3;
	rgba_char_args_set(btheme->tima.face,   255, 255, 255, 10);
	rgba_char_args_set(btheme->tima.face_select, 255, 133, 0, 60);
	rgba_char_args_set(btheme->tima.editmesh_active, 255, 255, 255, 128);
	rgba_char_args_set_fl(btheme->tima.preview_back,    0.45, 0.45, 0.45, 1.0);
	rgba_char_args_set_fl(btheme->tima.preview_stitch_face, 0.5, 0.5, 0.0, 0.2);
	rgba_char_args_set_fl(btheme->tima.preview_stitch_edge, 1.0, 0.0, 1.0, 0.2);
	rgba_char_args_set_fl(btheme->tima.preview_stitch_vert, 0.0, 0.0, 1.0, 0.2);
	rgba_char_args_set_fl(btheme->tima.preview_stitch_stitchable, 0.0, 1.0, 0.0, 1.0);
	rgba_char_args_set_fl(btheme->tima.preview_stitch_unstitchable, 1.0, 0.0, 0.0, 1.0);
	rgba_char_args_set_fl(btheme->tima.preview_stitch_active, 0.886, 0.824, 0.765, 0.140);

	rgba_char_args_test_set(btheme->tima.uv_others, 96, 96, 96, 255);
	rgba_char_args_test_set(btheme->tima.uv_shadow, 112, 112, 112, 255);

	ui_theme_space_init_handles_color(&btheme->tima);
	btheme->tima.handle_vertex_size = 5;

	/* space text */
	btheme->text = btheme->tv3d;
	rgba_char_args_set(btheme->text.back,   153, 153, 153, 255);
	rgba_char_args_set(btheme->text.shade1,     143, 143, 143, 255);
	rgba_char_args_set(btheme->text.shade2,     0xc6, 0x77, 0x77, 255);
	rgba_char_args_set(btheme->text.hilite,     255, 0, 0, 255);
	
	/* syntax highlighting */
	rgba_char_args_set(btheme->text.syntaxn,    0, 0, 200, 255);    /* Numbers  Blue*/
	rgba_char_args_set(btheme->text.syntaxl,    100, 0, 0, 255);    /* Strings  Red */
	rgba_char_args_set(btheme->text.syntaxc,    0, 100, 50, 255);   /* Comments  Greenish */
	rgba_char_args_set(btheme->text.syntaxv,    95, 95, 0, 255);    /* Special  Yellow*/
	rgba_char_args_set(btheme->text.syntaxd,    50, 0, 140, 255);   /* Decorator/Preprocessor Dir.  Blue-purple */
	rgba_char_args_set(btheme->text.syntaxr,    140, 60, 0, 255);   /* Reserved  Orange*/
	rgba_char_args_set(btheme->text.syntaxb,    128, 0, 80, 255);   /* Builtin  Red-purple */
	rgba_char_args_set(btheme->text.syntaxs,    76, 76, 76, 255);   /* Gray (mix between fg/bg) */
	
	/* space oops */
	btheme->toops = btheme->tv3d;
	rgba_char_args_set_fl(btheme->toops.back,   0.45, 0.45, 0.45, 1.0);
	
	rgba_char_args_set_fl(btheme->toops.match,  0.2, 0.5, 0.2, 0.3);    /* highlighting search match - soft green*/
	rgba_char_args_set_fl(btheme->toops.selected_highlight, 0.51, 0.53, 0.55, 0.3);

	/* space info */
	btheme->tinfo = btheme->tv3d;
	rgba_char_args_set_fl(btheme->tinfo.back,   0.45, 0.45, 0.45, 1.0);
	rgba_char_args_set(btheme->tinfo.info_selected, 96, 128, 255, 255);
	rgba_char_args_set(btheme->tinfo.info_selected_text, 255, 255, 255, 255);
	rgba_char_args_set(btheme->tinfo.info_error, 220, 0, 0, 255);
	rgba_char_args_set(btheme->tinfo.info_error_text, 0, 0, 0, 255);
	rgba_char_args_set(btheme->tinfo.info_warning, 220, 128, 96, 255);
	rgba_char_args_set(btheme->tinfo.info_warning_text, 0, 0, 0, 255);
	rgba_char_args_set(btheme->tinfo.info_info, 0, 170, 0, 255);
	rgba_char_args_set(btheme->tinfo.info_info_text, 0, 0, 0, 255);
	rgba_char_args_set(btheme->tinfo.info_debug, 196, 196, 196, 255);
	rgba_char_args_set(btheme->tinfo.info_debug_text, 0, 0, 0, 255);

	/* space user preferences */
	btheme->tuserpref = btheme->tv3d;
	rgba_char_args_set_fl(btheme->tuserpref.back, 0.45, 0.45, 0.45, 1.0);
	
	/* space console */
	btheme->tconsole = btheme->tv3d;
	rgba_char_args_set(btheme->tconsole.back, 0, 0, 0, 255);
	rgba_char_args_set(btheme->tconsole.console_output, 96, 128, 255, 255);
	rgba_char_args_set(btheme->tconsole.console_input, 255, 255, 255, 255);
	rgba_char_args_set(btheme->tconsole.console_info, 0, 170, 0, 255);
	rgba_char_args_set(btheme->tconsole.console_error, 220, 96, 96, 255);
	rgba_char_args_set(btheme->tconsole.console_cursor, 220, 96, 96, 255);
	rgba_char_args_set(btheme->tconsole.console_select, 255, 255, 255, 48);
	
	/* space time */
	btheme->ttime = btheme->tv3d;
	rgba_char_args_set_fl(btheme->ttime.back,   0.45, 0.45, 0.45, 1.0);
	rgba_char_args_set_fl(btheme->ttime.grid,   0.36, 0.36, 0.36, 1.0);
	rgba_char_args_set(btheme->ttime.shade1,  173, 173, 173, 255);      /* sliders */
	
	rgba_char_args_set(btheme->ttime.time_keyframe, 0xDD, 0xD7, 0x00, 1.0);
	rgba_char_args_set(btheme->ttime.time_gp_keyframe, 0xB5, 0xE6, 0x1D, 1.0);
	
	/* space node, re-uses syntax and console color storage */
	btheme->tnode = btheme->tv3d;
	rgba_char_args_set(btheme->tnode.syntaxr, 115, 115, 115, 255);  /* wire inner color */
	rgba_char_args_set(btheme->tnode.edge_select, 255, 255, 255, 255);  /* wire selected */
	rgba_char_args_set(btheme->tnode.syntaxl, 155, 155, 155, 160);  /* TH_NODE, backdrop */
	rgba_char_args_set(btheme->tnode.syntaxn, 100, 100, 100, 255);  /* in */
	rgba_char_args_set(btheme->tnode.nodeclass_output, 100, 100, 100, 255);  /* output */
	rgba_char_args_set(btheme->tnode.syntaxb, 108, 105, 111, 255);  /* operator */
	rgba_char_args_set(btheme->tnode.syntaxv, 104, 106, 117, 255);  /* generator */
	rgba_char_args_set(btheme->tnode.syntaxc, 105, 117, 110, 255);  /* group */
	rgba_char_args_set(btheme->tnode.nodeclass_texture, 108, 105, 111, 255);  /* operator */
	rgba_char_args_set(btheme->tnode.nodeclass_shader, 108, 105, 111, 255);  /* operator */
	rgba_char_args_set(btheme->tnode.nodeclass_filter, 108, 105, 111, 255);  /* operator */
	rgba_char_args_set(btheme->tnode.nodeclass_script, 108, 105, 111, 255);  /* operator */
	rgba_char_args_set(btheme->tnode.nodeclass_pattern, 108, 105, 111, 255);  /* operator */
	rgba_char_args_set(btheme->tnode.nodeclass_vector, 108, 105, 111, 255);  /* operator */
	rgba_char_args_set(btheme->tnode.nodeclass_layout, 108, 105, 111, 255);  /* operator */
	rgba_char_args_set(btheme->tnode.movie, 155, 155, 155, 160);  /* frame */
	rgba_char_args_set(btheme->tnode.syntaxs, 151, 116, 116, 255);  /* matte nodes */
	rgba_char_args_set(btheme->tnode.syntaxd, 116, 151, 151, 255);  /* distort nodes */
	rgba_char_args_set(btheme->tnode.console_output, 223, 202, 53, 255);  /* interface nodes */
	btheme->tnode.noodle_curving = 5;

	/* space logic */
	btheme->tlogic = btheme->tv3d;
	rgba_char_args_set(btheme->tlogic.back, 100, 100, 100, 255);
	
	/* space clip */
	btheme->tclip = btheme->tv3d;

	rgba_char_args_set(btheme->tclip.marker_outline, 0x00, 0x00, 0x00, 255);
	rgba_char_args_set(btheme->tclip.marker, 0x7f, 0x7f, 0x00, 255);
	rgba_char_args_set(btheme->tclip.act_marker, 0xff, 0xff, 0xff, 255);
	rgba_char_args_set(btheme->tclip.sel_marker, 0xff, 0xff, 0x00, 255);
	rgba_char_args_set(btheme->tclip.dis_marker, 0x7f, 0x00, 0x00, 255);
	rgba_char_args_set(btheme->tclip.lock_marker, 0x7f, 0x7f, 0x7f, 255);
	rgba_char_args_set(btheme->tclip.path_before, 0xff, 0x00, 0x00, 255);
	rgba_char_args_set(btheme->tclip.path_after, 0x00, 0x00, 0xff, 255);
	rgba_char_args_set(btheme->tclip.grid, 0x5e, 0x5e, 0x5e, 255);
	rgba_char_args_set(btheme->tclip.cframe, 0x60, 0xc0, 0x40, 255);
	rgba_char_args_set(btheme->tclip.list, 0x66, 0x66, 0x66, 0xff);
	rgba_char_args_set(btheme->tclip.strip, 0x0c, 0x0a, 0x0a, 0x80);
	rgba_char_args_set(btheme->tclip.strip_select, 0xff, 0x8c, 0x00, 0xff);
	btheme->tclip.handle_vertex_size = 5;
	ui_theme_space_init_handles_color(&btheme->tclip);
}

void ui_style_init_default(void)
{
	BLI_freelistN(&U.uistyles);
	/* gets automatically re-allocated */
	uiStyleInit();
}


void UI_SetTheme(int spacetype, int regionid)
{
	if (spacetype) {
		/* later on, a local theme can be found too */
		theme_active = U.themes.first;
		theme_spacetype = spacetype;
		theme_regionid = regionid;
	}
	else if (regionid) {
		/* popups */
		theme_active = U.themes.first;
		theme_spacetype = SPACE_BUTS;
		theme_regionid = regionid;
	}
	else {
		/* for safety, when theme was deleted */
		theme_active = U.themes.first;
		theme_spacetype = SPACE_VIEW3D;
		theme_regionid = RGN_TYPE_WINDOW;
	}
}

bTheme *UI_GetTheme(void)
{
	return U.themes.first;
}

/**
 * for the rare case we need to temp swap in a different theme (offscreen render)
 */
void UI_Theme_Store(struct bThemeState *theme_state)
{
	*theme_state = g_theme_state;
}
void UI_Theme_Restore(struct bThemeState *theme_state)
{
	g_theme_state = *theme_state;
}

/* for space windows only */
void UI_ThemeColor(int colorid)
{
	const unsigned char *cp;
	
	cp = UI_ThemeGetColorPtr(theme_active, theme_spacetype, colorid);
	glColor3ubv(cp);

}

/* plus alpha */
void UI_ThemeColor4(int colorid)
{
	const unsigned char *cp;
	
	cp = UI_ThemeGetColorPtr(theme_active, theme_spacetype, colorid);
	glColor4ubv(cp);

}

/* set the color with offset for shades */
void UI_ThemeColorShade(int colorid, int offset)
{
	int r, g, b;
	const unsigned char *cp;
	
	cp = UI_ThemeGetColorPtr(theme_active, theme_spacetype, colorid);
	r = offset + (int) cp[0];
	CLAMP(r, 0, 255);
	g = offset + (int) cp[1];
	CLAMP(g, 0, 255);
	b = offset + (int) cp[2];
	CLAMP(b, 0, 255);
	glColor4ub(r, g, b, cp[3]);
}
void UI_ThemeColorShadeAlpha(int colorid, int coloffset, int alphaoffset)
{
	int r, g, b, a;
	const unsigned char *cp;
	
	cp = UI_ThemeGetColorPtr(theme_active, theme_spacetype, colorid);
	r = coloffset + (int) cp[0];
	CLAMP(r, 0, 255);
	g = coloffset + (int) cp[1];
	CLAMP(g, 0, 255);
	b = coloffset + (int) cp[2];
	CLAMP(b, 0, 255);
	a = alphaoffset + (int) cp[3];
	CLAMP(a, 0, 255);
	glColor4ub(r, g, b, a);
}

void UI_GetThemeColorBlend3ubv(int colorid1, int colorid2, float fac, unsigned char col[3])
{
	const unsigned char *cp1, *cp2;

	cp1 = UI_ThemeGetColorPtr(theme_active, theme_spacetype, colorid1);
	cp2 = UI_ThemeGetColorPtr(theme_active, theme_spacetype, colorid2);

	CLAMP(fac, 0.0f, 1.0f);
	col[0] = floorf((1.0f - fac) * cp1[0] + fac * cp2[0]);
	col[1] = floorf((1.0f - fac) * cp1[1] + fac * cp2[1]);
	col[2] = floorf((1.0f - fac) * cp1[2] + fac * cp2[2]);
}

/* blend between to theme colors, and set it */
void UI_ThemeColorBlend(int colorid1, int colorid2, float fac)
{
	unsigned char col[3];
	UI_GetThemeColorBlend3ubv(colorid1, colorid2, fac, col);
	glColor3ubv(col);
}

/* blend between to theme colors, shade it, and set it */
void UI_ThemeColorBlendShade(int colorid1, int colorid2, float fac, int offset)
{
	int r, g, b;
	const unsigned char *cp1, *cp2;
	
	cp1 = UI_ThemeGetColorPtr(theme_active, theme_spacetype, colorid1);
	cp2 = UI_ThemeGetColorPtr(theme_active, theme_spacetype, colorid2);

	CLAMP(fac, 0.0f, 1.0f);
	r = offset + floorf((1.0f - fac) * cp1[0] + fac * cp2[0]);
	g = offset + floorf((1.0f - fac) * cp1[1] + fac * cp2[1]);
	b = offset + floorf((1.0f - fac) * cp1[2] + fac * cp2[2]);
	
	CLAMP(r, 0, 255);
	CLAMP(g, 0, 255);
	CLAMP(b, 0, 255);
	
	glColor3ub(r, g, b);
}

/* blend between to theme colors, shade it, and set it */
void UI_ThemeColorBlendShadeAlpha(int colorid1, int colorid2, float fac, int offset, int alphaoffset)
{
	int r, g, b, a;
	const unsigned char *cp1, *cp2;
	
	cp1 = UI_ThemeGetColorPtr(theme_active, theme_spacetype, colorid1);
	cp2 = UI_ThemeGetColorPtr(theme_active, theme_spacetype, colorid2);

	CLAMP(fac, 0.0f, 1.0f);
	r = offset + floorf((1.0f - fac) * cp1[0] + fac * cp2[0]);
	g = offset + floorf((1.0f - fac) * cp1[1] + fac * cp2[1]);
	b = offset + floorf((1.0f - fac) * cp1[2] + fac * cp2[2]);
	a = alphaoffset + floorf((1.0f - fac) * cp1[3] + fac * cp2[3]);
	
	CLAMP(r, 0, 255);
	CLAMP(g, 0, 255);
	CLAMP(b, 0, 255);
	CLAMP(a, 0, 255);

	glColor4ub(r, g, b, a);
}


/* get individual values, not scaled */
float UI_GetThemeValuef(int colorid)
{
	const unsigned char *cp;
	
	cp = UI_ThemeGetColorPtr(theme_active, theme_spacetype, colorid);
	return ((float)cp[0]);
}

/* get individual values, not scaled */
int UI_GetThemeValue(int colorid)
{
	const unsigned char *cp;
	
	cp = UI_ThemeGetColorPtr(theme_active, theme_spacetype, colorid);
	return ((int) cp[0]);
}


/* get the color, range 0.0-1.0 */
void UI_GetThemeColor3fv(int colorid, float col[3])
{
	const unsigned char *cp;
	
	cp = UI_ThemeGetColorPtr(theme_active, theme_spacetype, colorid);
	col[0] = ((float)cp[0]) / 255.0f;
	col[1] = ((float)cp[1]) / 255.0f;
	col[2] = ((float)cp[2]) / 255.0f;
}

void UI_GetThemeColor4fv(int colorid, float col[4])
{
	const unsigned char *cp;
	
	cp = UI_ThemeGetColorPtr(theme_active, theme_spacetype, colorid);
	col[0] = ((float)cp[0]) / 255.0f;
	col[1] = ((float)cp[1]) / 255.0f;
	col[2] = ((float)cp[2]) / 255.0f;
	col[3] = ((float)cp[3]) / 255.0f;
}

/* get the color, range 0.0-1.0, complete with shading offset */
void UI_GetThemeColorShade3fv(int colorid, int offset, float col[3])
{
	int r, g, b;
	const unsigned char *cp;
	
	cp = UI_ThemeGetColorPtr(theme_active, theme_spacetype, colorid);
	
	r = offset + (int) cp[0];
	CLAMP(r, 0, 255);
	g = offset + (int) cp[1];
	CLAMP(g, 0, 255);
	b = offset + (int) cp[2];
	CLAMP(b, 0, 255);
	
	col[0] = ((float)r) / 255.0f;
	col[1] = ((float)g) / 255.0f;
	col[2] = ((float)b) / 255.0f;
}

void UI_GetThemeColorShade3ubv(int colorid, int offset, unsigned char col[3])
{
	int r, g, b;
	const unsigned char *cp;

	cp = UI_ThemeGetColorPtr(theme_active, theme_spacetype, colorid);

	r = offset + (int) cp[0];
	CLAMP(r, 0, 255);
	g = offset + (int) cp[1];
	CLAMP(g, 0, 255);
	b = offset + (int) cp[2];
	CLAMP(b, 0, 255);

	col[0] = r;
	col[1] = g;
	col[2] = b;
}

/* get the color, in char pointer */
void UI_GetThemeColor3ubv(int colorid, unsigned char col[3])
{
	const unsigned char *cp;
	
	cp = UI_ThemeGetColorPtr(theme_active, theme_spacetype, colorid);
	col[0] = cp[0];
	col[1] = cp[1];
	col[2] = cp[2];
}

/* get the color, in char pointer */
void UI_GetThemeColor4ubv(int colorid, unsigned char col[4])
{
	const unsigned char *cp;
	
	cp = UI_ThemeGetColorPtr(theme_active, theme_spacetype, colorid);
	col[0] = cp[0];
	col[1] = cp[1];
	col[2] = cp[2];
	col[3] = cp[3];
}

void UI_GetThemeColorType4ubv(int colorid, int spacetype, char col[4])
{
	const unsigned char *cp;
	
	cp = UI_ThemeGetColorPtr(theme_active, spacetype, colorid);
	col[0] = cp[0];
	col[1] = cp[1];
	col[2] = cp[2];
	col[3] = cp[3];
}

/* blends and shades between two char color pointers */
void UI_ColorPtrBlendShade3ubv(const unsigned char cp1[3], const unsigned char cp2[3], float fac, int offset)
{
	int r, g, b;
	CLAMP(fac, 0.0f, 1.0f);
	r = offset + floorf((1.0f - fac) * cp1[0] + fac * cp2[0]);
	g = offset + floorf((1.0f - fac) * cp1[1] + fac * cp2[1]);
	b = offset + floorf((1.0f - fac) * cp1[2] + fac * cp2[2]);

	r = r < 0 ? 0 : (r > 255 ? 255 : r);
	g = g < 0 ? 0 : (g > 255 ? 255 : g);
	b = b < 0 ? 0 : (b > 255 ? 255 : b);
	
	glColor3ub(r, g, b);
}

void UI_GetColorPtrShade3ubv(const unsigned char cp[3], unsigned char col[3], int offset)
{
	int r, g, b;

	r = offset + (int)cp[0];
	g = offset + (int)cp[1];
	b = offset + (int)cp[2];

	CLAMP(r, 0, 255);
	CLAMP(g, 0, 255);
	CLAMP(b, 0, 255);

	col[0] = r;
	col[1] = g;
	col[2] = b;
}

/* get a 3 byte color, blended and shaded between two other char color pointers */
void UI_GetColorPtrBlendShade3ubv(
        const unsigned char cp1[3], const unsigned char cp2[3], unsigned char col[3],
        float fac, int offset)
{
	int r, g, b;

	CLAMP(fac, 0.0f, 1.0f);
	r = offset + floor((1.0f - fac) * cp1[0] + fac * cp2[0]);
	g = offset + floor((1.0f - fac) * cp1[1] + fac * cp2[1]);
	b = offset + floor((1.0f - fac) * cp1[2] + fac * cp2[2]);

	CLAMP(r, 0, 255);
	CLAMP(g, 0, 255);
	CLAMP(b, 0, 255);

	col[0] = r;
	col[1] = g;
	col[2] = b;
}

void UI_ThemeClearColor(int colorid)
{
	float col[3];
	
	UI_GetThemeColor3fv(colorid, col);
	glClearColor(col[0], col[1], col[2], 0.0f);
}

void UI_ThemeClearColorAlpha(int colorid, float alpha)
{
	float col[3];
	UI_GetThemeColor3fv(colorid, col);
	glClearColor(col[0], col[1], col[2], alpha);
}


int UI_ThemeMenuShadowWidth(void)
{
	bTheme *btheme = UI_GetTheme();
	return (int)(btheme->tui.menu_shadow_width * UI_DPI_FAC);
}

void UI_make_axis_color(const unsigned char src_col[3], unsigned char dst_col[3], const char axis)
{
	unsigned char col[3];
	
	switch (axis) {
		case 'X':
			UI_GetThemeColor3ubv(TH_AXIS_X, col);
			UI_GetColorPtrBlendShade3ubv(src_col, col, dst_col, 0.5f, -10);
			break;
		case 'Y':
			UI_GetThemeColor3ubv(TH_AXIS_Y, col);
			UI_GetColorPtrBlendShade3ubv(src_col, col, dst_col, 0.5f, -10);
			break;
		case 'Z':
			UI_GetThemeColor3ubv(TH_AXIS_Z, col);
			UI_GetColorPtrBlendShade3ubv(src_col, col, dst_col, 0.5f, -10);
			break;
		default:
			BLI_assert(0);
			break;
	}
}

/* ************************************************************* */

/* patching UserDef struct and Themes */
void init_userdef_do_versions(void)
{
	Main *bmain = G.main;
	
#define USER_VERSION_ATLEAST(ver, subver) MAIN_VERSION_ATLEAST(bmain, ver, subver)

	/* the UserDef struct is not corrected with do_versions() .... ugh! */
	if (U.wheellinescroll == 0) U.wheellinescroll = 3;
	if (U.menuthreshold1 == 0) {
		U.menuthreshold1 = 5;
		U.menuthreshold2 = 2;
	}
	if (U.tb_leftmouse == 0) {
		U.tb_leftmouse = 5;
		U.tb_rightmouse = 5;
	}
	if (U.mixbufsize == 0) U.mixbufsize = 2048;
	if (STREQ(U.tempdir, "/")) {
		BKE_tempdir_system_init(U.tempdir);
	}
	if (U.autokey_mode == 0) {
		/* 'add/replace' but not on */
		U.autokey_mode = 2;
	}
	if (U.savetime <= 0) {
		U.savetime = 1;
// XXX		error(STRINGIFY(BLENDER_STARTUP_FILE)" is buggy, please consider removing it.\n");
	}
	/* transform widget settings */
	if (U.tw_hotspot == 0) {
		U.tw_hotspot = 14;
		U.tw_size = 25;          /* percentage of window size */
		U.tw_handlesize = 16;    /* percentage of widget radius */
	}
	if (U.pad_rot_angle == 0.0f)
		U.pad_rot_angle = 15.0f;
	
	/* graph editor - unselected F-Curve visibility */
	if (U.fcu_inactive_alpha == 0) {
		U.fcu_inactive_alpha = 0.25f;
	}
	
	/* signal for derivedmesh to use colorband */
	/* run in case this was on and is now off in the user prefs [#28096] */
	vDM_ColorBand_store((U.flag & USER_CUSTOM_RANGE) ? (&U.coba_weight) : NULL, UI_GetTheme()->tv3d.vertex_unreferenced);

	if (!USER_VERSION_ATLEAST(192, 0)) {
		strcpy(U.sounddir, "/");
	}
	
	/* patch to set Dupli Armature */
	if (!USER_VERSION_ATLEAST(220, 0)) {
		U.dupflag |= USER_DUP_ARM;
	}
	
	/* added seam, normal color, undo */
	if (!USER_VERSION_ATLEAST(235, 0)) {
		bTheme *btheme;
		
		U.uiflag |= USER_GLOBALUNDO;
		if (U.undosteps == 0) U.undosteps = 32;
		
		for (btheme = U.themes.first; btheme; btheme = btheme->next) {
			/* check for (alpha == 0) is safe, then color was never set */
			if (btheme->tv3d.edge_seam[3] == 0) {
				rgba_char_args_set(btheme->tv3d.edge_seam, 230, 150, 50, 255);
			}
			if (btheme->tv3d.normal[3] == 0) {
				rgba_char_args_set(btheme->tv3d.normal, 0x22, 0xDD, 0xDD, 255);
			}
			if (btheme->tv3d.vertex_normal[3] == 0) {
				rgba_char_args_set(btheme->tv3d.vertex_normal, 0x23, 0x61, 0xDD, 255);
			}
			if (btheme->tv3d.face_dot[3] == 0) {
				rgba_char_args_set(btheme->tv3d.face_dot, 255, 138, 48, 255);
				btheme->tv3d.facedot_size = 4;
			}
		}
	}
	if (!USER_VERSION_ATLEAST(236, 0)) {
		/* illegal combo... */
		if (U.flag & USER_LMOUSESELECT) 
			U.flag &= ~USER_TWOBUTTONMOUSE;
	}
	if (!USER_VERSION_ATLEAST(237, 0)) {
		bTheme *btheme;
		/* new space type */
		for (btheme = U.themes.first; btheme; btheme = btheme->next) {
			/* check for (alpha == 0) is safe, then color was never set */
			if (btheme->ttime.back[3] == 0) {
				/* copied from ui_theme_init_default */
				btheme->ttime = btheme->tv3d;
				rgba_char_args_set_fl(btheme->ttime.back,   0.45, 0.45, 0.45, 1.0);
				rgba_char_args_set_fl(btheme->ttime.grid,   0.36, 0.36, 0.36, 1.0);
				rgba_char_args_set(btheme->ttime.shade1,  173, 173, 173, 255);  /* sliders */
			}
			if (btheme->text.syntaxn[3] == 0) {
				rgba_char_args_set(btheme->text.syntaxn,    0, 0, 200, 255);    /* Numbers  Blue*/
				rgba_char_args_set(btheme->text.syntaxl,    100, 0, 0, 255);    /* Strings  red */
				rgba_char_args_set(btheme->text.syntaxc,    0, 100, 50, 255);   /* Comments greenish */
				rgba_char_args_set(btheme->text.syntaxv,    95, 95, 0, 255);    /* Special */
				rgba_char_args_set(btheme->text.syntaxb,    128, 0, 80, 255);   /* Builtin, red-purple */
			}
		}
	}
	if (!USER_VERSION_ATLEAST(238, 0)) {
		bTheme *btheme;
		/* bone colors */
		for (btheme = U.themes.first; btheme; btheme = btheme->next) {
			/* check for alpha==0 is safe, then color was never set */
			if (btheme->tv3d.bone_solid[3] == 0) {
				rgba_char_args_set(btheme->tv3d.bone_solid, 200, 200, 200, 255);
				rgba_char_args_set(btheme->tv3d.bone_pose, 80, 200, 255, 80);
			}
		}
	}
	if (!USER_VERSION_ATLEAST(239, 0)) {
		bTheme *btheme;
		/* bone colors */
		for (btheme = U.themes.first; btheme; btheme = btheme->next) {
			/* check for alpha==0 is safe, then color was never set */
			if (btheme->tnla.strip[3] == 0) {
				rgba_char_args_set(btheme->tnla.strip_select,   0xff, 0xff, 0xaa, 255);
				rgba_char_args_set(btheme->tnla.strip, 0xe4, 0x9c, 0xc6, 255);
			}
		}
	}
	if (!USER_VERSION_ATLEAST(240, 0)) {
		bTheme *btheme;
		
		for (btheme = U.themes.first; btheme; btheme = btheme->next) {
			/* Lamp theme, check for alpha==0 is safe, then color was never set */
			if (btheme->tv3d.lamp[3] == 0) {
				rgba_char_args_set(btheme->tv3d.lamp,   0, 0, 0, 40);
/* TEMPORAL, remove me! (ton) */				
				U.uiflag |= USER_PLAINMENUS;
			}
			
		}
		if (U.obcenter_dia == 0) U.obcenter_dia = 6;
	}
	if (!USER_VERSION_ATLEAST(242, 0)) {
		bTheme *btheme;
		for (btheme = U.themes.first; btheme; btheme = btheme->next) {
			/* Node editor theme, check for alpha==0 is safe, then color was never set */
			if (btheme->tnode.syntaxn[3] == 0) {
				/* re-uses syntax color storage */
				btheme->tnode = btheme->tv3d;
				rgba_char_args_set(btheme->tnode.edge_select, 255, 255, 255, 255);
				rgba_char_args_set(btheme->tnode.syntaxl, 150, 150, 150, 255);  /* TH_NODE, backdrop */
				rgba_char_args_set(btheme->tnode.syntaxn, 129, 131, 144, 255);  /* in/output */
				rgba_char_args_set(btheme->tnode.syntaxb, 127, 127, 127, 255);  /* operator */
				rgba_char_args_set(btheme->tnode.syntaxv, 142, 138, 145, 255);  /* generator */
				rgba_char_args_set(btheme->tnode.syntaxc, 120, 145, 120, 255);  /* group */
			}
			/* Group theme colors */
			if (btheme->tv3d.group[3] == 0) {
				rgba_char_args_set(btheme->tv3d.group, 0x0C, 0x30, 0x0C, 255);
				rgba_char_args_set(btheme->tv3d.group_active, 0x66, 0xFF, 0x66, 255);
			}
			/* Sequence editor theme*/
			if (btheme->tseq.movie[3] == 0) {
				rgba_char_args_set(btheme->tseq.movie,  81, 105, 135, 255);
				rgba_char_args_set(btheme->tseq.image,  109, 88, 129, 255);
				rgba_char_args_set(btheme->tseq.scene,  78, 152, 62, 255);
				rgba_char_args_set(btheme->tseq.audio,  46, 143, 143, 255);
				rgba_char_args_set(btheme->tseq.effect,     169, 84, 124, 255);
				rgba_char_args_set(btheme->tseq.transition, 162, 95, 111, 255);
				rgba_char_args_set(btheme->tseq.meta,   109, 145, 131, 255);
			}
		}
		
		/* set defaults for 3D View rotating axis indicator */ 
		/* since size can't be set to 0, this indicates it's not saved in startup.blend */
		if (U.rvisize == 0) {
			U.rvisize = 15;
			U.rvibright = 8;
			U.uiflag |= USER_SHOW_ROTVIEWICON;
		}
		
	}
	if (!USER_VERSION_ATLEAST(243, 0)) {
		bTheme *btheme;
		
		for (btheme = U.themes.first; btheme; btheme = btheme->next) {
			/* long keyframe color */
			/* check for alpha==0 is safe, then color was never set */
			if (btheme->tact.strip[3] == 0) {
				rgba_char_args_set(btheme->tv3d.edge_sharp, 255, 32, 32, 255);
				rgba_char_args_set(btheme->tact.strip_select,   0xff, 0xff, 0xaa, 204);
				rgba_char_args_set(btheme->tact.strip, 0xe4, 0x9c, 0xc6, 204);
			}
			
			/* IPO-Editor - Vertex Size*/
			if (btheme->tipo.vertex_size == 0) {
				btheme->tipo.vertex_size = 3;
			}
		}
	}
	if (!USER_VERSION_ATLEAST(244, 0)) {
		/* set default number of recently-used files (if not set) */
		if (U.recent_files == 0) U.recent_files = 10;
	}
	if (!USER_VERSION_ATLEAST(245, 3)) {
		bTheme *btheme;
		for (btheme = U.themes.first; btheme; btheme = btheme->next) {
			rgba_char_args_set(btheme->tv3d.editmesh_active, 255, 255, 255, 128);
		}
		if (U.coba_weight.tot == 0)
			init_colorband(&U.coba_weight, true);
	}
	if (!USER_VERSION_ATLEAST(245, 3)) {
		bTheme *btheme;
		for (btheme = U.themes.first; btheme; btheme = btheme->next) {
			/* these should all use the same color */
			rgba_char_args_set(btheme->tv3d.cframe, 0x60, 0xc0, 0x40, 255);
			rgba_char_args_set(btheme->tipo.cframe, 0x60, 0xc0, 0x40, 255);
			rgba_char_args_set(btheme->tact.cframe, 0x60, 0xc0, 0x40, 255);
			rgba_char_args_set(btheme->tnla.cframe, 0x60, 0xc0, 0x40, 255);
			rgba_char_args_set(btheme->tseq.cframe, 0x60, 0xc0, 0x40, 255);
			//rgba_char_args_set(btheme->tsnd.cframe, 0x60, 0xc0, 0x40, 255); Not needed anymore
			rgba_char_args_set(btheme->ttime.cframe, 0x60, 0xc0, 0x40, 255);
		}
	}
	if (!USER_VERSION_ATLEAST(245, 3)) {
		bTheme *btheme;
		for (btheme = U.themes.first; btheme; btheme = btheme->next) {
			/* action channel groups (recolor anyway) */
			rgba_char_args_set(btheme->tact.group, 0x39, 0x7d, 0x1b, 255);
			rgba_char_args_set(btheme->tact.group_active, 0x7d, 0xe9, 0x60, 255);
			
			/* bone custom-color sets */
			if (btheme->tarm[0].solid[3] == 0)
				ui_theme_init_boneColorSets(btheme);
		}
	}
	if (!USER_VERSION_ATLEAST(245, 3)) {
		U.flag |= USER_ADD_VIEWALIGNED | USER_ADD_EDITMODE;
	}
	if (!USER_VERSION_ATLEAST(245, 3)) {
		bTheme *btheme;
		
		/* adjust themes */
		for (btheme = U.themes.first; btheme; btheme = btheme->next) {
			const char *col;
			
			/* IPO Editor: Handles/Vertices */
			col = btheme->tipo.vertex;
			rgba_char_args_set(btheme->tipo.handle_vertex, col[0], col[1], col[2], 255);
			col = btheme->tipo.vertex_select;
			rgba_char_args_set(btheme->tipo.handle_vertex_select, col[0], col[1], col[2], 255);
			btheme->tipo.handle_vertex_size = btheme->tipo.vertex_size;
			
			/* Sequence/Image Editor: colors for GPencil text */
			col = btheme->tv3d.bone_pose;
			rgba_char_args_set(btheme->tseq.bone_pose, col[0], col[1], col[2], 255);
			rgba_char_args_set(btheme->tima.bone_pose, col[0], col[1], col[2], 255);
			col = btheme->tv3d.vertex_select;
			rgba_char_args_set(btheme->tseq.vertex_select, col[0], col[1], col[2], 255);
		}
	}
	if (!USER_VERSION_ATLEAST(250, 0)) {
		bTheme *btheme;
		
		for (btheme = U.themes.first; btheme; btheme = btheme->next) {
			/* this was not properly initialized in 2.45 */
			if (btheme->tima.face_dot[3] == 0) {
				rgba_char_args_set(btheme->tima.editmesh_active, 255, 255, 255, 128);
				rgba_char_args_set(btheme->tima.face_dot, 255, 133, 0, 255);
				btheme->tima.facedot_size = 2;
			}
			
			/* DopeSheet - (Object) Channel color */
			rgba_char_args_set(btheme->tact.ds_channel,     82, 96, 110, 255);
			rgba_char_args_set(btheme->tact.ds_subchannel,  124, 137, 150, 255);
			/* DopeSheet - Group Channel color (saner version) */
			rgba_char_args_set(btheme->tact.group, 79, 101, 73, 255);
			rgba_char_args_set(btheme->tact.group_active, 135, 177, 125, 255);
			
			/* Graph Editor - (Object) Channel color */
			rgba_char_args_set(btheme->tipo.ds_channel,     82, 96, 110, 255);
			rgba_char_args_set(btheme->tipo.ds_subchannel,  124, 137, 150, 255);
			/* Graph Editor - Group Channel color */
			rgba_char_args_set(btheme->tipo.group, 79, 101, 73, 255);
			rgba_char_args_set(btheme->tipo.group_active, 135, 177, 125, 255);
			
			/* Nla Editor - (Object) Channel color */
			rgba_char_args_set(btheme->tnla.ds_channel,     82, 96, 110, 255);
			rgba_char_args_set(btheme->tnla.ds_subchannel,  124, 137, 150, 255);
			/* NLA Editor - New Strip colors */
			rgba_char_args_set(btheme->tnla.strip,          12, 10, 10, 128);
			rgba_char_args_set(btheme->tnla.strip_select,   255, 140, 0, 255);
		}
		
		/* adjust grease-pencil distances */
		U.gp_manhattendist = 1;
		U.gp_euclideandist = 2;
		
		/* adjust default interpolation for new IPO-curves */
		U.ipo_new = BEZT_IPO_BEZ;
	}
	
	if (!USER_VERSION_ATLEAST(250, 1)) {
		bTheme *btheme;

		for (btheme = U.themes.first; btheme; btheme = btheme->next) {
			
			/* common (new) variables, it checks for alpha==0 */
			ui_theme_init_new(btheme);

			if (btheme->tui.wcol_num.outline[3] == 0)
				ui_widget_color_init(&btheme->tui);
			
			/* Logic editor theme, check for alpha==0 is safe, then color was never set */
			if (btheme->tlogic.syntaxn[3] == 0) {
				/* re-uses syntax color storage */
				btheme->tlogic = btheme->tv3d;
				rgba_char_args_set(btheme->tlogic.back, 100, 100, 100, 255);
			}

			rgba_char_args_set_fl(btheme->tinfo.back, 0.45, 0.45, 0.45, 1.0);
			rgba_char_args_set_fl(btheme->tuserpref.back, 0.45, 0.45, 0.45, 1.0);
		}
	}

	if (!USER_VERSION_ATLEAST(250, 3)) {
		/* new audio system */
		if (U.audiochannels == 0)
			U.audiochannels = 2;
		if (U.audiodevice == 0) {
#ifdef WITH_OPENAL
			U.audiodevice = 2;
#endif
#ifdef WITH_SDL
			U.audiodevice = 1;
#endif
		}
		if (U.audioformat == 0)
			U.audioformat = 0x24;
		if (U.audiorate == 0)
			U.audiorate = 44100;
	}

	if (!USER_VERSION_ATLEAST(250, 3)) {
		U.gameflags |= USER_DISABLE_VBO;
	}
	
	if (!USER_VERSION_ATLEAST(250, 8)) {
		wmKeyMap *km;
		
		for (km = U.user_keymaps.first; km; km = km->next) {
			if (STREQ(km->idname, "Armature_Sketch"))
				strcpy(km->idname, "Armature Sketch");
			else if (STREQ(km->idname, "View3D"))
				strcpy(km->idname, "3D View");
			else if (STREQ(km->idname, "View3D Generic"))
				strcpy(km->idname, "3D View Generic");
			else if (STREQ(km->idname, "EditMesh"))
				strcpy(km->idname, "Mesh");
			else if (STREQ(km->idname, "TimeLine"))
				strcpy(km->idname, "Timeline");
			else if (STREQ(km->idname, "UVEdit"))
				strcpy(km->idname, "UV Editor");
			else if (STREQ(km->idname, "Animation_Channels"))
				strcpy(km->idname, "Animation Channels");
			else if (STREQ(km->idname, "GraphEdit Keys"))
				strcpy(km->idname, "Graph Editor");
			else if (STREQ(km->idname, "GraphEdit Generic"))
				strcpy(km->idname, "Graph Editor Generic");
			else if (STREQ(km->idname, "Action_Keys"))
				strcpy(km->idname, "Dopesheet");
			else if (STREQ(km->idname, "NLA Data"))
				strcpy(km->idname, "NLA Editor");
			else if (STREQ(km->idname, "Node Generic"))
				strcpy(km->idname, "Node Editor");
			else if (STREQ(km->idname, "Logic Generic"))
				strcpy(km->idname, "Logic Editor");
			else if (STREQ(km->idname, "File"))
				strcpy(km->idname, "File Browser");
			else if (STREQ(km->idname, "FileMain"))
				strcpy(km->idname, "File Browser Main");
			else if (STREQ(km->idname, "FileButtons"))
				strcpy(km->idname, "File Browser Buttons");
			else if (STREQ(km->idname, "Buttons Generic"))
				strcpy(km->idname, "Property Editor");
		}
	}
	if (!USER_VERSION_ATLEAST(250, 16)) {
		if (U.wmdrawmethod == USER_DRAW_TRIPLE)
			U.wmdrawmethod = USER_DRAW_AUTOMATIC;
	}
	
	if (!USER_VERSION_ATLEAST(252, 3)) {
		if (U.flag & USER_LMOUSESELECT) 
			U.flag &= ~USER_TWOBUTTONMOUSE;
	}
	if (!USER_VERSION_ATLEAST(252, 4)) {
		bTheme *btheme;
		
		/* default new handle type is auto handles */
		U.keyhandles_new = HD_AUTO;
		
		/* init new curve colors */
		for (btheme = U.themes.first; btheme; btheme = btheme->next) {
			ui_theme_space_init_handles_color(&btheme->tv3d);
			ui_theme_space_init_handles_color(&btheme->tipo);

			/* edge crease */
			rgba_char_args_set_fl(btheme->tv3d.edge_crease, 0.8, 0, 0.6, 1.0);
		}
	}
	if (!USER_VERSION_ATLEAST(253, 0)) {
		bTheme *btheme;

		/* init new curve colors */
		for (btheme = U.themes.first; btheme; btheme = btheme->next) {
			if (btheme->tv3d.lastsel_point[3] == 0)
				rgba_char_args_set(btheme->tv3d.lastsel_point, 0xff, 0xff, 0xff, 255);
		}
	}
	if (!USER_VERSION_ATLEAST(252, 5)) {
		bTheme *btheme;
		
		/* interface_widgets.c */
		struct uiWidgetColors wcol_progress = {
			{0, 0, 0, 255},
			{190, 190, 190, 255},
			{100, 100, 100, 180},
			{68, 68, 68, 255},
			
			{0, 0, 0, 255},
			{255, 255, 255, 255},
			
			0,
			5, -5
		};
		
		for (btheme = U.themes.first; btheme; btheme = btheme->next) {
			/* init progress bar theme */
			btheme->tui.wcol_progress = wcol_progress;
		}
	}

	if (!USER_VERSION_ATLEAST(255, 2)) {
		bTheme *btheme;
		for (btheme = U.themes.first; btheme; btheme = btheme->next) {
			rgba_char_args_set(btheme->tv3d.extra_edge_len, 32, 0, 0, 255);
			rgba_char_args_set(btheme->tv3d.extra_face_angle, 0, 32, 0, 255);
			rgba_char_args_set(btheme->tv3d.extra_face_area, 0, 0, 128, 255);
		}
	}
	
	if (!USER_VERSION_ATLEAST(256, 4)) {
		bTheme *btheme;
		for (btheme = U.themes.first; btheme; btheme = btheme->next) {
			if ((btheme->tv3d.outline_width) == 0) btheme->tv3d.outline_width = 1;
		}
	}

	if (!USER_VERSION_ATLEAST(257, 0)) {
		/* clear "AUTOKEY_FLAG_ONLYKEYINGSET" flag from userprefs,
		 * so that it doesn't linger around from old configs like a ghost */
		U.autokey_flag &= ~AUTOKEY_FLAG_ONLYKEYINGSET;
	}

	if (!USER_VERSION_ATLEAST(258, 2)) {
		bTheme *btheme;
		for (btheme = U.themes.first; btheme; btheme = btheme->next) {
			btheme->tnode.noodle_curving = 5;
		}
	}

	if (!USER_VERSION_ATLEAST(259, 1)) {
		bTheme *btheme;
		
		for (btheme = U.themes.first; btheme; btheme = btheme->next) {
			btheme->tv3d.speaker[3] = 255;
		}
	}

	if (!USER_VERSION_ATLEAST(260, 3)) {
		bTheme *btheme;
		
		/* if new keyframes handle default is stuff "auto", make it "auto-clamped" instead 
		 * was changed in 260 as part of GSoC11, but version patch was wrong
		 */
		if (U.keyhandles_new == HD_AUTO) 
			U.keyhandles_new = HD_AUTO_ANIM;
		
		for (btheme = U.themes.first; btheme; btheme = btheme->next) {
			if (btheme->tv3d.bundle_solid[3] == 0)
				rgba_char_args_set(btheme->tv3d.bundle_solid, 200, 200, 200, 255);
			
			if (btheme->tv3d.camera_path[3] == 0)
				rgba_char_args_set(btheme->tv3d.camera_path, 0x00, 0x00, 0x00, 255);
				
			if ((btheme->tclip.back[3]) == 0) {
				btheme->tclip = btheme->tv3d;
				
				rgba_char_args_set(btheme->tclip.marker_outline, 0x00, 0x00, 0x00, 255);
				rgba_char_args_set(btheme->tclip.marker, 0x7f, 0x7f, 0x00, 255);
				rgba_char_args_set(btheme->tclip.act_marker, 0xff, 0xff, 0xff, 255);
				rgba_char_args_set(btheme->tclip.sel_marker, 0xff, 0xff, 0x00, 255);
				rgba_char_args_set(btheme->tclip.dis_marker, 0x7f, 0x00, 0x00, 255);
				rgba_char_args_set(btheme->tclip.lock_marker, 0x7f, 0x7f, 0x7f, 255);
				rgba_char_args_set(btheme->tclip.path_before, 0xff, 0x00, 0x00, 255);
				rgba_char_args_set(btheme->tclip.path_after, 0x00, 0x00, 0xff, 255);
				rgba_char_args_set(btheme->tclip.grid, 0x5e, 0x5e, 0x5e, 255);
				rgba_char_args_set(btheme->tclip.cframe, 0x60, 0xc0, 0x40, 255);
				rgba_char_args_set(btheme->tclip.handle_vertex, 0x00, 0x00, 0x00, 0xff);
				rgba_char_args_set(btheme->tclip.handle_vertex_select, 0xff, 0xff, 0, 0xff);
				btheme->tclip.handle_vertex_size = 5;
			}
			
			/* auto-clamped handles -> based on auto */
			if (btheme->tipo.handle_auto_clamped[3] == 0)
				rgba_char_args_set(btheme->tipo.handle_auto_clamped, 0x99, 0x40, 0x30, 255);
			if (btheme->tipo.handle_sel_auto_clamped[3] == 0)
				rgba_char_args_set(btheme->tipo.handle_sel_auto_clamped, 0xf0, 0xaf, 0x90, 255);
		}
		
		/* enable (Cycles) addon by default */
		if (!BLI_findstring(&U.addons, "cycles", offsetof(bAddon, module))) {
			bAddon *baddon = MEM_callocN(sizeof(bAddon), "bAddon");
			BLI_strncpy(baddon->module, "cycles", sizeof(baddon->module));
			BLI_addtail(&U.addons, baddon);
		}
	}
	
	if (!USER_VERSION_ATLEAST(260, 5)) {
		bTheme *btheme;
		
		for (btheme = U.themes.first; btheme; btheme = btheme->next) {
			rgba_char_args_set(btheme->tui.panel.header, 0, 0, 0, 25);
			btheme->tui.icon_alpha = 1.0;
		}
	}
	
	if (!USER_VERSION_ATLEAST(261, 4)) {
		bTheme *btheme;
		for (btheme = U.themes.first; btheme; btheme = btheme->next) {
			rgba_char_args_set_fl(btheme->tima.preview_stitch_face, 0.071, 0.259, 0.694, 0.150);
			rgba_char_args_set_fl(btheme->tima.preview_stitch_edge, 1.0, 0.522, 0.0, 0.7);
			rgba_char_args_set_fl(btheme->tima.preview_stitch_vert, 1.0, 0.522, 0.0, 0.5);
			rgba_char_args_set_fl(btheme->tima.preview_stitch_stitchable, 0.0, 1.0, 0.0, 1.0);
			rgba_char_args_set_fl(btheme->tima.preview_stitch_unstitchable, 1.0, 0.0, 0.0, 1.0);
			rgba_char_args_set_fl(btheme->tima.preview_stitch_active, 0.886, 0.824, 0.765, 0.140);
			
			rgba_char_args_set_fl(btheme->toops.match, 0.2, 0.5, 0.2, 0.3);
			rgba_char_args_set_fl(btheme->toops.selected_highlight, 0.51, 0.53, 0.55, 0.3);
		}
		
		U.use_16bit_textures = true;
	}

	if (!USER_VERSION_ATLEAST(262, 2)) {
		bTheme *btheme;
		for (btheme = U.themes.first; btheme; btheme = btheme->next) {
			if (btheme->tui.wcol_menu_item.item[3] == 255)
				rgba_char_args_set(btheme->tui.wcol_menu_item.item, 172, 172, 172, 128);
		}
	}

	if (!USER_VERSION_ATLEAST(262, 3)) {
		bTheme *btheme;
		for (btheme = U.themes.first; btheme; btheme = btheme->next) {
			if (btheme->tui.wcol_tooltip.inner[3] == 0) {
				btheme->tui.wcol_tooltip = btheme->tui.wcol_menu_back;
			}
			if (btheme->tui.wcol_tooltip.text[0] == 160) { /* hrmf */
				rgba_char_args_set(btheme->tui.wcol_tooltip.text, 255, 255, 255, 255);
			}
		}
	}

	if (!USER_VERSION_ATLEAST(262, 4)) {
		bTheme *btheme;
		for (btheme = U.themes.first; btheme; btheme = btheme->next) {
			if (btheme->tseq.movieclip[3] == 0) {
				rgba_char_args_set(btheme->tseq.movieclip,  32, 32, 143, 255);
			}
		}
	}

	if (!USER_VERSION_ATLEAST(263, 2)) {
		bTheme *btheme;
		for (btheme = U.themes.first; btheme; btheme = btheme->next) {
			if (btheme->tclip.strip[0] == 0) {
				rgba_char_args_set(btheme->tclip.list, 0x66, 0x66, 0x66, 0xff);
				rgba_char_args_set(btheme->tclip.strip, 0x0c, 0x0a, 0x0a, 0x80);
				rgba_char_args_set(btheme->tclip.strip_select, 0xff, 0x8c, 0x00, 0xff);
			}
		}
	}

	if (!USER_VERSION_ATLEAST(263, 6)) {
		bTheme *btheme;
		for (btheme = U.themes.first; btheme; btheme = btheme->next)
			rgba_char_args_set(btheme->tv3d.skin_root, 180, 77, 77, 255);
	}
	
	if (!USER_VERSION_ATLEAST(263, 7)) {
		bTheme *btheme;
		
		for (btheme = U.themes.first; btheme; btheme = btheme->next) {
			/* DopeSheet Summary */
			rgba_char_args_set(btheme->tact.anim_active,    204, 112, 26, 102); 
			
			/* NLA Colors */
			rgba_char_args_set(btheme->tnla.anim_active,     204, 112, 26, 102); /* same as dopesheet above */
			rgba_char_args_set(btheme->tnla.anim_non_active, 153, 135, 97, 77);
			
			rgba_char_args_set(btheme->tnla.nla_tweaking,   77, 243, 26, 77);
			rgba_char_args_set(btheme->tnla.nla_tweakdupli, 217, 0, 0, 255);
			
			rgba_char_args_set(btheme->tnla.nla_transition,     28, 38, 48, 255);
			rgba_char_args_set(btheme->tnla.nla_transition_sel, 46, 117, 219, 255);
			rgba_char_args_set(btheme->tnla.nla_meta,           51, 38, 66, 255);
			rgba_char_args_set(btheme->tnla.nla_meta_sel,       105, 33, 150, 255);
			rgba_char_args_set(btheme->tnla.nla_sound,          43, 61, 61, 255);
			rgba_char_args_set(btheme->tnla.nla_sound_sel,      31, 122, 122, 255);
		}
	}

	if (!USER_VERSION_ATLEAST(263, 11)) {
		bTheme *btheme;
		for (btheme = U.themes.first; btheme; btheme = btheme->next) {
			if (btheme->tseq.mask[3] == 0) {
				rgba_char_args_set(btheme->tseq.mask,  152, 78, 62, 255);
			}
		}
	}

	if (!USER_VERSION_ATLEAST(263, 15)) {
		bTheme *btheme;
		for (btheme = U.themes.first; btheme; btheme = btheme->next) {
			rgba_char_args_set(btheme->tv3d.bone_pose_active, 140, 255, 255, 80);
		}
	}

	if (!USER_VERSION_ATLEAST(263, 16)) {
		bTheme *btheme;

		for (btheme = U.themes.first; btheme; btheme = btheme->next) {
			if (btheme->tact.anim_active[3] == 0)
				rgba_char_args_set(btheme->tact.anim_active, 204, 112, 26, 102);

			if (btheme->tnla.anim_active[3] == 0)
				rgba_char_args_set(btheme->tnla.anim_active, 204, 112, 26, 102);
		}
	}

	if (!USER_VERSION_ATLEAST(263, 22)) {
		bTheme *btheme;

		for (btheme = U.themes.first; btheme; btheme = btheme->next) {
			if (btheme->tipo.lastsel_point[3] == 0)
				rgba_char_args_set(btheme->tipo.lastsel_point, 0xff, 0xff, 0xff, 255);

			if (btheme->tv3d.skin_root[3] == 0)
				rgba_char_args_set(btheme->tv3d.skin_root, 180, 77, 77, 255);
		}
	}
	
	if (!USER_VERSION_ATLEAST(264, 9)) {
		bTheme *btheme;
		
		for (btheme = U.themes.first; btheme; btheme = btheme->next) {
			rgba_char_args_set(btheme->tui.xaxis, 220,   0,   0, 255);
			rgba_char_args_set(btheme->tui.yaxis,   0, 220,   0, 255);
			rgba_char_args_set(btheme->tui.zaxis,   0,   0, 220, 255);
		}
	}

	if (!USER_VERSION_ATLEAST(267, 0)) {
		/* Freestyle color settings */
		bTheme *btheme;

		for (btheme = U.themes.first; btheme; btheme = btheme->next) {
			/* check for alpha == 0 is safe, then color was never set */
			if (btheme->tv3d.freestyle_edge_mark[3] == 0) {
				rgba_char_args_set(btheme->tv3d.freestyle_edge_mark, 0x7f, 0xff, 0x7f, 255);
				rgba_char_args_set(btheme->tv3d.freestyle_face_mark, 0x7f, 0xff, 0x7f, 51);
			}

			if (btheme->tv3d.wire_edit[3] == 0) {
				rgba_char_args_set(btheme->tv3d.wire_edit,  0x0, 0x0, 0x0, 255);
			}
		}

		/* GL Texture Garbage Collection */
		if (U.textimeout == 0) {
			U.texcollectrate = 60;
			U.textimeout = 120;
		}
		if (U.memcachelimit <= 0) {
			U.memcachelimit = 32;
		}
		if (U.frameserverport == 0) {
			U.frameserverport = 8080;
		}
		if (U.dbl_click_time == 0) {
			U.dbl_click_time = 350;
		}
		if (U.scrcastfps == 0) {
			U.scrcastfps = 10;
			U.scrcastwait = 50;
		}
		if (U.v2d_min_gridsize == 0) {
			U.v2d_min_gridsize = 35;
		}
		if (U.dragthreshold == 0)
			U.dragthreshold = 5;
		if (U.widget_unit == 0)
			U.widget_unit = 20;
		if (U.anisotropic_filter <= 0)
			U.anisotropic_filter = 1;

		if (U.ndof_sensitivity == 0.0f) {
			U.ndof_sensitivity = 1.0f;
			U.ndof_flag = (NDOF_LOCK_HORIZON | NDOF_SHOULD_PAN | NDOF_SHOULD_ZOOM | NDOF_SHOULD_ROTATE);
		}
		
		if (U.ndof_orbit_sensitivity == 0.0f) {
			U.ndof_orbit_sensitivity = U.ndof_sensitivity;

			if (!(U.flag & USER_TRACKBALL))
				U.ndof_flag |= NDOF_TURNTABLE;
		}
		if (U.tweak_threshold == 0)
			U.tweak_threshold = 10;
	}

	if (!USER_VERSION_ATLEAST(265, 1)) {
		bTheme *btheme;
		
		for (btheme = U.themes.first; btheme; btheme = btheme->next) {
			/* note: the toggle operator for transparent backdrops limits to these spacetypes */
			if (btheme->tnode.button[3] == 255) {
				btheme->tv3d.button[3] = 128;
				btheme->tnode.button[3] = 128;
				btheme->tima.button[3] = 128;
				btheme->tseq.button[3] = 128;
				btheme->tclip.button[3] = 128;
			}
		}
	}
	
	/* panel header/backdrop supported locally per editor now */
	if (!USER_VERSION_ATLEAST(265, 2)) {
		bTheme *btheme;
		
		for (btheme = U.themes.first; btheme; btheme = btheme->next) {
			ThemeSpace *ts;
			
			/* new color, panel backdrop. Not used anywhere yet, until you enable it */
			copy_v3_v3_char(btheme->tui.panel.back, btheme->tbuts.button);
			btheme->tui.panel.back[3] = 128;
			
			for (ts = UI_THEMESPACE_START(btheme); ts != UI_THEMESPACE_END(btheme); ts++) {
				ts->panelcolors = btheme->tui.panel;
			}
		}
	}

	/* NOTE!! from now on use U.versionfile and U.subversionfile */
#undef USER_VERSION_ATLEAST
#define USER_VERSION_ATLEAST(ver, subver) MAIN_VERSION_ATLEAST((&(U)), ver, subver)

	if (!USER_VERSION_ATLEAST(266, 0)) {
		bTheme *btheme;
		
		for (btheme = U.themes.first; btheme; btheme = btheme->next) {
			/* rna definition limits fac to 0.01 */
			if (btheme->tui.menu_shadow_fac == 0.0f) {
				btheme->tui.menu_shadow_fac = 0.5f;
				btheme->tui.menu_shadow_width = 12;
			}
		}
	}

	if (!USER_VERSION_ATLEAST(265, 4)) {
		bTheme *btheme;
		for (btheme = U.themes.first; btheme; btheme = btheme->next) {
			rgba_char_args_set(btheme->text.syntaxd,    50, 0, 140, 255);   /* Decorator/Preprocessor Dir.  Blue-purple */
			rgba_char_args_set(btheme->text.syntaxr,    140, 60, 0, 255);   /* Reserved  Orange */
			rgba_char_args_set(btheme->text.syntaxs,    76, 76, 76, 255);   /* Gray (mix between fg/bg) */
		}
	}

	if (!USER_VERSION_ATLEAST(265, 6)) {
		bTheme *btheme;
		for (btheme = U.themes.first; btheme; btheme = btheme->next) {
			copy_v4_v4_char(btheme->tv3d.gradients.high_gradient, btheme->tv3d.back);
		}
	}

	if (!USER_VERSION_ATLEAST(265, 9)) {
		bTheme *btheme;
		for (btheme = U.themes.first; btheme; btheme = btheme->next) {
			rgba_char_args_test_set(btheme->tnode.syntaxs, 151, 116, 116, 255);  /* matte nodes */
			rgba_char_args_test_set(btheme->tnode.syntaxd, 116, 151, 151, 255);  /* distort nodes */
		}
	}

	if (!USER_VERSION_ATLEAST(265, 11)) {
		bTheme *btheme;
		for (btheme = U.themes.first; btheme; btheme = btheme->next) {
			rgba_char_args_test_set(btheme->tconsole.console_select, 255, 255, 255, 48);
		}
	}

	if (!USER_VERSION_ATLEAST(266, 2)) {
		bTheme *btheme;
		for (btheme = U.themes.first; btheme; btheme = btheme->next) {
			rgba_char_args_test_set(btheme->tnode.console_output, 223, 202, 53, 255);  /* interface nodes */
		}
	}

	if (!USER_VERSION_ATLEAST(268, 3)) {
		bTheme *btheme;
		for (btheme = U.themes.first; btheme; btheme = btheme->next) {
			rgba_char_args_test_set(btheme->tima.uv_others, 96, 96, 96, 255);
			rgba_char_args_test_set(btheme->tima.uv_shadow, 112, 112, 112, 255);
		}
	}

	if (!USER_VERSION_ATLEAST(269, 5)) {
		bTheme *btheme;
		for (btheme = U.themes.first; btheme; btheme = btheme->next) {
			rgba_char_args_set(btheme->tima.wire_edit, 192, 192, 192, 255);
			rgba_char_args_set(btheme->tima.edge_select, 255, 133, 0, 255);
		}
	}

	if (!USER_VERSION_ATLEAST(269, 6)) {
		bTheme *btheme;
		for (btheme = U.themes.first; btheme; btheme = btheme->next) {
			char r, g, b;
			r = btheme->tnode.syntaxn[0];
			g = btheme->tnode.syntaxn[1];
			b = btheme->tnode.syntaxn[2];
			rgba_char_args_test_set(btheme->tnode.nodeclass_output, r, g, b, 255);
			r = btheme->tnode.syntaxb[0];
			g = btheme->tnode.syntaxb[1];
			b = btheme->tnode.syntaxb[2];
			rgba_char_args_test_set(btheme->tnode.nodeclass_filter, r, g, b, 255);
			rgba_char_args_test_set(btheme->tnode.nodeclass_vector, r, g, b, 255);
			rgba_char_args_test_set(btheme->tnode.nodeclass_texture, r, g, b, 255);
			rgba_char_args_test_set(btheme->tnode.nodeclass_shader, r, g, b, 255);
			rgba_char_args_test_set(btheme->tnode.nodeclass_script, r, g, b, 255);
			rgba_char_args_test_set(btheme->tnode.nodeclass_pattern, r, g, b, 255);
			rgba_char_args_test_set(btheme->tnode.nodeclass_layout, r, g, b, 255);
		}
	}

	if (!USER_VERSION_ATLEAST(269, 8)) {
		bTheme *btheme;
		for (btheme = U.themes.first; btheme; btheme = btheme->next) {
			rgba_char_args_test_set(btheme->tinfo.info_selected, 96, 128, 255, 255);
			rgba_char_args_test_set(btheme->tinfo.info_selected_text, 255, 255, 255, 255);
			rgba_char_args_test_set(btheme->tinfo.info_error, 220, 0, 0, 255);
			rgba_char_args_test_set(btheme->tinfo.info_error_text, 0, 0, 0, 255);
			rgba_char_args_test_set(btheme->tinfo.info_warning, 220, 128, 96, 255);
			rgba_char_args_test_set(btheme->tinfo.info_warning_text, 0, 0, 0, 255);
			rgba_char_args_test_set(btheme->tinfo.info_info, 0, 170, 0, 255);
			rgba_char_args_test_set(btheme->tinfo.info_info_text, 0, 0, 0, 255);
			rgba_char_args_test_set(btheme->tinfo.info_debug, 196, 196, 196, 255);
			rgba_char_args_test_set(btheme->tinfo.info_debug_text, 0, 0, 0, 255);
		}
	}
	
	if (!USER_VERSION_ATLEAST(269, 9)) {
		bTheme *btheme;
		
		U.tw_size = U.tw_size * 5.0f;
		
		/* Action Editor (and NLA Editor) - Keyframe Colors */
		/* Graph Editor - larger vertex size defaults */
		for (btheme = U.themes.first; btheme; btheme = btheme->next) {
			/* Action Editor ................. */
			/* key types */
			rgba_char_args_set(btheme->tact.keytype_keyframe,           232, 232, 232, 255);
			rgba_char_args_set(btheme->tact.keytype_keyframe_select,    255, 190,  50, 255);
			rgba_char_args_set(btheme->tact.keytype_extreme,            232, 179, 204, 255);
			rgba_char_args_set(btheme->tact.keytype_extreme_select,     242, 128, 128, 255);
			rgba_char_args_set(btheme->tact.keytype_breakdown,          179, 219, 232, 255);
			rgba_char_args_set(btheme->tact.keytype_breakdown_select,    84, 191, 237, 255);
			rgba_char_args_set(btheme->tact.keytype_jitter,             148, 229, 117, 255);
			rgba_char_args_set(btheme->tact.keytype_jitter_select,       97, 192,  66, 255);
			
			/* key border */
			rgba_char_args_set(btheme->tact.keyborder,               0,   0,   0, 255);
			rgba_char_args_set(btheme->tact.keyborder_select,        0,   0,   0, 255);
			
			/* NLA ............................ */
			/* key border */
			rgba_char_args_set(btheme->tnla.keyborder,               0,   0,   0, 255);
			rgba_char_args_set(btheme->tnla.keyborder_select,        0,   0,   0, 255);
			
			/* Graph Editor ................... */
			btheme->tipo.vertex_size = 6;
			btheme->tipo.handle_vertex_size = 5;
		}
		
		/* grease pencil - new layer color */
		if (U.gpencil_new_layer_col[3] < 0.1f) {
			/* defaults to black, but must at least be visible! */
			U.gpencil_new_layer_col[3] = 0.9f;
		}
	}

	if (!USER_VERSION_ATLEAST(269, 10)) {
		bTheme *btheme;
		for (btheme = U.themes.first; btheme; btheme = btheme->next) {
			ThemeSpace *ts;

			for (ts = UI_THEMESPACE_START(btheme); ts != UI_THEMESPACE_END(btheme); ts++) {
				rgba_char_args_set(ts->tabs.tab_active, 114, 114, 114, 255);
				rgba_char_args_set(ts->tabs.tab_inactive, 83, 83, 83, 255);
				rgba_char_args_set(ts->tabs.tab_back, 64, 64, 64, 255);
				rgba_char_args_set(ts->tabs.tab_outline, 60, 60, 60, 255);
			}
		}
	}

	if (!USER_VERSION_ATLEAST(271, 0)) {
		bTheme *btheme;
		for (btheme = U.themes.first; btheme; btheme = btheme->next) {
			rgba_char_args_set(btheme->tui.wcol_tooltip.text, 255, 255, 255, 255);
		}
	}

	if (!USER_VERSION_ATLEAST(272, 2)) {
		bTheme *btheme;
		for (btheme = U.themes.first; btheme; btheme = btheme->next) {
			rgba_char_args_set_fl(btheme->tv3d.paint_curve_handle, 0.5f, 1.0f, 0.5f, 0.5f);
			rgba_char_args_set_fl(btheme->tv3d.paint_curve_pivot, 1.0f, 0.5f, 0.5f, 0.5f);
			rgba_char_args_set_fl(btheme->tima.paint_curve_handle, 0.5f, 1.0f, 0.5f, 0.5f);
			rgba_char_args_set_fl(btheme->tima.paint_curve_pivot, 1.0f, 0.5f, 0.5f, 0.5f);
			rgba_char_args_set(btheme->tnode.syntaxr, 115, 115, 115, 255);
		}
	}

	if (!USER_VERSION_ATLEAST(271, 5)) {
		bTheme *btheme;

		struct uiWidgetColors wcol_pie_menu = {
			{10, 10, 10, 200},
			{25, 25, 25, 230},
			{140, 140, 140, 255},
			{45, 45, 45, 230},

			{160, 160, 160, 255},
			{255, 255, 255, 255},

			1,
			10, -10
		};

		U.pie_menu_radius = 100;
		U.pie_menu_threshold = 12;
		U.pie_animation_timeout = 6;

		for (btheme = U.themes.first; btheme; btheme = btheme->next) {
			btheme->tui.wcol_pie_menu = wcol_pie_menu;

			ui_theme_space_init_handles_color(&btheme->tclip);
			ui_theme_space_init_handles_color(&btheme->tima);
			btheme->tima.handle_vertex_size = 5;
			btheme->tclip.handle_vertex_size = 5;
		}
	}

	if (!USER_VERSION_ATLEAST(271, 6)) {
		bTheme *btheme;
		for (btheme = U.themes.first; btheme; btheme = btheme->next) {
			/* check for (alpha == 0) is safe, then color was never set */
			if (btheme->tv3d.loop_normal[3] == 0) {
				rgba_char_args_set(btheme->tv3d.loop_normal, 0xDD, 0x23, 0xDD, 255);
			}
		}
	}

	if (!USER_VERSION_ATLEAST(272, 3)) {
		bTheme *btheme;
		for (btheme = U.themes.first; btheme; btheme = btheme->next) {
			rgba_char_args_set_fl(btheme->tui.widget_emboss, 1.0f, 1.0f, 1.0f, 0.02f);
		}
	}
	
	if (!USER_VERSION_ATLEAST(273, 1)) {
		bTheme *btheme;
		for (btheme = U.themes.first; btheme; btheme = btheme->next) {
			/* Grease Pencil vertex settings */
			rgba_char_args_set(btheme->tv3d.gp_vertex, 0, 0, 0, 255);
			rgba_char_args_set(btheme->tv3d.gp_vertex_select, 255, 133, 0, 255);
			btheme->tv3d.gp_vertex_size = 3;
			
			rgba_char_args_set(btheme->tseq.gp_vertex, 0, 0, 0, 255);
			rgba_char_args_set(btheme->tseq.gp_vertex_select, 255, 133, 0, 255);
			btheme->tseq.gp_vertex_size = 3;
			
			rgba_char_args_set(btheme->tima.gp_vertex, 0, 0, 0, 255);
			rgba_char_args_set(btheme->tima.gp_vertex_select, 255, 133, 0, 255);
			btheme->tima.gp_vertex_size = 3;
			
			rgba_char_args_set(btheme->tnode.gp_vertex, 0, 0, 0, 255);
			rgba_char_args_set(btheme->tnode.gp_vertex_select, 255, 133, 0, 255);
			btheme->tnode.gp_vertex_size = 3;
			
			/* Timeline Keyframe Indicators */
			rgba_char_args_set(btheme->ttime.time_keyframe, 0xDD, 0xD7, 0x00, 1.0);
			rgba_char_args_set(btheme->ttime.time_gp_keyframe, 0xB5, 0xE6, 0x1D, 1.0);
		}
	}

	if (!USER_VERSION_ATLEAST(273, 5)) {
		bTheme *btheme;
		for (btheme = U.themes.first; btheme; btheme = btheme->next) {
			unsigned char *cp = (unsigned char *)btheme->tv3d.clipping_border_3d;
			int c;
			copy_v4_v4_char((char *)cp, btheme->tv3d.back);
			c = cp[0] - 8;
			CLAMP(c, 0, 255);
			cp[0] = c;
			c = cp[1] - 8;
			CLAMP(c, 0, 255);
			cp[1] = c;
			c = cp[2] - 8;
			CLAMP(c, 0, 255);
			cp[2] = c;
			cp[3] = 255;
		}
	}

	if (!USER_VERSION_ATLEAST(274, 5)) {
		bTheme *btheme;
		for (btheme = U.themes.first; btheme; btheme = btheme->next) {
			copy_v4_v4_char(btheme->tima.metadatatext, btheme->tima.text_hi);
			copy_v4_v4_char(btheme->tseq.metadatatext, btheme->tseq.text_hi);
		}
	}

	if (!USER_VERSION_ATLEAST(275, 1)) {
		bTheme *btheme;
		for (btheme = U.themes.first; btheme; btheme = btheme->next) {
			copy_v4_v4_char(btheme->tclip.metadatatext, btheme->tseq.text_hi);
		}
	}

	if (!USER_VERSION_ATLEAST(275, 2)) {
		U.ndof_deadzone = 0.1;
	}

<<<<<<< HEAD
	if (!USER_VERSION_ATLEAST(275, 3)) {
		bTheme *btheme;
		ThemeSpace *ts;

		/* interface_widgets.c */
		struct uiWidgetColors wcol_tab = {
			{255, 255, 255, 255},
			{83, 83, 83, 255},    /* gets overwritten later */
			{114, 114, 114, 255}, /* gets overwritten later */
			{90, 90, 90, 255},

			{0, 0, 0, 255},       /* gets overwritten later */
			{0, 0, 0, 255},

			0,
			0, 0
		};

		for (btheme = U.themes.first; btheme; btheme = btheme->next) {
			btheme->tui.wcol_tab = wcol_tab;
			for (ts = UI_THEMESPACE_START(btheme); ts != UI_THEMESPACE_END(btheme); ts++) {
				copy_v4_v4_char(ts->tabs.tab_active, ts->tab_active);
				copy_v4_v4_char(ts->tabs.tab_inactive, ts->tab_inactive);
				copy_v4_v4_char(ts->tabs.tab_back, ts->tab_back);
				copy_v4_v4_char(ts->tabs.tab_outline, ts->tab_outline);
			}
		}
	}

	if (!USER_VERSION_ATLEAST(275, 3)) {
		bTheme *btheme;
		ThemeSpace *ts;

		for (btheme = U.themes.first; btheme; btheme = btheme->next) {
			for (ts = UI_THEMESPACE_START(btheme); ts != UI_THEMESPACE_END(btheme); ts++) {
				/* XXX maybe remove show_back/show_header options? */
				ts->panelcolors.show_back = ts->panelcolors.show_header = true;
				rgba_char_args_set(ts->panelcolors.back, 128, 128, 128, 255);
				rgba_char_args_set(ts->panelcolors.header, 97, 97, 97, 255);
			}

			rgba_char_args_set_fl(btheme->tui.area_edges, 0.10f, 0.10f, 0.10f, 1.0f);

			btheme->tui.interface_style = TH_IFACE_STYLE_FLAT;

			ui_widget_color_init(&btheme->tui);
		}
=======
	if (!USER_VERSION_ATLEAST(275, 4)) {
		U.node_margin = 80;
>>>>>>> a3c5de3e
	}

	if (U.pixelsize == 0.0f)
		U.pixelsize = 1.0f;
	
	if (U.image_draw_method == 0)
		U.image_draw_method = IMAGE_DRAW_METHOD_2DTEXTURE;
	
	// keep the following until the new audaspace is default to be built with
#ifdef WITH_SYSTEM_AUDASPACE
	// we default to the first audio device
	U.audiodevice = 0;
#endif

	/* funny name, but it is GE stuff, moves userdef stuff to engine */
// XXX	space_set_commmandline_options();
	/* this timer uses U */
// XXX	reset_autosave();

}<|MERGE_RESOLUTION|>--- conflicted
+++ resolved
@@ -2641,7 +2641,10 @@
 		U.ndof_deadzone = 0.1;
 	}
 
-<<<<<<< HEAD
+	if (!USER_VERSION_ATLEAST(275, 4)) {
+		U.node_margin = 80;
+	}
+
 	if (!USER_VERSION_ATLEAST(275, 3)) {
 		bTheme *btheme;
 		ThemeSpace *ts;
@@ -2689,10 +2692,6 @@
 
 			ui_widget_color_init(&btheme->tui);
 		}
-=======
-	if (!USER_VERSION_ATLEAST(275, 4)) {
-		U.node_margin = 80;
->>>>>>> a3c5de3e
 	}
 
 	if (U.pixelsize == 0.0f)
