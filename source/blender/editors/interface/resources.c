/*
 * ***** BEGIN GPL LICENSE BLOCK *****
 *
 * This program is free software; you can redistribute it and/or
 * modify it under the terms of the GNU General Public License
 * as published by the Free Software Foundation; either version 2
 * of the License, or (at your option) any later version.
 *
 * This program is distributed in the hope that it will be useful,
 * but WITHOUT ANY WARRANTY; without even the implied warranty of
 * MERCHANTABILITY or FITNESS FOR A PARTICULAR PURPOSE.  See the
 * GNU General Public License for more details.
 *
 * You should have received a copy of the GNU General Public License
 * along with this program; if not, write to the Free Software Foundation,
 * Inc., 51 Franklin Street, Fifth Floor, Boston, MA 02110-1301, USA.
 *
 * The Original Code is Copyright (C) 2001-2002 by NaN Holding BV.
 * All rights reserved.
 *
 * The Original Code is: all of this file.
 *
 * Contributor(s): none yet.
 *
 * ***** END GPL/BL DUAL LICENSE BLOCK *****
 */

/** \file blender/editors/interface/resources.c
 *  \ingroup edinterface
 */

#include <math.h>
#include <stdlib.h>
#include <string.h>

#include "MEM_guardedalloc.h"

#include "DNA_curve_types.h"
#include "DNA_screen_types.h"
#include "DNA_space_types.h"
#include "DNA_userdef_types.h"
#include "DNA_windowmanager_types.h"

#include "BLI_blenlib.h"
#include "BLI_utildefines.h"
#include "BLI_math.h"

#include "BKE_appdir.h"
#include "BKE_DerivedMesh.h"
#include "BKE_global.h"
#include "BKE_main.h"
#include "BKE_texture.h"

#include "BIF_gl.h"

#include "UI_interface.h"
#include "UI_interface_icons.h"

#include "interface_intern.h"

/* global for themes */
typedef void (*VectorDrawFunc)(int x, int y, int w, int h, float alpha);

/* be sure to keep 'bThemeState' in sync */
static struct bThemeState g_theme_state = {
    NULL,
    SPACE_VIEW3D,
    RGN_TYPE_WINDOW,
};

#define theme_active g_theme_state.theme
#define theme_spacetype g_theme_state.spacetype
#define theme_regionid g_theme_state.regionid

void ui_resources_init(void)
{
	UI_icons_init(BIFICONID_LAST);
}

void ui_resources_free(void)
{
	UI_icons_free();
}


/* ******************************************************** */
/*    THEMES */
/* ******************************************************** */

const unsigned char *UI_ThemeGetColorPtr(bTheme *btheme, int spacetype, int colorid)
{
	ThemeSpace *ts = NULL;
	static char error[4] = {240, 0, 240, 255};
	static char alert[4] = {240, 60, 60, 255};
	static char headerdesel[4] = {0, 0, 0, 255};
	static char setting = 0;
	const char *cp = error;
	
	/* ensure we're not getting a color after running BKE_userdef_free */
	BLI_assert(BLI_findindex(&U.themes, theme_active) != -1);
	BLI_assert(colorid != TH_UNDEFINED);

	if (btheme) {
	
		/* first check for ui buttons theme */
		if (colorid < TH_THEMEUI) {
		
			switch (colorid) {

				case TH_REDALERT:
					cp = alert; break;
			}
		}
		else {
		
			switch (spacetype) {
				case SPACE_BUTS:
					ts = &btheme->tbuts;
					break;
				case SPACE_VIEW3D:
					ts = &btheme->tv3d;
					break;
				case SPACE_IPO:
					ts = &btheme->tipo;
					break;
				case SPACE_FILE:
					ts = &btheme->tfile;
					break;
				case SPACE_NLA:
					ts = &btheme->tnla;
					break;
				case SPACE_ACTION:
					ts = &btheme->tact;
					break;
				case SPACE_SEQ:
					ts = &btheme->tseq;
					break;
				case SPACE_IMAGE:
					ts = &btheme->tima;
					break;
				case SPACE_TEXT:
					ts = &btheme->text;
					break;
				case SPACE_OUTLINER:
					ts = &btheme->toops;
					break;
				case SPACE_INFO:
					ts = &btheme->tinfo;
					break;
				case SPACE_USERPREF:
					ts = &btheme->tuserpref;
					break;
				case SPACE_CONSOLE:
					ts = &btheme->tconsole;
					break;
				case SPACE_TIME:
					ts = &btheme->ttime;
					break;
				case SPACE_NODE:
					ts = &btheme->tnode;
					break;
				case SPACE_LOGIC:
					ts = &btheme->tlogic;
					break;
				case SPACE_CLIP:
					ts = &btheme->tclip;
					break;
				default:
					ts = &btheme->tv3d;
					break;
			}

			switch (colorid) {
				case TH_AREA_EDGES:
					cp = btheme->tui.area_edges;
					break;

				case TH_BACK:
					if (ELEM(theme_regionid, RGN_TYPE_WINDOW, RGN_TYPE_TABS))
						cp = ts->back;
					else if (theme_regionid == RGN_TYPE_CHANNELS)
						cp = ts->list;
					else if (theme_regionid == RGN_TYPE_HEADER)
						cp = ts->header;
					else
						cp = ts->button;
					break;
				case TH_LOW_GRAD:
					cp = ts->gradients.gradient;
					break;
				case TH_HIGH_GRAD:
					cp = ts->gradients.high_gradient;
					break;
				case TH_SHOW_BACK_GRAD:
					cp = &setting;
					setting = ts->gradients.show_grad;
					break;
				case TH_TEXT:
					if (ELEM(theme_regionid, RGN_TYPE_WINDOW, RGN_TYPE_TABS))
						cp = ts->text;
					else if (theme_regionid == RGN_TYPE_CHANNELS)
						cp = ts->list_text;
					else if (theme_regionid == RGN_TYPE_HEADER)
						cp = ts->header_text;
					else
						cp = ts->button_text;
					break;
				case TH_TEXT_HI:
					if (theme_regionid == RGN_TYPE_WINDOW)
						cp = ts->text_hi;
					else if (theme_regionid == RGN_TYPE_CHANNELS)
						cp = ts->list_text_hi;
					else if (theme_regionid == RGN_TYPE_HEADER)
						cp = ts->header_text_hi;
					else
						cp = ts->button_text_hi;
					break;
				case TH_TITLE:
					if (theme_regionid == RGN_TYPE_WINDOW)
						cp = ts->title;
					else if (theme_regionid == RGN_TYPE_CHANNELS)
						cp = ts->list_title;
					else if (theme_regionid == RGN_TYPE_HEADER)
						cp = ts->header_title;
					else
						cp = ts->button_title;
					break;

				case TH_HEADER:
					cp = ts->header; break;
				case TH_HEADERDESEL:
					/* we calculate a dynamic builtin header deselect color, also for pulldowns... */
					cp = ts->header;
					headerdesel[0] = cp[0] > 10 ? cp[0] - 10 : 0;
					headerdesel[1] = cp[1] > 10 ? cp[1] - 10 : 0;
					headerdesel[2] = cp[2] > 10 ? cp[2] - 10 : 0;
					cp = headerdesel;
					break;
				case TH_HEADER_TEXT:
					cp = ts->header_text; break;
				case TH_HEADER_TEXT_HI:
					cp = ts->header_text_hi; break;

				case TH_PANEL_HEADER:
					cp = ts->panelcolors.header; break;
				case TH_PANEL_BACK:
					cp = ts->panelcolors.back; break;
				case TH_PANEL_SHOW_HEADER:
					cp = &setting;
					setting = ts->panelcolors.show_header;
					break;
				case TH_PANEL_SHOW_BACK:
					cp = &setting;
					setting = ts->panelcolors.show_back;
					break;
					
				case TH_BUTBACK:
					cp = ts->button; break;
				case TH_BUTBACK_TEXT:
					cp = ts->button_text; break;
				case TH_BUTBACK_TEXT_HI:
					cp = ts->button_text_hi; break;

				case TH_TAB_ACTIVE:
					cp = ts->tabs.tab_active; break;
				case TH_TAB_INACTIVE:
					cp = ts->tabs.tab_inactive; break;
				case TH_TAB_BACK:
					cp = ts->tabs.tab_back; break;
				case TH_TAB_OUTLINE:
					cp = ts->tabs.tab_outline; break;

				case TH_SHADE1:
					cp = ts->shade1; break;
				case TH_SHADE2:
					cp = ts->shade2; break;
				case TH_HILITE:
					cp = ts->hilite; break;
				
				case TH_GRID:
					cp = ts->grid; break;
				case TH_VIEW_OVERLAY:
					cp = ts->view_overlay; break;
				case TH_WIRE:
					cp = ts->wire; break;
				case TH_WIRE_INNER:
					cp = ts->syntaxr; break;
				case TH_WIRE_EDIT:
					cp = ts->wire_edit; break;
				case TH_LAMP:
					cp = ts->lamp; break;
				case TH_SPEAKER:
					cp = ts->speaker; break;
				case TH_CAMERA:
					cp = ts->camera; break;
				case TH_EMPTY:
					cp = ts->empty; break;
				case TH_SELECT:
					cp = ts->select; break;
				case TH_ACTIVE:
					cp = ts->active; break;
				case TH_GROUP:
					cp = ts->group; break;
				case TH_GROUP_ACTIVE:
					cp = ts->group_active; break;
				case TH_TRANSFORM:
					cp = ts->transform; break;
				case TH_VERTEX:
					cp = ts->vertex; break;
				case TH_VERTEX_SELECT:
					cp = ts->vertex_select; break;
				case TH_VERTEX_UNREFERENCED:
					cp = ts->vertex_unreferenced; break;
				case TH_VERTEX_SIZE:
					cp = &ts->vertex_size; break;
				case TH_OUTLINE_WIDTH:
					cp = &ts->outline_width; break;
				case TH_EDGE:
					cp = ts->edge; break;
				case TH_EDGE_SELECT:
					cp = ts->edge_select; break;
				case TH_EDGE_SEAM:
					cp = ts->edge_seam; break;
				case TH_EDGE_SHARP:
					cp = ts->edge_sharp; break;
				case TH_EDGE_CREASE:
					cp = ts->edge_crease; break;
				case TH_EDITMESH_ACTIVE:
					cp = ts->editmesh_active; break;
				case TH_EDGE_FACESEL:
					cp = ts->edge_facesel; break;
				case TH_FACE:
					cp = ts->face; break;
				case TH_FACE_SELECT:
					cp = ts->face_select; break;
				case TH_FACE_DOT:
					cp = ts->face_dot; break;
				case TH_FACEDOT_SIZE:
					cp = &ts->facedot_size; break;
				case TH_DRAWEXTRA_EDGELEN:
					cp = ts->extra_edge_len; break;
				case TH_DRAWEXTRA_EDGEANG:
					cp = ts->extra_edge_angle; break;
				case TH_DRAWEXTRA_FACEAREA:
					cp = ts->extra_face_area; break;
				case TH_DRAWEXTRA_FACEANG:
					cp = ts->extra_face_angle; break;
				case TH_NORMAL:
					cp = ts->normal; break;
				case TH_VNORMAL:
					cp = ts->vertex_normal; break;
				case TH_LNORMAL:
					cp = ts->loop_normal; break;
				case TH_BONE_SOLID:
					cp = ts->bone_solid; break;
				case TH_BONE_POSE:
					cp = ts->bone_pose; break;
				case TH_BONE_POSE_ACTIVE:
					cp = ts->bone_pose_active; break;
				case TH_STRIP:
					cp = ts->strip; break;
				case TH_STRIP_SELECT:
					cp = ts->strip_select; break;
				case TH_KEYTYPE_KEYFRAME:
					cp = ts->keytype_keyframe; break;
				case TH_KEYTYPE_KEYFRAME_SELECT:
					cp = ts->keytype_keyframe_select; break;
				case TH_KEYTYPE_EXTREME:
					cp = ts->keytype_extreme; break;
				case TH_KEYTYPE_EXTREME_SELECT:
					cp = ts->keytype_extreme_select; break;
				case TH_KEYTYPE_BREAKDOWN:
					cp = ts->keytype_breakdown; break;
				case TH_KEYTYPE_BREAKDOWN_SELECT:
					cp = ts->keytype_breakdown_select; break;
				case TH_KEYTYPE_JITTER:
					cp = ts->keytype_jitter; break;
				case TH_KEYTYPE_JITTER_SELECT:
					cp = ts->keytype_jitter_select; break;
				case TH_KEYBORDER:
					cp = ts->keyborder; break;
				case TH_KEYBORDER_SELECT:
					cp = ts->keyborder_select; break;
				case TH_CFRAME:
					cp = ts->cframe; break;
				case TH_TIME_KEYFRAME:
					cp = ts->time_keyframe; break;
				case TH_TIME_GP_KEYFRAME:
					cp = ts->time_gp_keyframe; break;
				case TH_NURB_ULINE:
					cp = ts->nurb_uline; break;
				case TH_NURB_VLINE:
					cp = ts->nurb_vline; break;
				case TH_NURB_SEL_ULINE:
					cp = ts->nurb_sel_uline; break;
				case TH_NURB_SEL_VLINE:
					cp = ts->nurb_sel_vline; break;
				case TH_ACTIVE_SPLINE:
					cp = ts->act_spline; break;
				case TH_ACTIVE_VERT:
					cp = ts->lastsel_point; break;
				case TH_HANDLE_FREE:
					cp = ts->handle_free; break;
				case TH_HANDLE_AUTO:
					cp = ts->handle_auto; break;
				case TH_HANDLE_AUTOCLAMP:
					cp = ts->handle_auto_clamped; break;
				case TH_HANDLE_VECT:
					cp = ts->handle_vect; break;
				case TH_HANDLE_ALIGN:
					cp = ts->handle_align; break;
				case TH_HANDLE_SEL_FREE:
					cp = ts->handle_sel_free; break;
				case TH_HANDLE_SEL_AUTO:
					cp = ts->handle_sel_auto; break;
				case TH_HANDLE_SEL_AUTOCLAMP:
					cp = ts->handle_sel_auto_clamped; break;
				case TH_HANDLE_SEL_VECT:
					cp = ts->handle_sel_vect; break;
				case TH_HANDLE_SEL_ALIGN:
					cp = ts->handle_sel_align; break;
				case TH_FREESTYLE_EDGE_MARK:
					cp = ts->freestyle_edge_mark; break;
				case TH_FREESTYLE_FACE_MARK:
					cp = ts->freestyle_face_mark; break;

				case TH_SYNTAX_B:
					cp = ts->syntaxb; break;
				case TH_SYNTAX_V:
					cp = ts->syntaxv; break;
				case TH_SYNTAX_C:
					cp = ts->syntaxc; break;
				case TH_SYNTAX_L:
					cp = ts->syntaxl; break;
				case TH_SYNTAX_D:
					cp = ts->syntaxd; break;
				case TH_SYNTAX_R:
					cp = ts->syntaxr; break;
				case TH_SYNTAX_N:
					cp = ts->syntaxn; break;
				case TH_SYNTAX_S:
					cp = ts->syntaxs; break;

				case TH_NODE:
					cp = ts->syntaxl; break;
				case TH_NODE_INPUT:
					cp = ts->syntaxn; break;
				case TH_NODE_OUTPUT:
					cp = ts->nodeclass_output; break;
				case TH_NODE_COLOR:
					cp = ts->syntaxb; break;
				case TH_NODE_FILTER:
					cp = ts->nodeclass_filter; break;
				case TH_NODE_VECTOR:
					cp = ts->nodeclass_vector; break;
				case TH_NODE_TEXTURE:
					cp = ts->nodeclass_texture; break;
				case TH_NODE_PATTERN:
					cp = ts->nodeclass_pattern; break;
				case TH_NODE_SCRIPT:
					cp = ts->nodeclass_script; break;
				case TH_NODE_LAYOUT:
					cp = ts->nodeclass_layout; break;
				case TH_NODE_SHADER:
					cp = ts->nodeclass_shader; break;
				case TH_NODE_CONVERTOR:
					cp = ts->syntaxv; break;
				case TH_NODE_GROUP:
					cp = ts->syntaxc; break;
				case TH_NODE_INTERFACE:
					cp = ts->console_output; break;
				case TH_NODE_FRAME:
					cp = ts->movie; break;
				case TH_NODE_MATTE:
					cp = ts->syntaxs; break;
				case TH_NODE_DISTORT:
					cp = ts->syntaxd; break;
				case TH_NODE_CURVING:
					cp = &ts->noodle_curving; break;

				case TH_SEQ_MOVIE:
					cp = ts->movie; break;
				case TH_SEQ_MOVIECLIP:
					cp = ts->movieclip; break;
				case TH_SEQ_MASK:
					cp = ts->mask; break;
				case TH_SEQ_IMAGE:
					cp = ts->image; break;
				case TH_SEQ_SCENE:
					cp = ts->scene; break;
				case TH_SEQ_AUDIO:
					cp = ts->audio; break;
				case TH_SEQ_EFFECT:
					cp = ts->effect; break;
				case TH_SEQ_TRANSITION:
					cp = ts->transition; break;
				case TH_SEQ_META:
					cp = ts->meta; break;
				case TH_SEQ_PREVIEW:
					cp = ts->preview_back; break;

				case TH_CONSOLE_OUTPUT:
					cp = ts->console_output; break;
				case TH_CONSOLE_INPUT:
					cp = ts->console_input; break;
				case TH_CONSOLE_INFO:
					cp = ts->console_info; break;
				case TH_CONSOLE_ERROR:
					cp = ts->console_error; break;
				case TH_CONSOLE_CURSOR:
					cp = ts->console_cursor; break;
				case TH_CONSOLE_SELECT:
					cp = ts->console_select; break;

				case TH_HANDLE_VERTEX:
					cp = ts->handle_vertex;
					break;
				case TH_HANDLE_VERTEX_SELECT:
					cp = ts->handle_vertex_select;
					break;
				case TH_HANDLE_VERTEX_SIZE:
					cp = &ts->handle_vertex_size;
					break;
					
				case TH_GP_VERTEX:
					cp = ts->gp_vertex;
					break;
				case TH_GP_VERTEX_SELECT:
					cp = ts->gp_vertex_select;
					break;
				case TH_GP_VERTEX_SIZE:
					cp = &ts->gp_vertex_size;
					break;
					
				case TH_DOPESHEET_CHANNELOB:
					cp = ts->ds_channel;
					break;
				case TH_DOPESHEET_CHANNELSUBOB:
					cp = ts->ds_subchannel;
					break;

				case TH_PREVIEW_BACK:
					cp = ts->preview_back;
					break;

				case TH_STITCH_PREVIEW_FACE:
					cp = ts->preview_stitch_face;
					break;

				case TH_STITCH_PREVIEW_EDGE:
					cp = ts->preview_stitch_edge;
					break;

				case TH_STITCH_PREVIEW_VERT:
					cp = ts->preview_stitch_vert;
					break;

				case TH_STITCH_PREVIEW_STITCHABLE:
					cp = ts->preview_stitch_stitchable;
					break;

				case TH_STITCH_PREVIEW_UNSTITCHABLE:
					cp = ts->preview_stitch_unstitchable;
					break;
				case TH_STITCH_PREVIEW_ACTIVE:
					cp = ts->preview_stitch_active;
					break;

				case TH_PAINT_CURVE_HANDLE:
					cp = ts->paint_curve_handle;
					break;
				case TH_PAINT_CURVE_PIVOT:
					cp = ts->paint_curve_pivot;
					break;

				case TH_METADATA_BG:
					cp = ts->metadatabg;
					break;
				case TH_METADATA_TEXT:
					cp = ts->metadatatext;
					break;

				case TH_UV_OTHERS:
					cp = ts->uv_others;
					break;
				case TH_UV_SHADOW:
					cp = ts->uv_shadow;
					break;

				case TH_MARKER_OUTLINE:
					cp = ts->marker_outline; break;
				case TH_MARKER:
					cp = ts->marker; break;
				case TH_ACT_MARKER:
					cp = ts->act_marker; break;
				case TH_SEL_MARKER:
					cp = ts->sel_marker; break;
				case TH_BUNDLE_SOLID:
					cp = ts->bundle_solid; break;
				case TH_DIS_MARKER:
					cp = ts->dis_marker; break;
				case TH_PATH_BEFORE:
					cp = ts->path_before; break;
				case TH_PATH_AFTER:
					cp = ts->path_after; break;
				case TH_CAMERA_PATH:
					cp = ts->camera_path; break;
				case TH_LOCK_MARKER:
					cp = ts->lock_marker; break;

				case TH_MATCH:
					cp = ts->match;
					break;

				case TH_SELECT_HIGHLIGHT:
					cp = ts->selected_highlight;
					break;

				case TH_SKIN_ROOT:
					cp = ts->skin_root;
					break;
					
				case TH_ANIM_ACTIVE:
					cp = ts->anim_active;
					break;
				case TH_ANIM_INACTIVE:
					cp = ts->anim_non_active;
					break;
				
				case TH_NLA_TWEAK:
					cp = ts->nla_tweaking;
					break;
				case TH_NLA_TWEAK_DUPLI:
					cp = ts->nla_tweakdupli;
					break;
				
				case TH_NLA_TRANSITION:
					cp = ts->nla_transition;
					break;
				case TH_NLA_TRANSITION_SEL:
					cp = ts->nla_transition_sel;
					break;
				case TH_NLA_META:
					cp = ts->nla_meta;
					break;
				case TH_NLA_META_SEL:
					cp = ts->nla_meta_sel;
					break;
				case TH_NLA_SOUND:
					cp = ts->nla_sound;
					break;
				case TH_NLA_SOUND_SEL:
					cp = ts->nla_sound_sel;
					break;
					
				case TH_WIDGET_EMBOSS:
					cp = btheme->tui.widget_emboss; break;

				case TH_AXIS_X:
					cp = btheme->tui.xaxis; break;
				case TH_AXIS_Y:
					cp = btheme->tui.yaxis; break;
				case TH_AXIS_Z:
					cp = btheme->tui.zaxis; break;

				case TH_INFO_SELECTED:
					cp = ts->info_selected;
					break;
				case TH_INFO_SELECTED_TEXT:
					cp = ts->info_selected_text;
					break;
				case TH_INFO_ERROR:
					cp = ts->info_error;
					break;
				case TH_INFO_ERROR_TEXT:
					cp = ts->info_error_text;
					break;
				case TH_INFO_WARNING:
					cp = ts->info_warning;
					break;
				case TH_INFO_WARNING_TEXT:
					cp = ts->info_warning_text;
					break;
				case TH_INFO_INFO:
					cp = ts->info_info;
					break;
				case TH_INFO_INFO_TEXT:
					cp = ts->info_info_text;
					break;
				case TH_INFO_DEBUG:
					cp = ts->info_debug;
					break;
				case TH_INFO_DEBUG_TEXT:
					cp = ts->info_debug_text;
					break;
				case TH_V3D_CLIPPING_BORDER:
					cp = ts->clipping_border_3d;
					break;
			}
		}
	}
	
	return (const unsigned char *)cp;
}

/* use this call to init new bone color sets in Theme */
static void ui_theme_init_boneColorSets(bTheme *btheme)
{
	int i;
	
	/* define default color sets - currently we only define 15 of these, though that should be ample */
	/* set 1 */
	rgba_char_args_set(btheme->tarm[0].solid, 0x9a, 0x00, 0x00, 255);
	rgba_char_args_set(btheme->tarm[0].select, 0xbd, 0x11, 0x11, 255);
	rgba_char_args_set(btheme->tarm[0].active, 0xf7, 0x0a, 0x0a, 255);
	/* set 2 */
	rgba_char_args_set(btheme->tarm[1].solid, 0xf7, 0x40, 0x18, 255);
	rgba_char_args_set(btheme->tarm[1].select, 0xf6, 0x69, 0x13, 255);
	rgba_char_args_set(btheme->tarm[1].active, 0xfa, 0x99, 0x00, 255);
	/* set 3 */
	rgba_char_args_set(btheme->tarm[2].solid, 0x1e, 0x91, 0x09, 255);
	rgba_char_args_set(btheme->tarm[2].select, 0x59, 0xb7, 0x0b, 255);
	rgba_char_args_set(btheme->tarm[2].active, 0x83, 0xef, 0x1d, 255);
	/* set 4 */
	rgba_char_args_set(btheme->tarm[3].solid, 0x0a, 0x36, 0x94, 255);
	rgba_char_args_set(btheme->tarm[3].select, 0x36, 0x67, 0xdf, 255);
	rgba_char_args_set(btheme->tarm[3].active, 0x5e, 0xc1, 0xef, 255);
	/* set 5 */
	rgba_char_args_set(btheme->tarm[4].solid, 0xa9, 0x29, 0x4e, 255);
	rgba_char_args_set(btheme->tarm[4].select, 0xc1, 0x41, 0x6a, 255);
	rgba_char_args_set(btheme->tarm[4].active, 0xf0, 0x5d, 0x91, 255);
	/* set 6 */
	rgba_char_args_set(btheme->tarm[5].solid, 0x43, 0x0c, 0x78, 255);
	rgba_char_args_set(btheme->tarm[5].select, 0x54, 0x3a, 0xa3, 255);
	rgba_char_args_set(btheme->tarm[5].active, 0x87, 0x64, 0xd5, 255);
	/* set 7 */
	rgba_char_args_set(btheme->tarm[6].solid, 0x24, 0x78, 0x5a, 255);
	rgba_char_args_set(btheme->tarm[6].select, 0x3c, 0x95, 0x79, 255);
	rgba_char_args_set(btheme->tarm[6].active, 0x6f, 0xb6, 0xab, 255);
	/* set 8 */
	rgba_char_args_set(btheme->tarm[7].solid, 0x4b, 0x70, 0x7c, 255);
	rgba_char_args_set(btheme->tarm[7].select, 0x6a, 0x86, 0x91, 255);
	rgba_char_args_set(btheme->tarm[7].active, 0x9b, 0xc2, 0xcd, 255);
	/* set 9 */
	rgba_char_args_set(btheme->tarm[8].solid, 0xf4, 0xc9, 0x0c, 255);
	rgba_char_args_set(btheme->tarm[8].select, 0xee, 0xc2, 0x36, 255);
	rgba_char_args_set(btheme->tarm[8].active, 0xf3, 0xff, 0x00, 255);
	/* set 10 */
	rgba_char_args_set(btheme->tarm[9].solid, 0x1e, 0x20, 0x24, 255);
	rgba_char_args_set(btheme->tarm[9].select, 0x48, 0x4c, 0x56, 255);
	rgba_char_args_set(btheme->tarm[9].active, 0xff, 0xff, 0xff, 255);
	/* set 11 */
	rgba_char_args_set(btheme->tarm[10].solid, 0x6f, 0x2f, 0x6a, 255);
	rgba_char_args_set(btheme->tarm[10].select, 0x98, 0x45, 0xbe, 255);
	rgba_char_args_set(btheme->tarm[10].active, 0xd3, 0x30, 0xd6, 255);
	/* set 12 */
	rgba_char_args_set(btheme->tarm[11].solid, 0x6c, 0x8e, 0x22, 255);
	rgba_char_args_set(btheme->tarm[11].select, 0x7f, 0xb0, 0x22, 255);
	rgba_char_args_set(btheme->tarm[11].active, 0xbb, 0xef, 0x5b, 255);
	/* set 13 */
	rgba_char_args_set(btheme->tarm[12].solid, 0x8d, 0x8d, 0x8d, 255);
	rgba_char_args_set(btheme->tarm[12].select, 0xb0, 0xb0, 0xb0, 255);
	rgba_char_args_set(btheme->tarm[12].active, 0xde, 0xde, 0xde, 255);
	/* set 14 */
	rgba_char_args_set(btheme->tarm[13].solid, 0x83, 0x43, 0x26, 255);
	rgba_char_args_set(btheme->tarm[13].select, 0x8b, 0x58, 0x11, 255);
	rgba_char_args_set(btheme->tarm[13].active, 0xbd, 0x6a, 0x11, 255);
	/* set 15 */
	rgba_char_args_set(btheme->tarm[14].solid, 0x08, 0x31, 0x0e, 255);
	rgba_char_args_set(btheme->tarm[14].select, 0x1c, 0x43, 0x0b, 255);
	rgba_char_args_set(btheme->tarm[14].active, 0x34, 0x62, 0x2b, 255);
	
	/* reset flags too */
	for (i = 0; i < 20; i++)
		btheme->tarm[i].flag = 0;
}

/* use this call to init new variables in themespace, if they're same for all */
static void ui_theme_init_new_do(ThemeSpace *ts)
{
	rgba_char_args_set(ts->header_text,    0, 0, 0, 255);
	rgba_char_args_set(ts->header_title,   0, 0, 0, 255);
	rgba_char_args_set(ts->header_text_hi, 255, 255, 255, 255);

#if 0
	rgba_char_args_set(ts->panel_text,     0, 0, 0, 255);
	rgba_char_args_set(ts->panel_title,        0, 0, 0, 255);
	rgba_char_args_set(ts->panel_text_hi,  255, 255, 255, 255);
#endif

	rgba_char_args_set(ts->button,         145, 145, 145, 245);
	rgba_char_args_set(ts->button_title,   0, 0, 0, 255);
	rgba_char_args_set(ts->button_text,        0, 0, 0, 255);
	rgba_char_args_set(ts->button_text_hi, 255, 255, 255, 255);

	rgba_char_args_set(ts->list,           165, 165, 165, 255);
	rgba_char_args_set(ts->list_title,     0, 0, 0, 255);
	rgba_char_args_set(ts->list_text,      0, 0, 0, 255);
	rgba_char_args_set(ts->list_text_hi,   255, 255, 255, 255);

	rgba_char_args_set(ts->tabs.tab_active,     114, 114, 114, 255);
	rgba_char_args_set(ts->tabs.tab_inactive,   83, 83, 83, 255);
	rgba_char_args_set(ts->tabs.tab_back,       64, 64, 64, 255);
	rgba_char_args_set(ts->tabs.tab_outline,    60, 60, 60, 255);

	/* XXX maybe remove show_back/show_header options? */
	ts->panelcolors.show_back = ts->panelcolors.show_header = true;
	rgba_char_args_set(ts->panelcolors.back, 128, 128, 128, 255);
	rgba_char_args_set(ts->panelcolors.header, 97, 97, 97, 255);
}

static void ui_theme_init_new(bTheme *btheme)
{
	ThemeSpace *ts;

	for (ts = UI_THEMESPACE_START(btheme); ts != UI_THEMESPACE_END(btheme); ts++) {
		ui_theme_init_new_do(ts);
	}
}

static void ui_theme_space_init_handles_color(ThemeSpace *theme_space)
{
	rgba_char_args_set(theme_space->handle_free, 0, 0, 0, 255);
	rgba_char_args_set(theme_space->handle_auto, 0x90, 0x90, 0x00, 255);
	rgba_char_args_set(theme_space->handle_vect, 0x40, 0x90, 0x30, 255);
	rgba_char_args_set(theme_space->handle_align, 0x80, 0x30, 0x60, 255);
	rgba_char_args_set(theme_space->handle_sel_free, 0, 0, 0, 255);
	rgba_char_args_set(theme_space->handle_sel_auto, 0xf0, 0xff, 0x40, 255);
	rgba_char_args_set(theme_space->handle_sel_vect, 0x40, 0xc0, 0x30, 255);
	rgba_char_args_set(theme_space->handle_sel_align, 0xf0, 0x90, 0xa0, 255);
	rgba_char_args_set(theme_space->handle_vertex, 0x00, 0x00, 0x00, 0xff);
	rgba_char_args_set(theme_space->handle_vertex_select, 0xff, 0xff, 0, 0xff);
	rgba_char_args_set(theme_space->act_spline, 0xdb, 0x25, 0x12, 255);
}

/**
 * initialize default theme
 * \note: when you add new colors, created & saved themes need initialized
 * use function below, init_userdef_do_versions()
 */
void ui_theme_init_default(void)
{
	bTheme *btheme;
	
	/* we search for the theme with name Default */
	btheme = BLI_findstring(&U.themes, "Default", offsetof(bTheme, name));
	
	if (btheme == NULL) {
		btheme = MEM_callocN(sizeof(bTheme), "theme");
		BLI_addtail(&U.themes, btheme);
		strcpy(btheme->name, "Default");
	}
	
	UI_SetTheme(0, 0);  /* make sure the global used in this file is set */

	/* UI buttons */
	ui_widget_color_init(&btheme->tui);

	rgba_char_args_set_fl(btheme->tui.area_edges, 0.15f, 0.15f, 0.15f, 1.0f);

	btheme->tui.iconfile[0] = 0;
	btheme->tui.panel.show_back = false;
	btheme->tui.panel.show_header = false;
	rgba_char_args_set(btheme->tui.panel.header, 0, 0, 0, 25);
	
	rgba_char_args_set(btheme->tui.wcol_tooltip.text, 255, 255, 255, 255);
	
	rgba_char_args_set_fl(btheme->tui.widget_emboss, 1.0f, 1.0f, 1.0f, 0.02f);

	rgba_char_args_set(btheme->tui.xaxis, 220,   0,   0, 255);
	rgba_char_args_set(btheme->tui.yaxis,   0, 220,   0, 255);
	rgba_char_args_set(btheme->tui.zaxis,   0,   0, 220, 255);

	btheme->tui.menu_shadow_fac = 0.5f;
	btheme->tui.menu_shadow_width = 12;
	
	/* Bone Color Sets */
	ui_theme_init_boneColorSets(btheme);
	
	/* common (new) variables */
	ui_theme_init_new(btheme);
	
	/* space view3d */
	rgba_char_args_set_fl(btheme->tv3d.back,       0.225, 0.225, 0.225, 1.0);
	rgba_char_args_set(btheme->tv3d.text,       0, 0, 0, 255);
	rgba_char_args_set(btheme->tv3d.text_hi, 255, 255, 255, 255);
	
	rgba_char_args_set_fl(btheme->tv3d.header,  0.45, 0.45, 0.45, 1.0);
	rgba_char_args_set_fl(btheme->tv3d.button,  0.45, 0.45, 0.45, 0.5);
//	rgba_char_args_set(btheme->tv3d.panel,      165, 165, 165, 127);
	
	rgba_char_args_set(btheme->tv3d.shade1,  160, 160, 160, 100);
	rgba_char_args_set(btheme->tv3d.shade2,  0x7f, 0x70, 0x70, 100);

	rgba_char_args_set_fl(btheme->tv3d.grid,     0.251, 0.251, 0.251, 1.0);
	rgba_char_args_set(btheme->tv3d.view_overlay, 0, 0, 0, 255);
	rgba_char_args_set(btheme->tv3d.wire,       0x0, 0x0, 0x0, 255);
	rgba_char_args_set(btheme->tv3d.wire_edit,  0x0, 0x0, 0x0, 255);
	rgba_char_args_set(btheme->tv3d.lamp,       0, 0, 0, 40);
	rgba_char_args_set(btheme->tv3d.speaker,    0, 0, 0, 255);
	rgba_char_args_set(btheme->tv3d.camera,    0, 0, 0, 255);
	rgba_char_args_set(btheme->tv3d.empty,    0, 0, 0, 255);
	rgba_char_args_set(btheme->tv3d.select, 241, 88, 0, 255);
	rgba_char_args_set(btheme->tv3d.active, 255, 170, 64, 255);
	rgba_char_args_set(btheme->tv3d.group,      8, 48, 8, 255);
	rgba_char_args_set(btheme->tv3d.group_active, 85, 187, 85, 255);
	rgba_char_args_set(btheme->tv3d.transform, 0xff, 0xff, 0xff, 255);
	rgba_char_args_set(btheme->tv3d.vertex, 0, 0, 0, 255);
	rgba_char_args_set(btheme->tv3d.vertex_select, 255, 133, 0, 255);
	rgba_char_args_set(btheme->tv3d.vertex_unreferenced, 0, 0, 0, 255);
	btheme->tv3d.vertex_size = 3;
	btheme->tv3d.outline_width = 1;
	rgba_char_args_set(btheme->tv3d.edge,       0x0, 0x0, 0x0, 255);
	rgba_char_args_set(btheme->tv3d.edge_select, 255, 160, 0, 255);
	rgba_char_args_set(btheme->tv3d.edge_seam, 219, 37, 18, 255);
	rgba_char_args_set(btheme->tv3d.edge_facesel, 75, 75, 75, 255);
	rgba_char_args_set(btheme->tv3d.face,       0, 0, 0, 18);
	rgba_char_args_set(btheme->tv3d.face_select, 255, 133, 0, 60);
	rgba_char_args_set(btheme->tv3d.normal, 0x22, 0xDD, 0xDD, 255);
	rgba_char_args_set(btheme->tv3d.vertex_normal, 0x23, 0x61, 0xDD, 255);
	rgba_char_args_set(btheme->tv3d.loop_normal, 0xDD, 0x23, 0xDD, 255);
	rgba_char_args_set(btheme->tv3d.face_dot, 255, 133, 0, 255);
	rgba_char_args_set(btheme->tv3d.editmesh_active, 255, 255, 255, 128);
	rgba_char_args_set_fl(btheme->tv3d.edge_crease, 0.8, 0, 0.6, 1.0);
	rgba_char_args_set(btheme->tv3d.edge_sharp, 0, 255, 255, 255);
	rgba_char_args_set(btheme->tv3d.header_text, 0, 0, 0, 255);
	rgba_char_args_set(btheme->tv3d.header_text_hi, 255, 255, 255, 255);
	rgba_char_args_set(btheme->tv3d.button_text, 0, 0, 0, 255);
	rgba_char_args_set(btheme->tv3d.button_text_hi, 255, 255, 255, 255);
	rgba_char_args_set(btheme->tv3d.button_title, 0, 0, 0, 255);
	rgba_char_args_set(btheme->tv3d.title, 0, 0, 0, 255);
	rgba_char_args_set(btheme->tv3d.freestyle_edge_mark, 0x7f, 0xff, 0x7f, 255);
	rgba_char_args_set(btheme->tv3d.freestyle_face_mark, 0x7f, 0xff, 0x7f, 51);
	rgba_char_args_set_fl(btheme->tv3d.paint_curve_handle, 0.5f, 1.0f, 0.5f, 0.5f);
	rgba_char_args_set_fl(btheme->tv3d.paint_curve_pivot, 1.0f, 0.5f, 0.5f, 0.5f);
	rgba_char_args_set(btheme->tv3d.gp_vertex, 0, 0, 0, 255);
	rgba_char_args_set(btheme->tv3d.gp_vertex_select, 255, 133, 0, 255);
	btheme->tv3d.gp_vertex_size = 3;

	btheme->tv3d.facedot_size = 4;

	rgba_char_args_set(btheme->tv3d.extra_edge_len, 32, 0, 0, 255);
	rgba_char_args_set(btheme->tv3d.extra_edge_angle, 32, 32, 0, 255);
	rgba_char_args_set(btheme->tv3d.extra_face_area, 0, 32, 0, 255);
	rgba_char_args_set(btheme->tv3d.extra_face_angle, 0, 0, 128, 255);

	rgba_char_args_set(btheme->tv3d.cframe, 0x60, 0xc0,  0x40, 255);

	rgba_char_args_set(btheme->tv3d.nurb_uline, 0x90, 0x90, 0x00, 255);
	rgba_char_args_set(btheme->tv3d.nurb_vline, 0x80, 0x30, 0x60, 255);
	rgba_char_args_set(btheme->tv3d.nurb_sel_uline, 0xf0, 0xff, 0x40, 255);
	rgba_char_args_set(btheme->tv3d.nurb_sel_vline, 0xf0, 0x90, 0xa0, 255);

	ui_theme_space_init_handles_color(&btheme->tv3d);

	rgba_char_args_set(btheme->tv3d.act_spline, 0xdb, 0x25, 0x12, 255);
	rgba_char_args_set(btheme->tv3d.lastsel_point,  0xff, 0xff, 0xff, 255);

	rgba_char_args_set(btheme->tv3d.bone_solid, 200, 200, 200, 255);
	/* alpha 80 is not meant editable, used for wire+action draw */
	rgba_char_args_set(btheme->tv3d.bone_pose, 80, 200, 255, 80);
	rgba_char_args_set(btheme->tv3d.bone_pose_active, 140, 255, 255, 80);

	rgba_char_args_set(btheme->tv3d.bundle_solid, 200, 200, 200, 255);
	rgba_char_args_set(btheme->tv3d.camera_path, 0x00, 0x00, 0x00, 255);

	rgba_char_args_set(btheme->tv3d.skin_root, 180, 77, 77, 255);
	rgba_char_args_set(btheme->tv3d.gradients.gradient, 0, 0, 0, 0);
	rgba_char_args_set(btheme->tv3d.gradients.high_gradient, 58, 58, 58, 255);
	btheme->tv3d.gradients.show_grad = false;

	rgba_char_args_set(btheme->tv3d.clipping_border_3d, 50, 50, 50, 255);
	/* space buttons */
	/* to have something initialized */
	btheme->tbuts = btheme->tv3d;

	rgba_char_args_set_fl(btheme->tbuts.back,   0.45, 0.45, 0.45, 1.0);
//	rgba_char_args_set(btheme->tbuts.panel, 0x82, 0x82, 0x82, 255);

	/* graph editor */
	btheme->tipo = btheme->tv3d;
	rgba_char_args_set_fl(btheme->tipo.back,    0.42, 0.42, 0.42, 1.0);
	rgba_char_args_set_fl(btheme->tipo.list,    0.4, 0.4, 0.4, 1.0);
	rgba_char_args_set(btheme->tipo.grid,   94, 94, 94, 255);
//	rgba_char_args_set(btheme->tipo.panel,  255, 255, 255, 150);
	rgba_char_args_set(btheme->tipo.shade1,     150, 150, 150, 100);    /* scrollbars */
	rgba_char_args_set(btheme->tipo.shade2,     0x70, 0x70, 0x70, 100);
	rgba_char_args_set(btheme->tipo.vertex,     0, 0, 0, 255);
	rgba_char_args_set(btheme->tipo.vertex_select, 255, 133, 0, 255);
	rgba_char_args_set(btheme->tipo.hilite, 0x60, 0xc0, 0x40, 255);
	btheme->tipo.vertex_size = 6;

	rgba_char_args_set(btheme->tipo.handle_vertex,      0, 0, 0, 255);
	rgba_char_args_set(btheme->tipo.handle_vertex_select, 255, 133, 0, 255);
	rgba_char_args_set(btheme->tipo.handle_auto_clamped, 0x99, 0x40, 0x30, 255);
	rgba_char_args_set(btheme->tipo.handle_sel_auto_clamped, 0xf0, 0xaf, 0x90, 255);
	btheme->tipo.handle_vertex_size = 5;
	
	rgba_char_args_set(btheme->tipo.ds_channel,      82, 96, 110, 255);
	rgba_char_args_set(btheme->tipo.ds_subchannel,  124, 137, 150, 255);
	rgba_char_args_set(btheme->tipo.group,           79, 101, 73, 255);
	rgba_char_args_set(btheme->tipo.group_active,   135, 177, 125, 255);

	/* dopesheet */
	btheme->tact = btheme->tipo;
	rgba_char_args_set(btheme->tact.strip,          12, 10, 10, 128);
	rgba_char_args_set(btheme->tact.strip_select,   255, 140, 0, 255);
	
	rgba_char_args_set(btheme->tact.anim_active,    204, 112, 26, 102);
	
	rgba_char_args_set(btheme->tact.keytype_keyframe,           232, 232, 232, 255);
	rgba_char_args_set(btheme->tact.keytype_keyframe_select,    255, 190,  50, 255);
	rgba_char_args_set(btheme->tact.keytype_extreme,            232, 179, 204, 255);
	rgba_char_args_set(btheme->tact.keytype_extreme_select,     242, 128, 128, 255);
	rgba_char_args_set(btheme->tact.keytype_breakdown,          179, 219, 232, 255);
	rgba_char_args_set(btheme->tact.keytype_breakdown_select,    84, 191, 237, 255);
	rgba_char_args_set(btheme->tact.keytype_jitter,             148, 229, 117, 255);
	rgba_char_args_set(btheme->tact.keytype_jitter_select,       97, 192,  66, 255);
	
	rgba_char_args_set(btheme->tact.keyborder,               0,   0,   0, 255);
	rgba_char_args_set(btheme->tact.keyborder_select,        0,   0,   0, 255);
	
	/* space nla */
	btheme->tnla = btheme->tact;
	
	rgba_char_args_set(btheme->tnla.anim_active,     204, 112, 26, 102); /* same as for dopesheet; duplicate here for easier reference */
	rgba_char_args_set(btheme->tnla.anim_non_active, 153, 135, 97, 77);
	
	rgba_char_args_set(btheme->tnla.nla_tweaking,   77, 243, 26, 77);
	rgba_char_args_set(btheme->tnla.nla_tweakdupli, 217, 0, 0, 255);
	
	rgba_char_args_set(btheme->tnla.nla_transition,     28, 38, 48, 255);
	rgba_char_args_set(btheme->tnla.nla_transition_sel, 46, 117, 219, 255);
	rgba_char_args_set(btheme->tnla.nla_meta,           51, 38, 66, 255);
	rgba_char_args_set(btheme->tnla.nla_meta_sel,       105, 33, 150, 255);
	rgba_char_args_set(btheme->tnla.nla_sound,          43, 61, 61, 255);
	rgba_char_args_set(btheme->tnla.nla_sound_sel,      31, 122, 122, 255);
	
	rgba_char_args_set(btheme->tnla.keyborder,               0,   0,   0, 255);
	rgba_char_args_set(btheme->tnla.keyborder_select,        0,   0,   0, 255);
	
	/* space file */
	/* to have something initialized */
	btheme->tfile = btheme->tv3d;
	rgba_char_args_set_fl(btheme->tfile.back, 0.3, 0.3, 0.3, 1);
//	rgba_char_args_set_fl(btheme->tfile.panel, 0.3, 0.3, 0.3, 1);
	rgba_char_args_set_fl(btheme->tfile.list, 0.4, 0.4, 0.4, 1);
	rgba_char_args_set(btheme->tfile.text,  250, 250, 250, 255);
	rgba_char_args_set(btheme->tfile.text_hi, 15, 15, 15, 255);
//	rgba_char_args_set(btheme->tfile.panel, 145, 145, 145, 255);  /* bookmark/ui regions */
	rgba_char_args_set(btheme->tfile.active, 130, 130, 130, 255); /* selected files */
	rgba_char_args_set(btheme->tfile.hilite, 255, 140, 25, 255);  /* selected files */
	
	rgba_char_args_set(btheme->tfile.grid,  250, 250, 250, 255);
	rgba_char_args_set(btheme->tfile.image, 250, 250, 250, 255);
	rgba_char_args_set(btheme->tfile.movie, 250, 250, 250, 255);
	rgba_char_args_set(btheme->tfile.scene, 250, 250, 250, 255);

	
	/* space seq */
	btheme->tseq = btheme->tv3d;
	rgba_char_args_set(btheme->tseq.back,   116, 116, 116, 255);
	rgba_char_args_set(btheme->tseq.movie,  81, 105, 135, 255);
	rgba_char_args_set(btheme->tseq.movieclip,  32, 32, 143, 255);
	rgba_char_args_set(btheme->tseq.mask,   152, 78, 62, 255);
	rgba_char_args_set(btheme->tseq.image,  109, 88, 129, 255);
	rgba_char_args_set(btheme->tseq.scene,  78, 152, 62, 255);
	rgba_char_args_set(btheme->tseq.audio,  46, 143, 143, 255);
	rgba_char_args_set(btheme->tseq.effect,     169, 84, 124, 255);
	rgba_char_args_set(btheme->tseq.transition, 162, 95, 111, 255);
	rgba_char_args_set(btheme->tseq.meta,   109, 145, 131, 255);
	rgba_char_args_set(btheme->tseq.preview_back,   0, 0, 0, 255);
	rgba_char_args_set(btheme->tseq.grid,   64, 64, 64, 255);

	/* space image */
	btheme->tima = btheme->tv3d;
	rgba_char_args_set(btheme->tima.back,   53, 53, 53, 255);
	rgba_char_args_set(btheme->tima.vertex, 0, 0, 0, 255);
	rgba_char_args_set(btheme->tima.vertex_select, 255, 133, 0, 255);
	rgba_char_args_set(btheme->tima.wire_edit, 192, 192, 192, 255);
	rgba_char_args_set(btheme->tima.edge_select, 255, 133, 0, 255);
	btheme->tima.vertex_size = 3;
	btheme->tima.facedot_size = 3;
	rgba_char_args_set(btheme->tima.face,   255, 255, 255, 10);
	rgba_char_args_set(btheme->tima.face_select, 255, 133, 0, 60);
	rgba_char_args_set(btheme->tima.editmesh_active, 255, 255, 255, 128);
	rgba_char_args_set_fl(btheme->tima.preview_back,    0.45, 0.45, 0.45, 1.0);
	rgba_char_args_set_fl(btheme->tima.preview_stitch_face, 0.5, 0.5, 0.0, 0.2);
	rgba_char_args_set_fl(btheme->tima.preview_stitch_edge, 1.0, 0.0, 1.0, 0.2);
	rgba_char_args_set_fl(btheme->tima.preview_stitch_vert, 0.0, 0.0, 1.0, 0.2);
	rgba_char_args_set_fl(btheme->tima.preview_stitch_stitchable, 0.0, 1.0, 0.0, 1.0);
	rgba_char_args_set_fl(btheme->tima.preview_stitch_unstitchable, 1.0, 0.0, 0.0, 1.0);
	rgba_char_args_set_fl(btheme->tima.preview_stitch_active, 0.886, 0.824, 0.765, 0.140);

	rgba_char_args_test_set(btheme->tima.uv_others, 96, 96, 96, 255);
	rgba_char_args_test_set(btheme->tima.uv_shadow, 112, 112, 112, 255);

	ui_theme_space_init_handles_color(&btheme->tima);
	btheme->tima.handle_vertex_size = 5;

	/* space text */
	btheme->text = btheme->tv3d;
	rgba_char_args_set(btheme->text.back,   153, 153, 153, 255);
	rgba_char_args_set(btheme->text.shade1,     143, 143, 143, 255);
	rgba_char_args_set(btheme->text.shade2,     0xc6, 0x77, 0x77, 255);
	rgba_char_args_set(btheme->text.hilite,     255, 0, 0, 255);
	
	/* syntax highlighting */
	rgba_char_args_set(btheme->text.syntaxn,    0, 0, 200, 255);    /* Numbers  Blue*/
	rgba_char_args_set(btheme->text.syntaxl,    100, 0, 0, 255);    /* Strings  Red */
	rgba_char_args_set(btheme->text.syntaxc,    0, 100, 50, 255);   /* Comments  Greenish */
	rgba_char_args_set(btheme->text.syntaxv,    95, 95, 0, 255);    /* Special  Yellow*/
	rgba_char_args_set(btheme->text.syntaxd,    50, 0, 140, 255);   /* Decorator/Preprocessor Dir.  Blue-purple */
	rgba_char_args_set(btheme->text.syntaxr,    140, 60, 0, 255);   /* Reserved  Orange*/
	rgba_char_args_set(btheme->text.syntaxb,    128, 0, 80, 255);   /* Builtin  Red-purple */
	rgba_char_args_set(btheme->text.syntaxs,    76, 76, 76, 255);   /* Gray (mix between fg/bg) */
	
	/* space oops */
	btheme->toops = btheme->tv3d;
	rgba_char_args_set_fl(btheme->toops.back,   0.45, 0.45, 0.45, 1.0);
	
	rgba_char_args_set_fl(btheme->toops.match,  0.2, 0.5, 0.2, 0.3);    /* highlighting search match - soft green*/
	rgba_char_args_set_fl(btheme->toops.selected_highlight, 0.51, 0.53, 0.55, 0.3);

	/* space info */
	btheme->tinfo = btheme->tv3d;
	rgba_char_args_set_fl(btheme->tinfo.back,   0.45, 0.45, 0.45, 1.0);
	rgba_char_args_set(btheme->tinfo.info_selected, 96, 128, 255, 255);
	rgba_char_args_set(btheme->tinfo.info_selected_text, 255, 255, 255, 255);
	rgba_char_args_set(btheme->tinfo.info_error, 220, 0, 0, 255);
	rgba_char_args_set(btheme->tinfo.info_error_text, 0, 0, 0, 255);
	rgba_char_args_set(btheme->tinfo.info_warning, 220, 128, 96, 255);
	rgba_char_args_set(btheme->tinfo.info_warning_text, 0, 0, 0, 255);
	rgba_char_args_set(btheme->tinfo.info_info, 0, 170, 0, 255);
	rgba_char_args_set(btheme->tinfo.info_info_text, 0, 0, 0, 255);
	rgba_char_args_set(btheme->tinfo.info_debug, 196, 196, 196, 255);
	rgba_char_args_set(btheme->tinfo.info_debug_text, 0, 0, 0, 255);

	/* space user preferences */
	btheme->tuserpref = btheme->tv3d;
	rgba_char_args_set_fl(btheme->tuserpref.back, 0.45, 0.45, 0.45, 1.0);
	
	/* space console */
	btheme->tconsole = btheme->tv3d;
	rgba_char_args_set(btheme->tconsole.back, 0, 0, 0, 255);
	rgba_char_args_set(btheme->tconsole.console_output, 96, 128, 255, 255);
	rgba_char_args_set(btheme->tconsole.console_input, 255, 255, 255, 255);
	rgba_char_args_set(btheme->tconsole.console_info, 0, 170, 0, 255);
	rgba_char_args_set(btheme->tconsole.console_error, 220, 96, 96, 255);
	rgba_char_args_set(btheme->tconsole.console_cursor, 220, 96, 96, 255);
	rgba_char_args_set(btheme->tconsole.console_select, 255, 255, 255, 48);
	
	/* space time */
	btheme->ttime = btheme->tv3d;
	rgba_char_args_set_fl(btheme->ttime.back,   0.45, 0.45, 0.45, 1.0);
	rgba_char_args_set_fl(btheme->ttime.grid,   0.36, 0.36, 0.36, 1.0);
	rgba_char_args_set(btheme->ttime.shade1,  173, 173, 173, 255);      /* sliders */
	
	rgba_char_args_set(btheme->ttime.time_keyframe, 0xDD, 0xD7, 0x00, 1.0);
	rgba_char_args_set(btheme->ttime.time_gp_keyframe, 0xB5, 0xE6, 0x1D, 1.0);
	
	/* space node, re-uses syntax and console color storage */
	btheme->tnode = btheme->tv3d;
	rgba_char_args_set(btheme->tnode.syntaxr, 115, 115, 115, 255);  /* wire inner color */
	rgba_char_args_set(btheme->tnode.edge_select, 255, 255, 255, 255);  /* wire selected */
	rgba_char_args_set(btheme->tnode.syntaxl, 155, 155, 155, 160);  /* TH_NODE, backdrop */
	rgba_char_args_set(btheme->tnode.syntaxn, 100, 100, 100, 255);  /* in */
	rgba_char_args_set(btheme->tnode.nodeclass_output, 100, 100, 100, 255);  /* output */
	rgba_char_args_set(btheme->tnode.syntaxb, 108, 105, 111, 255);  /* operator */
	rgba_char_args_set(btheme->tnode.syntaxv, 104, 106, 117, 255);  /* generator */
	rgba_char_args_set(btheme->tnode.syntaxc, 105, 117, 110, 255);  /* group */
	rgba_char_args_set(btheme->tnode.nodeclass_texture, 108, 105, 111, 255);  /* operator */
	rgba_char_args_set(btheme->tnode.nodeclass_shader, 108, 105, 111, 255);  /* operator */
	rgba_char_args_set(btheme->tnode.nodeclass_filter, 108, 105, 111, 255);  /* operator */
	rgba_char_args_set(btheme->tnode.nodeclass_script, 108, 105, 111, 255);  /* operator */
	rgba_char_args_set(btheme->tnode.nodeclass_pattern, 108, 105, 111, 255);  /* operator */
	rgba_char_args_set(btheme->tnode.nodeclass_vector, 108, 105, 111, 255);  /* operator */
	rgba_char_args_set(btheme->tnode.nodeclass_layout, 108, 105, 111, 255);  /* operator */
	rgba_char_args_set(btheme->tnode.movie, 155, 155, 155, 160);  /* frame */
	rgba_char_args_set(btheme->tnode.syntaxs, 151, 116, 116, 255);  /* matte nodes */
	rgba_char_args_set(btheme->tnode.syntaxd, 116, 151, 151, 255);  /* distort nodes */
	rgba_char_args_set(btheme->tnode.console_output, 223, 202, 53, 255);  /* interface nodes */
	btheme->tnode.noodle_curving = 5;

	/* space logic */
	btheme->tlogic = btheme->tv3d;
	rgba_char_args_set(btheme->tlogic.back, 100, 100, 100, 255);
	
	/* space clip */
	btheme->tclip = btheme->tv3d;

	rgba_char_args_set(btheme->tclip.marker_outline, 0x00, 0x00, 0x00, 255);
	rgba_char_args_set(btheme->tclip.marker, 0x7f, 0x7f, 0x00, 255);
	rgba_char_args_set(btheme->tclip.act_marker, 0xff, 0xff, 0xff, 255);
	rgba_char_args_set(btheme->tclip.sel_marker, 0xff, 0xff, 0x00, 255);
	rgba_char_args_set(btheme->tclip.dis_marker, 0x7f, 0x00, 0x00, 255);
	rgba_char_args_set(btheme->tclip.lock_marker, 0x7f, 0x7f, 0x7f, 255);
	rgba_char_args_set(btheme->tclip.path_before, 0xff, 0x00, 0x00, 255);
	rgba_char_args_set(btheme->tclip.path_after, 0x00, 0x00, 0xff, 255);
	rgba_char_args_set(btheme->tclip.grid, 0x5e, 0x5e, 0x5e, 255);
	rgba_char_args_set(btheme->tclip.cframe, 0x60, 0xc0, 0x40, 255);
	rgba_char_args_set(btheme->tclip.list, 0x66, 0x66, 0x66, 0xff);
	rgba_char_args_set(btheme->tclip.strip, 0x0c, 0x0a, 0x0a, 0x80);
	rgba_char_args_set(btheme->tclip.strip_select, 0xff, 0x8c, 0x00, 0xff);
	btheme->tclip.handle_vertex_size = 5;
	ui_theme_space_init_handles_color(&btheme->tclip);
}

void ui_style_init_default(void)
{
	BLI_freelistN(&U.uistyles);
	/* gets automatically re-allocated */
	uiStyleInit();
}


void UI_SetTheme(int spacetype, int regionid)
{
	if (spacetype) {
		/* later on, a local theme can be found too */
		theme_active = U.themes.first;
		theme_spacetype = spacetype;
		theme_regionid = regionid;
	}
	else if (regionid) {
		/* popups */
		theme_active = U.themes.first;
		theme_spacetype = SPACE_BUTS;
		theme_regionid = regionid;
	}
	else {
		/* for safety, when theme was deleted */
		theme_active = U.themes.first;
		theme_spacetype = SPACE_VIEW3D;
		theme_regionid = RGN_TYPE_WINDOW;
	}
}

bTheme *UI_GetTheme(void)
{
	return U.themes.first;
}

/**
 * for the rare case we need to temp swap in a different theme (offscreen render)
 */
void UI_Theme_Store(struct bThemeState *theme_state)
{
	*theme_state = g_theme_state;
}
void UI_Theme_Restore(struct bThemeState *theme_state)
{
	g_theme_state = *theme_state;
}

/* for space windows only */
void UI_ThemeColor(int colorid)
{
	const unsigned char *cp;
	
	cp = UI_ThemeGetColorPtr(theme_active, theme_spacetype, colorid);
	glColor3ubv(cp);

}

/* plus alpha */
void UI_ThemeColor4(int colorid)
{
	const unsigned char *cp;
	
	cp = UI_ThemeGetColorPtr(theme_active, theme_spacetype, colorid);
	glColor4ubv(cp);

}

/* set the color with offset for shades */
void UI_ThemeColorShade(int colorid, int offset)
{
	int r, g, b;
	const unsigned char *cp;
	
	cp = UI_ThemeGetColorPtr(theme_active, theme_spacetype, colorid);
	r = offset + (int) cp[0];
	CLAMP(r, 0, 255);
	g = offset + (int) cp[1];
	CLAMP(g, 0, 255);
	b = offset + (int) cp[2];
	CLAMP(b, 0, 255);
	glColor4ub(r, g, b, cp[3]);
}
void UI_ThemeColorShadeAlpha(int colorid, int coloffset, int alphaoffset)
{
	int r, g, b, a;
	const unsigned char *cp;
	
	cp = UI_ThemeGetColorPtr(theme_active, theme_spacetype, colorid);
	r = coloffset + (int) cp[0];
	CLAMP(r, 0, 255);
	g = coloffset + (int) cp[1];
	CLAMP(g, 0, 255);
	b = coloffset + (int) cp[2];
	CLAMP(b, 0, 255);
	a = alphaoffset + (int) cp[3];
	CLAMP(a, 0, 255);
	glColor4ub(r, g, b, a);
}

void UI_GetThemeColorBlend3ubv(int colorid1, int colorid2, float fac, unsigned char col[3])
{
	const unsigned char *cp1, *cp2;

	cp1 = UI_ThemeGetColorPtr(theme_active, theme_spacetype, colorid1);
	cp2 = UI_ThemeGetColorPtr(theme_active, theme_spacetype, colorid2);

	CLAMP(fac, 0.0f, 1.0f);
	col[0] = floorf((1.0f - fac) * cp1[0] + fac * cp2[0]);
	col[1] = floorf((1.0f - fac) * cp1[1] + fac * cp2[1]);
	col[2] = floorf((1.0f - fac) * cp1[2] + fac * cp2[2]);
}

/* blend between to theme colors, and set it */
void UI_ThemeColorBlend(int colorid1, int colorid2, float fac)
{
	unsigned char col[3];
	UI_GetThemeColorBlend3ubv(colorid1, colorid2, fac, col);
	glColor3ubv(col);
}

/* blend between to theme colors, shade it, and set it */
void UI_ThemeColorBlendShade(int colorid1, int colorid2, float fac, int offset)
{
	int r, g, b;
	const unsigned char *cp1, *cp2;
	
	cp1 = UI_ThemeGetColorPtr(theme_active, theme_spacetype, colorid1);
	cp2 = UI_ThemeGetColorPtr(theme_active, theme_spacetype, colorid2);

	CLAMP(fac, 0.0f, 1.0f);
	r = offset + floorf((1.0f - fac) * cp1[0] + fac * cp2[0]);
	g = offset + floorf((1.0f - fac) * cp1[1] + fac * cp2[1]);
	b = offset + floorf((1.0f - fac) * cp1[2] + fac * cp2[2]);
	
	CLAMP(r, 0, 255);
	CLAMP(g, 0, 255);
	CLAMP(b, 0, 255);
	
	glColor3ub(r, g, b);
}

/* blend between to theme colors, shade it, and set it */
void UI_ThemeColorBlendShadeAlpha(int colorid1, int colorid2, float fac, int offset, int alphaoffset)
{
	int r, g, b, a;
	const unsigned char *cp1, *cp2;
	
	cp1 = UI_ThemeGetColorPtr(theme_active, theme_spacetype, colorid1);
	cp2 = UI_ThemeGetColorPtr(theme_active, theme_spacetype, colorid2);

	CLAMP(fac, 0.0f, 1.0f);
	r = offset + floorf((1.0f - fac) * cp1[0] + fac * cp2[0]);
	g = offset + floorf((1.0f - fac) * cp1[1] + fac * cp2[1]);
	b = offset + floorf((1.0f - fac) * cp1[2] + fac * cp2[2]);
	a = alphaoffset + floorf((1.0f - fac) * cp1[3] + fac * cp2[3]);
	
	CLAMP(r, 0, 255);
	CLAMP(g, 0, 255);
	CLAMP(b, 0, 255);
	CLAMP(a, 0, 255);

	glColor4ub(r, g, b, a);
}


/* get individual values, not scaled */
float UI_GetThemeValuef(int colorid)
{
	const unsigned char *cp;
	
	cp = UI_ThemeGetColorPtr(theme_active, theme_spacetype, colorid);
	return ((float)cp[0]);
}

/* get individual values, not scaled */
int UI_GetThemeValue(int colorid)
{
	const unsigned char *cp;
	
	cp = UI_ThemeGetColorPtr(theme_active, theme_spacetype, colorid);
	return ((int) cp[0]);
}


/* get the color, range 0.0-1.0 */
void UI_GetThemeColor3fv(int colorid, float col[3])
{
	const unsigned char *cp;
	
	cp = UI_ThemeGetColorPtr(theme_active, theme_spacetype, colorid);
	col[0] = ((float)cp[0]) / 255.0f;
	col[1] = ((float)cp[1]) / 255.0f;
	col[2] = ((float)cp[2]) / 255.0f;
}

void UI_GetThemeColor4fv(int colorid, float col[4])
{
	const unsigned char *cp;
	
	cp = UI_ThemeGetColorPtr(theme_active, theme_spacetype, colorid);
	col[0] = ((float)cp[0]) / 255.0f;
	col[1] = ((float)cp[1]) / 255.0f;
	col[2] = ((float)cp[2]) / 255.0f;
	col[3] = ((float)cp[3]) / 255.0f;
}

/* get the color, range 0.0-1.0, complete with shading offset */
void UI_GetThemeColorShade3fv(int colorid, int offset, float col[3])
{
	int r, g, b;
	const unsigned char *cp;
	
	cp = UI_ThemeGetColorPtr(theme_active, theme_spacetype, colorid);
	
	r = offset + (int) cp[0];
	CLAMP(r, 0, 255);
	g = offset + (int) cp[1];
	CLAMP(g, 0, 255);
	b = offset + (int) cp[2];
	CLAMP(b, 0, 255);
	
	col[0] = ((float)r) / 255.0f;
	col[1] = ((float)g) / 255.0f;
	col[2] = ((float)b) / 255.0f;
}

void UI_GetThemeColorShade3ubv(int colorid, int offset, unsigned char col[3])
{
	int r, g, b;
	const unsigned char *cp;

	cp = UI_ThemeGetColorPtr(theme_active, theme_spacetype, colorid);

	r = offset + (int) cp[0];
	CLAMP(r, 0, 255);
	g = offset + (int) cp[1];
	CLAMP(g, 0, 255);
	b = offset + (int) cp[2];
	CLAMP(b, 0, 255);

	col[0] = r;
	col[1] = g;
	col[2] = b;
}

/* get the color, in char pointer */
void UI_GetThemeColor3ubv(int colorid, unsigned char col[3])
{
	const unsigned char *cp;
	
	cp = UI_ThemeGetColorPtr(theme_active, theme_spacetype, colorid);
	col[0] = cp[0];
	col[1] = cp[1];
	col[2] = cp[2];
}

/* get the color, in char pointer */
void UI_GetThemeColor4ubv(int colorid, unsigned char col[4])
{
	const unsigned char *cp;
	
	cp = UI_ThemeGetColorPtr(theme_active, theme_spacetype, colorid);
	col[0] = cp[0];
	col[1] = cp[1];
	col[2] = cp[2];
	col[3] = cp[3];
}

void UI_GetThemeColorType4ubv(int colorid, int spacetype, char col[4])
{
	const unsigned char *cp;
	
	cp = UI_ThemeGetColorPtr(theme_active, spacetype, colorid);
	col[0] = cp[0];
	col[1] = cp[1];
	col[2] = cp[2];
	col[3] = cp[3];
}

/* blends and shades between two char color pointers */
void UI_ColorPtrBlendShade3ubv(const unsigned char cp1[3], const unsigned char cp2[3], float fac, int offset)
{
	int r, g, b;
	CLAMP(fac, 0.0f, 1.0f);
	r = offset + floorf((1.0f - fac) * cp1[0] + fac * cp2[0]);
	g = offset + floorf((1.0f - fac) * cp1[1] + fac * cp2[1]);
	b = offset + floorf((1.0f - fac) * cp1[2] + fac * cp2[2]);

	r = r < 0 ? 0 : (r > 255 ? 255 : r);
	g = g < 0 ? 0 : (g > 255 ? 255 : g);
	b = b < 0 ? 0 : (b > 255 ? 255 : b);
	
	glColor3ub(r, g, b);
}

void UI_GetColorPtrShade3ubv(const unsigned char cp[3], unsigned char col[3], int offset)
{
	int r, g, b;

	r = offset + (int)cp[0];
	g = offset + (int)cp[1];
	b = offset + (int)cp[2];

	CLAMP(r, 0, 255);
	CLAMP(g, 0, 255);
	CLAMP(b, 0, 255);

	col[0] = r;
	col[1] = g;
	col[2] = b;
}

/* get a 3 byte color, blended and shaded between two other char color pointers */
void UI_GetColorPtrBlendShade3ubv(
        const unsigned char cp1[3], const unsigned char cp2[3], unsigned char col[3],
        float fac, int offset)
{
	int r, g, b;

	CLAMP(fac, 0.0f, 1.0f);
	r = offset + floor((1.0f - fac) * cp1[0] + fac * cp2[0]);
	g = offset + floor((1.0f - fac) * cp1[1] + fac * cp2[1]);
	b = offset + floor((1.0f - fac) * cp1[2] + fac * cp2[2]);

	CLAMP(r, 0, 255);
	CLAMP(g, 0, 255);
	CLAMP(b, 0, 255);

	col[0] = r;
	col[1] = g;
	col[2] = b;
}

void UI_ThemeClearColor(int colorid)
{
	float col[3];
	
	UI_GetThemeColor3fv(colorid, col);
	glClearColor(col[0], col[1], col[2], 0.0f);
}

void UI_ThemeClearColorAlpha(int colorid, float alpha)
{
	float col[3];
	UI_GetThemeColor3fv(colorid, col);
	glClearColor(col[0], col[1], col[2], alpha);
}


int UI_ThemeMenuShadowWidth(void)
{
	bTheme *btheme = UI_GetTheme();
	return (int)(btheme->tui.menu_shadow_width * UI_DPI_FAC);
}

void UI_make_axis_color(const unsigned char src_col[3], unsigned char dst_col[3], const char axis)
{
	unsigned char col[3];
	
	switch (axis) {
		case 'X':
			UI_GetThemeColor3ubv(TH_AXIS_X, col);
			UI_GetColorPtrBlendShade3ubv(src_col, col, dst_col, 0.5f, -10);
			break;
		case 'Y':
			UI_GetThemeColor3ubv(TH_AXIS_Y, col);
			UI_GetColorPtrBlendShade3ubv(src_col, col, dst_col, 0.5f, -10);
			break;
		case 'Z':
			UI_GetThemeColor3ubv(TH_AXIS_Z, col);
			UI_GetColorPtrBlendShade3ubv(src_col, col, dst_col, 0.5f, -10);
			break;
		default:
			BLI_assert(0);
			break;
	}
}

/* ************************************************************* */

/* patching UserDef struct and Themes */
void init_userdef_do_versions(void)
{
	Main *bmain = G.main;
	
#define USER_VERSION_ATLEAST(ver, subver) MAIN_VERSION_ATLEAST(bmain, ver, subver)

	/* the UserDef struct is not corrected with do_versions() .... ugh! */
	if (U.wheellinescroll == 0) U.wheellinescroll = 3;
	if (U.menuthreshold1 == 0) {
		U.menuthreshold1 = 5;
		U.menuthreshold2 = 2;
	}
	if (U.tb_leftmouse == 0) {
		U.tb_leftmouse = 5;
		U.tb_rightmouse = 5;
	}
	if (U.mixbufsize == 0) U.mixbufsize = 2048;
	if (STREQ(U.tempdir, "/")) {
		BKE_tempdir_system_init(U.tempdir);
	}
	if (U.autokey_mode == 0) {
		/* 'add/replace' but not on */
		U.autokey_mode = 2;
	}
	if (U.savetime <= 0) {
		U.savetime = 1;
// XXX		error(STRINGIFY(BLENDER_STARTUP_FILE)" is buggy, please consider removing it.\n");
	}
	/* transform widget settings */
	if (U.tw_hotspot == 0) {
		U.tw_hotspot = 14;
		U.tw_size = 25;          /* percentage of window size */
		U.tw_handlesize = 16;    /* percentage of widget radius */
	}
	if (U.pad_rot_angle == 0.0f)
		U.pad_rot_angle = 15.0f;
	
	/* graph editor - unselected F-Curve visibility */
	if (U.fcu_inactive_alpha == 0) {
		U.fcu_inactive_alpha = 0.25f;
	}
	
	/* signal for derivedmesh to use colorband */
	/* run in case this was on and is now off in the user prefs [#28096] */
	vDM_ColorBand_store((U.flag & USER_CUSTOM_RANGE) ? (&U.coba_weight) : NULL, UI_GetTheme()->tv3d.vertex_unreferenced);

	if (!USER_VERSION_ATLEAST(192, 0)) {
		strcpy(U.sounddir, "/");
	}
	
	/* patch to set Dupli Armature */
	if (!USER_VERSION_ATLEAST(220, 0)) {
		U.dupflag |= USER_DUP_ARM;
	}
	
	/* added seam, normal color, undo */
	if (!USER_VERSION_ATLEAST(235, 0)) {
		bTheme *btheme;
		
		U.uiflag |= USER_GLOBALUNDO;
		if (U.undosteps == 0) U.undosteps = 32;
		
		for (btheme = U.themes.first; btheme; btheme = btheme->next) {
			/* check for (alpha == 0) is safe, then color was never set */
			if (btheme->tv3d.edge_seam[3] == 0) {
				rgba_char_args_set(btheme->tv3d.edge_seam, 230, 150, 50, 255);
			}
			if (btheme->tv3d.normal[3] == 0) {
				rgba_char_args_set(btheme->tv3d.normal, 0x22, 0xDD, 0xDD, 255);
			}
			if (btheme->tv3d.vertex_normal[3] == 0) {
				rgba_char_args_set(btheme->tv3d.vertex_normal, 0x23, 0x61, 0xDD, 255);
			}
			if (btheme->tv3d.face_dot[3] == 0) {
				rgba_char_args_set(btheme->tv3d.face_dot, 255, 138, 48, 255);
				btheme->tv3d.facedot_size = 4;
			}
		}
	}
	if (!USER_VERSION_ATLEAST(236, 0)) {
		/* illegal combo... */
		if (U.flag & USER_LMOUSESELECT) 
			U.flag &= ~USER_TWOBUTTONMOUSE;
	}
	if (!USER_VERSION_ATLEAST(237, 0)) {
		bTheme *btheme;
		/* new space type */
		for (btheme = U.themes.first; btheme; btheme = btheme->next) {
			/* check for (alpha == 0) is safe, then color was never set */
			if (btheme->ttime.back[3] == 0) {
				/* copied from ui_theme_init_default */
				btheme->ttime = btheme->tv3d;
				rgba_char_args_set_fl(btheme->ttime.back,   0.45, 0.45, 0.45, 1.0);
				rgba_char_args_set_fl(btheme->ttime.grid,   0.36, 0.36, 0.36, 1.0);
				rgba_char_args_set(btheme->ttime.shade1,  173, 173, 173, 255);  /* sliders */
			}
			if (btheme->text.syntaxn[3] == 0) {
				rgba_char_args_set(btheme->text.syntaxn,    0, 0, 200, 255);    /* Numbers  Blue*/
				rgba_char_args_set(btheme->text.syntaxl,    100, 0, 0, 255);    /* Strings  red */
				rgba_char_args_set(btheme->text.syntaxc,    0, 100, 50, 255);   /* Comments greenish */
				rgba_char_args_set(btheme->text.syntaxv,    95, 95, 0, 255);    /* Special */
				rgba_char_args_set(btheme->text.syntaxb,    128, 0, 80, 255);   /* Builtin, red-purple */
			}
		}
	}
	if (!USER_VERSION_ATLEAST(238, 0)) {
		bTheme *btheme;
		/* bone colors */
		for (btheme = U.themes.first; btheme; btheme = btheme->next) {
			/* check for alpha==0 is safe, then color was never set */
			if (btheme->tv3d.bone_solid[3] == 0) {
				rgba_char_args_set(btheme->tv3d.bone_solid, 200, 200, 200, 255);
				rgba_char_args_set(btheme->tv3d.bone_pose, 80, 200, 255, 80);
			}
		}
	}
	if (!USER_VERSION_ATLEAST(239, 0)) {
		bTheme *btheme;
		/* bone colors */
		for (btheme = U.themes.first; btheme; btheme = btheme->next) {
			/* check for alpha==0 is safe, then color was never set */
			if (btheme->tnla.strip[3] == 0) {
				rgba_char_args_set(btheme->tnla.strip_select,   0xff, 0xff, 0xaa, 255);
				rgba_char_args_set(btheme->tnla.strip, 0xe4, 0x9c, 0xc6, 255);
			}
		}
	}
	if (!USER_VERSION_ATLEAST(240, 0)) {
		bTheme *btheme;
		
		for (btheme = U.themes.first; btheme; btheme = btheme->next) {
			/* Lamp theme, check for alpha==0 is safe, then color was never set */
			if (btheme->tv3d.lamp[3] == 0) {
				rgba_char_args_set(btheme->tv3d.lamp,   0, 0, 0, 40);
/* TEMPORAL, remove me! (ton) */				
				U.uiflag |= USER_PLAINMENUS;
			}
			
		}
		if (U.obcenter_dia == 0) U.obcenter_dia = 6;
	}
	if (!USER_VERSION_ATLEAST(242, 0)) {
		bTheme *btheme;
		for (btheme = U.themes.first; btheme; btheme = btheme->next) {
			/* Node editor theme, check for alpha==0 is safe, then color was never set */
			if (btheme->tnode.syntaxn[3] == 0) {
				/* re-uses syntax color storage */
				btheme->tnode = btheme->tv3d;
				rgba_char_args_set(btheme->tnode.edge_select, 255, 255, 255, 255);
				rgba_char_args_set(btheme->tnode.syntaxl, 150, 150, 150, 255);  /* TH_NODE, backdrop */
				rgba_char_args_set(btheme->tnode.syntaxn, 129, 131, 144, 255);  /* in/output */
				rgba_char_args_set(btheme->tnode.syntaxb, 127, 127, 127, 255);  /* operator */
				rgba_char_args_set(btheme->tnode.syntaxv, 142, 138, 145, 255);  /* generator */
				rgba_char_args_set(btheme->tnode.syntaxc, 120, 145, 120, 255);  /* group */
			}
			/* Group theme colors */
			if (btheme->tv3d.group[3] == 0) {
				rgba_char_args_set(btheme->tv3d.group, 0x0C, 0x30, 0x0C, 255);
				rgba_char_args_set(btheme->tv3d.group_active, 0x66, 0xFF, 0x66, 255);
			}
			/* Sequence editor theme*/
			if (btheme->tseq.movie[3] == 0) {
				rgba_char_args_set(btheme->tseq.movie,  81, 105, 135, 255);
				rgba_char_args_set(btheme->tseq.image,  109, 88, 129, 255);
				rgba_char_args_set(btheme->tseq.scene,  78, 152, 62, 255);
				rgba_char_args_set(btheme->tseq.audio,  46, 143, 143, 255);
				rgba_char_args_set(btheme->tseq.effect,     169, 84, 124, 255);
				rgba_char_args_set(btheme->tseq.transition, 162, 95, 111, 255);
				rgba_char_args_set(btheme->tseq.meta,   109, 145, 131, 255);
			}
		}
		
		/* set defaults for 3D View rotating axis indicator */ 
		/* since size can't be set to 0, this indicates it's not saved in startup.blend */
		if (U.rvisize == 0) {
			U.rvisize = 15;
			U.rvibright = 8;
			U.uiflag |= USER_SHOW_ROTVIEWICON;
		}
		
	}
	if (!USER_VERSION_ATLEAST(243, 0)) {
		bTheme *btheme;
		
		for (btheme = U.themes.first; btheme; btheme = btheme->next) {
			/* long keyframe color */
			/* check for alpha==0 is safe, then color was never set */
			if (btheme->tact.strip[3] == 0) {
				rgba_char_args_set(btheme->tv3d.edge_sharp, 255, 32, 32, 255);
				rgba_char_args_set(btheme->tact.strip_select,   0xff, 0xff, 0xaa, 204);
				rgba_char_args_set(btheme->tact.strip, 0xe4, 0x9c, 0xc6, 204);
			}
			
			/* IPO-Editor - Vertex Size*/
			if (btheme->tipo.vertex_size == 0) {
				btheme->tipo.vertex_size = 3;
			}
		}
	}
	if (!USER_VERSION_ATLEAST(244, 0)) {
		/* set default number of recently-used files (if not set) */
		if (U.recent_files == 0) U.recent_files = 10;
	}
	if (!USER_VERSION_ATLEAST(245, 3)) {
		bTheme *btheme;
		for (btheme = U.themes.first; btheme; btheme = btheme->next) {
			rgba_char_args_set(btheme->tv3d.editmesh_active, 255, 255, 255, 128);
		}
		if (U.coba_weight.tot == 0)
			init_colorband(&U.coba_weight, true);
	}
	if (!USER_VERSION_ATLEAST(245, 3)) {
		bTheme *btheme;
		for (btheme = U.themes.first; btheme; btheme = btheme->next) {
			/* these should all use the same color */
			rgba_char_args_set(btheme->tv3d.cframe, 0x60, 0xc0, 0x40, 255);
			rgba_char_args_set(btheme->tipo.cframe, 0x60, 0xc0, 0x40, 255);
			rgba_char_args_set(btheme->tact.cframe, 0x60, 0xc0, 0x40, 255);
			rgba_char_args_set(btheme->tnla.cframe, 0x60, 0xc0, 0x40, 255);
			rgba_char_args_set(btheme->tseq.cframe, 0x60, 0xc0, 0x40, 255);
			//rgba_char_args_set(btheme->tsnd.cframe, 0x60, 0xc0, 0x40, 255); Not needed anymore
			rgba_char_args_set(btheme->ttime.cframe, 0x60, 0xc0, 0x40, 255);
		}
	}
	if (!USER_VERSION_ATLEAST(245, 3)) {
		bTheme *btheme;
		for (btheme = U.themes.first; btheme; btheme = btheme->next) {
			/* action channel groups (recolor anyway) */
			rgba_char_args_set(btheme->tact.group, 0x39, 0x7d, 0x1b, 255);
			rgba_char_args_set(btheme->tact.group_active, 0x7d, 0xe9, 0x60, 255);
			
			/* bone custom-color sets */
			if (btheme->tarm[0].solid[3] == 0)
				ui_theme_init_boneColorSets(btheme);
		}
	}
	if (!USER_VERSION_ATLEAST(245, 3)) {
		U.flag |= USER_ADD_VIEWALIGNED | USER_ADD_EDITMODE;
	}
	if (!USER_VERSION_ATLEAST(245, 3)) {
		bTheme *btheme;
		
		/* adjust themes */
		for (btheme = U.themes.first; btheme; btheme = btheme->next) {
			const char *col;
			
			/* IPO Editor: Handles/Vertices */
			col = btheme->tipo.vertex;
			rgba_char_args_set(btheme->tipo.handle_vertex, col[0], col[1], col[2], 255);
			col = btheme->tipo.vertex_select;
			rgba_char_args_set(btheme->tipo.handle_vertex_select, col[0], col[1], col[2], 255);
			btheme->tipo.handle_vertex_size = btheme->tipo.vertex_size;
			
			/* Sequence/Image Editor: colors for GPencil text */
			col = btheme->tv3d.bone_pose;
			rgba_char_args_set(btheme->tseq.bone_pose, col[0], col[1], col[2], 255);
			rgba_char_args_set(btheme->tima.bone_pose, col[0], col[1], col[2], 255);
			col = btheme->tv3d.vertex_select;
			rgba_char_args_set(btheme->tseq.vertex_select, col[0], col[1], col[2], 255);
		}
	}
	if (!USER_VERSION_ATLEAST(250, 0)) {
		bTheme *btheme;
		
		for (btheme = U.themes.first; btheme; btheme = btheme->next) {
			/* this was not properly initialized in 2.45 */
			if (btheme->tima.face_dot[3] == 0) {
				rgba_char_args_set(btheme->tima.editmesh_active, 255, 255, 255, 128);
				rgba_char_args_set(btheme->tima.face_dot, 255, 133, 0, 255);
				btheme->tima.facedot_size = 2;
			}
			
			/* DopeSheet - (Object) Channel color */
			rgba_char_args_set(btheme->tact.ds_channel,     82, 96, 110, 255);
			rgba_char_args_set(btheme->tact.ds_subchannel,  124, 137, 150, 255);
			/* DopeSheet - Group Channel color (saner version) */
			rgba_char_args_set(btheme->tact.group, 79, 101, 73, 255);
			rgba_char_args_set(btheme->tact.group_active, 135, 177, 125, 255);
			
			/* Graph Editor - (Object) Channel color */
			rgba_char_args_set(btheme->tipo.ds_channel,     82, 96, 110, 255);
			rgba_char_args_set(btheme->tipo.ds_subchannel,  124, 137, 150, 255);
			/* Graph Editor - Group Channel color */
			rgba_char_args_set(btheme->tipo.group, 79, 101, 73, 255);
			rgba_char_args_set(btheme->tipo.group_active, 135, 177, 125, 255);
			
			/* Nla Editor - (Object) Channel color */
			rgba_char_args_set(btheme->tnla.ds_channel,     82, 96, 110, 255);
			rgba_char_args_set(btheme->tnla.ds_subchannel,  124, 137, 150, 255);
			/* NLA Editor - New Strip colors */
			rgba_char_args_set(btheme->tnla.strip,          12, 10, 10, 128);
			rgba_char_args_set(btheme->tnla.strip_select,   255, 140, 0, 255);
		}
		
		/* adjust grease-pencil distances */
		U.gp_manhattendist = 1;
		U.gp_euclideandist = 2;
		
		/* adjust default interpolation for new IPO-curves */
		U.ipo_new = BEZT_IPO_BEZ;
	}
	
	if (!USER_VERSION_ATLEAST(250, 1)) {
		bTheme *btheme;

		for (btheme = U.themes.first; btheme; btheme = btheme->next) {
			
			/* common (new) variables, it checks for alpha==0 */
			ui_theme_init_new(btheme);

			if (btheme->tui.wcol_num.outline[3] == 0)
				ui_widget_color_init(&btheme->tui);
			
			/* Logic editor theme, check for alpha==0 is safe, then color was never set */
			if (btheme->tlogic.syntaxn[3] == 0) {
				/* re-uses syntax color storage */
				btheme->tlogic = btheme->tv3d;
				rgba_char_args_set(btheme->tlogic.back, 100, 100, 100, 255);
			}

			rgba_char_args_set_fl(btheme->tinfo.back, 0.45, 0.45, 0.45, 1.0);
			rgba_char_args_set_fl(btheme->tuserpref.back, 0.45, 0.45, 0.45, 1.0);
		}
	}

	if (!USER_VERSION_ATLEAST(250, 3)) {
		/* new audio system */
		if (U.audiochannels == 0)
			U.audiochannels = 2;
		if (U.audiodevice == 0) {
#ifdef WITH_OPENAL
			U.audiodevice = 2;
#endif
#ifdef WITH_SDL
			U.audiodevice = 1;
#endif
		}
		if (U.audioformat == 0)
			U.audioformat = 0x24;
		if (U.audiorate == 0)
			U.audiorate = 44100;
	}

	if (!USER_VERSION_ATLEAST(250, 3)) {
		U.gameflags |= USER_DISABLE_VBO;
	}
	
	if (!USER_VERSION_ATLEAST(250, 8)) {
		wmKeyMap *km;
		
		for (km = U.user_keymaps.first; km; km = km->next) {
			if (STREQ(km->idname, "Armature_Sketch"))
				strcpy(km->idname, "Armature Sketch");
			else if (STREQ(km->idname, "View3D"))
				strcpy(km->idname, "3D View");
			else if (STREQ(km->idname, "View3D Generic"))
				strcpy(km->idname, "3D View Generic");
			else if (STREQ(km->idname, "EditMesh"))
				strcpy(km->idname, "Mesh");
			else if (STREQ(km->idname, "TimeLine"))
				strcpy(km->idname, "Timeline");
			else if (STREQ(km->idname, "UVEdit"))
				strcpy(km->idname, "UV Editor");
			else if (STREQ(km->idname, "Animation_Channels"))
				strcpy(km->idname, "Animation Channels");
			else if (STREQ(km->idname, "GraphEdit Keys"))
				strcpy(km->idname, "Graph Editor");
			else if (STREQ(km->idname, "GraphEdit Generic"))
				strcpy(km->idname, "Graph Editor Generic");
			else if (STREQ(km->idname, "Action_Keys"))
				strcpy(km->idname, "Dopesheet");
			else if (STREQ(km->idname, "NLA Data"))
				strcpy(km->idname, "NLA Editor");
			else if (STREQ(km->idname, "Node Generic"))
				strcpy(km->idname, "Node Editor");
			else if (STREQ(km->idname, "Logic Generic"))
				strcpy(km->idname, "Logic Editor");
			else if (STREQ(km->idname, "File"))
				strcpy(km->idname, "File Browser");
			else if (STREQ(km->idname, "FileMain"))
				strcpy(km->idname, "File Browser Main");
			else if (STREQ(km->idname, "FileButtons"))
				strcpy(km->idname, "File Browser Buttons");
			else if (STREQ(km->idname, "Buttons Generic"))
				strcpy(km->idname, "Property Editor");
		}
	}
	if (!USER_VERSION_ATLEAST(250, 16)) {
		if (U.wmdrawmethod == USER_DRAW_TRIPLE)
			U.wmdrawmethod = USER_DRAW_AUTOMATIC;
	}
	
	if (!USER_VERSION_ATLEAST(252, 3)) {
		if (U.flag & USER_LMOUSESELECT) 
			U.flag &= ~USER_TWOBUTTONMOUSE;
	}
	if (!USER_VERSION_ATLEAST(252, 4)) {
		bTheme *btheme;
		
		/* default new handle type is auto handles */
		U.keyhandles_new = HD_AUTO;
		
		/* init new curve colors */
		for (btheme = U.themes.first; btheme; btheme = btheme->next) {
			ui_theme_space_init_handles_color(&btheme->tv3d);
			ui_theme_space_init_handles_color(&btheme->tipo);

			/* edge crease */
			rgba_char_args_set_fl(btheme->tv3d.edge_crease, 0.8, 0, 0.6, 1.0);
		}
	}
	if (!USER_VERSION_ATLEAST(253, 0)) {
		bTheme *btheme;

		/* init new curve colors */
		for (btheme = U.themes.first; btheme; btheme = btheme->next) {
			if (btheme->tv3d.lastsel_point[3] == 0)
				rgba_char_args_set(btheme->tv3d.lastsel_point, 0xff, 0xff, 0xff, 255);
		}
	}
	if (!USER_VERSION_ATLEAST(252, 5)) {
		bTheme *btheme;
		
		/* interface_widgets.c */
		struct uiWidgetColors wcol_progress = {
			{0, 0, 0, 255},
			{190, 190, 190, 255},
			{100, 100, 100, 180},
			{68, 68, 68, 255},
			
			{0, 0, 0, 255},
			{255, 255, 255, 255},
			
			0,
			5, -5
		};
		
		for (btheme = U.themes.first; btheme; btheme = btheme->next) {
			/* init progress bar theme */
			btheme->tui.wcol_progress = wcol_progress;
		}
	}

	if (!USER_VERSION_ATLEAST(255, 2)) {
		bTheme *btheme;
		for (btheme = U.themes.first; btheme; btheme = btheme->next) {
			rgba_char_args_set(btheme->tv3d.extra_edge_len, 32, 0, 0, 255);
			rgba_char_args_set(btheme->tv3d.extra_face_angle, 0, 32, 0, 255);
			rgba_char_args_set(btheme->tv3d.extra_face_area, 0, 0, 128, 255);
		}
	}
	
	if (!USER_VERSION_ATLEAST(256, 4)) {
		bTheme *btheme;
		for (btheme = U.themes.first; btheme; btheme = btheme->next) {
			if ((btheme->tv3d.outline_width) == 0) btheme->tv3d.outline_width = 1;
		}
	}

	if (!USER_VERSION_ATLEAST(257, 0)) {
		/* clear "AUTOKEY_FLAG_ONLYKEYINGSET" flag from userprefs,
		 * so that it doesn't linger around from old configs like a ghost */
		U.autokey_flag &= ~AUTOKEY_FLAG_ONLYKEYINGSET;
	}

	if (!USER_VERSION_ATLEAST(258, 2)) {
		bTheme *btheme;
		for (btheme = U.themes.first; btheme; btheme = btheme->next) {
			btheme->tnode.noodle_curving = 5;
		}
	}

	if (!USER_VERSION_ATLEAST(259, 1)) {
		bTheme *btheme;
		
		for (btheme = U.themes.first; btheme; btheme = btheme->next) {
			btheme->tv3d.speaker[3] = 255;
		}
	}

	if (!USER_VERSION_ATLEAST(260, 3)) {
		bTheme *btheme;
		
		/* if new keyframes handle default is stuff "auto", make it "auto-clamped" instead 
		 * was changed in 260 as part of GSoC11, but version patch was wrong
		 */
		if (U.keyhandles_new == HD_AUTO) 
			U.keyhandles_new = HD_AUTO_ANIM;
		
		for (btheme = U.themes.first; btheme; btheme = btheme->next) {
			if (btheme->tv3d.bundle_solid[3] == 0)
				rgba_char_args_set(btheme->tv3d.bundle_solid, 200, 200, 200, 255);
			
			if (btheme->tv3d.camera_path[3] == 0)
				rgba_char_args_set(btheme->tv3d.camera_path, 0x00, 0x00, 0x00, 255);
				
			if ((btheme->tclip.back[3]) == 0) {
				btheme->tclip = btheme->tv3d;
				
				rgba_char_args_set(btheme->tclip.marker_outline, 0x00, 0x00, 0x00, 255);
				rgba_char_args_set(btheme->tclip.marker, 0x7f, 0x7f, 0x00, 255);
				rgba_char_args_set(btheme->tclip.act_marker, 0xff, 0xff, 0xff, 255);
				rgba_char_args_set(btheme->tclip.sel_marker, 0xff, 0xff, 0x00, 255);
				rgba_char_args_set(btheme->tclip.dis_marker, 0x7f, 0x00, 0x00, 255);
				rgba_char_args_set(btheme->tclip.lock_marker, 0x7f, 0x7f, 0x7f, 255);
				rgba_char_args_set(btheme->tclip.path_before, 0xff, 0x00, 0x00, 255);
				rgba_char_args_set(btheme->tclip.path_after, 0x00, 0x00, 0xff, 255);
				rgba_char_args_set(btheme->tclip.grid, 0x5e, 0x5e, 0x5e, 255);
				rgba_char_args_set(btheme->tclip.cframe, 0x60, 0xc0, 0x40, 255);
				rgba_char_args_set(btheme->tclip.handle_vertex, 0x00, 0x00, 0x00, 0xff);
				rgba_char_args_set(btheme->tclip.handle_vertex_select, 0xff, 0xff, 0, 0xff);
				btheme->tclip.handle_vertex_size = 5;
			}
			
			/* auto-clamped handles -> based on auto */
			if (btheme->tipo.handle_auto_clamped[3] == 0)
				rgba_char_args_set(btheme->tipo.handle_auto_clamped, 0x99, 0x40, 0x30, 255);
			if (btheme->tipo.handle_sel_auto_clamped[3] == 0)
				rgba_char_args_set(btheme->tipo.handle_sel_auto_clamped, 0xf0, 0xaf, 0x90, 255);
		}
		
		/* enable (Cycles) addon by default */
		if (!BLI_findstring(&U.addons, "cycles", offsetof(bAddon, module))) {
			bAddon *baddon = MEM_callocN(sizeof(bAddon), "bAddon");
			BLI_strncpy(baddon->module, "cycles", sizeof(baddon->module));
			BLI_addtail(&U.addons, baddon);
		}
	}
	
	if (!USER_VERSION_ATLEAST(260, 5)) {
		bTheme *btheme;
		
		for (btheme = U.themes.first; btheme; btheme = btheme->next) {
			rgba_char_args_set(btheme->tui.panel.header, 0, 0, 0, 25);
			btheme->tui.icon_alpha = 1.0;
		}
	}
	
	if (!USER_VERSION_ATLEAST(261, 4)) {
		bTheme *btheme;
		for (btheme = U.themes.first; btheme; btheme = btheme->next) {
			rgba_char_args_set_fl(btheme->tima.preview_stitch_face, 0.071, 0.259, 0.694, 0.150);
			rgba_char_args_set_fl(btheme->tima.preview_stitch_edge, 1.0, 0.522, 0.0, 0.7);
			rgba_char_args_set_fl(btheme->tima.preview_stitch_vert, 1.0, 0.522, 0.0, 0.5);
			rgba_char_args_set_fl(btheme->tima.preview_stitch_stitchable, 0.0, 1.0, 0.0, 1.0);
			rgba_char_args_set_fl(btheme->tima.preview_stitch_unstitchable, 1.0, 0.0, 0.0, 1.0);
			rgba_char_args_set_fl(btheme->tima.preview_stitch_active, 0.886, 0.824, 0.765, 0.140);
			
			rgba_char_args_set_fl(btheme->toops.match, 0.2, 0.5, 0.2, 0.3);
			rgba_char_args_set_fl(btheme->toops.selected_highlight, 0.51, 0.53, 0.55, 0.3);
		}
		
		U.use_16bit_textures = true;
	}

	if (!USER_VERSION_ATLEAST(262, 2)) {
		bTheme *btheme;
		for (btheme = U.themes.first; btheme; btheme = btheme->next) {
			if (btheme->tui.wcol_menu_item.item[3] == 255)
				rgba_char_args_set(btheme->tui.wcol_menu_item.item, 172, 172, 172, 128);
		}
	}

	if (!USER_VERSION_ATLEAST(262, 3)) {
		bTheme *btheme;
		for (btheme = U.themes.first; btheme; btheme = btheme->next) {
			if (btheme->tui.wcol_tooltip.inner[3] == 0) {
				btheme->tui.wcol_tooltip = btheme->tui.wcol_menu_back;
			}
			if (btheme->tui.wcol_tooltip.text[0] == 160) { /* hrmf */
				rgba_char_args_set(btheme->tui.wcol_tooltip.text, 255, 255, 255, 255);
			}
		}
	}

	if (!USER_VERSION_ATLEAST(262, 4)) {
		bTheme *btheme;
		for (btheme = U.themes.first; btheme; btheme = btheme->next) {
			if (btheme->tseq.movieclip[3] == 0) {
				rgba_char_args_set(btheme->tseq.movieclip,  32, 32, 143, 255);
			}
		}
	}

	if (!USER_VERSION_ATLEAST(263, 2)) {
		bTheme *btheme;
		for (btheme = U.themes.first; btheme; btheme = btheme->next) {
			if (btheme->tclip.strip[0] == 0) {
				rgba_char_args_set(btheme->tclip.list, 0x66, 0x66, 0x66, 0xff);
				rgba_char_args_set(btheme->tclip.strip, 0x0c, 0x0a, 0x0a, 0x80);
				rgba_char_args_set(btheme->tclip.strip_select, 0xff, 0x8c, 0x00, 0xff);
			}
		}
	}

	if (!USER_VERSION_ATLEAST(263, 6)) {
		bTheme *btheme;
		for (btheme = U.themes.first; btheme; btheme = btheme->next)
			rgba_char_args_set(btheme->tv3d.skin_root, 180, 77, 77, 255);
	}
	
	if (!USER_VERSION_ATLEAST(263, 7)) {
		bTheme *btheme;
		
		for (btheme = U.themes.first; btheme; btheme = btheme->next) {
			/* DopeSheet Summary */
			rgba_char_args_set(btheme->tact.anim_active,    204, 112, 26, 102); 
			
			/* NLA Colors */
			rgba_char_args_set(btheme->tnla.anim_active,     204, 112, 26, 102); /* same as dopesheet above */
			rgba_char_args_set(btheme->tnla.anim_non_active, 153, 135, 97, 77);
			
			rgba_char_args_set(btheme->tnla.nla_tweaking,   77, 243, 26, 77);
			rgba_char_args_set(btheme->tnla.nla_tweakdupli, 217, 0, 0, 255);
			
			rgba_char_args_set(btheme->tnla.nla_transition,     28, 38, 48, 255);
			rgba_char_args_set(btheme->tnla.nla_transition_sel, 46, 117, 219, 255);
			rgba_char_args_set(btheme->tnla.nla_meta,           51, 38, 66, 255);
			rgba_char_args_set(btheme->tnla.nla_meta_sel,       105, 33, 150, 255);
			rgba_char_args_set(btheme->tnla.nla_sound,          43, 61, 61, 255);
			rgba_char_args_set(btheme->tnla.nla_sound_sel,      31, 122, 122, 255);
		}
	}

	if (!USER_VERSION_ATLEAST(263, 11)) {
		bTheme *btheme;
		for (btheme = U.themes.first; btheme; btheme = btheme->next) {
			if (btheme->tseq.mask[3] == 0) {
				rgba_char_args_set(btheme->tseq.mask,  152, 78, 62, 255);
			}
		}
	}

	if (!USER_VERSION_ATLEAST(263, 15)) {
		bTheme *btheme;
		for (btheme = U.themes.first; btheme; btheme = btheme->next) {
			rgba_char_args_set(btheme->tv3d.bone_pose_active, 140, 255, 255, 80);
		}
	}

	if (!USER_VERSION_ATLEAST(263, 16)) {
		bTheme *btheme;

		for (btheme = U.themes.first; btheme; btheme = btheme->next) {
			if (btheme->tact.anim_active[3] == 0)
				rgba_char_args_set(btheme->tact.anim_active, 204, 112, 26, 102);

			if (btheme->tnla.anim_active[3] == 0)
				rgba_char_args_set(btheme->tnla.anim_active, 204, 112, 26, 102);
		}
	}

	if (!USER_VERSION_ATLEAST(263, 22)) {
		bTheme *btheme;

		for (btheme = U.themes.first; btheme; btheme = btheme->next) {
			if (btheme->tipo.lastsel_point[3] == 0)
				rgba_char_args_set(btheme->tipo.lastsel_point, 0xff, 0xff, 0xff, 255);

			if (btheme->tv3d.skin_root[3] == 0)
				rgba_char_args_set(btheme->tv3d.skin_root, 180, 77, 77, 255);
		}
	}
	
	if (!USER_VERSION_ATLEAST(264, 9)) {
		bTheme *btheme;
		
		for (btheme = U.themes.first; btheme; btheme = btheme->next) {
			rgba_char_args_set(btheme->tui.xaxis, 220,   0,   0, 255);
			rgba_char_args_set(btheme->tui.yaxis,   0, 220,   0, 255);
			rgba_char_args_set(btheme->tui.zaxis,   0,   0, 220, 255);
		}
	}

	if (!USER_VERSION_ATLEAST(267, 0)) {
		/* Freestyle color settings */
		bTheme *btheme;

		for (btheme = U.themes.first; btheme; btheme = btheme->next) {
			/* check for alpha == 0 is safe, then color was never set */
			if (btheme->tv3d.freestyle_edge_mark[3] == 0) {
				rgba_char_args_set(btheme->tv3d.freestyle_edge_mark, 0x7f, 0xff, 0x7f, 255);
				rgba_char_args_set(btheme->tv3d.freestyle_face_mark, 0x7f, 0xff, 0x7f, 51);
			}

			if (btheme->tv3d.wire_edit[3] == 0) {
				rgba_char_args_set(btheme->tv3d.wire_edit,  0x0, 0x0, 0x0, 255);
			}
		}

		/* GL Texture Garbage Collection */
		if (U.textimeout == 0) {
			U.texcollectrate = 60;
			U.textimeout = 120;
		}
		if (U.memcachelimit <= 0) {
			U.memcachelimit = 32;
		}
		if (U.frameserverport == 0) {
			U.frameserverport = 8080;
		}
		if (U.dbl_click_time == 0) {
			U.dbl_click_time = 350;
		}
		if (U.scrcastfps == 0) {
			U.scrcastfps = 10;
			U.scrcastwait = 50;
		}
		if (U.v2d_min_gridsize == 0) {
			U.v2d_min_gridsize = 35;
		}
		if (U.dragthreshold == 0)
			U.dragthreshold = 5;
		if (U.widget_unit == 0)
			U.widget_unit = 20;
		if (U.anisotropic_filter <= 0)
			U.anisotropic_filter = 1;

		if (U.ndof_sensitivity == 0.0f) {
			U.ndof_sensitivity = 1.0f;
			U.ndof_flag = (NDOF_LOCK_HORIZON | NDOF_SHOULD_PAN | NDOF_SHOULD_ZOOM | NDOF_SHOULD_ROTATE);
		}
		
		if (U.ndof_orbit_sensitivity == 0.0f) {
			U.ndof_orbit_sensitivity = U.ndof_sensitivity;

			if (!(U.flag & USER_TRACKBALL))
				U.ndof_flag |= NDOF_TURNTABLE;
		}
		if (U.tweak_threshold == 0)
			U.tweak_threshold = 10;
	}

	if (!USER_VERSION_ATLEAST(265, 1)) {
		bTheme *btheme;
		
		for (btheme = U.themes.first; btheme; btheme = btheme->next) {
			/* note: the toggle operator for transparent backdrops limits to these spacetypes */
			if (btheme->tnode.button[3] == 255) {
				btheme->tv3d.button[3] = 128;
				btheme->tnode.button[3] = 128;
				btheme->tima.button[3] = 128;
				btheme->tseq.button[3] = 128;
				btheme->tclip.button[3] = 128;
			}
		}
	}
	
	/* panel header/backdrop supported locally per editor now */
	if (!USER_VERSION_ATLEAST(265, 2)) {
		bTheme *btheme;
		
		for (btheme = U.themes.first; btheme; btheme = btheme->next) {
			ThemeSpace *ts;
			
			/* new color, panel backdrop. Not used anywhere yet, until you enable it */
			copy_v3_v3_char(btheme->tui.panel.back, btheme->tbuts.button);
			btheme->tui.panel.back[3] = 128;
			
			for (ts = UI_THEMESPACE_START(btheme); ts != UI_THEMESPACE_END(btheme); ts++) {
				ts->panelcolors = btheme->tui.panel;
			}
		}
	}

	/* NOTE!! from now on use U.versionfile and U.subversionfile */
#undef USER_VERSION_ATLEAST
#define USER_VERSION_ATLEAST(ver, subver) MAIN_VERSION_ATLEAST((&(U)), ver, subver)

	if (!USER_VERSION_ATLEAST(266, 0)) {
		bTheme *btheme;
		
		for (btheme = U.themes.first; btheme; btheme = btheme->next) {
			/* rna definition limits fac to 0.01 */
			if (btheme->tui.menu_shadow_fac == 0.0f) {
				btheme->tui.menu_shadow_fac = 0.5f;
				btheme->tui.menu_shadow_width = 12;
			}
		}
	}

	if (!USER_VERSION_ATLEAST(265, 4)) {
		bTheme *btheme;
		for (btheme = U.themes.first; btheme; btheme = btheme->next) {
			rgba_char_args_set(btheme->text.syntaxd,    50, 0, 140, 255);   /* Decorator/Preprocessor Dir.  Blue-purple */
			rgba_char_args_set(btheme->text.syntaxr,    140, 60, 0, 255);   /* Reserved  Orange */
			rgba_char_args_set(btheme->text.syntaxs,    76, 76, 76, 255);   /* Gray (mix between fg/bg) */
		}
	}

	if (!USER_VERSION_ATLEAST(265, 6)) {
		bTheme *btheme;
		for (btheme = U.themes.first; btheme; btheme = btheme->next) {
			copy_v4_v4_char(btheme->tv3d.gradients.high_gradient, btheme->tv3d.back);
		}
	}

	if (!USER_VERSION_ATLEAST(265, 9)) {
		bTheme *btheme;
		for (btheme = U.themes.first; btheme; btheme = btheme->next) {
			rgba_char_args_test_set(btheme->tnode.syntaxs, 151, 116, 116, 255);  /* matte nodes */
			rgba_char_args_test_set(btheme->tnode.syntaxd, 116, 151, 151, 255);  /* distort nodes */
		}
	}

	if (!USER_VERSION_ATLEAST(265, 11)) {
		bTheme *btheme;
		for (btheme = U.themes.first; btheme; btheme = btheme->next) {
			rgba_char_args_test_set(btheme->tconsole.console_select, 255, 255, 255, 48);
		}
	}

	if (!USER_VERSION_ATLEAST(266, 2)) {
		bTheme *btheme;
		for (btheme = U.themes.first; btheme; btheme = btheme->next) {
			rgba_char_args_test_set(btheme->tnode.console_output, 223, 202, 53, 255);  /* interface nodes */
		}
	}

	if (!USER_VERSION_ATLEAST(268, 3)) {
		bTheme *btheme;
		for (btheme = U.themes.first; btheme; btheme = btheme->next) {
			rgba_char_args_test_set(btheme->tima.uv_others, 96, 96, 96, 255);
			rgba_char_args_test_set(btheme->tima.uv_shadow, 112, 112, 112, 255);
		}
	}

	if (!USER_VERSION_ATLEAST(269, 5)) {
		bTheme *btheme;
		for (btheme = U.themes.first; btheme; btheme = btheme->next) {
			rgba_char_args_set(btheme->tima.wire_edit, 192, 192, 192, 255);
			rgba_char_args_set(btheme->tima.edge_select, 255, 133, 0, 255);
		}
	}

	if (!USER_VERSION_ATLEAST(269, 6)) {
		bTheme *btheme;
		for (btheme = U.themes.first; btheme; btheme = btheme->next) {
			char r, g, b;
			r = btheme->tnode.syntaxn[0];
			g = btheme->tnode.syntaxn[1];
			b = btheme->tnode.syntaxn[2];
			rgba_char_args_test_set(btheme->tnode.nodeclass_output, r, g, b, 255);
			r = btheme->tnode.syntaxb[0];
			g = btheme->tnode.syntaxb[1];
			b = btheme->tnode.syntaxb[2];
			rgba_char_args_test_set(btheme->tnode.nodeclass_filter, r, g, b, 255);
			rgba_char_args_test_set(btheme->tnode.nodeclass_vector, r, g, b, 255);
			rgba_char_args_test_set(btheme->tnode.nodeclass_texture, r, g, b, 255);
			rgba_char_args_test_set(btheme->tnode.nodeclass_shader, r, g, b, 255);
			rgba_char_args_test_set(btheme->tnode.nodeclass_script, r, g, b, 255);
			rgba_char_args_test_set(btheme->tnode.nodeclass_pattern, r, g, b, 255);
			rgba_char_args_test_set(btheme->tnode.nodeclass_layout, r, g, b, 255);
		}
	}

	if (!USER_VERSION_ATLEAST(269, 8)) {
		bTheme *btheme;
		for (btheme = U.themes.first; btheme; btheme = btheme->next) {
			rgba_char_args_test_set(btheme->tinfo.info_selected, 96, 128, 255, 255);
			rgba_char_args_test_set(btheme->tinfo.info_selected_text, 255, 255, 255, 255);
			rgba_char_args_test_set(btheme->tinfo.info_error, 220, 0, 0, 255);
			rgba_char_args_test_set(btheme->tinfo.info_error_text, 0, 0, 0, 255);
			rgba_char_args_test_set(btheme->tinfo.info_warning, 220, 128, 96, 255);
			rgba_char_args_test_set(btheme->tinfo.info_warning_text, 0, 0, 0, 255);
			rgba_char_args_test_set(btheme->tinfo.info_info, 0, 170, 0, 255);
			rgba_char_args_test_set(btheme->tinfo.info_info_text, 0, 0, 0, 255);
			rgba_char_args_test_set(btheme->tinfo.info_debug, 196, 196, 196, 255);
			rgba_char_args_test_set(btheme->tinfo.info_debug_text, 0, 0, 0, 255);
		}
	}
	
	if (!USER_VERSION_ATLEAST(269, 9)) {
		bTheme *btheme;
		
		U.tw_size = U.tw_size * 5.0f;
		
		/* Action Editor (and NLA Editor) - Keyframe Colors */
		/* Graph Editor - larger vertex size defaults */
		for (btheme = U.themes.first; btheme; btheme = btheme->next) {
			/* Action Editor ................. */
			/* key types */
			rgba_char_args_set(btheme->tact.keytype_keyframe,           232, 232, 232, 255);
			rgba_char_args_set(btheme->tact.keytype_keyframe_select,    255, 190,  50, 255);
			rgba_char_args_set(btheme->tact.keytype_extreme,            232, 179, 204, 255);
			rgba_char_args_set(btheme->tact.keytype_extreme_select,     242, 128, 128, 255);
			rgba_char_args_set(btheme->tact.keytype_breakdown,          179, 219, 232, 255);
			rgba_char_args_set(btheme->tact.keytype_breakdown_select,    84, 191, 237, 255);
			rgba_char_args_set(btheme->tact.keytype_jitter,             148, 229, 117, 255);
			rgba_char_args_set(btheme->tact.keytype_jitter_select,       97, 192,  66, 255);
			
			/* key border */
			rgba_char_args_set(btheme->tact.keyborder,               0,   0,   0, 255);
			rgba_char_args_set(btheme->tact.keyborder_select,        0,   0,   0, 255);
			
			/* NLA ............................ */
			/* key border */
			rgba_char_args_set(btheme->tnla.keyborder,               0,   0,   0, 255);
			rgba_char_args_set(btheme->tnla.keyborder_select,        0,   0,   0, 255);
			
			/* Graph Editor ................... */
			btheme->tipo.vertex_size = 6;
			btheme->tipo.handle_vertex_size = 5;
		}
		
		/* grease pencil - new layer color */
		if (U.gpencil_new_layer_col[3] < 0.1f) {
			/* defaults to black, but must at least be visible! */
			U.gpencil_new_layer_col[3] = 0.9f;
		}
	}

	if (!USER_VERSION_ATLEAST(269, 10)) {
		bTheme *btheme;
		for (btheme = U.themes.first; btheme; btheme = btheme->next) {
			ThemeSpace *ts;

			for (ts = UI_THEMESPACE_START(btheme); ts != UI_THEMESPACE_END(btheme); ts++) {
				rgba_char_args_set(ts->tabs.tab_active, 114, 114, 114, 255);
				rgba_char_args_set(ts->tabs.tab_inactive, 83, 83, 83, 255);
				rgba_char_args_set(ts->tabs.tab_back, 64, 64, 64, 255);
				rgba_char_args_set(ts->tabs.tab_outline, 60, 60, 60, 255);
			}
		}
	}

	if (!USER_VERSION_ATLEAST(271, 0)) {
		bTheme *btheme;
		for (btheme = U.themes.first; btheme; btheme = btheme->next) {
			rgba_char_args_set(btheme->tui.wcol_tooltip.text, 255, 255, 255, 255);
		}
	}

	if (!USER_VERSION_ATLEAST(272, 2)) {
		bTheme *btheme;
		for (btheme = U.themes.first; btheme; btheme = btheme->next) {
			rgba_char_args_set_fl(btheme->tv3d.paint_curve_handle, 0.5f, 1.0f, 0.5f, 0.5f);
			rgba_char_args_set_fl(btheme->tv3d.paint_curve_pivot, 1.0f, 0.5f, 0.5f, 0.5f);
			rgba_char_args_set_fl(btheme->tima.paint_curve_handle, 0.5f, 1.0f, 0.5f, 0.5f);
			rgba_char_args_set_fl(btheme->tima.paint_curve_pivot, 1.0f, 0.5f, 0.5f, 0.5f);
			rgba_char_args_set(btheme->tnode.syntaxr, 115, 115, 115, 255);
		}
	}

	if (!USER_VERSION_ATLEAST(271, 5)) {
		bTheme *btheme;

		struct uiWidgetColors wcol_pie_menu = {
			{10, 10, 10, 200},
			{25, 25, 25, 230},
			{140, 140, 140, 255},
			{45, 45, 45, 230},

			{160, 160, 160, 255},
			{255, 255, 255, 255},

			1,
			10, -10
		};

		U.pie_menu_radius = 100;
		U.pie_menu_threshold = 12;
		U.pie_animation_timeout = 6;

		for (btheme = U.themes.first; btheme; btheme = btheme->next) {
			btheme->tui.wcol_pie_menu = wcol_pie_menu;

			ui_theme_space_init_handles_color(&btheme->tclip);
			ui_theme_space_init_handles_color(&btheme->tima);
			btheme->tima.handle_vertex_size = 5;
			btheme->tclip.handle_vertex_size = 5;
		}
	}

	if (!USER_VERSION_ATLEAST(271, 6)) {
		bTheme *btheme;
		for (btheme = U.themes.first; btheme; btheme = btheme->next) {
			/* check for (alpha == 0) is safe, then color was never set */
			if (btheme->tv3d.loop_normal[3] == 0) {
				rgba_char_args_set(btheme->tv3d.loop_normal, 0xDD, 0x23, 0xDD, 255);
			}
		}
	}

	if (!USER_VERSION_ATLEAST(272, 3)) {
		bTheme *btheme;
		for (btheme = U.themes.first; btheme; btheme = btheme->next) {
			rgba_char_args_set_fl(btheme->tui.widget_emboss, 1.0f, 1.0f, 1.0f, 0.02f);
		}
	}
	
	if (!USER_VERSION_ATLEAST(273, 1)) {
		bTheme *btheme;
		for (btheme = U.themes.first; btheme; btheme = btheme->next) {
			/* Grease Pencil vertex settings */
			rgba_char_args_set(btheme->tv3d.gp_vertex, 0, 0, 0, 255);
			rgba_char_args_set(btheme->tv3d.gp_vertex_select, 255, 133, 0, 255);
			btheme->tv3d.gp_vertex_size = 3;
			
			rgba_char_args_set(btheme->tseq.gp_vertex, 0, 0, 0, 255);
			rgba_char_args_set(btheme->tseq.gp_vertex_select, 255, 133, 0, 255);
			btheme->tseq.gp_vertex_size = 3;
			
			rgba_char_args_set(btheme->tima.gp_vertex, 0, 0, 0, 255);
			rgba_char_args_set(btheme->tima.gp_vertex_select, 255, 133, 0, 255);
			btheme->tima.gp_vertex_size = 3;
			
			rgba_char_args_set(btheme->tnode.gp_vertex, 0, 0, 0, 255);
			rgba_char_args_set(btheme->tnode.gp_vertex_select, 255, 133, 0, 255);
			btheme->tnode.gp_vertex_size = 3;
			
			/* Timeline Keyframe Indicators */
			rgba_char_args_set(btheme->ttime.time_keyframe, 0xDD, 0xD7, 0x00, 1.0);
			rgba_char_args_set(btheme->ttime.time_gp_keyframe, 0xB5, 0xE6, 0x1D, 1.0);
		}
	}

	if (!USER_VERSION_ATLEAST(273, 5)) {
		bTheme *btheme;
		for (btheme = U.themes.first; btheme; btheme = btheme->next) {
			unsigned char *cp = (unsigned char *)btheme->tv3d.clipping_border_3d;
			int c;
			copy_v4_v4_char((char *)cp, btheme->tv3d.back);
			c = cp[0] - 8;
			CLAMP(c, 0, 255);
			cp[0] = c;
			c = cp[1] - 8;
			CLAMP(c, 0, 255);
			cp[1] = c;
			c = cp[2] - 8;
			CLAMP(c, 0, 255);
			cp[2] = c;
			cp[3] = 255;
		}
	}

	if (!USER_VERSION_ATLEAST(274, 5)) {
		bTheme *btheme;
		for (btheme = U.themes.first; btheme; btheme = btheme->next) {
			copy_v4_v4_char(btheme->tima.metadatatext, btheme->tima.text_hi);
			copy_v4_v4_char(btheme->tseq.metadatatext, btheme->tseq.text_hi);
		}
	}

	if (!USER_VERSION_ATLEAST(275, 1)) {
		bTheme *btheme;
		for (btheme = U.themes.first; btheme; btheme = btheme->next) {
			copy_v4_v4_char(btheme->tclip.metadatatext, btheme->tseq.text_hi);
		}
	}

<<<<<<< HEAD
	if (U.versionfile < 275 || (U.versionfile == 275 && U.subversionfile < 2)) {
		bTheme *btheme;
		ThemeSpace *ts;

		/* interface_widgets.c */
		struct uiWidgetColors wcol_tab = {
			{255, 255, 255, 255},
			{83, 83, 83, 255},    /* gets overwritten later */
			{114, 114, 114, 255}, /* gets overwritten later */
			{90, 90, 90, 255},

			{0, 0, 0, 255},       /* gets overwritten later */
			{0, 0, 0, 255},

			0,
			0, 0
		};

		for (btheme = U.themes.first; btheme; btheme = btheme->next) {
			btheme->tui.wcol_tab = wcol_tab;
			for (ts = UI_THEMESPACE_START(btheme); ts != UI_THEMESPACE_END(btheme); ts++) {
				copy_v4_v4_char(ts->tabs.tab_active, ts->tab_active);
				copy_v4_v4_char(ts->tabs.tab_inactive, ts->tab_inactive);
				copy_v4_v4_char(ts->tabs.tab_back, ts->tab_back);
				copy_v4_v4_char(ts->tabs.tab_outline, ts->tab_outline);
			}
		}
	}

	if (U.versionfile < 275 || (U.versionfile == 275 && U.subversionfile < 2)) {
		bTheme *btheme;
		ThemeSpace *ts;

		for (btheme = U.themes.first; btheme; btheme = btheme->next) {
			for (ts = UI_THEMESPACE_START(btheme); ts != UI_THEMESPACE_END(btheme); ts++) {
				/* XXX maybe remove show_back/show_header options? */
				ts->panelcolors.show_back = ts->panelcolors.show_header = true;
				rgba_char_args_set(ts->panelcolors.back, 128, 128, 128, 255);
				rgba_char_args_set(ts->panelcolors.header, 97, 97, 97, 255);
			}

			rgba_char_args_set_fl(btheme->tui.area_edges, 0.10f, 0.10f, 0.10f, 1.0f);

			btheme->tui.interface_style = TH_IFACE_STYLE_FLAT;

			ui_widget_color_init(&btheme->tui);
		}
=======
	if (!USER_VERSION_ATLEAST(275, 2)) {
		U.ndof_deadzone = 0.1;
>>>>>>> f4f7348c
	}

	if (U.pixelsize == 0.0f)
		U.pixelsize = 1.0f;
	
	if (U.image_draw_method == 0)
		U.image_draw_method = IMAGE_DRAW_METHOD_2DTEXTURE;
	
	/* funny name, but it is GE stuff, moves userdef stuff to engine */
// XXX	space_set_commmandline_options();
	/* this timer uses U */
// XXX	reset_autosave();

}<|MERGE_RESOLUTION|>--- conflicted
+++ resolved
@@ -798,15 +798,10 @@
 	rgba_char_args_set(ts->list_text,      0, 0, 0, 255);
 	rgba_char_args_set(ts->list_text_hi,   255, 255, 255, 255);
 
-	rgba_char_args_set(ts->tabs.tab_active,     114, 114, 114, 255);
-	rgba_char_args_set(ts->tabs.tab_inactive,   83, 83, 83, 255);
-	rgba_char_args_set(ts->tabs.tab_back,       64, 64, 64, 255);
-	rgba_char_args_set(ts->tabs.tab_outline,    60, 60, 60, 255);
-
-	/* XXX maybe remove show_back/show_header options? */
-	ts->panelcolors.show_back = ts->panelcolors.show_header = true;
-	rgba_char_args_set(ts->panelcolors.back, 128, 128, 128, 255);
-	rgba_char_args_set(ts->panelcolors.header, 97, 97, 97, 255);
+	rgba_char_args_set(ts->tab_active,     114, 114, 114, 255);
+	rgba_char_args_set(ts->tab_inactive,   83, 83, 83, 255);
+	rgba_char_args_set(ts->tab_back,       64, 64, 64, 255);
+	rgba_char_args_set(ts->tab_outline,    60, 60, 60, 255);
 }
 
 static void ui_theme_init_new(bTheme *btheme)
@@ -881,6 +876,10 @@
 	ui_theme_init_new(btheme);
 	
 	/* space view3d */
+	btheme->tv3d.panelcolors.show_back = false;
+	btheme->tv3d.panelcolors.show_header = false;
+	rgba_char_args_set_fl(btheme->tv3d.panelcolors.back, 0.45, 0.45, 0.45, 0.5);
+	rgba_char_args_set_fl(btheme->tv3d.panelcolors.header, 0, 0, 0, 0.01);
 	rgba_char_args_set_fl(btheme->tv3d.back,       0.225, 0.225, 0.225, 1.0);
 	rgba_char_args_set(btheme->tv3d.text,       0, 0, 0, 255);
 	rgba_char_args_set(btheme->tv3d.text_hi, 255, 255, 255, 255);
@@ -2638,8 +2637,11 @@
 		}
 	}
 
-<<<<<<< HEAD
-	if (U.versionfile < 275 || (U.versionfile == 275 && U.subversionfile < 2)) {
+	if (!USER_VERSION_ATLEAST(275, 2)) {
+		U.ndof_deadzone = 0.1;
+	}
+
+	if (!USER_VERSION_ATLEAST(275, 3)) {
 		bTheme *btheme;
 		ThemeSpace *ts;
 
@@ -2656,40 +2658,6 @@
 			0,
 			0, 0
 		};
-
-		for (btheme = U.themes.first; btheme; btheme = btheme->next) {
-			btheme->tui.wcol_tab = wcol_tab;
-			for (ts = UI_THEMESPACE_START(btheme); ts != UI_THEMESPACE_END(btheme); ts++) {
-				copy_v4_v4_char(ts->tabs.tab_active, ts->tab_active);
-				copy_v4_v4_char(ts->tabs.tab_inactive, ts->tab_inactive);
-				copy_v4_v4_char(ts->tabs.tab_back, ts->tab_back);
-				copy_v4_v4_char(ts->tabs.tab_outline, ts->tab_outline);
-			}
-		}
-	}
-
-	if (U.versionfile < 275 || (U.versionfile == 275 && U.subversionfile < 2)) {
-		bTheme *btheme;
-		ThemeSpace *ts;
-
-		for (btheme = U.themes.first; btheme; btheme = btheme->next) {
-			for (ts = UI_THEMESPACE_START(btheme); ts != UI_THEMESPACE_END(btheme); ts++) {
-				/* XXX maybe remove show_back/show_header options? */
-				ts->panelcolors.show_back = ts->panelcolors.show_header = true;
-				rgba_char_args_set(ts->panelcolors.back, 128, 128, 128, 255);
-				rgba_char_args_set(ts->panelcolors.header, 97, 97, 97, 255);
-			}
-
-			rgba_char_args_set_fl(btheme->tui.area_edges, 0.10f, 0.10f, 0.10f, 1.0f);
-
-			btheme->tui.interface_style = TH_IFACE_STYLE_FLAT;
-
-			ui_widget_color_init(&btheme->tui);
-		}
-=======
-	if (!USER_VERSION_ATLEAST(275, 2)) {
-		U.ndof_deadzone = 0.1;
->>>>>>> f4f7348c
 	}
 
 	if (U.pixelsize == 0.0f)
