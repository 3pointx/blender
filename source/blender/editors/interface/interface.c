--- conflicted
+++ resolved
@@ -6530,22 +6530,12 @@
   search_but->arg_free_fn = search_arg_free_fn;
 
   if (search_exec_fn) {
-<<<<<<< HEAD
-    if (but->func) {
-=======
-#ifdef DEBUG
     if (search_but->but.func) {
->>>>>>> a1a81e3b
       /* watch this, can be cause of much confusion, see: T47691 */
       CLOG_STR_WARN(&LOG, "overwriting button callback with search function callback!");
     }
-<<<<<<< HEAD
-    UI_but_func_set(but, search_exec_fn, search->arg, active);
-=======
-#endif
     /* Handling will pass the active item as arg2 later, so keep it NULL here. */
     UI_but_func_set(but, search_exec_fn, search_but->arg, NULL);
->>>>>>> a1a81e3b
   }
 
   /* search buttons show red-alert if item doesn't exist, not for menus */
