/**
 * $Id$
 *
 * ***** BEGIN GPL LICENSE BLOCK *****
 *
 * This program is free software; you can redistribute it and/or
 * modify it under the terms of the GNU General Public License
 * as published by the Free Software Foundation; either version 2
 * of the License, or (at your option) any later version.
 *
 * This program is distributed in the hope that it will be useful,
 * but WITHOUT ANY WARRANTY; without even the implied warranty of
 * MERCHANTABILITY or FITNESS FOR A PARTICULAR PURPOSE.  See the
 * GNU General Public License for more details.
 *
 * You should have received a copy of the GNU General Public License
 * along with this program; if not, write to the Free Software Foundation,
 * Inc., 51 Franklin Street, Fifth Floor, Boston, MA 02110-1301, USA.
 *
 * Contributor(s): Blender Foundation 2009.
 *
 * ***** END GPL LICENSE BLOCK *****
 */

#include <stdlib.h>
#include <stddef.h>
#include <string.h>

#include "MEM_guardedalloc.h"

#include "DNA_scene_types.h"
#include "DNA_userdef_types.h"

#include "BLI_string.h"

#include "BKE_colortools.h"
#include "BKE_context.h"
#include "BKE_global.h"
#include "BKE_library.h"
#include "BKE_main.h"
#include "BKE_object.h"
#include "BKE_material.h"
#include "BKE_texture.h"
#include "BKE_report.h"

#include "ED_screen.h"
#include "ED_render.h"

#include "RNA_access.h"

#include "WM_api.h"
#include "WM_types.h"

#include "UI_interface.h"
#include "interface_intern.h"

#include "BLF_api.h"

void ui_template_fix_linking(void)
{
}

/********************** Header Template *************************/

void uiTemplateHeader(uiLayout *layout, bContext *C, int menus)
{
	uiBlock *block;

	block= uiLayoutAbsoluteBlock(layout);
	if(menus) ED_area_header_standardbuttons(C, block, 0);
	else ED_area_header_switchbutton(C, block, 0);
}

/********************** Search Callbacks *************************/

typedef struct TemplateID {
	PointerRNA ptr;
	PropertyRNA *prop;

	ListBase *idlb;
	int prv_rows, prv_cols;
} TemplateID;

/* Search browse menu, assign  */
static void id_search_call_cb(bContext *C, void *arg_template, void *item)
{
	TemplateID *template= (TemplateID*)arg_template;

	/* ID */
	if(item) {
		PointerRNA idptr;

		RNA_id_pointer_create(item, &idptr);
		RNA_property_pointer_set(&template->ptr, template->prop, idptr);
		RNA_property_update(C, &template->ptr, template->prop);
	}
}

/* ID Search browse menu, do the search */
static void id_search_cb(const bContext *C, void *arg_template, const char *str, uiSearchItems *items)
{
	TemplateID *template= (TemplateID*)arg_template;
	ListBase *lb= template->idlb;
	ID *id, *id_from= template->ptr.id.data;
	int iconid;
	int flag= RNA_property_flag(template->prop);

	/* ID listbase */
	for(id= lb->first; id; id= id->next) {
		if(!((flag & PROP_ID_SELF_CHECK) && id == id_from)) {

			/* use filter */
			if(RNA_property_type(template->prop)==PROP_POINTER) {
				PointerRNA ptr;
				RNA_id_pointer_create(id, &ptr);
				if(RNA_property_pointer_poll(&template->ptr, template->prop, &ptr)==0)
							continue;
						}

			/* hide dot-datablocks, but only if filter does not force it visible */
			if(U.uiflag & USER_HIDE_DOT)
				if ((id->name[2]=='.') && (str[0] != '.'))
					continue;

			if(BLI_strcasestr(id->name+2, str)) {
				char name_ui[32];
				name_uiprefix_id(name_ui, id);

				iconid= ui_id_icon_get((bContext*)C, id, 1);

				if(!uiSearchItemAdd(items, name_ui, id, iconid))
					break;
			}
		}
	}
}

/* ID Search browse menu, open */
static uiBlock *id_search_menu(bContext *C, ARegion *ar, void *arg_litem)
{
	static char search[256];
	static TemplateID template;
	PointerRNA idptr;
	wmEvent event;
	wmWindow *win= CTX_wm_window(C);
	uiBlock *block;
	uiBut *but;
	
	/* clear initial search string, then all items show */
	search[0]= 0;
	/* arg_litem is malloced, can be freed by parent button */
	template= *((TemplateID*)arg_litem);
	
	/* get active id for showing first item */
	idptr= RNA_property_pointer_get(&template.ptr, template.prop);

	block= uiBeginBlock(C, ar, "_popup", UI_EMBOSS);
	uiBlockSetFlag(block, UI_BLOCK_LOOP|UI_BLOCK_REDRAW|UI_BLOCK_RET_1);
	
	/* preview thumbnails */
	if (template.prv_rows > 0 && template.prv_cols > 0) {
		int w = 96 * template.prv_cols;
		int h = 96 * template.prv_rows + 20;
		
		/* fake button, it holds space for search items */
		uiDefBut(block, LABEL, 0, "", 10, 15, w, h, NULL, 0, 0, 0, 0, NULL);
		
		but= uiDefSearchBut(block, search, 0, ICON_VIEWZOOM, 256, 10, 0, w, 19, template.prv_rows, template.prv_cols, "");
		uiButSetSearchFunc(but, id_search_cb, &template, id_search_call_cb, idptr.data);
	}
	/* list view */
	else {
		/* fake button, it holds space for search items */
		uiDefBut(block, LABEL, 0, "", 10, 15, 150, uiSearchBoxhHeight(), NULL, 0, 0, 0, 0, NULL);
		
		but= uiDefSearchBut(block, search, 0, ICON_VIEWZOOM, 256, 10, 0, 150, 19, 0, 0, "");
		uiButSetSearchFunc(but, id_search_cb, &template, id_search_call_cb, idptr.data);
	}
		
	
	uiBoundsBlock(block, 6);
	uiBlockSetDirection(block, UI_DOWN);	
	uiEndBlock(C, block);
	
	event= *(win->eventstate);	/* XXX huh huh? make api call */
	event.type= EVT_BUT_OPEN;
	event.val= KM_PRESS;
	event.customdata= but;
	event.customdatafree= FALSE;
	wm_event_add(win, &event);
	
	return block;
}

/************************ ID Template ***************************/
/* This is for browsing and editing the ID-blocks used */

/* for new/open operators */
void uiIDContextProperty(bContext *C, PointerRNA *ptr, PropertyRNA **prop)
{
	TemplateID *template;
	ARegion *ar= CTX_wm_region(C);
	uiBlock *block;
	uiBut *but;

	memset(ptr, 0, sizeof(*ptr));
	*prop= NULL;

	if(!ar)
		return;

	for(block=ar->uiblocks.first; block; block=block->next) {
		for(but=block->buttons.first; but; but= but->next) {
			/* find the button before the active one */
			if((but->flag & (UI_BUT_LAST_ACTIVE|UI_ACTIVE))) {
				if(but->func_argN) {
					template= but->func_argN;
					*ptr= template->ptr;
					*prop= template->prop;
					return;
				}
			}
		}
	}
}


static void template_id_cb(bContext *C, void *arg_litem, void *arg_event)
{
	TemplateID *template= (TemplateID*)arg_litem;
	PointerRNA idptr= RNA_property_pointer_get(&template->ptr, template->prop);
	ID *id= idptr.data, *newid;
	int event= GET_INT_FROM_POINTER(arg_event);
	
	switch(event) {
		case UI_ID_BROWSE:
		case UI_ID_PIN:
			printf("warning, id event %d shouldnt come here\n", event);
			break;
		case UI_ID_OPEN:
		case UI_ID_ADD_NEW:
			/* these call uiIDContextPropertySet */
			break;
		case UI_ID_DELETE:
			memset(&idptr, 0, sizeof(idptr));
			RNA_property_pointer_set(&template->ptr, template->prop, idptr);
			RNA_property_update(C, &template->ptr, template->prop);

			if(id && CTX_wm_window(C)->eventstate->shift) /* useful hidden functionality, */
				id->us= 0;

			break;
		case UI_ID_FAKE_USER:
			if(id) {
				if(id->flag & LIB_FAKEUSER) id->us++;
				else id->us--;
			}
			else return;
			break;
		case UI_ID_LOCAL:
			if(id) {
				if(id_make_local(id, 0)) {
					/* reassign to get get proper updates/notifiers */
					idptr= RNA_property_pointer_get(&template->ptr, template->prop);
					RNA_property_pointer_set(&template->ptr, template->prop, idptr);
					RNA_property_update(C, &template->ptr, template->prop);
				}
			}
			break;
		case UI_ID_ALONE:
			if(id) {
				/* make copy */
				if(id_copy(id, &newid, 0) && newid) {
					/* us is 1 by convention, but RNA_property_pointer_set
					   will also incremement it, so set it to zero */
					newid->us= 0;

					/* assign copy */
					RNA_id_pointer_create(newid, &idptr);
					RNA_property_pointer_set(&template->ptr, template->prop, idptr);
					RNA_property_update(C, &template->ptr, template->prop);
				}
			}
			break;
#if 0
		case UI_ID_AUTO_NAME:
			break;
#endif
	}
}

static void template_ID(bContext *C, uiLayout *layout, TemplateID *template, StructRNA *type, int flag, const char *newop, const char *openop, const char *unlinkop)
{
	uiBut *but;
	uiBlock *block;
	PointerRNA idptr;
	ListBase *lb;
	ID *id, *idfrom;

	idptr= RNA_property_pointer_get(&template->ptr, template->prop);
	id= idptr.data;
	idfrom= template->ptr.id.data;
	lb= template->idlb;

	block= uiLayoutGetBlock(layout);
	uiBlockBeginAlign(block);

	if(idptr.type)
		type= idptr.type;

	if(flag & UI_ID_PREVIEWS) {

		but= uiDefBlockButN(block, id_search_menu, MEM_dupallocN(template), "", 0, 0, UI_UNIT_X*6, UI_UNIT_Y*6, "Browse ID data");
		if(type) {
			but->icon= RNA_struct_ui_icon(type);
			if (id) but->icon = ui_id_icon_get(C, id, 1);
			uiButSetFlag(but, UI_HAS_ICON|UI_ICON_PREVIEW);
		}
		if((idfrom && idfrom->lib))
			uiButSetFlag(but, UI_BUT_DISABLED);
		
		
		uiLayoutRow(layout, 1);
	} 
	else if(flag & UI_ID_BROWSE) {
		but= uiDefBlockButN(block, id_search_menu, MEM_dupallocN(template), "", 0, 0, UI_UNIT_X*1.6, UI_UNIT_Y, "Browse ID data");
		if(type) {
			but->icon= RNA_struct_ui_icon(type);
			/* default dragging of icon for id browse buttons */
			uiButSetDragID(but, id);
			uiButSetFlag(but, UI_HAS_ICON|UI_ICON_LEFT);
		}

		if((idfrom && idfrom->lib))
			uiButSetFlag(but, UI_BUT_DISABLED);
	}

	/* text button with name */
	if(id) {
		char name[UI_MAX_NAME_STR];

		//text_idbutton(id, name);
		name[0]= '\0';
		but= uiDefButR(block, TEX, 0, name, 0, 0, UI_UNIT_X*6, UI_UNIT_Y, &idptr, "name", -1, 0, 0, -1, -1, NULL);
		uiButSetNFunc(but, template_id_cb, MEM_dupallocN(template), SET_INT_IN_POINTER(UI_ID_RENAME));

		if(id->lib) {
			if(id->flag & LIB_INDIRECT) {
				but= uiDefIconBut(block, BUT, 0, ICON_LIBRARY_DATA_INDIRECT, 0,0,UI_UNIT_X,UI_UNIT_Y, 0, 0, 0, 0, 0,
					"Indirect library datablock, cannot change.");
				uiButSetFlag(but, UI_BUT_DISABLED);
			}
			else {
				but= uiDefIconBut(block, BUT, 0, ICON_LIBRARY_DATA_DIRECT, 0,0,UI_UNIT_X,UI_UNIT_Y, 0, 0, 0, 0, 0,
					"Direct linked library datablock, click to make local.");
				if(!id_make_local(id, 1 /* test */) || (idfrom && idfrom->lib))
					uiButSetFlag(but, UI_BUT_DISABLED);
			}

			uiButSetNFunc(but, template_id_cb, MEM_dupallocN(template), SET_INT_IN_POINTER(UI_ID_LOCAL));
		}

		if(id->us > 1) {
			char str[32];

			sprintf(str, "%d", id->us);

			if(id->us<10)
				but= uiDefBut(block, BUT, 0, str, 0,0,UI_UNIT_X,UI_UNIT_Y, 0, 0, 0, 0, 0, "Displays number of users of this data. Click to make a single-user copy.");
			else
				but= uiDefBut(block, BUT, 0, str, 0,0,UI_UNIT_X+10,UI_UNIT_Y, 0, 0, 0, 0, 0, "Displays number of users of this data. Click to make a single-user copy.");

			uiButSetNFunc(but, template_id_cb, MEM_dupallocN(template), SET_INT_IN_POINTER(UI_ID_ALONE));
			if(!id_copy(id, NULL, 1 /* test only */) || (idfrom && idfrom->lib))
				uiButSetFlag(but, UI_BUT_DISABLED);
		}
		
		if(id->lib == NULL && !(ELEM4(GS(id->name), ID_GR, ID_SCE, ID_SCR, ID_TXT))) {
			uiDefButR(block, TOG, 0, "F", 0, 0, UI_UNIT_X, UI_UNIT_Y, &idptr, "use_fake_user", -1, 0, 0, -1, -1, NULL);
		}
	}
	
	if(flag & UI_ID_ADD_NEW) {
		int w= id?UI_UNIT_X: (flag & UI_ID_OPEN)? UI_UNIT_X*3: UI_UNIT_X*6;
		
		if(newop) {
			but= uiDefIconTextButO(block, BUT, newop, WM_OP_INVOKE_DEFAULT, ICON_ZOOMIN, (id)? "": "New", 0, 0, w, UI_UNIT_Y, NULL);
			uiButSetNFunc(but, template_id_cb, MEM_dupallocN(template), SET_INT_IN_POINTER(UI_ID_ADD_NEW));
		}
		else {
			but= uiDefIconTextBut(block, BUT, 0, ICON_ZOOMIN, (id)? "": "New", 0, 0, w, UI_UNIT_Y, NULL, 0, 0, 0, 0, NULL);
			uiButSetNFunc(but, template_id_cb, MEM_dupallocN(template), SET_INT_IN_POINTER(UI_ID_ADD_NEW));
		}

		if((idfrom && idfrom->lib))
			uiButSetFlag(but, UI_BUT_DISABLED);
	}

	if(flag & UI_ID_OPEN) {
		int w= id?UI_UNIT_X: (flag & UI_ID_ADD_NEW)? UI_UNIT_X*3: UI_UNIT_X*6;
		
		if(openop) {
			but= uiDefIconTextButO(block, BUT, openop, WM_OP_INVOKE_DEFAULT, ICON_FILESEL, (id)? "": "Open", 0, 0, w, UI_UNIT_Y, NULL);
			uiButSetNFunc(but, template_id_cb, MEM_dupallocN(template), SET_INT_IN_POINTER(UI_ID_OPEN));
		}
		else {
			but= uiDefIconTextBut(block, BUT, 0, ICON_FILESEL, (id)? "": "Open", 0, 0, w, UI_UNIT_Y, NULL, 0, 0, 0, 0, NULL);
			uiButSetNFunc(but, template_id_cb, MEM_dupallocN(template), SET_INT_IN_POINTER(UI_ID_OPEN));
		}

		if((idfrom && idfrom->lib))
			uiButSetFlag(but, UI_BUT_DISABLED);
	}
	
	/* delete button */
	if(id && (flag & UI_ID_DELETE)) {
		if(unlinkop) {
			but= uiDefIconButO(block, BUT, unlinkop, WM_OP_INVOKE_REGION_WIN, ICON_X, 0, 0, UI_UNIT_X, UI_UNIT_Y, NULL);
			/* so we can access the template from operators, font unlinking needs this */
			uiButSetNFunc(but, NULL, MEM_dupallocN(template), 0);
		}
		else {
			but= uiDefIconBut(block, BUT, 0, ICON_X, 0, 0, UI_UNIT_X, UI_UNIT_Y, NULL, 0, 0, 0, 0, "Unlink datablock, Shift + Click to force removal on save");
			uiButSetNFunc(but, template_id_cb, MEM_dupallocN(template), SET_INT_IN_POINTER(UI_ID_DELETE));

			if(RNA_property_flag(template->prop) & PROP_NEVER_NULL)
				uiButSetFlag(but, UI_BUT_DISABLED);
		}

		if((idfrom && idfrom->lib))
			uiButSetFlag(but, UI_BUT_DISABLED);
	}
	
	uiBlockEndAlign(block);
}

static void ui_template_id(uiLayout *layout, bContext *C, PointerRNA *ptr, const char *propname, const char *newop, const char *openop, const char *unlinkop, int flag, int prv_rows, int prv_cols)
{
	TemplateID *template;
	PropertyRNA *prop;
	StructRNA *type;

	prop= RNA_struct_find_property(ptr, propname);

	if(!prop || RNA_property_type(prop) != PROP_POINTER) {
		printf("uiTemplateID: pointer property not found: %s.%s\n", RNA_struct_identifier(ptr->type), propname);
		return;
	}

	template= MEM_callocN(sizeof(TemplateID), "TemplateID");
	template->ptr= *ptr;
	template->prop= prop;
	template->prv_rows = prv_rows;
	template->prv_cols = prv_cols;

	if(newop)
		flag |= UI_ID_ADD_NEW;
	if(openop)
		flag |= UI_ID_OPEN;
	
	type= RNA_property_pointer_type(ptr, prop);
	template->idlb= which_libbase(CTX_data_main(C), RNA_type_to_ID_code(type));
	
	/* create UI elements for this template
	 *	- template_ID makes a copy of the template data and assigns it to the relevant buttons
	 */
	if(template->idlb) {
		uiLayoutRow(layout, 1);
		template_ID(C, layout, template, type, flag, newop, openop, unlinkop);
	}

	MEM_freeN(template);
}

void uiTemplateID(uiLayout *layout, bContext *C, PointerRNA *ptr, const char *propname, const char *newop, const char *openop, const char *unlinkop)
{
	ui_template_id(layout, C, ptr, propname, newop, openop, unlinkop, UI_ID_BROWSE|UI_ID_RENAME|UI_ID_DELETE, 0, 0);
}

void uiTemplateIDBrowse(uiLayout *layout, bContext *C, PointerRNA *ptr, const char *propname, const char *newop, const char *openop, const char *unlinkop)
{
	ui_template_id(layout, C, ptr, propname, newop, openop, unlinkop, UI_ID_BROWSE|UI_ID_RENAME, 0, 0);
}

void uiTemplateIDPreview(uiLayout *layout, bContext *C, PointerRNA *ptr, const char *propname, const char *newop, const char *openop, const char *unlinkop, int rows, int cols)
{
	ui_template_id(layout, C, ptr, propname, newop, openop, unlinkop, UI_ID_BROWSE|UI_ID_RENAME|UI_ID_DELETE|UI_ID_PREVIEWS, rows, cols);
}

/************************ ID Chooser Template ***************************/

/* This is for selecting the type of ID-block to use, and then from the relevant type choosing the block to use 
 *
 * - propname: property identifier for property that ID-pointer gets stored to
 * - proptypename: property identifier for property used to determine the type of ID-pointer that can be used
 */
void uiTemplateAnyID(uiLayout *layout, PointerRNA *ptr, const char *propname, const char *proptypename, const char *text)
{
	PropertyRNA *propID, *propType;
	uiLayout *row;
	
	/* get properties... */
	propID= RNA_struct_find_property(ptr, propname);
	propType= RNA_struct_find_property(ptr, proptypename);

	if (!propID || RNA_property_type(propID) != PROP_POINTER) {
		printf("uiTemplateAnyID: pointer property not found: %s.%s\n", RNA_struct_identifier(ptr->type), propname);
		return;
	}
	if (!propType || RNA_property_type(propType) != PROP_ENUM) { 
		printf("uiTemplateAnyID: pointer-type property not found: %s.%s\n", RNA_struct_identifier(ptr->type), proptypename);
		return;
	}
	
	/* Start drawing UI Elements using standard defines */
	row= uiLayoutRow(layout, 1);
	
	/* Label - either use the provided text, or will become "ID-Block:" */
	if (text)
		uiItemL(row, text, 0);
	else
		uiItemL(row, "ID-Block:", 0);
	
	/* ID-Type Selector - just have a menu of icons */
	// FIXME: the icon-only setting doesn't work when we supply a blank name
	uiItemFullR(row, ptr, propType, 0, 0, UI_ITEM_R_ICON_ONLY, "", 0);
	
	/* ID-Block Selector - just use pointer widget... */
	uiItemFullR(row, ptr, propID, 0, 0, 0, "", 0);
}

/********************* RNA Path Builder Template ********************/

/* ---------- */

/* This is creating/editing RNA-Paths 
 *
 * - ptr: struct which holds the path property
 * - propname: property identifier for property that path gets stored to
 * - root_ptr: struct that path gets built from
 */
void uiTemplatePathBuilder(uiLayout *layout, PointerRNA *ptr, const char *propname, PointerRNA *UNUSED(root_ptr), const char *text)
{
	PropertyRNA *propPath;
	uiLayout *row;
	
	/* check that properties are valid */
	propPath= RNA_struct_find_property(ptr, propname);
	if (!propPath || RNA_property_type(propPath) != PROP_STRING) {
		printf("uiTemplatePathBuilder: path property not found: %s.%s\n", RNA_struct_identifier(ptr->type), propname);
		return;
	}
	
	/* Start drawing UI Elements using standard defines */
	row= uiLayoutRow(layout, 1);
	
	/* Path (existing string) Widget */
	uiItemR(row, ptr, propname, 0, text, ICON_RNA);
	
	// TODO: attach something to this to make allow searching of nested properties to 'build' the path
}

/************************ Modifier Template *************************/

#define ERROR_LIBDATA_MESSAGE "Can't edit external libdata"

#include <string.h>

#include "DNA_object_force.h"

#include "BKE_depsgraph.h"
#include "BKE_modifier.h"
#include "BKE_particle.h"

#include "ED_util.h"

#include "BLI_math.h"
#include "BLI_listbase.h"

#include "ED_object.h"

static void modifiers_setOnCage(bContext *C, void *ob_v, void *md_v)
{
	Scene *scene = CTX_data_scene(C);
	Object *ob = ob_v;
	ModifierData *md= md_v;
	int i, cageIndex = modifiers_getCageIndex(scene, ob, NULL, 0);

	/* undo button operation */
	md->mode ^= eModifierMode_OnCage;

	for(i = 0, md=ob->modifiers.first; md; ++i, md=md->next) {
		if(md == md_v) {
			if(i >= cageIndex)
				md->mode ^= eModifierMode_OnCage;
			break;
		}
	}

	WM_event_add_notifier(C, NC_OBJECT|ND_MODIFIER, ob);
	DAG_id_tag_update(&ob->id, OB_RECALC_DATA);
}

static void modifiers_convertToReal(bContext *C, void *ob_v, void *md_v)
{
	Object *ob = ob_v;
	ModifierData *md = md_v;
	ModifierData *nmd = modifier_new(md->type);

	modifier_copyData(md, nmd);
	nmd->mode &= ~eModifierMode_Virtual;

	BLI_addhead(&ob->modifiers, nmd);
	
	modifier_unique_name(&ob->modifiers, nmd);

	ob->partype = PAROBJECT;

	WM_event_add_notifier(C, NC_OBJECT|ND_MODIFIER, ob);
	DAG_id_tag_update(&ob->id, OB_RECALC_DATA);

	ED_undo_push(C, "Modifier convert to real");
}

static int modifier_can_delete(ModifierData *md)
{
	// fluid particle modifier can't be deleted here
	if(md->type == eModifierType_ParticleSystem)
		if(((ParticleSystemModifierData *)md)->psys->part->type == PART_FLUID)
			return 0;

	return 1;
}

static uiLayout *draw_modifier(uiLayout *layout, Scene *scene, Object *ob, ModifierData *md, int index, int cageIndex, int lastCageIndex)
{
	ModifierTypeInfo *mti = modifierType_getInfo(md->type);
	PointerRNA ptr;
	uiBut *but;
	uiBlock *block;
	uiLayout *box, *column, *row;
	uiLayout *result= NULL;
	int isVirtual = (md->mode & eModifierMode_Virtual);
	char str[128];

	/* create RNA pointer */
	RNA_pointer_create(&ob->id, &RNA_Modifier, md, &ptr);

	column= uiLayoutColumn(layout, 1);
	uiLayoutSetContextPointer(column, "modifier", &ptr);

	/* rounded header ------------------------------------------------------------------- */
	box= uiLayoutBox(column);
	
	if (isVirtual) {
		row= uiLayoutRow(box, 0);
		uiLayoutSetAlignment(row, UI_LAYOUT_ALIGN_EXPAND);
		block= uiLayoutGetBlock(row);
		/* VIRTUAL MODIFIER */
		// XXX this is not used now, since these cannot be accessed via RNA
		sprintf(str, "%s parent deform", md->name);
		uiDefBut(block, LABEL, 0, str, 0, 0, 185, UI_UNIT_Y, NULL, 0.0, 0.0, 0.0, 0.0, "Modifier name"); 
		
		but = uiDefBut(block, BUT, 0, "Make Real", 0, 0, 80, 16, NULL, 0.0, 0.0, 0.0, 0.0, "Convert virtual modifier to a real modifier");
		uiButSetFunc(but, modifiers_convertToReal, ob, md);
	}
	else {
		/* REAL MODIFIER */
		row = uiLayoutRow(box, 0);
		block = uiLayoutGetBlock(row);
		
		uiBlockSetEmboss(block, UI_EMBOSSN);
		/* Open/Close .................................  */
		uiItemR(row, &ptr, "show_expanded", 0, "", 0);
		
		/* modifier-type icon */
		uiItemL(row, "", RNA_struct_ui_icon(ptr.type));
		uiBlockSetEmboss(block, UI_EMBOSS);
		
		/* modifier name */
		uiItemR(row, &ptr, "name", 0, "", 0);
		
		/* mode enabling buttons */
		uiBlockBeginAlign(block);
		/* Softbody not allowed in this situation, enforce! */
		if ( ((md->type!=eModifierType_Softbody && md->type!=eModifierType_Collision) || !(ob->pd && ob->pd->deflect)) 
			&& (md->type!=eModifierType_Surface) ) 
		{
			uiItemR(row, &ptr, "show_render", 0, "", 0);
			uiItemR(row, &ptr, "show_viewport", 0, "", 0);
			
			if (mti->flags & eModifierTypeFlag_SupportsEditmode)
				uiItemR(row, &ptr, "show_in_editmode", 0, "", 0);
		}
		if ((ob->type==OB_MESH) && modifier_couldBeCage(scene, md) && (index <= lastCageIndex)) 
		{
			/* -- convert to rna ? */
			but = uiDefIconButBitI(block, TOG, eModifierMode_OnCage, 0, ICON_MESH_DATA, 0, 0, 16, 20, &md->mode, 0.0, 0.0, 0.0, 0.0, "Apply modifier to editing cage during Editmode");
			if (index < cageIndex)
				uiButSetFlag(but, UI_BUT_DISABLED);
			uiButSetFunc(but, modifiers_setOnCage, ob, md);
		}
		uiBlockEndAlign(block);
		
		/* Up/Down + Delete ........................... */
		uiBlockBeginAlign(block);
		uiItemO(row, "", ICON_TRIA_UP, "OBJECT_OT_modifier_move_up");
		uiItemO(row, "", ICON_TRIA_DOWN, "OBJECT_OT_modifier_move_down");
		uiBlockEndAlign(block);
		
			uiBlockSetEmboss(block, UI_EMBOSSN);
			if (modifier_can_delete(md))
				uiItemO(row, "", ICON_X, "OBJECT_OT_modifier_remove");
			uiBlockSetEmboss(block, UI_EMBOSS);
		}

	
	/* modifier settings (under the header) --------------------------------------------------- */
	if (!isVirtual && (md->mode & eModifierMode_Expanded)) {
		/* apply/convert/copy */
		box= uiLayoutBox(column);
		row= uiLayoutRow(box, 0);
		
		if (!ELEM(md->type, eModifierType_Collision, eModifierType_Surface)) {
			/* only here obdata, the rest of modifiers is ob level */
			uiBlockSetButLock(block, object_data_is_libdata(ob), ERROR_LIBDATA_MESSAGE);
			
			if (md->type==eModifierType_ParticleSystem) {
				ParticleSystem *psys= ((ParticleSystemModifierData *)md)->psys;
				
				if (!(ob->mode & OB_MODE_PARTICLE_EDIT) && psys->pathcache) {
					if(ELEM(psys->part->ren_as, PART_DRAW_GR, PART_DRAW_OB))
						uiItemO(row, "Convert", 0, "OBJECT_OT_duplicates_make_real");
					else if(psys->part->ren_as == PART_DRAW_PATH)
						uiItemO(row, "Convert", 0, "OBJECT_OT_modifier_convert");
				}
			}
			else {
				uiLayoutSetOperatorContext(row, WM_OP_INVOKE_DEFAULT);
				uiItemEnumO(row, "OBJECT_OT_modifier_apply", "Apply", 0, "apply_as", MODIFIER_APPLY_DATA);
				
				if (modifier_sameTopology(md))
					uiItemEnumO(row, "OBJECT_OT_modifier_apply", "Apply as Shape", 0, "apply_as", MODIFIER_APPLY_SHAPE);
			}
			
			uiBlockClearButLock(block);
			uiBlockSetButLock(block, ob && ob->id.lib, ERROR_LIBDATA_MESSAGE);
			
			if (!ELEM5(md->type, eModifierType_Fluidsim, eModifierType_Softbody, eModifierType_ParticleSystem, eModifierType_Cloth, eModifierType_Smoke))
				uiItemO(row, "Copy", 0, "OBJECT_OT_modifier_copy");
		}
		
		/* result is the layout block inside the box, that we return so that modifier settings can be drawn */
		result= uiLayoutColumn(box, 0);
		block= uiLayoutAbsoluteBlock(box);
	}
	
	/* error messages */
	if(md->error) {
		box = uiLayoutBox(column);
		row = uiLayoutRow(box, 0);
		uiItemL(row, md->error, ICON_ERROR);
	}
	
	return result;
}

uiLayout *uiTemplateModifier(uiLayout *layout, bContext *C, PointerRNA *ptr)
{
	Scene *scene = CTX_data_scene(C);
	Object *ob;
	ModifierData *md, *vmd;
	int i, lastCageIndex, cageIndex;

	/* verify we have valid data */
	if(!RNA_struct_is_a(ptr->type, &RNA_Modifier)) {
		printf("uiTemplateModifier: expected modifier on object.\n");
		return NULL;
	}

	ob= ptr->id.data;
	md= ptr->data;

	if(!ob || !(GS(ob->id.name) == ID_OB)) {
		printf("uiTemplateModifier: expected modifier on object.\n");
		return NULL;
	}
	
	uiBlockSetButLock(uiLayoutGetBlock(layout), (ob && ob->id.lib), ERROR_LIBDATA_MESSAGE);
	
	/* find modifier and draw it */
	cageIndex = modifiers_getCageIndex(scene, ob, &lastCageIndex, 0);

	// XXX virtual modifiers are not accesible for python
	vmd = modifiers_getVirtualModifierList(ob);

	for(i=0; vmd; i++, vmd=vmd->next) {
		if(md == vmd)
			return draw_modifier(layout, scene, ob, md, i, cageIndex, lastCageIndex);
		else if(vmd->mode & eModifierMode_Virtual)
			i--;
	}

	return NULL;
}

/************************ Constraint Template *************************/

#include "DNA_constraint_types.h"

#include "BKE_action.h"
#include "BKE_constraint.h"

#define REDRAWIPO					1
#define REDRAWNLA					2
#define REDRAWBUTSOBJECT			3		
#define REDRAWACTION				4
#define B_CONSTRAINT_TEST			5
#define B_CONSTRAINT_CHANGETARGET	6
#define REMAKEIPO					8
#define B_DIFF						9

void do_constraint_panels(bContext *C, void *ob_pt, int event)
{
	Main *bmain= CTX_data_main(C);
	Scene *scene= CTX_data_scene(C);
	Object *ob= (Object *)ob_pt;
	
	switch(event) {
	case B_CONSTRAINT_TEST:
		break;  // no handling
	case B_CONSTRAINT_CHANGETARGET:
		if (ob->pose) ob->pose->flag |= POSE_RECALC;	// checks & sorts pose channels
		DAG_scene_sort(bmain, scene);
		break;
	default:
		break;
	}

	// note: RNA updates now call this, commenting else it gets called twice.
	// if there are problems because of this, then rna needs changed update functions.
	// 
	// object_test_constraints(ob);
	// if(ob->pose) update_pose_constraint_flags(ob->pose);
	
	if(ob->type==OB_ARMATURE) DAG_id_tag_update(&ob->id, OB_RECALC_DATA|OB_RECALC_OB);
	else DAG_id_tag_update(&ob->id, OB_RECALC_OB);

	WM_event_add_notifier(C, NC_OBJECT|ND_CONSTRAINT, ob);
}

static void constraint_active_func(bContext *UNUSED(C), void *ob_v, void *con_v)
{
	ED_object_constraint_set_active(ob_v, con_v);
}

/* draw panel showing settings for a constraint */
static uiLayout *draw_constraint(uiLayout *layout, Object *ob, bConstraint *con)
{
	bPoseChannel *pchan= get_active_posechannel(ob);
	bConstraintTypeInfo *cti;
	uiBlock *block;
	uiLayout *result= NULL, *col, *box, *row;
	PointerRNA ptr;
	char typestr[32];
	short proxy_protected, xco=0, yco=0;
	int rb_col;

	/* get constraint typeinfo */
	cti= constraint_get_typeinfo(con);
	if (cti == NULL) {
		/* exception for 'Null' constraint - it doesn't have constraint typeinfo! */
		if (con->type == CONSTRAINT_TYPE_NULL)
			strcpy(typestr, "Null");
		else
			strcpy(typestr, "Unknown");
	}
	else
		strcpy(typestr, cti->name);
		
	/* determine whether constraint is proxy protected or not */
	if (proxylocked_constraints_owner(ob, pchan))
		proxy_protected= (con->flag & CONSTRAINT_PROXY_LOCAL)==0;
	else
		proxy_protected= 0;

	/* unless button has own callback, it adds this callback to button */
	block= uiLayoutGetBlock(layout);
	uiBlockSetHandleFunc(block, do_constraint_panels, ob);
	uiBlockSetFunc(block, constraint_active_func, ob, con);

	RNA_pointer_create(&ob->id, &RNA_Constraint, con, &ptr);

	col= uiLayoutColumn(layout, 1);
	uiLayoutSetContextPointer(col, "constraint", &ptr);

	box= uiLayoutBox(col);
	row = uiLayoutRow(box, 0);
	block= uiLayoutGetBlock(box);

	/* Draw constraint header */
	
	/* rounded header */
	rb_col= (con->flag & CONSTRAINT_ACTIVE)?50:20;

	/* open/close */
	uiBlockSetEmboss(block, UI_EMBOSSN);
	uiItemR(row, &ptr, "show_expanded", UI_ITEM_R_ICON_ONLY, "", 0);
	uiBlockSetEmboss(block, UI_EMBOSS);
	
	/* name */
	uiDefBut(block, LABEL, B_CONSTRAINT_TEST, typestr, xco+10, yco, 100, 18, NULL, 0.0, 0.0, 0.0, 0.0, ""); 

	if (con->flag & CONSTRAINT_DISABLE)
		uiLayoutSetRedAlert(row, 1);
	
	if(proxy_protected == 0) {
		uiItemR(row, &ptr, "name", 0, "", 0);
	}
	else
		uiItemL(row, con->name, 0);
	
	uiLayoutSetRedAlert(row, 0);
	
	/* proxy-protected constraints cannot be edited, so hide up/down + close buttons */
	if (proxy_protected) {
		uiBlockSetEmboss(block, UI_EMBOSSN);
		
		/* draw a ghost icon (for proxy) and also a lock beside it, to show that constraint is "proxy locked" */
		uiDefIconBut(block, BUT, B_CONSTRAINT_TEST, ICON_GHOST, xco+244, yco, 19, 19, NULL, 0.0, 0.0, 0.0, 0.0, "Proxy Protected");
		uiDefIconBut(block, BUT, B_CONSTRAINT_TEST, ICON_LOCKED, xco+262, yco, 19, 19, NULL, 0.0, 0.0, 0.0, 0.0, "Proxy Protected");
		
		uiBlockSetEmboss(block, UI_EMBOSS);
	}
	else {
		short prev_proxylock, show_upbut, show_downbut;
		
		/* Up/Down buttons: 
		 *	Proxy-constraints are not allowed to occur after local (non-proxy) constraints
		 *	as that poses problems when restoring them, so disable the "up" button where
		 *	it may cause this situation. 
		 *
		 * 	Up/Down buttons should only be shown (or not greyed - todo) if they serve some purpose. 
		 */
		if (proxylocked_constraints_owner(ob, pchan)) {
			if (con->prev) {
				prev_proxylock= (con->prev->flag & CONSTRAINT_PROXY_LOCAL) ? 0 : 1;
			}
			else
				prev_proxylock= 0;
		}
		else
			prev_proxylock= 0;
			
		show_upbut= ((prev_proxylock == 0) && (con->prev));
		show_downbut= (con->next) ? 1 : 0;

		/* enabled */
		uiBlockSetEmboss(block, UI_EMBOSSN);
		uiItemR(row, &ptr, "mute", 0, "", (con->flag & CONSTRAINT_OFF) ? ICON_MUTE_IPO_ON : ICON_MUTE_IPO_OFF);
		uiBlockSetEmboss(block, UI_EMBOSS);
		
		uiLayoutSetOperatorContext(row, WM_OP_INVOKE_DEFAULT);
		
		/* up/down */
		if (show_upbut || show_downbut) {
			uiBlockBeginAlign(block);
			if (show_upbut)
				uiItemO(row, "", ICON_TRIA_UP, "CONSTRAINT_OT_move_up");
				
			if (show_downbut)
				uiItemO(row, "", ICON_TRIA_DOWN, "CONSTRAINT_OT_move_down");
			uiBlockEndAlign(block);
		}
		
		/* Close 'button' - emboss calls here disable drawing of 'button' behind X */
		uiBlockSetEmboss(block, UI_EMBOSSN);
		uiItemO(row, "", ICON_X, "CONSTRAINT_OT_delete");
		uiBlockSetEmboss(block, UI_EMBOSS);
	}

	/* Set but-locks for protected settings (magic numbers are used here!) */
	if (proxy_protected)
		uiBlockSetButLock(block, 1, "Cannot edit Proxy-Protected Constraint");

	/* Draw constraint data */
	if ((con->flag & CONSTRAINT_EXPAND) == 0) {
		(yco) -= 21;
	}
	else {
		box= uiLayoutBox(col);
		block= uiLayoutAbsoluteBlock(box);
		result= box;
	}

	/* clear any locks set up for proxies/lib-linking */
	uiBlockClearButLock(block);

	return result;
}

uiLayout *uiTemplateConstraint(uiLayout *layout, PointerRNA *ptr)
{
	Object *ob;
	bConstraint *con;

	/* verify we have valid data */
	if(!RNA_struct_is_a(ptr->type, &RNA_Constraint)) {
		printf("uiTemplateConstraint: expected constraint on object.\n");
		return NULL;
	}

	ob= ptr->id.data;
	con= ptr->data;

	if(!ob || !(GS(ob->id.name) == ID_OB)) {
		printf("uiTemplateConstraint: expected constraint on object.\n");
		return NULL;
	}
	
	uiBlockSetButLock(uiLayoutGetBlock(layout), (ob && ob->id.lib), ERROR_LIBDATA_MESSAGE);

	/* hrms, the temporal constraint should not draw! */
	if(con->type==CONSTRAINT_TYPE_KINEMATIC) {
		bKinematicConstraint *data= con->data;
		if(data->flag & CONSTRAINT_IK_TEMP)
			return NULL;
	}

	return draw_constraint(layout, ob, con);
}


/************************* Preview Template ***************************/

#include "DNA_lamp_types.h"
#include "DNA_material_types.h"
#include "DNA_world_types.h"

#define B_MATPRV 1

static void do_preview_buttons(bContext *C, void *arg, int event)
{
	switch(event) {
		case B_MATPRV:
			WM_event_add_notifier(C, NC_MATERIAL|ND_SHADING, arg);
			break;
	}
}

void uiTemplatePreview(uiLayout *layout, ID *id, int show_buttons, ID *parent, MTex *slot)
{
	uiLayout *row, *col;
	uiBlock *block;
	Material *ma= NULL;
	Tex *tex = (Tex*)id;
	ID *pid, *pparent;
	short *pr_texture= NULL;
	PointerRNA material_ptr;
	PointerRNA texture_ptr;

	if(id && !ELEM4(GS(id->name), ID_MA, ID_TE, ID_WO, ID_LA)) {
		printf("uiTemplatePreview: expected ID of type material, texture, lamp or world.\n");
		return;
	}

	/* decide what to render */
	pid= id;
	pparent= NULL;

	if(id && (GS(id->name) == ID_TE)) {
		if(parent && (GS(parent->name) == ID_MA))
			pr_texture= &((Material*)parent)->pr_texture;
		else if(parent && (GS(parent->name) == ID_WO))
			pr_texture= &((World*)parent)->pr_texture;
		else if(parent && (GS(parent->name) == ID_LA))
			pr_texture= &((Lamp*)parent)->pr_texture;

		if(pr_texture) {
			if(*pr_texture == TEX_PR_OTHER)
				pid= parent;
			else if(*pr_texture == TEX_PR_BOTH)
				pparent= parent;
		}
	}

	/* layout */
	block= uiLayoutGetBlock(layout);
	row= uiLayoutRow(layout, 0);
	col= uiLayoutColumn(row, 0);
	uiLayoutSetKeepAspect(col, 1);
	
	/* add preview */
	uiDefBut(block, BUT_EXTRA, 0, "", 0, 0, UI_UNIT_X*6, UI_UNIT_Y*6, pid, 0.0, 0.0, 0, 0, "");
	uiBlockSetDrawExtraFunc(block, ED_preview_draw, pparent, slot);
	uiBlockSetHandleFunc(block, do_preview_buttons, NULL);
	
	/* add buttons */
	if (pid && show_buttons) {
		if(GS(pid->name) == ID_MA || (pparent && GS(pparent->name) == ID_MA)) {
			if(GS(pid->name) == ID_MA) ma= (Material*)pid;
			else ma= (Material*)pparent;
			
			/* Create RNA Pointer */
			RNA_pointer_create(id, &RNA_Material, ma, &material_ptr);

			col = uiLayoutColumn(row, 1);
			uiLayoutSetScaleX(col, 1.5);
			uiItemR(col, &material_ptr, "preview_render_type", UI_ITEM_R_EXPAND, "", 0);
		}

		if(pr_texture) {
			/* Create RNA Pointer */
			RNA_pointer_create(id, &RNA_Texture, tex, &texture_ptr);
			
			uiLayoutRow(layout, 1);
			uiDefButS(block, ROW, B_MATPRV, "Texture",  0, 0,UI_UNIT_X*10,UI_UNIT_Y, pr_texture, 10, TEX_PR_TEXTURE, 0, 0, "");
			if(GS(parent->name) == ID_MA)
				uiDefButS(block, ROW, B_MATPRV, "Material",  0, 0,UI_UNIT_X*10,UI_UNIT_Y, pr_texture, 10, TEX_PR_OTHER, 0, 0, "");
			else if(GS(parent->name) == ID_LA)
				uiDefButS(block, ROW, B_MATPRV, "Lamp",  0, 0,UI_UNIT_X*10,UI_UNIT_Y, pr_texture, 10, TEX_PR_OTHER, 0, 0, "");
			else if(GS(parent->name) == ID_WO)
				uiDefButS(block, ROW, B_MATPRV, "World",  0, 0,UI_UNIT_X*10,UI_UNIT_Y, pr_texture, 10, TEX_PR_OTHER, 0, 0, "");
			uiDefButS(block, ROW, B_MATPRV, "Both",  0, 0,UI_UNIT_X*10,UI_UNIT_Y, pr_texture, 10, TEX_PR_BOTH, 0, 0, "");
			
			/* Alpha buton for texture preview */
			if(*pr_texture!=TEX_PR_OTHER) {
				row = uiLayoutRow(layout, 0);
				uiItemR(row, &texture_ptr, "use_preview_alpha", 0, NULL, 0);
			}
		}
	}
}

/********************** ColorRamp Template **************************/


typedef struct RNAUpdateCb {
	PointerRNA ptr;
	PropertyRNA *prop;
} RNAUpdateCb;

static void rna_update_cb(bContext *C, void *arg_cb, void *UNUSED(arg))
{
	RNAUpdateCb *cb= (RNAUpdateCb*)arg_cb;

	/* we call update here on the pointer property, this way the
	   owner of the curve mapping can still define it's own update
	   and notifier, even if the CurveMapping struct is shared. */
	RNA_property_update(C, &cb->ptr, cb->prop);
}

#define B_BANDCOL 1

static void colorband_add_cb(bContext *C, void *cb_v, void *coba_v)
{
	ColorBand *coba= coba_v;
	float pos= 0.5f;

		if(coba->tot > 1) {
		if(coba->cur > 0)	pos= (coba->data[coba->cur-1].pos + coba->data[coba->cur].pos) * 0.5f;
		else				pos= (coba->data[coba->cur+1].pos + coba->data[coba->cur].pos) * 0.5f;
			}

	if(colorband_element_add(coba, pos)) {
		rna_update_cb(C, cb_v, NULL);
		ED_undo_push(C, "Add colorband");	
		}
	}

static void colorband_del_cb(bContext *C, void *cb_v, void *coba_v)
{
	ColorBand *coba= coba_v;

	if(colorband_element_remove(coba, coba->cur)) {
	ED_undo_push(C, "Delete colorband");
	rna_update_cb(C, cb_v, NULL);
}
}

static void colorband_flip_cb(bContext *C, void *cb_v, void *coba_v)
{
	CBData data_tmp[MAXCOLORBAND];

	ColorBand *coba= coba_v;
	int a;

	for(a=0; a<coba->tot; a++) {
		data_tmp[a]= coba->data[coba->tot - (a + 1)];
	}
	for(a=0; a<coba->tot; a++) {
		data_tmp[a].pos = 1.0f - data_tmp[a].pos;
		coba->data[a]= data_tmp[a];
	}

	/* may as well flip the cur*/
	coba->cur= coba->tot - (coba->cur + 1);

	ED_undo_push(C, "Flip colorband");

	rna_update_cb(C, cb_v, NULL);
}


/* offset aligns from bottom, standard width 300, height 115 */
static void colorband_buttons_large(uiLayout *layout, uiBlock *block, ColorBand *coba, int xoffs, int yoffs, RNAUpdateCb *cb)
{
	
	uiBut *bt;
	uiLayout *row;

	if(coba==NULL) return;

	bt= uiDefBut(block, BUT, 0,	"Add",			0+xoffs,100+yoffs,40,20, 0, 0, 0, 0, 0, "Add a new color stop to the colorband");
	uiButSetNFunc(bt, colorband_add_cb, MEM_dupallocN(cb), coba);

	bt= uiDefBut(block, BUT, 0,	"Delete",		45+xoffs,100+yoffs,45,20, 0, 0, 0, 0, 0, "Delete the active position");
	uiButSetNFunc(bt, colorband_del_cb, MEM_dupallocN(cb), coba);


	/* XXX, todo for later - convert to operator - campbell */
	bt= uiDefBut(block, BUT, 0,	"F",		95+xoffs,100+yoffs,20,20, 0, 0, 0, 0, 0, "Flip colorband");
	uiButSetNFunc(bt, colorband_flip_cb, MEM_dupallocN(cb), coba);

	uiDefButS(block, NUM, 0,		"",				120+xoffs,100+yoffs,80, 20, &coba->cur, 0.0, (float)(MAX2(0, coba->tot-1)), 0, 0, "Choose active color stop");

	bt= uiDefButS(block, MENU, 0,		"Interpolation %t|Ease %x1|Cardinal %x3|Linear %x0|B-Spline %x2|Constant %x4",
			210+xoffs, 100+yoffs, 90, 20,		&coba->ipotype, 0.0, 0.0, 0, 0, "Set interpolation between color stops");
	uiButSetNFunc(bt, rna_update_cb, MEM_dupallocN(cb), NULL);
	uiBlockEndAlign(block);

	bt= uiDefBut(block, BUT_COLORBAND, 0, "", 	xoffs,65+yoffs,300,30, coba, 0, 0, 0, 0, "");
	uiButSetNFunc(bt, rna_update_cb, MEM_dupallocN(cb), NULL);



	if(coba->tot) {
		CBData *cbd= coba->data + coba->cur;

		/* better to use rna so we can animate them */
		PointerRNA ptr;
		RNA_pointer_create(cb->ptr.id.data, &RNA_ColorRampElement, cbd, &ptr);
		row= uiLayoutRow(layout, 0);
		uiItemR(row, &ptr, "position", 0, "Pos", 0);
		uiItemR(row, &ptr, "color", 0, "", 0);
	}

}

static void colorband_buttons_small(uiLayout *layout, uiBlock *block, ColorBand *coba, rctf *butr, RNAUpdateCb *cb)
{
	uiBut *bt;
	float unit= (butr->xmax-butr->xmin)/14.0f;
	float xs= butr->xmin;

	uiBlockBeginAlign(block);
	bt= uiDefBut(block, BUT, 0,	"Add",			xs,butr->ymin+20.0f,2.0f*unit,20,	NULL, 0, 0, 0, 0, "Add a new color stop to the colorband");
	uiButSetNFunc(bt, colorband_add_cb, MEM_dupallocN(cb), coba);
	bt= uiDefBut(block, BUT, 0,	"Delete",		xs+2.0f*unit,butr->ymin+20.0f,1.5f*unit,20,	NULL, 0, 0, 0, 0, "Delete the active position");
	uiButSetNFunc(bt, colorband_del_cb, MEM_dupallocN(cb), coba);
	bt= uiDefBut(block, BUT, 0,	"F",		xs+3.5f*unit,butr->ymin+20.0f,0.5f*unit,20,	NULL, 0, 0, 0, 0, "Flip the color ramp");
	uiButSetNFunc(bt, colorband_flip_cb, MEM_dupallocN(cb), coba);
	uiBlockEndAlign(block);

	if(coba->tot) {
		CBData *cbd= coba->data + coba->cur;
		PointerRNA ptr;
		RNA_pointer_create(cb->ptr.id.data, &RNA_ColorRampElement, cbd, &ptr);
		uiItemR(layout, &ptr, "color", 0, "", 0);
	}

	bt= uiDefButS(block, MENU, 0,		"Interpolation %t|Ease %x1|Cardinal %x3|Linear %x0|B-Spline %x2|Constant %x4",
			xs+10.0f*unit, butr->ymin+20.0f, unit*4, 20,		&coba->ipotype, 0.0, 0.0, 0, 0, "Set interpolation between color stops");
	uiButSetNFunc(bt, rna_update_cb, MEM_dupallocN(cb), NULL);

	bt= uiDefBut(block, BUT_COLORBAND, 0, "",		xs,butr->ymin,butr->xmax-butr->xmin,20.0f, coba, 0, 0, 0, 0, "");
	uiButSetNFunc(bt, rna_update_cb, MEM_dupallocN(cb), NULL);

	uiBlockEndAlign(block);
}

static void colorband_buttons_layout(uiLayout *layout, uiBlock *block, ColorBand *coba, rctf *butr, int small, RNAUpdateCb *cb)
{
	if(small)
		colorband_buttons_small(layout, block, coba, butr, cb);
	else
		colorband_buttons_large(layout, block, coba, 0, 0, cb);
}

void uiTemplateColorRamp(uiLayout *layout, PointerRNA *ptr, const char *propname, int expand)
{
	PropertyRNA *prop= RNA_struct_find_property(ptr, propname);
	PointerRNA cptr;
	RNAUpdateCb *cb;
	uiBlock *block;
	rctf rect;

	if(!prop || RNA_property_type(prop) != PROP_POINTER)
		return;

	cptr= RNA_property_pointer_get(ptr, prop);
	if(!cptr.data || !RNA_struct_is_a(cptr.type, &RNA_ColorRamp))
		return;

	cb= MEM_callocN(sizeof(RNAUpdateCb), "RNAUpdateCb");
	cb->ptr= *ptr;
	cb->prop= prop;

	rect.xmin= 0; rect.xmax= 200;
	rect.ymin= 0; rect.ymax= 190;

	block= uiLayoutAbsoluteBlock(layout);
	colorband_buttons_layout(layout, block, cptr.data, &rect, !expand, cb);

	MEM_freeN(cb);
}

/********************* Histogram Template ************************/

void uiTemplateHistogram(uiLayout *layout, PointerRNA *ptr, const char *propname)
{
	PropertyRNA *prop= RNA_struct_find_property(ptr, propname);
	PointerRNA cptr;
	RNAUpdateCb *cb;
	uiBlock *block;
	uiBut *bt;
	Histogram *hist;
	rctf rect;
	
	if(!prop || RNA_property_type(prop) != PROP_POINTER)
		return;
	
	cptr= RNA_property_pointer_get(ptr, prop);
	if(!cptr.data || !RNA_struct_is_a(cptr.type, &RNA_Histogram))
		return;
	
	cb= MEM_callocN(sizeof(RNAUpdateCb), "RNAUpdateCb");
	cb->ptr= *ptr;
	cb->prop= prop;
	
	rect.xmin= 0; rect.xmax= 200;
	rect.ymin= 0; rect.ymax= 190;
	
	block= uiLayoutAbsoluteBlock(layout);
	//colorband_buttons_layout(layout, block, cptr.data, &rect, !expand, cb);

	hist = (Histogram *)cptr.data;

	hist->height= (hist->height<=0)?100:hist->height;

	bt= uiDefBut(block, HISTOGRAM, 0, "", rect.xmin, rect.ymin, rect.xmax-rect.xmin, hist->height, hist, 0, 0, 0, 0, "");
	uiButSetNFunc(bt, rna_update_cb, MEM_dupallocN(cb), NULL);

	MEM_freeN(cb);
}

/********************* Waveform Template ************************/

void uiTemplateWaveform(uiLayout *layout, PointerRNA *ptr, const char *propname)
{
	PropertyRNA *prop= RNA_struct_find_property(ptr, propname);
	PointerRNA cptr;
	RNAUpdateCb *cb;
	uiBlock *block;
	uiBut *bt;
	Scopes *scopes;
	rctf rect;
	
	if(!prop || RNA_property_type(prop) != PROP_POINTER)
		return;
	
	cptr= RNA_property_pointer_get(ptr, prop);
	if(!cptr.data || !RNA_struct_is_a(cptr.type, &RNA_Scopes))
		return;
	scopes = (Scopes *)cptr.data;
	
	cb= MEM_callocN(sizeof(RNAUpdateCb), "RNAUpdateCb");
	cb->ptr= *ptr;
	cb->prop= prop;
	
	rect.xmin= 0; rect.xmax= 200;
	rect.ymin= 0; rect.ymax= 190;
	
	block= uiLayoutAbsoluteBlock(layout);
	
	scopes->wavefrm_height= (scopes->wavefrm_height<=0)?100:scopes->wavefrm_height;

	bt= uiDefBut(block, WAVEFORM, 0, "", rect.xmin, rect.ymin, rect.xmax-rect.xmin, scopes->wavefrm_height, scopes, 0, 0, 0, 0, "");
	
	MEM_freeN(cb);
}

/********************* Vectorscope Template ************************/

void uiTemplateVectorscope(uiLayout *layout, PointerRNA *ptr, const char *propname)
{
	PropertyRNA *prop= RNA_struct_find_property(ptr, propname);
	PointerRNA cptr;
	RNAUpdateCb *cb;
	uiBlock *block;
	uiBut *bt;
	Scopes *scopes;
	rctf rect;
	
	if(!prop || RNA_property_type(prop) != PROP_POINTER)
		return;
	
	cptr= RNA_property_pointer_get(ptr, prop);
	if(!cptr.data || !RNA_struct_is_a(cptr.type, &RNA_Scopes))
		return;
	scopes = (Scopes *)cptr.data;

	cb= MEM_callocN(sizeof(RNAUpdateCb), "RNAUpdateCb");
	cb->ptr= *ptr;
	cb->prop= prop;
	
	rect.xmin= 0; rect.xmax= 200;
	rect.ymin= 0; rect.ymax= 190;
	
	block= uiLayoutAbsoluteBlock(layout);

	scopes->vecscope_height= (scopes->vecscope_height<=0)?100:scopes->vecscope_height;
	
	bt= uiDefBut(block, VECTORSCOPE, 0, "", rect.xmin, rect.ymin, rect.xmax-rect.xmin, scopes->vecscope_height, scopes, 0, 0, 0, 0, "");
	uiButSetNFunc(bt, rna_update_cb, MEM_dupallocN(cb), NULL);
	
	MEM_freeN(cb);
}

/********************* CurveMapping Template ************************/


static void curvemap_buttons_zoom_in(bContext *C, void *cumap_v, void *UNUSED(arg))
{
	CurveMapping *cumap = cumap_v;
	float d;

	/* we allow 20 times zoom */
	if( (cumap->curr.xmax - cumap->curr.xmin) > 0.04f*(cumap->clipr.xmax - cumap->clipr.xmin) ) {
		d= 0.1154f*(cumap->curr.xmax - cumap->curr.xmin);
		cumap->curr.xmin+= d;
		cumap->curr.xmax-= d;
		d= 0.1154f*(cumap->curr.ymax - cumap->curr.ymin);
		cumap->curr.ymin+= d;
		cumap->curr.ymax-= d;
	}

	ED_region_tag_redraw(CTX_wm_region(C));
}

static void curvemap_buttons_zoom_out(bContext *C, void *cumap_v, void *UNUSED(unused))
{
	CurveMapping *cumap = cumap_v;
	float d, d1;

	/* we allow 20 times zoom, but dont view outside clip */
	if( (cumap->curr.xmax - cumap->curr.xmin) < 20.0f*(cumap->clipr.xmax - cumap->clipr.xmin) ) {
		d= d1= 0.15f*(cumap->curr.xmax - cumap->curr.xmin);

		if(cumap->flag & CUMA_DO_CLIP) 
			if(cumap->curr.xmin-d < cumap->clipr.xmin)
				d1= cumap->curr.xmin - cumap->clipr.xmin;
		cumap->curr.xmin-= d1;

		d1= d;
		if(cumap->flag & CUMA_DO_CLIP) 
			if(cumap->curr.xmax+d > cumap->clipr.xmax)
				d1= -cumap->curr.xmax + cumap->clipr.xmax;
		cumap->curr.xmax+= d1;

		d= d1= 0.15f*(cumap->curr.ymax - cumap->curr.ymin);

		if(cumap->flag & CUMA_DO_CLIP) 
			if(cumap->curr.ymin-d < cumap->clipr.ymin)
				d1= cumap->curr.ymin - cumap->clipr.ymin;
		cumap->curr.ymin-= d1;

		d1= d;
		if(cumap->flag & CUMA_DO_CLIP) 
			if(cumap->curr.ymax+d > cumap->clipr.ymax)
				d1= -cumap->curr.ymax + cumap->clipr.ymax;
		cumap->curr.ymax+= d1;
	}

	ED_region_tag_redraw(CTX_wm_region(C));
}

static void curvemap_buttons_setclip(bContext *UNUSED(C), void *cumap_v, void *UNUSED(arg))
{
	CurveMapping *cumap = cumap_v;

	curvemapping_changed(cumap, 0);
}	

static void curvemap_buttons_delete(bContext *C, void *cb_v, void *cumap_v)
{
	CurveMapping *cumap = cumap_v;

	curvemap_remove(cumap->cm+cumap->cur, SELECT);
	curvemapping_changed(cumap, 0);

	rna_update_cb(C, cb_v, NULL);
}

/* NOTE: this is a block-menu, needs 0 events, otherwise the menu closes */
static uiBlock *curvemap_clipping_func(bContext *C, struct ARegion *ar, void *cumap_v)
{
	CurveMapping *cumap = cumap_v;
	uiBlock *block;
	uiBut *bt;

	block= uiBeginBlock(C, ar, "curvemap_clipping_func", UI_EMBOSS);

	/* use this for a fake extra empy space around the buttons */
	uiDefBut(block, LABEL, 0, "",			-4, 16, 128, 106, NULL, 0, 0, 0, 0, "");

	bt= uiDefButBitI(block, TOG, CUMA_DO_CLIP, 1, "Use Clipping",	 
			0,100,120,18, &cumap->flag, 0.0, 0.0, 10, 0, "");
	uiButSetFunc(bt, curvemap_buttons_setclip, cumap, NULL);

	uiBlockBeginAlign(block);
	uiDefButF(block, NUM, 0, "Min X ",	 0,74,120,18, &cumap->clipr.xmin, -100.0, cumap->clipr.xmax, 10, 0, "");
	uiDefButF(block, NUM, 0, "Min Y ",	 0,56,120,18, &cumap->clipr.ymin, -100.0, cumap->clipr.ymax, 10, 0, "");
	uiDefButF(block, NUM, 0, "Max X ",	 0,38,120,18, &cumap->clipr.xmax, cumap->clipr.xmin, 100.0, 10, 0, "");
	uiDefButF(block, NUM, 0, "Max Y ",	 0,20,120,18, &cumap->clipr.ymax, cumap->clipr.ymin, 100.0, 10, 0, "");

	uiBlockSetDirection(block, UI_RIGHT);

	uiEndBlock(C, block);
	return block;
}

static void curvemap_tools_dofunc(bContext *C, void *cumap_v, int event)
{
	CurveMapping *cumap = cumap_v;
	CurveMap *cuma= cumap->cm+cumap->cur;

	switch(event) {
		case 0: /* reset */
			curvemap_reset(cuma, &cumap->clipr,	cumap->preset, CURVEMAP_SLOPE_POSITIVE);
			curvemapping_changed(cumap, 0);
			break;
		case 1:
			cumap->curr= cumap->clipr;
			break;
		case 2:	/* set vector */
			curvemap_sethandle(cuma, 1);
			curvemapping_changed(cumap, 0);
			break;
		case 3: /* set auto */
			curvemap_sethandle(cuma, 0);
			curvemapping_changed(cumap, 0);
			break;
		case 4: /* extend horiz */
			cuma->flag &= ~CUMA_EXTEND_EXTRAPOLATE;
			curvemapping_changed(cumap, 0);
			break;
		case 5: /* extend extrapolate */
			cuma->flag |= CUMA_EXTEND_EXTRAPOLATE;
			curvemapping_changed(cumap, 0);
			break;
	}
	ED_region_tag_redraw(CTX_wm_region(C));
}

static uiBlock *curvemap_tools_func(bContext *C, struct ARegion *ar, void *cumap_v)
{
	uiBlock *block;
	short yco= 0, menuwidth=120;

	block= uiBeginBlock(C, ar, "curvemap_tools_func", UI_EMBOSS);
	uiBlockSetButmFunc(block, curvemap_tools_dofunc, cumap_v);

	uiDefIconTextBut(block, BUTM, 1, ICON_BLANK1, "Reset View",				0, yco-=20, menuwidth, 19, NULL, 0.0, 0.0, 0, 1, "");
	uiDefIconTextBut(block, BUTM, 1, ICON_BLANK1, "Vector Handle",			0, yco-=20, menuwidth, 19, NULL, 0.0, 0.0, 0, 2, "");
	uiDefIconTextBut(block, BUTM, 1, ICON_BLANK1, "Auto Handle",			0, yco-=20, menuwidth, 19, NULL, 0.0, 0.0, 0, 3, "");
	uiDefIconTextBut(block, BUTM, 1, ICON_BLANK1, "Extend Horizontal",		0, yco-=20, menuwidth, 19, NULL, 0.0, 0.0, 0, 4, "");
	uiDefIconTextBut(block, BUTM, 1, ICON_BLANK1, "Extend Extrapolated",	0, yco-=20, menuwidth, 19, NULL, 0.0, 0.0, 0, 5, "");
	uiDefIconTextBut(block, BUTM, 1, ICON_BLANK1, "Reset Curve",			0, yco-=20, menuwidth, 19, NULL, 0.0, 0.0, 0, 0, "");

	uiBlockSetDirection(block, UI_RIGHT);
	uiTextBoundsBlock(block, 50);

	uiEndBlock(C, block);
	return block;
}

static uiBlock *curvemap_brush_tools_func(bContext *C, struct ARegion *ar, void *cumap_v)
{
	uiBlock *block;
	short yco= 0, menuwidth=120;

	block= uiBeginBlock(C, ar, "curvemap_tools_func", UI_EMBOSS);
	uiBlockSetButmFunc(block, curvemap_tools_dofunc, cumap_v);

	uiDefIconTextBut(block, BUTM, 1, ICON_BLANK1, "Reset View",				0, yco-=20, menuwidth, 19, NULL, 0.0, 0.0, 0, 1, "");
	uiDefIconTextBut(block, BUTM, 1, ICON_BLANK1, "Vector Handle",			0, yco-=20, menuwidth, 19, NULL, 0.0, 0.0, 0, 2, "");
	uiDefIconTextBut(block, BUTM, 1, ICON_BLANK1, "Auto Handle",			0, yco-=20, menuwidth, 19, NULL, 0.0, 0.0, 0, 3, "");
	uiDefIconTextBut(block, BUTM, 1, ICON_BLANK1, "Reset Curve",			0, yco-=20, menuwidth, 19, NULL, 0.0, 0.0, 0, 0, "");

	uiBlockSetDirection(block, UI_RIGHT);
	uiTextBoundsBlock(block, 50);

	uiEndBlock(C, block);
	return block;
}

static void curvemap_buttons_redraw(bContext *C, void *UNUSED(arg1), void *UNUSED(arg2))
{
	ED_region_tag_redraw(CTX_wm_region(C));
}

static void curvemap_buttons_reset(bContext *C, void *cb_v, void *cumap_v)
{
	CurveMapping *cumap = cumap_v;
	int a;
	
	cumap->preset = CURVE_PRESET_LINE;
	for(a=0; a<CM_TOT; a++)
		curvemap_reset(cumap->cm+a, &cumap->clipr, cumap->preset, CURVEMAP_SLOPE_POSITIVE);
	
	cumap->black[0]=cumap->black[1]=cumap->black[2]= 0.0f;
	cumap->white[0]=cumap->white[1]=cumap->white[2]= 1.0f;
	curvemapping_set_black_white(cumap, NULL, NULL);
	
	curvemapping_changed(cumap, 0);

	rna_update_cb(C, cb_v, NULL);
}

/* still unsure how this call evolves... we use labeltype for defining what curve-channels to show */
static void curvemap_buttons_layout(uiLayout *layout, PointerRNA *ptr, char labeltype, int levels, int brush, RNAUpdateCb *cb)
{
	CurveMapping *cumap= ptr->data;
	uiLayout *row, *sub, *split;
	uiBlock *block;
	uiBut *bt;
	float dx= UI_UNIT_X;
	int icon, size;
	int bg=-1;

	block= uiLayoutGetBlock(layout);

	/* curve chooser */
	row= uiLayoutRow(layout, 0);

	if(labeltype=='v') {
		/* vector */
		sub= uiLayoutRow(row, 1);
		uiLayoutSetAlignment(sub, UI_LAYOUT_ALIGN_LEFT);

		if(cumap->cm[0].curve) {
			bt= uiDefButI(block, ROW, 0, "X", 0, 0, dx, 16, &cumap->cur, 0.0, 0.0, 0.0, 0.0, "");
			uiButSetFunc(bt, curvemap_buttons_redraw, NULL, NULL);
		}
		if(cumap->cm[1].curve) {
			bt= uiDefButI(block, ROW, 0, "Y", 0, 0, dx, 16, &cumap->cur, 0.0, 1.0, 0.0, 0.0, "");
			uiButSetFunc(bt, curvemap_buttons_redraw, NULL, NULL);
		}
		if(cumap->cm[2].curve) {
			bt= uiDefButI(block, ROW, 0, "Z", 0, 0, dx, 16, &cumap->cur, 0.0, 2.0, 0.0, 0.0, "");
			uiButSetFunc(bt, curvemap_buttons_redraw, NULL, NULL);
		}
	}
	else if(labeltype=='c') {
		/* color */
		sub= uiLayoutRow(row, 1);
		uiLayoutSetAlignment(sub, UI_LAYOUT_ALIGN_LEFT);

		if(cumap->cm[3].curve) {
			bt= uiDefButI(block, ROW, 0, "C", 0, 0, dx, 16, &cumap->cur, 0.0, 3.0, 0.0, 0.0, "");
			uiButSetFunc(bt, curvemap_buttons_redraw, NULL, NULL);
		}
		if(cumap->cm[0].curve) {
			bt= uiDefButI(block, ROW, 0, "R", 0, 0, dx, 16, &cumap->cur, 0.0, 0.0, 0.0, 0.0, "");
			uiButSetFunc(bt, curvemap_buttons_redraw, NULL, NULL);
		}
		if(cumap->cm[1].curve) {
			bt= uiDefButI(block, ROW, 0, "G", 0, 0, dx, 16, &cumap->cur, 0.0, 1.0, 0.0, 0.0, "");
			uiButSetFunc(bt, curvemap_buttons_redraw, NULL, NULL);
		}
		if(cumap->cm[2].curve) {
			bt= uiDefButI(block, ROW, 0, "B", 0, 0, dx, 16, &cumap->cur, 0.0, 2.0, 0.0, 0.0, "");
			uiButSetFunc(bt, curvemap_buttons_redraw, NULL, NULL);
		}
	}
	else if (labeltype == 'h') {
		/* HSV */
		sub= uiLayoutRow(row, 1);
		uiLayoutSetAlignment(sub, UI_LAYOUT_ALIGN_LEFT);
		
		if(cumap->cm[0].curve) {
			bt= uiDefButI(block, ROW, 0, "H", 0, 0, dx, 16, &cumap->cur, 0.0, 0.0, 0.0, 0.0, "");
			uiButSetFunc(bt, curvemap_buttons_redraw, NULL, NULL);
		}
		if(cumap->cm[1].curve) {
			bt= uiDefButI(block, ROW, 0, "S", 0, 0, dx, 16, &cumap->cur, 0.0, 1.0, 0.0, 0.0, "");
			uiButSetFunc(bt, curvemap_buttons_redraw, NULL, NULL);
		}
		if(cumap->cm[2].curve) {
			bt= uiDefButI(block, ROW, 0, "V", 0, 0, dx, 16, &cumap->cur, 0.0, 2.0, 0.0, 0.0, "");
			uiButSetFunc(bt, curvemap_buttons_redraw, NULL, NULL);
		}
	}
	else
		uiLayoutSetAlignment(row, UI_LAYOUT_ALIGN_RIGHT);
	
	if (labeltype=='h')
		bg = UI_GRAD_H;

	/* operation buttons */
	sub= uiLayoutRow(row, 1);

	uiBlockSetEmboss(block, UI_EMBOSSN);

	bt= uiDefIconBut(block, BUT, 0, ICON_ZOOMIN, 0, 0, dx, 14, NULL, 0.0, 0.0, 0.0, 0.0, "Zoom in");
	uiButSetFunc(bt, curvemap_buttons_zoom_in, cumap, NULL);

	bt= uiDefIconBut(block, BUT, 0, ICON_ZOOMOUT, 0, 0, dx, 14, NULL, 0.0, 0.0, 0.0, 0.0, "Zoom out");
	uiButSetFunc(bt, curvemap_buttons_zoom_out, cumap, NULL);

	if(brush)
		bt= uiDefIconBlockBut(block, curvemap_brush_tools_func, cumap, 0, ICON_MODIFIER, 0, 0, dx, 18, "Tools");
	else
		bt= uiDefIconBlockBut(block, curvemap_tools_func, cumap, 0, ICON_MODIFIER, 0, 0, dx, 18, "Tools");

	uiButSetNFunc(bt, rna_update_cb, MEM_dupallocN(cb), NULL);

	if(cumap->flag & CUMA_DO_CLIP) icon= ICON_CLIPUV_HLT; else icon= ICON_CLIPUV_DEHLT;
	bt= uiDefIconBlockBut(block, curvemap_clipping_func, cumap, 0, icon, 0, 0, dx, 18, "Clipping Options");
	uiButSetNFunc(bt, rna_update_cb, MEM_dupallocN(cb), NULL);

	bt= uiDefIconBut(block, BUT, 0, ICON_X, 0, 0, dx, 18, NULL, 0.0, 0.0, 0.0, 0.0, "Delete points");
	uiButSetNFunc(bt, curvemap_buttons_delete, MEM_dupallocN(cb), cumap);

	uiBlockSetEmboss(block, UI_EMBOSS);

	uiBlockSetNFunc(block, rna_update_cb, MEM_dupallocN(cb), NULL);

	/* curve itself */
	size= uiLayoutGetWidth(layout);
	row= uiLayoutRow(layout, 0);
	uiDefBut(block, BUT_CURVE, 0, "", 0, 0, size, MIN2(size, 200), cumap, 0.0f, 1.0f, bg, 0, "");

	/* black/white levels */
	if(levels) {
		split= uiLayoutSplit(layout, 0, 0);
		uiItemR(uiLayoutColumn(split, 0), ptr, "black_level", UI_ITEM_R_EXPAND, NULL, 0);
		uiItemR(uiLayoutColumn(split, 0), ptr, "white_level", UI_ITEM_R_EXPAND, NULL, 0);

		uiLayoutRow(layout, 0);
		bt=uiDefBut(block, BUT, 0, "Reset",	0, 0, UI_UNIT_X*10, UI_UNIT_Y, NULL, 0.0f, 0.0f, 0, 0, "Reset Black/White point and curves");
		uiButSetNFunc(bt, curvemap_buttons_reset, MEM_dupallocN(cb), cumap);
	}

	uiBlockSetNFunc(block, NULL, NULL, NULL);
}

void uiTemplateCurveMapping(uiLayout *layout, PointerRNA *ptr, const char *propname, int type, int levels, int brush)
{
	RNAUpdateCb *cb;
	PropertyRNA *prop= RNA_struct_find_property(ptr, propname);
	PointerRNA cptr;

	if(!prop || RNA_property_type(prop) != PROP_POINTER)
		return;

	cptr= RNA_property_pointer_get(ptr, prop);
	if(!cptr.data || !RNA_struct_is_a(cptr.type, &RNA_CurveMapping))
		return;

	cb= MEM_callocN(sizeof(RNAUpdateCb), "RNAUpdateCb");
	cb->ptr= *ptr;
	cb->prop= prop;

	curvemap_buttons_layout(layout, &cptr, type, levels, brush, cb);

	MEM_freeN(cb);
}

/********************* ColorWheel Template ************************/

#define WHEEL_SIZE	100

void uiTemplateColorWheel(uiLayout *layout, PointerRNA *ptr, const char *propname, int value_slider, int lock, int lock_luminosity, int cubic)
{
	PropertyRNA *prop= RNA_struct_find_property(ptr, propname);
	uiBlock *block= uiLayoutGetBlock(layout);
	uiLayout *col, *row;
	uiBut *but;
	float softmin, softmax, step, precision;
	
	if (!prop) {
		printf("uiTemplateColorWheel: property not found: %s.%s\n", RNA_struct_identifier(ptr->type), propname);
		return;
	}

	RNA_property_float_ui_range(ptr, prop, &softmin, &softmax, &step, &precision);
	
	col = uiLayoutColumn(layout, 0);
	row= uiLayoutRow(col, 1);
	
	but= uiDefButR(block, HSVCIRCLE, 0, "",	0, 0, WHEEL_SIZE, WHEEL_SIZE, ptr, propname, -1, 0.0, 0.0, 0, 0, "");

	if(lock) {
		but->flag |= UI_BUT_COLOR_LOCK;
	}

	if(lock_luminosity) {
		float color[4]; /* incase of alpha */
		but->flag |= UI_BUT_VEC_SIZE_LOCK;
		RNA_property_float_get_array(ptr, prop, color);
		but->a2= len_v3(color);
	}

	if(cubic)
		but->flag |= UI_BUT_COLOR_CUBIC;

	uiItemS(row);
	
	if (value_slider)
		uiDefButR(block, HSVCUBE, 0, "", WHEEL_SIZE+6, 0, 14, WHEEL_SIZE, ptr, propname, -1, softmin, softmax, 9, 0, "");
}

/********************* Layer Buttons Template ************************/

static void handle_layer_buttons(bContext *C, void *arg1, void *arg2)
{
	uiBut *but = arg1;
	int cur = GET_INT_FROM_POINTER(arg2);
	wmWindow *win= CTX_wm_window(C);
	int i, tot, shift= win->eventstate->shift;

	if(!shift) {
		tot= RNA_property_array_length(&but->rnapoin, but->rnaprop);
		
		/* Normally clicking only selects one layer */
		RNA_property_boolean_set_index(&but->rnapoin, but->rnaprop, cur, 1);
		for(i = 0; i < tot; ++i) {
			if(i != cur)
				RNA_property_boolean_set_index(&but->rnapoin, but->rnaprop, i, 0);
		}
	}
}

// TODO:
//	- for now, grouping of layers is determined by dividing up the length of 
//	  the array of layer bitflags

void uiTemplateLayers(uiLayout *layout, PointerRNA *ptr, const char *propname,
			  PointerRNA *used_ptr, const char *used_propname, int active_layer)
{
	uiLayout *uRow, *uCol;
	PropertyRNA *prop, *used_prop= NULL;
	int groups, cols, layers;
	int group, col, layer, row;
	int cols_per_group = 5;
	const char *desc;
	
	prop= RNA_struct_find_property(ptr, propname);
	if (!prop) {
		printf("uiTemplateLayer: layers property not found: %s.%s\n", RNA_struct_identifier(ptr->type), propname);
		return;
	}

	desc= RNA_property_description(prop);
	
	/* the number of layers determines the way we group them 
	 *	- we want 2 rows only (for now)
	 *	- the number of columns (cols) is the total number of buttons per row
	 *	  the 'remainder' is added to this, as it will be ok to have first row slightly wider if need be
	 *	- for now, only split into groups if group will have at least 5 items
	 */
	layers= RNA_property_array_length(ptr, prop);
	cols= (layers / 2) + (layers % 2);
	groups= ((cols / 2) < cols_per_group) ? (1) : (cols / cols_per_group);

	if(used_ptr && used_propname) {
		used_prop= RNA_struct_find_property(used_ptr, used_propname);
		if (!used_prop) {
			printf("uiTemplateLayer: used layers property not found: %s.%s\n", RNA_struct_identifier(ptr->type), used_propname);
			return;
		}

		if(RNA_property_array_length(used_ptr, used_prop) < layers)
			used_prop = NULL;
	}
	
	/* layers are laid out going across rows, with the columns being divided into groups */
	
	for (group= 0; group < groups; group++) {
		uCol= uiLayoutColumn(layout, 1);
		
		for (row= 0; row < 2; row++) {
			uiBlock *block;
			uiBut *but;

			uRow= uiLayoutRow(uCol, 1);
			block= uiLayoutGetBlock(uRow);
			layer= groups*cols_per_group*row + cols_per_group*group;
			
			/* add layers as toggle buts */
			for (col= 0; (col < cols_per_group) && (layer < layers); col++, layer++) {
				int icon = 0;
				int butlay = 1 << layer;

				if(active_layer & butlay)
					icon = ICON_LAYER_ACTIVE;
				else if(used_prop && RNA_property_boolean_get_index(used_ptr, used_prop, layer))
					icon = ICON_LAYER_USED;
				
				but= uiDefAutoButR(block, ptr, prop, layer, "", icon, 0, 0, 10, 10);
				uiButSetFunc(but, handle_layer_buttons, but, SET_INT_IN_POINTER(layer));
				but->type= TOG;
			}
		}
	}
}


/************************* List Template **************************/

static int list_item_icon_get(bContext *C, PointerRNA *itemptr, int rnaicon)
{
	ID *id= NULL;
	int icon;

	if(!itemptr->data)
		return rnaicon;

	/* try ID, material or texture slot */
	if(RNA_struct_is_ID(itemptr->type)) {
		id= itemptr->id.data;
	}
	else if(RNA_struct_is_a(itemptr->type, &RNA_MaterialSlot)) {
		id= RNA_pointer_get(itemptr, "material").data;
	}
	else if(RNA_struct_is_a(itemptr->type, &RNA_TextureSlot)) {
		id= RNA_pointer_get(itemptr, "texture").data;
	}

	/* get icon from ID */
	if(id) {
		icon= ui_id_icon_get(C, id, 1);

		if(icon)
			return icon;
	}

	return rnaicon;
}

static void list_item_row(bContext *C, uiLayout *layout, PointerRNA *ptr, PointerRNA *itemptr, int i, int rnaicon, PointerRNA *activeptr, const char *activepropname)
{
	uiBlock *block= uiLayoutGetBlock(layout);
	uiBut *but;
	uiLayout *split, *overlap, *sub, *row;
	char *namebuf;
	const char *name;
	int icon;

	overlap= uiLayoutOverlap(layout);

	/* list item behind label & other buttons */
	sub= uiLayoutRow(overlap, 0);

	but= uiDefButR(block, LISTROW, 0, "", 0,0, UI_UNIT_X*10,UI_UNIT_Y, activeptr, activepropname, 0, 0, i, 0, 0, "");
	uiButSetFlag(but, UI_BUT_NO_TOOLTIP);

	sub= uiLayoutRow(overlap, 0);

	/* retrieve icon and name */
	icon= list_item_icon_get(C, itemptr, rnaicon);
	if(!icon || icon == ICON_DOT)
		icon= 0;

	namebuf= RNA_struct_name_get_alloc(itemptr, NULL, 0);
	name= (namebuf)? namebuf: "";

	/* hardcoded types */
	if(itemptr->type == &RNA_MeshTextureFaceLayer || itemptr->type == &RNA_MeshColorLayer) {
		uiItemL(sub, name, icon);
		uiBlockSetEmboss(block, UI_EMBOSSN);
		uiDefIconButR(block, TOG, 0, ICON_SCENE, 0, 0, UI_UNIT_X, UI_UNIT_Y, itemptr, "active_render", 0, 0, 0, 0, 0, NULL);
		uiBlockSetEmboss(block, UI_EMBOSS);
	}
	else if(RNA_struct_is_a(itemptr->type, &RNA_MaterialTextureSlot)) {
		uiItemL(sub, name, icon);
		uiBlockSetEmboss(block, UI_EMBOSS);
		uiDefButR(block, OPTION, 0, "", 0, 0, UI_UNIT_X, UI_UNIT_Y, ptr, "use_textures", i, 0, 0, 0, 0,  NULL);
	}
	else if(RNA_struct_is_a(itemptr->type, &RNA_SceneRenderLayer)) {
		uiItemL(sub, name, icon);
		uiBlockSetEmboss(block, UI_EMBOSS);
		uiDefButR(block, OPTION, 0, "", 0, 0, UI_UNIT_X, UI_UNIT_Y, itemptr, "use", 0, 0, 0, 0, 0,  NULL);
	}
	else if(RNA_struct_is_a(itemptr->type, &RNA_MaterialSlot)) {
		/* provision to draw active node name */
		Material *ma, *manode;
		Object *ob= (Object*)ptr->id.data;
		int index= (Material**)itemptr->data - ob->mat;
		
		/* default item with material base name */
		uiItemL(sub, name, icon);
		
		ma= give_current_material(ob, index+1);
		if(ma) {
			manode= give_node_material(ma);
			if(manode) {
				char str[MAX_ID_NAME + 12];
				sprintf(str, "Node %s", manode->id.name+2);
				uiItemL(sub, str, ui_id_icon_get(C, &manode->id, 1));
			}
			else if(ma->use_nodes) {
				uiItemL(sub, "Node <none>", 0);
			}
		}
	}
	else if(itemptr->type == &RNA_ShapeKey) {
		Object *ob= (Object*)activeptr->data;

		split= uiLayoutSplit(sub, 0.75f, 0);

		uiItemL(split, name, icon);

		uiBlockSetEmboss(block, UI_EMBOSSN);
		row= uiLayoutRow(split, 1);
		if(i == 0) uiItemL(row, "", 0);
		else uiItemR(row, itemptr, "value", 0, "", 0);

		if(ob->mode == OB_MODE_EDIT && !((ob->shapeflag & OB_SHAPE_EDIT_MODE) && ob->type == OB_MESH))
			uiLayoutSetActive(row, 0);
		//uiItemR(row, itemptr, "mute", 0, "", ICON_MUTE_IPO_OFF);
		uiBlockSetEmboss(block, UI_EMBOSS);
	}
	else
		uiItemL(sub, name, icon); /* fails, backdrop LISTROW... */

	/* free name */
	if(namebuf)
		MEM_freeN(namebuf);
}

void uiTemplateList(uiLayout *layout, bContext *C, PointerRNA *ptr, const char *propname, PointerRNA *activeptr, const char *activepropname, int rows, int maxrows, int listtype)
{
	//Scene *scene= CTX_data_scene(C);
	PropertyRNA *prop= NULL, *activeprop;
	PropertyType type, activetype;
	StructRNA *ptype;
	uiLayout *box, *row, *col;
	uiBlock *block;
	uiBut *but;
	Panel *pa;
	char *name, str[32];
	int rnaicon=0, icon=0, i= 0, activei= 0, len= 0, items, found, min, max;

	/* validate arguments */
	block= uiLayoutGetBlock(layout);
	pa= block->panel;

	if(!pa) {
		printf("uiTemplateList: only works inside a panel.\n");
		return;
	}

	if(!activeptr->data)
		return;
	
	if(ptr->data) {
		prop= RNA_struct_find_property(ptr, propname);
		if(!prop) {
			printf("uiTemplateList: property not found: %s.%s\n", RNA_struct_identifier(ptr->type), propname);
			return;
		}
	}

	activeprop= RNA_struct_find_property(activeptr, activepropname);
	if(!activeprop) {
		printf("uiTemplateList: property not found: %s.%s\n", RNA_struct_identifier(ptr->type), activepropname);
		return;
	}

	if(prop) {
		type= RNA_property_type(prop);
		if(type != PROP_COLLECTION) {
			printf("uiTemplateList: expected collection property.\n");
			return;
		}
	}

	activetype= RNA_property_type(activeprop);
	if(activetype != PROP_INT) {
		printf("uiTemplateList: expected integer property.\n");
		return;
	}

	/* get icon */
	if(ptr->data && prop) {
		ptype= RNA_property_pointer_type(ptr, prop);
		rnaicon= RNA_struct_ui_icon(ptype);
	}

	/* get active data */
	activei= RNA_property_int_get(activeptr, activeprop);

	if(listtype == 'i') {
		box= uiLayoutListBox(layout, ptr, prop, activeptr, activeprop);
		col= uiLayoutColumn(box, 1);
		row= uiLayoutRow(col, 0);

		if(ptr->data && prop) {
			/* create list items */
			RNA_PROP_BEGIN(ptr, itemptr, prop) {
				/* create button */
				if(i == 9)
					row= uiLayoutRow(col, 0);

				icon= list_item_icon_get(C, &itemptr, rnaicon);
				but= uiDefIconButR(block, LISTROW, 0, icon, 0,0,UI_UNIT_X*10,UI_UNIT_Y, activeptr, activepropname, 0, 0, i, 0, 0, "");
				uiButSetFlag(but, UI_BUT_NO_TOOLTIP);
				

				i++;
			}
			RNA_PROP_END;
		}
	}
	else if(listtype == 'c') {
		/* compact layout */
		found= 0;

		row= uiLayoutRow(layout, 1);

		if(ptr->data && prop) {
			/* create list items */
			RNA_PROP_BEGIN(ptr, itemptr, prop) {
				found= (activei == i);

				if(found) {
					/* create button */
					name= RNA_struct_name_get_alloc(&itemptr, NULL, 0);
					icon= list_item_icon_get(C, &itemptr, rnaicon);
					uiItemL(row, (name)? name: "", icon);

					if(name)
						MEM_freeN(name);
				}

				i++;
			}
			RNA_PROP_END;
		}

		/* if not found, add in dummy button */
		if(i == 0)
			uiItemL(row, "", 0);

		/* next/prev button */
		sprintf(str, "%d :", i);
		but= uiDefIconTextButR(block, NUM, 0, 0, str, 0,0,UI_UNIT_X*5,UI_UNIT_Y, activeptr, activepropname, 0, 0, 0, 0, 0, "");
		if(i == 0)
			uiButSetFlag(but, UI_BUT_DISABLED);
	}
	else {
		/* default rows */
		if(rows == 0)
			rows= 5;
		if (maxrows == 0)
			maxrows = 5;
		if(pa->list_grip_size != 0)
			rows= pa->list_grip_size;

		/* layout */
		box= uiLayoutListBox(layout, ptr, prop, activeptr, activeprop);
		row= uiLayoutRow(box, 0);
		col = uiLayoutColumn(row, 1);

		/* init numbers */
		RNA_property_int_range(activeptr, activeprop, &min, &max);

		if(prop)
			len= RNA_property_collection_length(ptr, prop);
		items= CLAMPIS(len, rows, MAX2(rows, maxrows));

		/* if list length changes and active is out of view, scroll to it */
		if(pa->list_last_len != len)
			if((activei < pa->list_scroll || activei >= pa->list_scroll+items))
				pa->list_scroll= activei;

		pa->list_scroll= MIN2(pa->list_scroll, len-items);
		pa->list_scroll= MAX2(pa->list_scroll, 0);
		pa->list_size= items;
		pa->list_last_len= len;

		if(ptr->data && prop) {
			/* create list items */
			RNA_PROP_BEGIN(ptr, itemptr, prop) {
				if(i >= pa->list_scroll && i<pa->list_scroll+items)
					list_item_row(C, col, ptr, &itemptr, i, rnaicon, activeptr, activepropname);

				i++;
			}
			RNA_PROP_END;
		}

		/* add dummy buttons to fill space */
		while(i < pa->list_scroll+items) {
			if(i >= pa->list_scroll)
				uiItemL(col, "", 0);
			i++;
		}

		/* add scrollbar */
		if(len > items) {
			col= uiLayoutColumn(row, 0);
			uiDefButI(block, SCROLL, 0, "", 0,0,UI_UNIT_X*0.75,UI_UNIT_Y*items, &pa->list_scroll, 0, len-items, items, 0, "");
		}
	}
}

/************************* Operator Search Template **************************/

static void operator_call_cb(bContext *C, void *UNUSED(arg1), void *arg2)
{
	wmOperatorType *ot= arg2;
	
	if(ot)
		WM_operator_name_call(C, ot->idname, WM_OP_INVOKE_DEFAULT, NULL);
}

static void operator_search_cb(const bContext *C, void *UNUSED(arg), const char *str, uiSearchItems *items)
{
	wmOperatorType *ot = WM_operatortype_first();
	
	for(; ot; ot= ot->next) {
		
		if(BLI_strcasestr(ot->name, str)) {
			if(WM_operator_poll((bContext*)C, ot)) {
				char name[256];
				int len= strlen(ot->name);
				
				/* display name for menu, can hold hotkey */
				BLI_strncpy(name, ot->name, 256);
				
				/* check for hotkey */
				if(len < 256-6) {
					if(WM_key_event_operator_string(C, ot->idname, WM_OP_EXEC_DEFAULT, NULL, &name[len+1], 256-len-1))
						name[len]= '|';
				}
				
				if(0==uiSearchItemAdd(items, name, ot, 0))
					break;
			}
		}
	}
}

void uiTemplateOperatorSearch(uiLayout *layout)
{
	uiBlock *block;
	uiBut *but;
	static char search[256]= "";
		
	block= uiLayoutGetBlock(layout);
	uiBlockSetCurLayout(block, layout);

	but= uiDefSearchBut(block, search, 0, ICON_VIEWZOOM, sizeof(search), 0, 0, UI_UNIT_X*6, UI_UNIT_Y, 0, 0, "");
	uiButSetSearchFunc(but, operator_search_cb, NULL, operator_call_cb, NULL);
}

/************************* Running Jobs Template **************************/

#define B_STOPRENDER	1
#define B_STOPCAST		2
#define B_STOPANIM		3
#define B_STOPCOMPO		4

static void do_running_jobs(bContext *C, void *UNUSED(arg), int event)
{
	switch(event) {
		case B_STOPRENDER:
			G.afbreek= 1;
			break;
		case B_STOPCAST:
			WM_jobs_stop(CTX_wm_manager(C), CTX_wm_screen(C), NULL);
			break;
		case B_STOPANIM:
			WM_operator_name_call(C, "SCREEN_OT_animation_play", WM_OP_INVOKE_SCREEN, NULL);
			break;
		case B_STOPCOMPO:
			WM_jobs_stop(CTX_wm_manager(C), CTX_wm_area(C), NULL);
			break;
	}
}

void uiTemplateRunningJobs(uiLayout *layout, bContext *C)
{
	bScreen *screen= CTX_wm_screen(C);
	Scene *scene= CTX_data_scene(C);
	wmWindowManager *wm= CTX_wm_manager(C);
	ScrArea *sa= CTX_wm_area(C);
	uiBlock *block;
	void *owner;
	int handle_event;
	
	block= uiLayoutGetBlock(layout);
	uiBlockSetCurLayout(block, layout);

	uiBlockSetHandleFunc(block, do_running_jobs, NULL);

	if(sa->spacetype==SPACE_NODE) {
		owner = sa;
		handle_event= B_STOPCOMPO;
	} else {
		owner = scene;
		handle_event= B_STOPRENDER;
	}

	if(WM_jobs_test(wm, owner)) {
		uiLayout *ui_abs;
		
		ui_abs= uiLayoutAbsolute(layout, 0);
		
		uiDefIconBut(block, BUT, handle_event, ICON_PANEL_CLOSE, 
				0, UI_UNIT_Y*0.1, UI_UNIT_X*0.8, UI_UNIT_Y*0.8, NULL, 0.0f, 0.0f, 0, 0, "Stop this job");
		uiDefBut(block, PROGRESSBAR, 0, WM_jobs_name(wm, owner), 
				UI_UNIT_X, 0, 100, UI_UNIT_Y, NULL, 0.0f, 0.0f, WM_jobs_progress(wm, owner), 0, "Progress");
		
		uiLayoutRow(layout, 0);
	}
	if(WM_jobs_test(wm, screen))
		uiDefIconTextBut(block, BUT, B_STOPCAST, ICON_CANCEL, "Capture", 0,0,85,UI_UNIT_Y, NULL, 0.0f, 0.0f, 0, 0, "Stop screencast");
	if(screen->animtimer)
		uiDefIconTextBut(block, BUT, B_STOPANIM, ICON_CANCEL, "Anim Player", 0,0,100,UI_UNIT_Y, NULL, 0.0f, 0.0f, 0, 0, "Stop animation playback");
}

/************************* Reports for Last Operator Template **************************/

void uiTemplateReportsBanner(uiLayout *layout, bContext *C)
{
	ReportList *reports = CTX_wm_reports(C);
	Report *report= BKE_reports_last_displayable(reports);
	ReportTimerInfo *rti;
	
	uiLayout *ui_abs;
	uiBlock *block;
	uiBut *but;
	uiStyle *style= U.uistyles.first;
	int width;
	int icon=0;
	
	/* if the report display has timed out, don't show */
	if (!reports->reporttimer) return;
	
	rti= (ReportTimerInfo *)reports->reporttimer->customdata;
	
	if (!rti || rti->widthfac==0.0 || !report) return;
	
<<<<<<< HEAD
	abs = uiLayoutAbsolute(layout, 0);
	block= uiLayoutGetBlock(abs);

=======
	ui_abs= uiLayoutAbsolute(layout, 0);
	block= uiLayoutGetBlock(ui_abs);
	
>>>>>>> 6d201907
	width = BLF_width(style->widget.uifont_id, report->message);
	width = MIN2(rti->widthfac*width, width);
	width = MAX2(width, 10);
	
	/* make a box around the report to make it stand out */
	uiBlockBeginAlign(block);
	but= uiDefBut(block, ROUNDBOX, 0, "", 0, 0, UI_UNIT_X+10, UI_UNIT_Y, NULL, 0.0f, 0.0f, 0, 0, "");
	/* set the report's bg color in but->col - ROUNDBOX feature */
	but->col[0]= FTOCHAR(rti->col[0]);
	but->col[1]= FTOCHAR(rti->col[1]);
	but->col[2]= FTOCHAR(rti->col[2]);
	but->col[3]= 255; 
	
	but= uiDefBut(block, ROUNDBOX, 0, "", UI_UNIT_X+10, 0, UI_UNIT_X+width, UI_UNIT_Y, NULL, 0.0f, 0.0f, 0, 0, "");
	but->col[0]= but->col[1]= but->col[2]= FTOCHAR(rti->greyscale);
	but->col[3]= 255;

	uiBlockEndAlign(block);
	
	
	/* icon and report message on top */
	if(report->type & RPT_ERROR_ALL)
		icon = ICON_ERROR;
	else if(report->type & RPT_WARNING_ALL)
		icon = ICON_ERROR;
	else if(report->type & RPT_INFO_ALL)
		icon = ICON_INFO;
	
	/* XXX: temporary operator to dump all reports to a text block, but only if more than 1 report 
	 * to be shown instead of icon when appropriate...
	 */
	uiBlockSetEmboss(block, UI_EMBOSSN);

	if (reports->list.first != reports->list.last)
		uiDefIconButO(block, BUT, "UI_OT_reports_to_textblock", WM_OP_INVOKE_REGION_WIN, icon, 2, 0, UI_UNIT_X, UI_UNIT_Y, "Click to see rest of reports in textblock: 'Recent Reports'");
	else
		uiDefIconBut(block, LABEL, 0, icon, 2, 0, UI_UNIT_X, UI_UNIT_Y, NULL, 0.0f, 0.0f, 0, 0, "");

	uiBlockSetEmboss(block, UI_EMBOSS);
	
	uiDefBut(block, LABEL, 0, report->message, UI_UNIT_X+10, 0, UI_UNIT_X+width, UI_UNIT_Y, NULL, 0.0f, 0.0f, 0, 0, "");
}
<|MERGE_RESOLUTION|>--- conflicted
+++ resolved
@@ -991,7 +991,7 @@
 		box= uiLayoutBox(col);
 		block= uiLayoutAbsoluteBlock(box);
 		result= box;
-	}
+		}
 
 	/* clear any locks set up for proxies/lib-linking */
 	uiBlockClearButLock(block);
@@ -2356,15 +2356,9 @@
 	
 	if (!rti || rti->widthfac==0.0 || !report) return;
 	
-<<<<<<< HEAD
-	abs = uiLayoutAbsolute(layout, 0);
-	block= uiLayoutGetBlock(abs);
-
-=======
 	ui_abs= uiLayoutAbsolute(layout, 0);
 	block= uiLayoutGetBlock(ui_abs);
-	
->>>>>>> 6d201907
+
 	width = BLF_width(style->widget.uifont_id, report->message);
 	width = MIN2(rti->widthfac*width, width);
 	width = MAX2(width, 10);
