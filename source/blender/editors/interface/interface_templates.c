/*
 * ***** BEGIN GPL LICENSE BLOCK *****
 *
 * This program is free software; you can redistribute it and/or
 * modify it under the terms of the GNU General Public License
 * as published by the Free Software Foundation; either version 2
 * of the License, or (at your option) any later version.
 *
 * This program is distributed in the hope that it will be useful,
 * but WITHOUT ANY WARRANTY; without even the implied warranty of
 * MERCHANTABILITY or FITNESS FOR A PARTICULAR PURPOSE.  See the
 * GNU General Public License for more details.
 *
 * You should have received a copy of the GNU General Public License
 * along with this program; if not, write to the Free Software Foundation,
 * Inc., 51 Franklin Street, Fifth Floor, Boston, MA 02110-1301, USA.
 *
 * Contributor(s): Blender Foundation 2009.
 *
 * ***** END GPL LICENSE BLOCK *****
 */

/** \file blender/editors/interface/interface_templates.c
 *  \ingroup edinterface
 */


#include <stdlib.h>
#include <stddef.h>
#include <string.h>

#include "MEM_guardedalloc.h"

#include "DNA_cache_library_types.h"
#include "DNA_node_types.h"
#include "DNA_scene_types.h"
#include "DNA_object_types.h"
#include "DNA_object_force.h"
#include "DNA_brush_types.h"
#include "DNA_texture_types.h"

#include "BLI_utildefines.h"
#include "BLI_string.h"
#include "BLI_ghash.h"
#include "BLI_rect.h"
#include "BLI_math.h"
#include "BLI_listbase.h"
#include "BLI_fnmatch.h"

#include "BLF_api.h"
#include "BLF_translation.h"

#include "BKE_cache_library.h"
#include "BKE_colortools.h"
#include "BKE_context.h"
#include "BKE_depsgraph.h"
#include "BKE_global.h"
#include "BKE_idcode.h"
#include "BKE_library.h"
#include "BKE_linestyle.h"
#include "BKE_main.h"
#include "BKE_modifier.h"
#include "BKE_object.h"
#include "BKE_packedFile.h"
#include "BKE_particle.h"
#include "BKE_paint.h"
#include "BKE_report.h"
#include "BKE_sca.h"
#include "BKE_screen.h"
#include "BKE_texture.h"

#include "ED_screen.h"
#include "ED_object.h"
#include "ED_render.h"
#include "ED_util.h"

#include "RNA_access.h"
#include "RNA_enum_types.h"

#include "WM_api.h"
#include "WM_types.h"

#include "UI_interface.h"
#include "UI_interface_icons.h"
#include "interface_intern.h"

void UI_template_fix_linking(void)
{
}

/********************** Header Template *************************/

void uiTemplateHeader(uiLayout *layout, bContext *C)
{
	uiBlock *block;

	block = uiLayoutAbsoluteBlock(layout);
	ED_area_header_switchbutton(C, block, 0);
}

/********************** Search Callbacks *************************/

typedef struct TemplateID {
	PointerRNA ptr;
	PropertyRNA *prop;

	ListBase *idlb;
	int prv_rows, prv_cols;
	bool preview;
} TemplateID;

/* Search browse menu, assign  */
static void id_search_call_cb(bContext *C, void *arg_template, void *item)
{
	TemplateID *template = (TemplateID *)arg_template;

	/* ID */
	if (item) {
		PointerRNA idptr;

		RNA_id_pointer_create(item, &idptr);
		RNA_property_pointer_set(&template->ptr, template->prop, idptr);
		RNA_property_update(C, &template->ptr, template->prop);
	}
}

/* ID Search browse menu, do the search */
static void id_search_cb(const bContext *C, void *arg_template, const char *str, uiSearchItems *items)
{
	TemplateID *template = (TemplateID *)arg_template;
	ListBase *lb = template->idlb;
	ID *id, *id_from = template->ptr.id.data;
	int iconid;
	int flag = RNA_property_flag(template->prop);

	/* ID listbase */
	for (id = lb->first; id; id = id->next) {
		if (!((flag & PROP_ID_SELF_CHECK) && id == id_from)) {

			/* use filter */
			if (RNA_property_type(template->prop) == PROP_POINTER) {
				PointerRNA ptr;
				RNA_id_pointer_create(id, &ptr);
				if (RNA_property_pointer_poll(&template->ptr, template->prop, &ptr) == 0)
					continue;
			}

			/* hide dot-datablocks, but only if filter does not force it visible */
			if (U.uiflag & USER_HIDE_DOT)
				if ((id->name[2] == '.') && (str[0] != '.'))
					continue;

			if (*str == '\0' || BLI_strcasestr(id->name + 2, str)) {
				/* +1 is needed because name_uiprefix_id used 3 letter prefix
				 * followed by ID_NAME-2 characters from id->name
				 */
				char name_ui[MAX_ID_NAME + 1];
				name_uiprefix_id(name_ui, id);

				iconid = ui_id_icon_get(C, id, template->preview);

				if (false == UI_search_item_add(items, name_ui, id, iconid))
					break;
			}
		}
	}
}

/* ID Search browse menu, open */
static uiBlock *id_search_menu(bContext *C, ARegion *ar, void *arg_litem)
{
	static char search[256];
	static TemplateID template;
	PointerRNA idptr;
	wmWindow *win = CTX_wm_window(C);
	uiBlock *block;
	uiBut *but;
	
	/* clear initial search string, then all items show */
	search[0] = 0;
	/* arg_litem is malloced, can be freed by parent button */
	template = *((TemplateID *)arg_litem);
	
	/* get active id for showing first item */
	idptr = RNA_property_pointer_get(&template.ptr, template.prop);

	block = UI_block_begin(C, ar, "_popup", UI_EMBOSS);
	UI_block_flag_enable(block, UI_BLOCK_LOOP | UI_BLOCK_SEARCH_MENU);
	
	/* preview thumbnails */
	if (template.prv_rows > 0 && template.prv_cols > 0) {
		int w = 4 * U.widget_unit * template.prv_cols;
		int h = 5 * U.widget_unit * template.prv_rows;
		
		/* fake button, it holds space for search items */
		uiDefBut(block, UI_BTYPE_LABEL, 0, "", 10, 26, w, h, NULL, 0, 0, 0, 0, NULL);
		
		but = uiDefSearchBut(block, search, 0, ICON_VIEWZOOM, sizeof(search), 10, 0, w, UI_UNIT_Y,
		                     template.prv_rows, template.prv_cols, "");
		UI_but_func_search_set(but, id_search_cb, &template, id_search_call_cb, idptr.data);
	}
	/* list view */
	else {
		const int searchbox_width  = UI_searchbox_size_x();
		const int searchbox_height = UI_searchbox_size_y();
		
		/* fake button, it holds space for search items */
		uiDefBut(block, UI_BTYPE_LABEL, 0, "", 10, 15, searchbox_width, searchbox_height, NULL, 0, 0, 0, 0, NULL);
		but = uiDefSearchBut(block, search, 0, ICON_VIEWZOOM, sizeof(search), 10, 0, searchbox_width, UI_UNIT_Y - 1, 0, 0, "");
		UI_but_func_search_set(but, id_search_cb, &template, id_search_call_cb, idptr.data);
	}
		
	
	UI_block_bounds_set_normal(block, 0.3f * U.widget_unit);
	UI_block_direction_set(block, UI_DIR_DOWN);
	
	/* give search-field focus */
	UI_but_focus_on_enter_event(win, but);
	/* this type of search menu requires undo */
	but->flag |= UI_BUT_UNDO;
	
	return block;
}

/************************ ID Template ***************************/
/* This is for browsing and editing the ID-blocks used */

/* for new/open operators */
void UI_context_active_but_prop_get_templateID(bContext *C, PointerRNA *ptr, PropertyRNA **prop)
{
	TemplateID *template;
	ARegion *ar = CTX_wm_region(C);
	uiBlock *block;
	uiBut *but;

	memset(ptr, 0, sizeof(*ptr));
	*prop = NULL;

	if (!ar)
		return;

	for (block = ar->uiblocks.first; block; block = block->next) {
		for (but = block->buttons.first; but; but = but->next) {
			/* find the button before the active one */
			if ((but->flag & (UI_BUT_LAST_ACTIVE | UI_ACTIVE))) {
				if (but->func_argN) {
					template = but->func_argN;
					*ptr = template->ptr;
					*prop = template->prop;
					return;
				}
			}
		}
	}
}


static void template_id_cb(bContext *C, void *arg_litem, void *arg_event)
{
	TemplateID *template = (TemplateID *)arg_litem;
	PointerRNA idptr = RNA_property_pointer_get(&template->ptr, template->prop);
	ID *id = idptr.data;
	int event = GET_INT_FROM_POINTER(arg_event);
	
	switch (event) {
		case UI_ID_BROWSE:
		case UI_ID_PIN:
			RNA_warning("warning, id event %d shouldnt come here", event);
			break;
		case UI_ID_OPEN:
		case UI_ID_ADD_NEW:
			/* these call UI_context_active_but_prop_get_templateID */
			break;
		case UI_ID_DELETE:
			memset(&idptr, 0, sizeof(idptr));
			RNA_property_pointer_set(&template->ptr, template->prop, idptr);
			RNA_property_update(C, &template->ptr, template->prop);

			if (id && CTX_wm_window(C)->eventstate->shift) {
				/* only way to force-remove data (on save) */
				id->flag &= ~LIB_FAKEUSER;
				id->us = 0;
			}

			break;
		case UI_ID_FAKE_USER:
			if (id) {
				if (id->flag & LIB_FAKEUSER) id_us_plus(id);
				else id_us_min(id);
			}
			else {
				return;
			}
			break;
		case UI_ID_LOCAL:
			if (id) {
				if (id_make_local(id, false)) {
					/* reassign to get get proper updates/notifiers */
					idptr = RNA_property_pointer_get(&template->ptr, template->prop);
					RNA_property_pointer_set(&template->ptr, template->prop, idptr);
					RNA_property_update(C, &template->ptr, template->prop);
				}
			}
			break;
		case UI_ID_ALONE:
			if (id) {
				const bool do_scene_obj = (GS(id->name) == ID_OB) &&
				                          (template->ptr.type == &RNA_SceneObjects);

				/* make copy */
				if (do_scene_obj) {
					Main *bmain = CTX_data_main(C);
					Scene *scene = CTX_data_scene(C);
					ED_object_single_user(bmain, scene, (struct Object *)id);
					WM_event_add_notifier(C, NC_SCENE | ND_OB_ACTIVE, scene);
					DAG_relations_tag_update(bmain);
				}
				else {
					if (id) {
						id_single_user(C, id, &template->ptr, template->prop);
					}
				}
			}
			break;
#if 0
		case UI_ID_AUTO_NAME:
			break;
#endif
	}
}

static const char *template_id_browse_tip(StructRNA *type)
{
	if (type) {
		switch (RNA_type_to_ID_code(type)) {
			case ID_SCE: return N_("Browse Scene to be linked");
			case ID_OB:  return N_("Browse Object to be linked");
			case ID_ME:  return N_("Browse Mesh Data to be linked");
			case ID_CU:  return N_("Browse Curve Data to be linked");
			case ID_MB:  return N_("Browse Metaball Data to be linked");
			case ID_MA:  return N_("Browse Material to be linked");
			case ID_TE:  return N_("Browse Texture to be linked");
			case ID_IM:  return N_("Browse Image to be linked");
			case ID_LS:  return N_("Browse Line Style Data to be linked");
			case ID_LT:  return N_("Browse Lattice Data to be linked");
			case ID_LA:  return N_("Browse Lamp Data to be linked");
			case ID_CA:  return N_("Browse Camera Data to be linked");
			case ID_WO:  return N_("Browse World Settings to be linked");
			case ID_SCR: return N_("Choose Screen layout");
			case ID_TXT: return N_("Browse Text to be linked");
			case ID_SPK: return N_("Browse Speaker Data to be linked");
			case ID_SO:  return N_("Browse Sound to be linked");
			case ID_AR:  return N_("Browse Armature data to be linked");
			case ID_AC:  return N_("Browse Action to be linked");
			case ID_NT:  return N_("Browse Node Tree to be linked");
			case ID_BR:  return N_("Browse Brush to be linked");
			case ID_PA:  return N_("Browse Particle Settings to be linked");
			case ID_GD:  return N_("Browse Grease Pencil Data to be linked");
			case ID_MC:  return N_("Browse Movie Clip to be linked");
			case ID_MSK: return N_("Browse Mask to be linked");
			case ID_PAL: return N_("Browse Palette Data to be linked");
			case ID_PC:  return N_("Browse Paint Curve Data to be linked");
			case ID_CL:  return N_("Browse Cache Library Data to be linked");
		}
	}
	return N_("Browse ID data to be linked");
}

/**
 * \return a type-based i18n context, needed e.g. by "New" button.
 * In most languages, this adjective takes different form based on gender of type name...
 */
#ifdef WITH_INTERNATIONAL
static const char *template_id_context(StructRNA *type)
{
	if (type) {
<<<<<<< HEAD
		switch (RNA_type_to_ID_code(type)) {
			case ID_SCE: return BLF_I18NCONTEXT_ID_SCENE;
			case ID_OB:  return BLF_I18NCONTEXT_ID_OBJECT;
			case ID_ME:  return BLF_I18NCONTEXT_ID_MESH;
			case ID_CU:  return BLF_I18NCONTEXT_ID_CURVE;
			case ID_MB:  return BLF_I18NCONTEXT_ID_METABALL;
			case ID_MA:  return BLF_I18NCONTEXT_ID_MATERIAL;
			case ID_TE:  return BLF_I18NCONTEXT_ID_TEXTURE;
			case ID_IM:  return BLF_I18NCONTEXT_ID_IMAGE;
			case ID_LS:  return BLF_I18NCONTEXT_ID_FREESTYLELINESTYLE;
			case ID_LT:  return BLF_I18NCONTEXT_ID_LATTICE;
			case ID_LA:  return BLF_I18NCONTEXT_ID_LAMP;
			case ID_CA:  return BLF_I18NCONTEXT_ID_CAMERA;
			case ID_WO:  return BLF_I18NCONTEXT_ID_WORLD;
			case ID_SCR: return BLF_I18NCONTEXT_ID_SCREEN;
			case ID_TXT: return BLF_I18NCONTEXT_ID_TEXT;
			case ID_SPK: return BLF_I18NCONTEXT_ID_SPEAKER;
			case ID_SO:  return BLF_I18NCONTEXT_ID_SOUND;
			case ID_AR:  return BLF_I18NCONTEXT_ID_ARMATURE;
			case ID_AC:  return BLF_I18NCONTEXT_ID_ACTION;
			case ID_NT:  return BLF_I18NCONTEXT_ID_NODETREE;
			case ID_BR:  return BLF_I18NCONTEXT_ID_BRUSH;
			case ID_PA:  return BLF_I18NCONTEXT_ID_PARTICLESETTINGS;
			case ID_GD:  return BLF_I18NCONTEXT_ID_GPENCIL;
			case ID_MC:  return BLF_I18NCONTEXT_ID_MOVIECLIP;
			case ID_MSK: return BLF_I18NCONTEXT_ID_MASK;
			case ID_PAL: return BLF_I18NCONTEXT_ID_PALETTE;
			case ID_PC:  return BLF_I18NCONTEXT_ID_PAINTCURVE;
			case ID_CL:  return BLF_I18NCONTEXT_ID_CACHELIBRARY;
		}
=======
		return BKE_idcode_to_translation_context(RNA_type_to_ID_code(type));
>>>>>>> 087c82e3
	}
	return BLF_I18NCONTEXT_DEFAULT;
}
#endif

static void template_ID(
        bContext *C, uiLayout *layout, TemplateID *template, StructRNA *type, short idcode, int flag,
        const char *newop, const char *openop, const char *unlinkop)
{
	uiBut *but;
	uiBlock *block;
	PointerRNA idptr;
	// ListBase *lb; // UNUSED
	ID *id, *idfrom;
	const bool editable = RNA_property_editable(&template->ptr, template->prop);

	idptr = RNA_property_pointer_get(&template->ptr, template->prop);
	id = idptr.data;
	idfrom = template->ptr.id.data;
	// lb = template->idlb;

	block = uiLayoutGetBlock(layout);
	UI_block_align_begin(block);

	if (idptr.type)
		type = idptr.type;

	if (flag & UI_ID_PREVIEWS) {
		template->preview = true;

		but = uiDefBlockButN(block, id_search_menu, MEM_dupallocN(template), "", 0, 0, UI_UNIT_X * 6, UI_UNIT_Y * 6,
		                     TIP_(template_id_browse_tip(type)));
		ui_def_but_icon(but, id ? ui_id_icon_get(C, id, true) : RNA_struct_ui_icon(type),
		                UI_HAS_ICON | UI_BUT_ICON_PREVIEW);

		if ((idfrom && idfrom->lib) || !editable)
			UI_but_flag_enable(but, UI_BUT_DISABLED);
		
		uiLayoutRow(layout, true);
	}
	else if (flag & UI_ID_BROWSE) {
		but = uiDefBlockButN(block, id_search_menu, MEM_dupallocN(template), "", 0, 0, UI_UNIT_X * 1.6, UI_UNIT_Y,
		                     TIP_(template_id_browse_tip(type)));
		ui_def_but_icon(but, RNA_struct_ui_icon(type), UI_HAS_ICON);
		/* default dragging of icon for id browse buttons */
		UI_but_drag_set_id(but, id);
		UI_but_drawflag_enable(but, UI_BUT_ICON_LEFT);

		if ((idfrom && idfrom->lib) || !editable)
			UI_but_flag_enable(but, UI_BUT_DISABLED);
	}

	/* text button with name */
	if (id) {
		char name[UI_MAX_NAME_STR];
		const bool user_alert = (id->us <= 0);

		//text_idbutton(id, name);
		name[0] = '\0';
		but = uiDefButR(block, UI_BTYPE_TEXT, 0, name, 0, 0, UI_UNIT_X * 6, UI_UNIT_Y,
		                &idptr, "name", -1, 0, 0, -1, -1, RNA_struct_ui_description(type));
		UI_but_funcN_set(but, template_id_cb, MEM_dupallocN(template), SET_INT_IN_POINTER(UI_ID_RENAME));
		if (user_alert) UI_but_flag_enable(but, UI_BUT_REDALERT);

		if (id->lib) {
			if (id->flag & LIB_INDIRECT) {
				but = uiDefIconBut(block, UI_BTYPE_BUT, 0, ICON_LIBRARY_DATA_INDIRECT, 0, 0, UI_UNIT_X, UI_UNIT_Y,
				                   NULL, 0, 0, 0, 0, TIP_("Indirect library datablock, cannot change"));
				UI_but_flag_enable(but, UI_BUT_DISABLED);
			}
			else {
				but = uiDefIconBut(block, UI_BTYPE_BUT, 0, ICON_LIBRARY_DATA_DIRECT, 0, 0, UI_UNIT_X, UI_UNIT_Y,
				                   NULL, 0, 0, 0, 0, TIP_("Direct linked library datablock, click to make local"));
				if (!id_make_local(id, true /* test */) || (idfrom && idfrom->lib))
					UI_but_flag_enable(but, UI_BUT_DISABLED);
			}

			UI_but_funcN_set(but, template_id_cb, MEM_dupallocN(template), SET_INT_IN_POINTER(UI_ID_LOCAL));
		}

		if (id->us > 1) {
			char numstr[32];
			short numstr_len;

			numstr_len = BLI_snprintf(numstr, sizeof(numstr), "%d", id->us);

			but = uiDefBut(block, UI_BTYPE_BUT, 0, numstr, 0, 0,
			               numstr_len * 0.2f * UI_UNIT_X + UI_UNIT_X, UI_UNIT_Y, NULL, 0, 0, 0, 0,
			               TIP_("Display number of users of this data (click to make a single-user copy)"));
			but->flag |= UI_BUT_UNDO;

			UI_but_funcN_set(but, template_id_cb, MEM_dupallocN(template), SET_INT_IN_POINTER(UI_ID_ALONE));
			if (/* test only */
			    (id_copy(id, NULL, true) == false) ||
			    (idfrom && idfrom->lib) ||
			    (!editable) ||
			    /* object in editmode - don't change data */
			    (idfrom && GS(idfrom->name) == ID_OB && (((Object *)idfrom)->mode & OB_MODE_EDIT)))
			{
				UI_but_flag_enable(but, UI_BUT_DISABLED);
			}
		}
	
		if (user_alert) UI_but_flag_enable(but, UI_BUT_REDALERT);
		
		if (id->lib == NULL && !(ELEM(GS(id->name), ID_GR, ID_SCE, ID_SCR, ID_TXT, ID_OB))) {
			uiDefButR(block, UI_BTYPE_TOGGLE, 0, "F", 0, 0, UI_UNIT_X, UI_UNIT_Y, &idptr, "use_fake_user", -1, 0, 0, -1, -1, NULL);
		}
	}
	
	if (flag & UI_ID_ADD_NEW) {
		int w = id ? UI_UNIT_X : (flag & UI_ID_OPEN) ? UI_UNIT_X * 3 : UI_UNIT_X * 6;
		
		/* i18n markup, does nothing! */
		BLF_I18N_MSGID_MULTI_CTXT("New", BLF_I18NCONTEXT_DEFAULT,
		                                 BLF_I18NCONTEXT_ID_SCENE,
		                                 BLF_I18NCONTEXT_ID_OBJECT,
		                                 BLF_I18NCONTEXT_ID_MESH,
		                                 BLF_I18NCONTEXT_ID_CURVE,
		                                 BLF_I18NCONTEXT_ID_METABALL,
		                                 BLF_I18NCONTEXT_ID_MATERIAL,
		                                 BLF_I18NCONTEXT_ID_TEXTURE,
		                                 BLF_I18NCONTEXT_ID_IMAGE,
		                                 BLF_I18NCONTEXT_ID_LATTICE,
		                                 BLF_I18NCONTEXT_ID_LAMP,
		                                 BLF_I18NCONTEXT_ID_CAMERA,
		                                 BLF_I18NCONTEXT_ID_WORLD,
		                                 BLF_I18NCONTEXT_ID_SCREEN,
		                                 BLF_I18NCONTEXT_ID_TEXT,
		);
		BLF_I18N_MSGID_MULTI_CTXT("New", BLF_I18NCONTEXT_ID_SPEAKER,
		                                 BLF_I18NCONTEXT_ID_SOUND,
		                                 BLF_I18NCONTEXT_ID_ARMATURE,
		                                 BLF_I18NCONTEXT_ID_ACTION,
		                                 BLF_I18NCONTEXT_ID_NODETREE,
		                                 BLF_I18NCONTEXT_ID_BRUSH,
		                                 BLF_I18NCONTEXT_ID_PARTICLESETTINGS,
		                                 BLF_I18NCONTEXT_ID_GPENCIL,
		                                 BLF_I18NCONTEXT_ID_FREESTYLELINESTYLE,
		);
		
		if (newop) {
			but = uiDefIconTextButO(block, UI_BTYPE_BUT, newop, WM_OP_INVOKE_DEFAULT, ICON_ZOOMIN,
			                        (id) ? "" : CTX_IFACE_(template_id_context(type), "New"), 0, 0, w, UI_UNIT_Y, NULL);
			UI_but_funcN_set(but, template_id_cb, MEM_dupallocN(template), SET_INT_IN_POINTER(UI_ID_ADD_NEW));
		}
		else {
			but = uiDefIconTextBut(block, UI_BTYPE_BUT, 0, ICON_ZOOMIN, (id) ? "" : CTX_IFACE_(template_id_context(type), "New"),
			                       0, 0, w, UI_UNIT_Y, NULL, 0, 0, 0, 0, NULL);
			UI_but_funcN_set(but, template_id_cb, MEM_dupallocN(template), SET_INT_IN_POINTER(UI_ID_ADD_NEW));
		}

		if ((idfrom && idfrom->lib) || !editable)
			UI_but_flag_enable(but, UI_BUT_DISABLED);
	}

	/* Due to space limit in UI - skip the "open" icon for packed data, and allow to unpack.
	 * Only for images, sound and fonts */
	if (id && BKE_pack_check(id)) {
		but = uiDefIconButO(block, UI_BTYPE_BUT, "FILE_OT_unpack_item", WM_OP_INVOKE_REGION_WIN, ICON_PACKAGE, 0, 0,
		                    UI_UNIT_X, UI_UNIT_Y, TIP_("Packed File, click to unpack"));
		UI_but_operator_ptr_get(but);
		
		RNA_string_set(but->opptr, "id_name", id->name + 2);
		RNA_int_set(but->opptr, "id_type", GS(id->name));
		
	}
	else if (flag & UI_ID_OPEN) {
		int w = id ? UI_UNIT_X : (flag & UI_ID_ADD_NEW) ? UI_UNIT_X * 3 : UI_UNIT_X * 6;
		
		if (openop) {
			but = uiDefIconTextButO(block, UI_BTYPE_BUT, openop, WM_OP_INVOKE_DEFAULT, ICON_FILESEL, (id) ? "" : IFACE_("Open"),
			                        0, 0, w, UI_UNIT_Y, NULL);
			UI_but_funcN_set(but, template_id_cb, MEM_dupallocN(template), SET_INT_IN_POINTER(UI_ID_OPEN));
		}
		else {
			but = uiDefIconTextBut(block, UI_BTYPE_BUT, 0, ICON_FILESEL, (id) ? "" : IFACE_("Open"), 0, 0, w, UI_UNIT_Y,
			                       NULL, 0, 0, 0, 0, NULL);
			UI_but_funcN_set(but, template_id_cb, MEM_dupallocN(template), SET_INT_IN_POINTER(UI_ID_OPEN));
		}

		if ((idfrom && idfrom->lib) || !editable)
			UI_but_flag_enable(but, UI_BUT_DISABLED);
	}
	
	/* delete button */
	/* don't use RNA_property_is_unlink here */
	if (id && (flag & UI_ID_DELETE)) {
		/* allow unlink if 'unlinkop' is passed, even when 'PROP_NEVER_UNLINK' is set */
		but = NULL;

		if (unlinkop) {
			but = uiDefIconButO(block, UI_BTYPE_BUT, unlinkop, WM_OP_INVOKE_REGION_WIN, ICON_X, 0, 0, UI_UNIT_X, UI_UNIT_Y, NULL);
			/* so we can access the template from operators, font unlinking needs this */
			UI_but_funcN_set(but, NULL, MEM_dupallocN(template), NULL);
		}
		else {
			if ((RNA_property_flag(template->prop) & PROP_NEVER_UNLINK) == 0) {
				but = uiDefIconBut(block, UI_BTYPE_BUT, 0, ICON_X, 0, 0, UI_UNIT_X, UI_UNIT_Y, NULL, 0, 0, 0, 0,
				                   TIP_("Unlink datablock "
				                        "(Shift + Click to set users to zero, data will then not be saved)"));
				UI_but_funcN_set(but, template_id_cb, MEM_dupallocN(template), SET_INT_IN_POINTER(UI_ID_DELETE));

				if (RNA_property_flag(template->prop) & PROP_NEVER_NULL) {
					UI_but_flag_enable(but, UI_BUT_DISABLED);
				}
			}
		}

		if (but) {
			if ((idfrom && idfrom->lib) || !editable) {
				UI_but_flag_enable(but, UI_BUT_DISABLED);
			}
		}
	}

	if (idcode == ID_TE)
		uiTemplateTextureShow(layout, C, &template->ptr, template->prop);
	
	UI_block_align_end(block);
}

static void ui_template_id(
        uiLayout *layout, bContext *C, PointerRNA *ptr, const char *propname, const char *newop,
        const char *openop, const char *unlinkop, int flag, int prv_rows, int prv_cols)
{
	TemplateID *template;
	PropertyRNA *prop;
	StructRNA *type;
	short idcode;

	prop = RNA_struct_find_property(ptr, propname);

	if (!prop || RNA_property_type(prop) != PROP_POINTER) {
		RNA_warning("pointer property not found: %s.%s", RNA_struct_identifier(ptr->type), propname);
		return;
	}

	template = MEM_callocN(sizeof(TemplateID), "TemplateID");
	template->ptr = *ptr;
	template->prop = prop;
	template->prv_rows = prv_rows;
	template->prv_cols = prv_cols;

	if (newop)
		flag |= UI_ID_ADD_NEW;
	if (openop)
		flag |= UI_ID_OPEN;

	type = RNA_property_pointer_type(ptr, prop);
	idcode = RNA_type_to_ID_code(type);
	template->idlb = which_libbase(CTX_data_main(C), idcode);
	
	/* create UI elements for this template
	 *	- template_ID makes a copy of the template data and assigns it to the relevant buttons
	 */
	if (template->idlb) {
		uiLayoutRow(layout, true);
		template_ID(C, layout, template, type, idcode, flag, newop, openop, unlinkop);
	}

	MEM_freeN(template);
}

void uiTemplateID(
        uiLayout *layout, bContext *C, PointerRNA *ptr, const char *propname, const char *newop,
        const char *openop, const char *unlinkop)
{
	ui_template_id(layout, C, ptr, propname, newop, openop, unlinkop,
	               UI_ID_BROWSE | UI_ID_RENAME | UI_ID_DELETE, 0, 0);
}

void uiTemplateIDBrowse(
        uiLayout *layout, bContext *C, PointerRNA *ptr, const char *propname, const char *newop,
        const char *openop, const char *unlinkop)
{
	ui_template_id(layout, C, ptr, propname, newop, openop, unlinkop, UI_ID_BROWSE | UI_ID_RENAME, 0, 0);
}

void uiTemplateIDPreview(
        uiLayout *layout, bContext *C, PointerRNA *ptr, const char *propname, const char *newop,
        const char *openop, const char *unlinkop, int rows, int cols)
{
	ui_template_id(layout, C, ptr, propname, newop, openop, unlinkop,
	               UI_ID_BROWSE | UI_ID_RENAME | UI_ID_DELETE | UI_ID_PREVIEWS, rows, cols);
}

/************************ ID Chooser Template ***************************/

/**
 * This is for selecting the type of ID-block to use, and then from the relevant type choosing the block to use
 *
 * - propname: property identifier for property that ID-pointer gets stored to
 * - proptypename: property identifier for property used to determine the type of ID-pointer that can be used
 */
void uiTemplateAnyID(
        uiLayout *layout, PointerRNA *ptr, const char *propname, const char *proptypename,
        const char *text)
{
	PropertyRNA *propID, *propType;
	uiLayout *split, *row, *sub;
	
	/* get properties... */
	propID = RNA_struct_find_property(ptr, propname);
	propType = RNA_struct_find_property(ptr, proptypename);

	if (!propID || RNA_property_type(propID) != PROP_POINTER) {
		RNA_warning("pointer property not found: %s.%s", RNA_struct_identifier(ptr->type), propname);
		return;
	}
	if (!propType || RNA_property_type(propType) != PROP_ENUM) {
		RNA_warning("pointer-type property not found: %s.%s", RNA_struct_identifier(ptr->type), proptypename);
		return;
	}
	
	/* Start drawing UI Elements using standard defines */
	split = uiLayoutSplit(layout, 0.33f, false);  /* NOTE: split amount here needs to be synced with normal labels */
	
	/* FIRST PART ................................................ */
	row = uiLayoutRow(split, false);
	
	/* Label - either use the provided text, or will become "ID-Block:" */
	if (text) {
		if (text[0])
			uiItemL(row, text, ICON_NONE);
	}
	else {
		uiItemL(row, IFACE_("ID-Block:"), ICON_NONE);
	}
	
	/* SECOND PART ................................................ */
	row = uiLayoutRow(split, true);
	
	/* ID-Type Selector - just have a menu of icons */
	sub = uiLayoutRow(row, true);                     /* HACK: special group just for the enum, otherwise we */
	uiLayoutSetAlignment(sub, UI_LAYOUT_ALIGN_LEFT);  /*       we get ugly layout with text included too...  */
	
	uiItemFullR(sub, ptr, propType, 0, 0, UI_ITEM_R_ICON_ONLY, "", ICON_NONE);
	
	/* ID-Block Selector - just use pointer widget... */
	sub = uiLayoutRow(row, true);                       /* HACK: special group to counteract the effects of the previous */
	uiLayoutSetAlignment(sub, UI_LAYOUT_ALIGN_EXPAND);  /*       enum, which now pushes everything too far right         */
	
	uiItemFullR(sub, ptr, propID, 0, 0, 0, "", ICON_NONE);
}

/********************* RNA Path Builder Template ********************/

/* ---------- */

/**
 * This is creating/editing RNA-Paths
 *
 * - ptr: struct which holds the path property
 * - propname: property identifier for property that path gets stored to
 * - root_ptr: struct that path gets built from
 */
void uiTemplatePathBuilder(uiLayout *layout, PointerRNA *ptr, const char *propname, PointerRNA *UNUSED(root_ptr),
                           const char *text)
{
	PropertyRNA *propPath;
	uiLayout *row;
	
	/* check that properties are valid */
	propPath = RNA_struct_find_property(ptr, propname);
	if (!propPath || RNA_property_type(propPath) != PROP_STRING) {
		RNA_warning("path property not found: %s.%s", RNA_struct_identifier(ptr->type), propname);
		return;
	}
	
	/* Start drawing UI Elements using standard defines */
	row = uiLayoutRow(layout, true);
	
	/* Path (existing string) Widget */
	uiItemR(row, ptr, propname, 0, text, ICON_RNA);
	
	/* TODO: attach something to this to make allow searching of nested properties to 'build' the path */
}

/************************ Modifier Template *************************/

#define ERROR_LIBDATA_MESSAGE IFACE_("Can't edit external libdata")

static void modifiers_convertToReal(bContext *C, void *ob_v, void *md_v)
{
	Object *ob = ob_v;
	ModifierData *md = md_v;
	ModifierData *nmd = modifier_new(md->type);

	modifier_copyData(md, nmd);
	nmd->mode &= ~eModifierMode_Virtual;

	BLI_addhead(&ob->modifiers, nmd);
	
	modifier_unique_name(&ob->modifiers, nmd);

	ob->partype = PAROBJECT;

	WM_event_add_notifier(C, NC_OBJECT | ND_MODIFIER, ob);
	DAG_id_tag_update(&ob->id, OB_RECALC_DATA);

	ED_undo_push(C, "Modifier convert to real");
}

static int modifier_can_delete(ModifierData *md)
{
	/* fluid particle modifier can't be deleted here */
	if (md->type == eModifierType_ParticleSystem)
		if (((ParticleSystemModifierData *)md)->psys->part->type == PART_FLUID)
			return 0;

	return 1;
}

/* Check whether Modifier is a simulation or not, this is used for switching to the physics/particles context tab */
static int modifier_is_simulation(ModifierData *md)
{
	/* Physic Tab */
	if (ELEM(md->type, eModifierType_Cloth, eModifierType_Collision, eModifierType_Fluidsim, eModifierType_Smoke,
	          eModifierType_Softbody, eModifierType_Surface, eModifierType_DynamicPaint))
	{
		return 1;
	}
	/* Particle Tab */
	else if (md->type == eModifierType_ParticleSystem) {
		return 2;
	}
	else {
		return 0;
	}
}

static uiLayout *draw_modifier(
        uiLayout *layout, Scene *scene, Object *ob,
        ModifierData *md, int index, int cageIndex, int lastCageIndex)
{
	const ModifierTypeInfo *mti = modifierType_getInfo(md->type);
	PointerRNA ptr;
	uiBut *but;
	uiBlock *block;
	uiLayout *box, *column, *row, *sub;
	uiLayout *result = NULL;
	int isVirtual = (md->mode & eModifierMode_Virtual);
	char str[128];

	/* create RNA pointer */
	RNA_pointer_create(&ob->id, &RNA_Modifier, md, &ptr);

	column = uiLayoutColumn(layout, true);
	uiLayoutSetContextPointer(column, "modifier", &ptr);

	/* rounded header ------------------------------------------------------------------- */
	box = uiLayoutBox(column);
	
	if (isVirtual) {
		row = uiLayoutRow(box, false);
		uiLayoutSetAlignment(row, UI_LAYOUT_ALIGN_EXPAND);
		block = uiLayoutGetBlock(row);
		/* VIRTUAL MODIFIER */
		/* XXX this is not used now, since these cannot be accessed via RNA */
		BLI_snprintf(str, sizeof(str), IFACE_("%s parent deform"), md->name);
		uiDefBut(block, UI_BTYPE_LABEL, 0, str, 0, 0, 185, UI_UNIT_Y, NULL, 0.0, 0.0, 0.0, 0.0, TIP_("Modifier name"));
		
		but = uiDefBut(block, UI_BTYPE_BUT, 0, IFACE_("Make Real"), 0, 0, 80, 16, NULL, 0.0, 0.0, 0.0, 0.0,
		               TIP_("Convert virtual modifier to a real modifier"));
		UI_but_func_set(but, modifiers_convertToReal, ob, md);
	}
	else {
		/* REAL MODIFIER */
		row = uiLayoutRow(box, false);
		block = uiLayoutGetBlock(row);
		
		UI_block_emboss_set(block, UI_EMBOSS_NONE);
		/* Open/Close .................................  */
		uiItemR(row, &ptr, "show_expanded", 0, "", ICON_NONE);
		
		/* modifier-type icon */
		uiItemL(row, "", RNA_struct_ui_icon(ptr.type));
		UI_block_emboss_set(block, UI_EMBOSS);
		
		/* modifier name */
		md->scene = scene;
		if (mti->isDisabled && mti->isDisabled(md, 0)) {
			uiLayoutSetRedAlert(row, true);
		}
		uiItemR(row, &ptr, "name", 0, "", ICON_NONE);
		uiLayoutSetRedAlert(row, false);
		
		/* mode enabling buttons */
		UI_block_align_begin(block);
		/* Softbody not allowed in this situation, enforce! */
		if (((md->type != eModifierType_Softbody && md->type != eModifierType_Collision) || !(ob->pd && ob->pd->deflect)) &&
		    (md->type != eModifierType_Surface) )
		{
			uiItemR(row, &ptr, "show_render", 0, "", ICON_NONE);
			uiItemR(row, &ptr, "show_viewport", 0, "", ICON_NONE);
			
			if (mti->flags & eModifierTypeFlag_SupportsEditmode) {
				sub = uiLayoutRow(row, true);
				if (!(md->mode & eModifierMode_Realtime)) {
					uiLayoutSetActive(sub, false);
				}
				uiItemR(sub, &ptr, "show_in_editmode", 0, "", ICON_NONE);
			}
		}

		if (ob->type == OB_MESH) {
			if (modifier_supportsCage(scene, md) && (index <= lastCageIndex)) {
				sub = uiLayoutRow(row, true);
				if (index < cageIndex || !modifier_couldBeCage(scene, md)) {
					uiLayoutSetActive(sub, false);
				}
				uiItemR(sub, &ptr, "show_on_cage", 0, "", ICON_NONE);
			}
		} /* tessellation point for curve-typed objects */
		else if (ELEM(ob->type, OB_CURVE, OB_SURF, OB_FONT)) {
			/* some modifiers could work with pre-tessellated curves only */
			if (ELEM(md->type, eModifierType_Hook, eModifierType_Softbody, eModifierType_MeshDeform)) {
				/* add disabled pre-tessellated button, so users could have
				 * message for this modifiers */
				but = uiDefIconButBitI(block, UI_BTYPE_TOGGLE, eModifierMode_ApplyOnSpline, 0, ICON_SURFACE_DATA, 0, 0,
				                       UI_UNIT_X - 2, UI_UNIT_Y, &md->mode, 0.0, 0.0, 0.0, 0.0,
				                       TIP_("This modifier can only be applied on splines' points"));
				UI_but_flag_enable(but, UI_BUT_DISABLED);
			}
			else if (mti->type != eModifierTypeType_Constructive) {
				/* constructive modifiers tessellates curve before applying */
				uiItemR(row, &ptr, "use_apply_on_spline", 0, "", ICON_NONE);
			}
		}

		UI_block_align_end(block);
		
		/* Up/Down + Delete ........................... */
		UI_block_align_begin(block);
		uiItemO(row, "", ICON_TRIA_UP, "OBJECT_OT_modifier_move_up");
		uiItemO(row, "", ICON_TRIA_DOWN, "OBJECT_OT_modifier_move_down");
		UI_block_align_end(block);
		
		UI_block_emboss_set(block, UI_EMBOSS_NONE);
		/* When Modifier is a simulation, show button to switch to context rather than the delete button. */
		if (modifier_can_delete(md) &&
		    (!modifier_is_simulation(md) ||
		     STREQ(scene->r.engine, RE_engine_id_BLENDER_GAME)))
		{
			uiItemO(row, "", ICON_X, "OBJECT_OT_modifier_remove");
		}
		else if (modifier_is_simulation(md) == 1) {
			uiItemStringO(row, "", ICON_BUTS, "WM_OT_properties_context_change", "context", "PHYSICS");
		}
		else if (modifier_is_simulation(md) == 2) {
			uiItemStringO(row, "", ICON_BUTS, "WM_OT_properties_context_change", "context", "PARTICLES");
		}
		UI_block_emboss_set(block, UI_EMBOSS);
	}

	
	/* modifier settings (under the header) --------------------------------------------------- */
	if (!isVirtual && (md->mode & eModifierMode_Expanded)) {
		/* apply/convert/copy */
		box = uiLayoutBox(column);
		row = uiLayoutRow(box, false);
		
		if (!ELEM(md->type, eModifierType_Collision, eModifierType_Surface)) {
			/* only here obdata, the rest of modifiers is ob level */
			UI_block_lock_set(block, BKE_object_obdata_is_libdata(ob), ERROR_LIBDATA_MESSAGE);
			
			if (md->type == eModifierType_ParticleSystem) {
				ParticleSystem *psys = ((ParticleSystemModifierData *)md)->psys;
				
				if (!(ob->mode & OB_MODE_PARTICLE_EDIT)) {
					if (ELEM(psys->part->ren_as, PART_DRAW_GR, PART_DRAW_OB))
						uiItemO(row, CTX_IFACE_(BLF_I18NCONTEXT_OPERATOR_DEFAULT, "Convert"), ICON_NONE,
						        "OBJECT_OT_duplicates_make_real");
					else if (psys->part->ren_as == PART_DRAW_PATH && psys->pathcache)
						uiItemO(row, CTX_IFACE_(BLF_I18NCONTEXT_OPERATOR_DEFAULT, "Convert"), ICON_NONE,
						        "OBJECT_OT_modifier_convert");
				}
			}
			else {
				uiLayoutSetOperatorContext(row, WM_OP_INVOKE_DEFAULT);
				uiItemEnumO(row, "OBJECT_OT_modifier_apply", CTX_IFACE_(BLF_I18NCONTEXT_OPERATOR_DEFAULT, "Apply"),
				            0, "apply_as", MODIFIER_APPLY_DATA);
				
				if (modifier_isSameTopology(md) && !modifier_isNonGeometrical(md)) {
					uiItemEnumO(row, "OBJECT_OT_modifier_apply",
					            CTX_IFACE_(BLF_I18NCONTEXT_OPERATOR_DEFAULT, "Apply as Shape Key"),
					            0, "apply_as", MODIFIER_APPLY_SHAPE);
				}
			}
			
			UI_block_lock_clear(block);
			UI_block_lock_set(block, ob && ob->id.lib, ERROR_LIBDATA_MESSAGE);
			
			if (!ELEM(md->type, eModifierType_Fluidsim, eModifierType_Softbody, eModifierType_ParticleSystem,
			           eModifierType_Cloth, eModifierType_Smoke))
			{
				uiItemO(row, CTX_IFACE_(BLF_I18NCONTEXT_OPERATOR_DEFAULT, "Copy"), ICON_NONE,
				        "OBJECT_OT_modifier_copy");
			}
		}
		
		/* result is the layout block inside the box, that we return so that modifier settings can be drawn */
		result = uiLayoutColumn(box, false);
		block = uiLayoutAbsoluteBlock(box);
	}
	
	/* error messages */
	if (md->error) {
		box = uiLayoutBox(column);
		row = uiLayoutRow(box, false);
		uiItemL(row, md->error, ICON_ERROR);
	}
	
	return result;
}

uiLayout *uiTemplateModifier(uiLayout *layout, bContext *C, PointerRNA *ptr)
{
	Scene *scene = CTX_data_scene(C);
	Object *ob;
	ModifierData *md, *vmd;
	VirtualModifierData virtualModifierData;
	int i, lastCageIndex, cageIndex;

	/* verify we have valid data */
	if (!RNA_struct_is_a(ptr->type, &RNA_Modifier)) {
		RNA_warning("Expected modifier on object");
		return NULL;
	}

	ob = ptr->id.data;
	md = ptr->data;

	if (!ob || !(GS(ob->id.name) == ID_OB)) {
		RNA_warning("Expected modifier on object");
		return NULL;
	}
	
	UI_block_lock_set(uiLayoutGetBlock(layout), (ob && ob->id.lib), ERROR_LIBDATA_MESSAGE);
	
	/* find modifier and draw it */
	cageIndex = modifiers_getCageIndex(scene, ob, &lastCageIndex, 0);

	/* XXX virtual modifiers are not accesible for python */
	vmd = modifiers_getVirtualModifierList(ob, &virtualModifierData);

	for (i = 0; vmd; i++, vmd = vmd->next) {
		if (md == vmd)
			return draw_modifier(layout, scene, ob, md, i, cageIndex, lastCageIndex);
		else if (vmd->mode & eModifierMode_Virtual)
			i--;
	}

	return NULL;
}

/************************ Constraint Template *************************/

#include "DNA_constraint_types.h"

#include "BKE_action.h"
#include "BKE_constraint.h"

#define B_CONSTRAINT_TEST           5
// #define B_CONSTRAINT_CHANGETARGET   6

static void do_constraint_panels(bContext *C, void *ob_pt, int event)
{
	Object *ob = (Object *)ob_pt;

	switch (event) {
		case B_CONSTRAINT_TEST:
			break; /* no handling */
#if 0	/* UNUSED */
		case B_CONSTRAINT_CHANGETARGET:
		{
			Main *bmain = CTX_data_main(C);
			if (ob->pose)
				BKE_pose_tag_recalc(bmain, ob->pose); /* checks & sorts pose channels */
			DAG_relations_tag_update(bmain);
			break;
		}
#endif
		default:
			break;
	}

	/* note: RNA updates now call this, commenting else it gets called twice.
	 * if there are problems because of this, then rna needs changed update functions.
	 *
	 * object_test_constraints(ob);
	 * if (ob->pose) BKE_pose_update_constraint_flags(ob->pose); */
	
	if (ob->type == OB_ARMATURE) DAG_id_tag_update(&ob->id, OB_RECALC_DATA | OB_RECALC_OB);
	else DAG_id_tag_update(&ob->id, OB_RECALC_OB);

	WM_event_add_notifier(C, NC_OBJECT | ND_CONSTRAINT, ob);
}

static void constraint_active_func(bContext *UNUSED(C), void *ob_v, void *con_v)
{
	ED_object_constraint_set_active(ob_v, con_v);
}

/* draw panel showing settings for a constraint */
static uiLayout *draw_constraint(uiLayout *layout, Object *ob, bConstraint *con)
{
	bPoseChannel *pchan = BKE_pose_channel_active(ob);
	const bConstraintTypeInfo *cti;
	uiBlock *block;
	uiLayout *result = NULL, *col, *box, *row;
	PointerRNA ptr;
	char typestr[32];
	short proxy_protected, xco = 0, yco = 0;
	// int rb_col; // UNUSED

	/* get constraint typeinfo */
	cti = BKE_constraint_typeinfo_get(con);
	if (cti == NULL) {
		/* exception for 'Null' constraint - it doesn't have constraint typeinfo! */
		BLI_strncpy(typestr, (con->type == CONSTRAINT_TYPE_NULL) ? IFACE_("Null") : IFACE_("Unknown"), sizeof(typestr));
	}
	else
		BLI_strncpy(typestr, IFACE_(cti->name), sizeof(typestr));
		
	/* determine whether constraint is proxy protected or not */
	if (BKE_constraints_proxylocked_owner(ob, pchan))
		proxy_protected = (con->flag & CONSTRAINT_PROXY_LOCAL) == 0;
	else
		proxy_protected = 0;

	/* unless button has own callback, it adds this callback to button */
	block = uiLayoutGetBlock(layout);
	UI_block_func_handle_set(block, do_constraint_panels, ob);
	UI_block_func_set(block, constraint_active_func, ob, con);

	RNA_pointer_create(&ob->id, &RNA_Constraint, con, &ptr);

	col = uiLayoutColumn(layout, true);
	uiLayoutSetContextPointer(col, "constraint", &ptr);

	box = uiLayoutBox(col);
	row = uiLayoutRow(box, false);
	block = uiLayoutGetBlock(box);

	/* Draw constraint header */

	/* open/close */
	UI_block_emboss_set(block, UI_EMBOSS_NONE);
	uiItemR(row, &ptr, "show_expanded", UI_ITEM_R_ICON_ONLY, "", ICON_NONE);
	UI_block_emboss_set(block, UI_EMBOSS);

	/* name */
	uiDefBut(block, UI_BTYPE_LABEL, B_CONSTRAINT_TEST, typestr,
	         xco + 0.5f * UI_UNIT_X, yco, 5 * UI_UNIT_X, 0.9f * UI_UNIT_Y, NULL, 0.0, 0.0, 0.0, 0.0, "");

	if (con->flag & CONSTRAINT_DISABLE)
		uiLayoutSetRedAlert(row, true);
	
	if (proxy_protected == 0) {
		uiItemR(row, &ptr, "name", 0, "", ICON_NONE);
	}
	else
		uiItemL(row, con->name, ICON_NONE);
	
	uiLayoutSetRedAlert(row, false);
	
	/* proxy-protected constraints cannot be edited, so hide up/down + close buttons */
	if (proxy_protected) {
		UI_block_emboss_set(block, UI_EMBOSS_NONE);
		
		/* draw a ghost icon (for proxy) and also a lock beside it, to show that constraint is "proxy locked" */
		uiDefIconBut(block, UI_BTYPE_BUT, B_CONSTRAINT_TEST, ICON_GHOST, xco + 12.2f * UI_UNIT_X, yco, 0.95f * UI_UNIT_X, 0.95f * UI_UNIT_Y,
		             NULL, 0.0, 0.0, 0.0, 0.0, TIP_("Proxy Protected"));
		uiDefIconBut(block, UI_BTYPE_BUT, B_CONSTRAINT_TEST, ICON_LOCKED, xco + 13.1f * UI_UNIT_X, yco, 0.95f * UI_UNIT_X, 0.95f * UI_UNIT_Y,
		             NULL, 0.0, 0.0, 0.0, 0.0, TIP_("Proxy Protected"));
		
		UI_block_emboss_set(block, UI_EMBOSS);
	}
	else {
		short prev_proxylock, show_upbut, show_downbut;
		
		/* Up/Down buttons: 
		 *	Proxy-constraints are not allowed to occur after local (non-proxy) constraints
		 *	as that poses problems when restoring them, so disable the "up" button where
		 *	it may cause this situation. 
		 *
		 *  Up/Down buttons should only be shown (or not grayed - todo) if they serve some purpose.
		 */
		if (BKE_constraints_proxylocked_owner(ob, pchan)) {
			if (con->prev) {
				prev_proxylock = (con->prev->flag & CONSTRAINT_PROXY_LOCAL) ? 0 : 1;
			}
			else
				prev_proxylock = 0;
		}
		else
			prev_proxylock = 0;
			
		show_upbut = ((prev_proxylock == 0) && (con->prev));
		show_downbut = (con->next) ? 1 : 0;
		
		/* enabled */
		UI_block_emboss_set(block, UI_EMBOSS_NONE);
		uiItemR(row, &ptr, "mute", 0, "",
		        (con->flag & CONSTRAINT_OFF) ? ICON_RESTRICT_VIEW_ON : ICON_RESTRICT_VIEW_OFF);
		UI_block_emboss_set(block, UI_EMBOSS);
		
		uiLayoutSetOperatorContext(row, WM_OP_INVOKE_DEFAULT);
		
		/* up/down */
		if (show_upbut || show_downbut) {
			UI_block_align_begin(block);
			if (show_upbut)
				uiItemO(row, "", ICON_TRIA_UP, "CONSTRAINT_OT_move_up");
				
			if (show_downbut)
				uiItemO(row, "", ICON_TRIA_DOWN, "CONSTRAINT_OT_move_down");
			UI_block_align_end(block);
		}
		
		/* Close 'button' - emboss calls here disable drawing of 'button' behind X */
		UI_block_emboss_set(block, UI_EMBOSS_NONE);
		uiItemO(row, "", ICON_X, "CONSTRAINT_OT_delete");
		UI_block_emboss_set(block, UI_EMBOSS);
	}

	/* Set but-locks for protected settings (magic numbers are used here!) */
	if (proxy_protected)
		UI_block_lock_set(block, true, IFACE_("Cannot edit Proxy-Protected Constraint"));

	/* Draw constraint data */
	if ((con->flag & CONSTRAINT_EXPAND) == 0) {
		(yco) -= 10.5f * UI_UNIT_Y;
	}
	else {
		box = uiLayoutBox(col);
		block = uiLayoutAbsoluteBlock(box);
		result = box;
	}

	/* clear any locks set up for proxies/lib-linking */
	UI_block_lock_clear(block);

	return result;
}

uiLayout *uiTemplateConstraint(uiLayout *layout, PointerRNA *ptr)
{
	Object *ob;
	bConstraint *con;

	/* verify we have valid data */
	if (!RNA_struct_is_a(ptr->type, &RNA_Constraint)) {
		RNA_warning("Expected constraint on object");
		return NULL;
	}

	ob = ptr->id.data;
	con = ptr->data;

	if (!ob || !(GS(ob->id.name) == ID_OB)) {
		RNA_warning("Expected constraint on object");
		return NULL;
	}
	
	UI_block_lock_set(uiLayoutGetBlock(layout), (ob && ob->id.lib), ERROR_LIBDATA_MESSAGE);

	/* hrms, the temporal constraint should not draw! */
	if (con->type == CONSTRAINT_TYPE_KINEMATIC) {
		bKinematicConstraint *data = con->data;
		if (data->flag & CONSTRAINT_IK_TEMP)
			return NULL;
	}

	return draw_constraint(layout, ob, con);
}


/************************* Preview Template ***************************/

#include "DNA_lamp_types.h"
#include "DNA_material_types.h"
#include "DNA_world_types.h"

#define B_MATPRV 1

static void do_preview_buttons(bContext *C, void *arg, int event)
{
	switch (event) {
		case B_MATPRV:
			WM_event_add_notifier(C, NC_MATERIAL | ND_SHADING_PREVIEW, arg);
			break;
	}
}

void uiTemplatePreview(
        uiLayout *layout, bContext *C, ID *id, int show_buttons, ID *parent, MTex *slot,
        const char *preview_id)
{
	uiLayout *row, *col;
	uiBlock *block;
	uiPreview *ui_preview = NULL;
	ARegion *ar;

	Material *ma = NULL;
	Tex *tex = (Tex *)id;
	ID *pid, *pparent;
	short *pr_texture = NULL;
	PointerRNA material_ptr;
	PointerRNA texture_ptr;

	char _preview_id[UI_MAX_NAME_STR];

	if (id && !ELEM(GS(id->name), ID_MA, ID_TE, ID_WO, ID_LA, ID_LS)) {
		RNA_warning("Expected ID of type material, texture, lamp, world or line style");
		return;
	}

	/* decide what to render */
	pid = id;
	pparent = NULL;

	if (id && (GS(id->name) == ID_TE)) {
		if (parent && (GS(parent->name) == ID_MA))
			pr_texture = &((Material *)parent)->pr_texture;
		else if (parent && (GS(parent->name) == ID_WO))
			pr_texture = &((World *)parent)->pr_texture;
		else if (parent && (GS(parent->name) == ID_LA))
			pr_texture = &((Lamp *)parent)->pr_texture;
		else if (parent && (GS(parent->name) == ID_LS))
			pr_texture = &((FreestyleLineStyle *)parent)->pr_texture;

		if (pr_texture) {
			if (*pr_texture == TEX_PR_OTHER)
				pid = parent;
			else if (*pr_texture == TEX_PR_BOTH)
				pparent = parent;
		}
	}

	if (!preview_id || (preview_id[0] == '\0')) {
		/* If no identifier given, generate one from ID type. */
		BLI_snprintf(_preview_id, UI_MAX_NAME_STR, "uiPreview_%s", BKE_idcode_to_name(GS(id->name)));
		preview_id = _preview_id;
	}

	/* Find or add the uiPreview to the current Region. */
	ar = CTX_wm_region(C);
	ui_preview = BLI_findstring(&ar->ui_previews, preview_id, offsetof(uiPreview, preview_id));

	if (!ui_preview) {
		ui_preview = MEM_callocN(sizeof(uiPreview), "uiPreview");
		BLI_strncpy(ui_preview->preview_id, preview_id, sizeof(ui_preview->preview_id));
		ui_preview->height = (short)(UI_UNIT_Y * 5.6f);
		BLI_addtail(&ar->ui_previews, ui_preview);
	}

	if (ui_preview->height < UI_UNIT_Y) {
		ui_preview->height = UI_UNIT_Y;
	}
	else if (ui_preview->height > UI_UNIT_Y * 50) {  /* Rather high upper limit, yet not insane! */
		ui_preview->height = UI_UNIT_Y * 50;
	}

	/* layout */
	block = uiLayoutGetBlock(layout);
	row = uiLayoutRow(layout, false);
	col = uiLayoutColumn(row, false);
	uiLayoutSetKeepAspect(col, true);

	/* add preview */
	uiDefBut(block, UI_BTYPE_EXTRA, 0, "", 0, 0, UI_UNIT_X * 10, ui_preview->height, pid, 0.0, 0.0, 0, 0, "");
	UI_but_func_drawextra_set(block, ED_preview_draw, pparent, slot);
	UI_block_func_handle_set(block, do_preview_buttons, NULL);

	uiDefIconButS(block, UI_BTYPE_GRIP, 0, ICON_GRIP, 0, 0, UI_UNIT_X * 10, (short)(UI_UNIT_Y * 0.3f), &ui_preview->height,
	              UI_UNIT_Y, UI_UNIT_Y * 50.0f, 0.0f, 0.0f, "");

	/* add buttons */
	if (pid && show_buttons) {
		if (GS(pid->name) == ID_MA || (pparent && GS(pparent->name) == ID_MA)) {
			if (GS(pid->name) == ID_MA) ma = (Material *)pid;
			else ma = (Material *)pparent;
			
			/* Create RNA Pointer */
			RNA_pointer_create(&ma->id, &RNA_Material, ma, &material_ptr);

			col = uiLayoutColumn(row, true);
			uiLayoutSetScaleX(col, 1.5);
			uiItemR(col, &material_ptr, "preview_render_type", UI_ITEM_R_EXPAND, "", ICON_NONE);
		}

		if (pr_texture) {
			/* Create RNA Pointer */
			RNA_pointer_create(id, &RNA_Texture, tex, &texture_ptr);
			
			uiLayoutRow(layout, true);
			uiDefButS(block, UI_BTYPE_ROW, B_MATPRV, IFACE_("Texture"),  0, 0, UI_UNIT_X * 10, UI_UNIT_Y,
			          pr_texture, 10, TEX_PR_TEXTURE, 0, 0, "");
			if (GS(parent->name) == ID_MA) {
				uiDefButS(block, UI_BTYPE_ROW, B_MATPRV, IFACE_("Material"),  0, 0, UI_UNIT_X * 10, UI_UNIT_Y,
				          pr_texture, 10, TEX_PR_OTHER, 0, 0, "");
			}
			else if (GS(parent->name) == ID_LA) {
				uiDefButS(block, UI_BTYPE_ROW, B_MATPRV, IFACE_("Lamp"),  0, 0, UI_UNIT_X * 10, UI_UNIT_Y,
				          pr_texture, 10, TEX_PR_OTHER, 0, 0, "");
			}
			else if (GS(parent->name) == ID_WO) {
				uiDefButS(block, UI_BTYPE_ROW, B_MATPRV, IFACE_("World"),  0, 0, UI_UNIT_X * 10, UI_UNIT_Y,
				          pr_texture, 10, TEX_PR_OTHER, 0, 0, "");
			}
			else if (GS(parent->name) == ID_LS) {
				uiDefButS(block, UI_BTYPE_ROW, B_MATPRV, IFACE_("Line Style"),  0, 0, UI_UNIT_X * 10, UI_UNIT_Y,
				          pr_texture, 10, TEX_PR_OTHER, 0, 0, "");
			}
			uiDefButS(block, UI_BTYPE_ROW, B_MATPRV, IFACE_("Both"),  0, 0, UI_UNIT_X * 10, UI_UNIT_Y,
			          pr_texture, 10, TEX_PR_BOTH, 0, 0, "");
			
			/* Alpha button for texture preview */
			if (*pr_texture != TEX_PR_OTHER) {
				row = uiLayoutRow(layout, false);
				uiItemR(row, &texture_ptr, "use_preview_alpha", 0, NULL, ICON_NONE);
			}
		}
	}
}

/********************** ColorRamp Template **************************/


typedef struct RNAUpdateCb {
	PointerRNA ptr;
	PropertyRNA *prop;
} RNAUpdateCb;

static void rna_update_cb(bContext *C, void *arg_cb, void *UNUSED(arg))
{
	RNAUpdateCb *cb = (RNAUpdateCb *)arg_cb;

	/* we call update here on the pointer property, this way the
	 * owner of the curve mapping can still define it's own update
	 * and notifier, even if the CurveMapping struct is shared. */
	RNA_property_update(C, &cb->ptr, cb->prop);
}

static void colorband_add_cb(bContext *C, void *cb_v, void *coba_v)
{
	ColorBand *coba = coba_v;
	float pos = 0.5f;

	if (coba->tot > 1) {
		if (coba->cur > 0) pos = (coba->data[coba->cur - 1].pos + coba->data[coba->cur].pos) * 0.5f;
		else pos = (coba->data[coba->cur + 1].pos + coba->data[coba->cur].pos) * 0.5f;
	}

	if (colorband_element_add(coba, pos)) {
		rna_update_cb(C, cb_v, NULL);
		ED_undo_push(C, "Add colorband");
	}
}

static void colorband_del_cb(bContext *C, void *cb_v, void *coba_v)
{
	ColorBand *coba = coba_v;

	if (colorband_element_remove(coba, coba->cur)) {
		ED_undo_push(C, "Delete colorband");
		rna_update_cb(C, cb_v, NULL);
	}
}

static void colorband_flip_cb(bContext *C, void *cb_v, void *coba_v)
{
	CBData data_tmp[MAXCOLORBAND];

	ColorBand *coba = coba_v;
	int a;

	for (a = 0; a < coba->tot; a++) {
		data_tmp[a] = coba->data[coba->tot - (a + 1)];
	}
	for (a = 0; a < coba->tot; a++) {
		data_tmp[a].pos = 1.0f - data_tmp[a].pos;
		coba->data[a] = data_tmp[a];
	}

	/* may as well flip the cur*/
	coba->cur = coba->tot - (coba->cur + 1);

	ED_undo_push(C, "Flip colorband");

	rna_update_cb(C, cb_v, NULL);
}

static void colorband_update_cb(bContext *UNUSED(C), void *bt_v, void *coba_v)
{
	uiBut *bt = bt_v;
	ColorBand *coba = coba_v;

	/* sneaky update here, we need to sort the colorband points to be in order,
	 * however the RNA pointer then is wrong, so we update it */
	colorband_update_sort(coba);
	bt->rnapoin.data = coba->data + coba->cur;
}

static void colorband_buttons_layout(
        uiLayout *layout, uiBlock *block, ColorBand *coba, const rctf *butr,
        RNAUpdateCb *cb, int expand)
{
	uiLayout *row, *split, *subsplit;
	uiBut *bt;
	float unit = BLI_rctf_size_x(butr) / 14.0f;
	float xs = butr->xmin;
	float ys = butr->ymin;
	PointerRNA ptr;

	RNA_pointer_create(cb->ptr.id.data, &RNA_ColorRamp, coba, &ptr);

	split = uiLayoutSplit(layout, 0.4f, false);

	UI_block_emboss_set(block, UI_EMBOSS_NONE);
	UI_block_align_begin(block);
	row = uiLayoutRow(split, false);

	bt = uiDefIconTextBut(block, UI_BTYPE_BUT, 0, ICON_ZOOMIN, "", 0, 0, 2.0f * unit, UI_UNIT_Y, NULL,
	                      0, 0, 0, 0, TIP_("Add a new color stop to the colorband"));

	UI_but_funcN_set(bt, colorband_add_cb, MEM_dupallocN(cb), coba);

	bt = uiDefIconTextBut(block, UI_BTYPE_BUT, 0, ICON_ZOOMOUT, "", xs +  2.0f * unit, ys + UI_UNIT_Y, 2.0f * unit, UI_UNIT_Y,
	              NULL, 0, 0, 0, 0, TIP_("Delete the active position"));
	UI_but_funcN_set(bt, colorband_del_cb, MEM_dupallocN(cb), coba);

	bt = uiDefIconTextBut(block, UI_BTYPE_BUT, 0, ICON_ARROW_LEFTRIGHT, "", xs + 4.0f * unit, ys + UI_UNIT_Y, 2.0f * unit, UI_UNIT_Y,
	              NULL, 0, 0, 0, 0, TIP_("Flip the color ramp"));
	UI_but_funcN_set(bt, colorband_flip_cb, MEM_dupallocN(cb), coba);
	UI_block_align_end(block);
	UI_block_emboss_set(block, UI_EMBOSS);

	row = uiLayoutRow(split, false);

	UI_block_align_begin(block);
	uiItemR(row, &ptr, "color_mode", 0, "", ICON_NONE);
	if (ELEM(coba->color_mode, COLBAND_BLEND_HSV, COLBAND_BLEND_HSL)) {
		uiItemR(row, &ptr, "hue_interpolation", 0, "", ICON_NONE);
	}
	else {  /* COLBAND_BLEND_RGB */
		uiItemR(row, &ptr, "interpolation", 0, "", ICON_NONE);
	}
	UI_block_align_end(block);

	row = uiLayoutRow(layout, false);

	bt = uiDefBut(block, UI_BTYPE_COLORBAND, 0, "", xs, ys, BLI_rctf_size_x(butr), UI_UNIT_Y, coba, 0, 0, 0, 0, "");
	UI_but_funcN_set(bt, rna_update_cb, MEM_dupallocN(cb), NULL);

	row = uiLayoutRow(layout, false);

	if (coba->tot) {
		CBData *cbd = coba->data + coba->cur;

		RNA_pointer_create(cb->ptr.id.data, &RNA_ColorRampElement, cbd, &ptr);

		if (!expand) {
			split = uiLayoutSplit(layout, 0.3f, false);

			row = uiLayoutRow(split, false);
			uiDefButS(block, UI_BTYPE_NUM, 0, "", 0, 0, 5.0f * UI_UNIT_X, UI_UNIT_Y, &coba->cur, 0.0, (float)(MAX2(0, coba->tot - 1)),
			          0, 0, TIP_("Choose active color stop"));
			row = uiLayoutRow(split, false);
			uiItemR(row, &ptr, "position", 0, IFACE_("Pos"), ICON_NONE);
			bt = block->buttons.last;
			bt->a1 = 1.0f; /* gives a bit more precision for modifying position */
			UI_but_func_set(bt, colorband_update_cb, bt, coba);

			row = uiLayoutRow(layout, false);
			uiItemR(row, &ptr, "color", 0, "", ICON_NONE);
			bt = block->buttons.last;
			UI_but_funcN_set(bt, rna_update_cb, MEM_dupallocN(cb), NULL);
		}
		else {
			split = uiLayoutSplit(layout, 0.5f, false);
			subsplit = uiLayoutSplit(split, 0.35f, false);

			row = uiLayoutRow(subsplit, false);
			uiDefButS(block, UI_BTYPE_NUM, 0, "", 0, 0, 5.0f * UI_UNIT_X, UI_UNIT_Y, &coba->cur, 0.0, (float)(MAX2(0, coba->tot - 1)),
			          0, 0, TIP_("Choose active color stop"));
			row = uiLayoutRow(subsplit, false);
			uiItemR(row, &ptr, "position", UI_ITEM_R_SLIDER, IFACE_("Pos"), ICON_NONE);
			bt = block->buttons.last;
			bt->a1 = 1.0f; /* gives a bit more precision for modifying position */
			UI_but_func_set(bt, colorband_update_cb, bt, coba);

			row = uiLayoutRow(split, false);
			uiItemR(row, &ptr, "color", 0, "", ICON_NONE);
			bt = block->buttons.last;
			UI_but_funcN_set(bt, rna_update_cb, MEM_dupallocN(cb), NULL);
		}
	}
}

void uiTemplateColorRamp(uiLayout *layout, PointerRNA *ptr, const char *propname, int expand)
{
	PropertyRNA *prop = RNA_struct_find_property(ptr, propname);
	PointerRNA cptr;
	RNAUpdateCb *cb;
	uiBlock *block;
	ID *id;
	rctf rect;

	if (!prop || RNA_property_type(prop) != PROP_POINTER)
		return;

	cptr = RNA_property_pointer_get(ptr, prop);
	if (!cptr.data || !RNA_struct_is_a(cptr.type, &RNA_ColorRamp))
		return;

	cb = MEM_callocN(sizeof(RNAUpdateCb), "RNAUpdateCb");
	cb->ptr = *ptr;
	cb->prop = prop;

	rect.xmin = 0; rect.xmax = 10.0f * UI_UNIT_X;
	rect.ymin = 0; rect.ymax = 19.5f * UI_UNIT_X;

	block = uiLayoutAbsoluteBlock(layout);

	id = cptr.id.data;
	UI_block_lock_set(block, (id && id->lib), ERROR_LIBDATA_MESSAGE);

	colorband_buttons_layout(layout, block, cptr.data, &rect, cb, expand);

	UI_block_lock_clear(block);

	MEM_freeN(cb);
}


/********************* Icon viewer Template ************************/
typedef struct IconViewMenuArgs {
	PointerRNA ptr;
	PropertyRNA *prop;
	int show_labels;
} IconViewMenuArgs;

/* ID Search browse menu, open */
static uiBlock *ui_icon_view_menu_cb(bContext *C, ARegion *ar, void *arg_litem)
{
	static IconViewMenuArgs args;
	uiBlock *block;
	uiBut *but;
	int icon, value;
	EnumPropertyItem *item;
	int a;
	bool free;

	/* arg_litem is malloced, can be freed by parent button */
	args = *((IconViewMenuArgs *) arg_litem);

	block = UI_block_begin(C, ar, "_popup", UI_EMBOSS_PULLDOWN);
	UI_block_flag_enable(block, UI_BLOCK_LOOP);

	RNA_property_enum_items(C, &args.ptr, args.prop, &item, NULL, &free);

	for (a = 0; item[a].identifier; a++) {
		int x, y;
		/* XXX hardcoded size to 5 units */
		const int w = UI_UNIT_X * 5;
		const int h = args.show_labels ? 6 * UI_UNIT_Y : UI_UNIT_Y * 5;

		x = (a % 8) * w;
		y = (a / 8) * h;

		icon = item[a].icon;
		value = item[a].value;
		if (args.show_labels) {
			but = uiDefIconTextButR_prop(
			        block, UI_BTYPE_ROW, 0, icon, item[a].name, x, y, w, h,
			        &args.ptr, args.prop, -1, 0, value, -1, -1, NULL);
		}
		else {
			but = uiDefIconButR_prop(
			        block, UI_BTYPE_ROW, 0, icon, x, y, w, h,
			        &args.ptr, args.prop, -1, 0, value, -1, -1, NULL);
		}
		ui_def_but_icon(but, icon, UI_HAS_ICON | UI_BUT_ICON_PREVIEW);
	}

	UI_block_bounds_set_normal(block, 0.3f * U.widget_unit);
	UI_block_direction_set(block, UI_DIR_DOWN);

	if (free) {
		MEM_freeN(item);
	}
	
	return block;
}

void uiTemplateIconView(uiLayout *layout, PointerRNA *ptr, const char *propname, int show_labels)
{
	PropertyRNA *prop = RNA_struct_find_property(ptr, propname);
	IconViewMenuArgs *cb_args;
	EnumPropertyItem *items;
	uiBlock *block;
	uiBut *but;
	int value, icon = ICON_NONE, tot_items;
	bool free_items;

	if (!prop || RNA_property_type(prop) != PROP_ENUM) {
		RNA_warning("property of type Enum not found: %s.%s", RNA_struct_identifier(ptr->type), propname);
		return;
	}

	block = uiLayoutAbsoluteBlock(layout);

	RNA_property_enum_items(block->evil_C, ptr, prop, &items, &tot_items, &free_items);
	value = RNA_property_enum_get(ptr, prop);
	RNA_enum_icon_from_value(items, value, &icon);

	cb_args = MEM_callocN(sizeof(IconViewMenuArgs), __func__);
	cb_args->ptr = *ptr;
	cb_args->prop = prop;
	cb_args->show_labels = show_labels;

	but = uiDefBlockButN(block, ui_icon_view_menu_cb, cb_args, "", 0, 0, UI_UNIT_X * 6, UI_UNIT_Y * 6, "");

	ui_def_but_icon(but, icon, UI_HAS_ICON | UI_BUT_ICON_PREVIEW);

	if (free_items) {
		MEM_freeN(items);
	}
}

/********************* Histogram Template ************************/

void uiTemplateHistogram(uiLayout *layout, PointerRNA *ptr, const char *propname)
{
	PropertyRNA *prop = RNA_struct_find_property(ptr, propname);
	PointerRNA cptr;
	uiBlock *block;
	uiLayout *col;
	Histogram *hist;

	if (!prop || RNA_property_type(prop) != PROP_POINTER)
		return;

	cptr = RNA_property_pointer_get(ptr, prop);
	if (!cptr.data || !RNA_struct_is_a(cptr.type, &RNA_Histogram))
		return;
	hist = (Histogram *)cptr.data;

	if (hist->height < UI_UNIT_Y) {
		hist->height = UI_UNIT_Y;
	}
	else if (hist->height > UI_UNIT_Y * 20) {
		hist->height = UI_UNIT_Y * 20;
	}

	col = uiLayoutColumn(layout, true);
	block = uiLayoutGetBlock(col);

	uiDefBut(block, UI_BTYPE_HISTOGRAM, 0, "", 0, 0, UI_UNIT_X * 10, hist->height, hist, 0, 0, 0, 0, "");

	/* Resize grip. */
	uiDefIconButI(block, UI_BTYPE_GRIP, 0, ICON_GRIP, 0, 0, UI_UNIT_X * 10, (short)(UI_UNIT_Y * 0.3f), &hist->height,
	              UI_UNIT_Y, UI_UNIT_Y * 20.0f, 0.0f, 0.0f, "");
}

/********************* Waveform Template ************************/

void uiTemplateWaveform(uiLayout *layout, PointerRNA *ptr, const char *propname)
{
	PropertyRNA *prop = RNA_struct_find_property(ptr, propname);
	PointerRNA cptr;
	uiBlock *block;
	uiLayout *col;
	Scopes *scopes;

	if (!prop || RNA_property_type(prop) != PROP_POINTER)
		return;

	cptr = RNA_property_pointer_get(ptr, prop);
	if (!cptr.data || !RNA_struct_is_a(cptr.type, &RNA_Scopes))
		return;
	scopes = (Scopes *)cptr.data;

	col = uiLayoutColumn(layout, true);
	block = uiLayoutGetBlock(col);

	if (scopes->wavefrm_height < UI_UNIT_Y) {
		scopes->wavefrm_height = UI_UNIT_Y;
	}
	else if (scopes->wavefrm_height > UI_UNIT_Y * 20) {
		scopes->wavefrm_height = UI_UNIT_Y * 20;
	}

	uiDefBut(block, UI_BTYPE_WAVEFORM, 0, "", 0, 0, UI_UNIT_X * 10, scopes->wavefrm_height, scopes, 0, 0, 0, 0, "");

	/* Resize grip. */
	uiDefIconButI(block, UI_BTYPE_GRIP, 0, ICON_GRIP, 0, 0, UI_UNIT_X * 10, (short)(UI_UNIT_Y * 0.3f), &scopes->wavefrm_height,
	              UI_UNIT_Y, UI_UNIT_Y * 20.0f, 0.0f, 0.0f, "");
}

/********************* Vectorscope Template ************************/

void uiTemplateVectorscope(uiLayout *layout, PointerRNA *ptr, const char *propname)
{
	PropertyRNA *prop = RNA_struct_find_property(ptr, propname);
	PointerRNA cptr;
	uiBlock *block;
	uiLayout *col;
	Scopes *scopes;

	if (!prop || RNA_property_type(prop) != PROP_POINTER)
		return;

	cptr = RNA_property_pointer_get(ptr, prop);
	if (!cptr.data || !RNA_struct_is_a(cptr.type, &RNA_Scopes))
		return;
	scopes = (Scopes *)cptr.data;

	if (scopes->vecscope_height < UI_UNIT_Y) {
		scopes->vecscope_height = UI_UNIT_Y;
	}
	else if (scopes->vecscope_height > UI_UNIT_Y * 20) {
		scopes->vecscope_height = UI_UNIT_Y * 20;
	}

	col = uiLayoutColumn(layout, true);
	block = uiLayoutGetBlock(col);

	uiDefBut(block, UI_BTYPE_VECTORSCOPE, 0, "", 0, 0, UI_UNIT_X * 10, scopes->vecscope_height, scopes, 0, 0, 0, 0, "");

	/* Resize grip. */
	uiDefIconButI(block, UI_BTYPE_GRIP, 0, ICON_GRIP, 0, 0, UI_UNIT_X * 10, (short)(UI_UNIT_Y * 0.3f), &scopes->vecscope_height,
	              UI_UNIT_Y, UI_UNIT_Y * 20.0f, 0.0f, 0.0f, "");
}

/********************* CurveMapping Template ************************/


static void curvemap_buttons_zoom_in(bContext *C, void *cumap_v, void *UNUSED(arg))
{
	CurveMapping *cumap = cumap_v;
	float d;

	/* we allow 20 times zoom */
	if (BLI_rctf_size_x(&cumap->curr) > 0.04f * BLI_rctf_size_x(&cumap->clipr)) {
		d = 0.1154f * BLI_rctf_size_x(&cumap->curr);
		cumap->curr.xmin += d;
		cumap->curr.xmax -= d;
		d = 0.1154f * BLI_rctf_size_y(&cumap->curr);
		cumap->curr.ymin += d;
		cumap->curr.ymax -= d;
	}

	ED_region_tag_redraw(CTX_wm_region(C));
}

static void curvemap_buttons_zoom_out(bContext *C, void *cumap_v, void *UNUSED(unused))
{
	CurveMapping *cumap = cumap_v;
	float d, d1;

	/* we allow 20 times zoom, but don't view outside clip */
	if (BLI_rctf_size_x(&cumap->curr) < 20.0f * BLI_rctf_size_x(&cumap->clipr)) {
		d = d1 = 0.15f * BLI_rctf_size_x(&cumap->curr);

		if (cumap->flag & CUMA_DO_CLIP) 
			if (cumap->curr.xmin - d < cumap->clipr.xmin)
				d1 = cumap->curr.xmin - cumap->clipr.xmin;
		cumap->curr.xmin -= d1;

		d1 = d;
		if (cumap->flag & CUMA_DO_CLIP) 
			if (cumap->curr.xmax + d > cumap->clipr.xmax)
				d1 = -cumap->curr.xmax + cumap->clipr.xmax;
		cumap->curr.xmax += d1;

		d = d1 = 0.15f * BLI_rctf_size_y(&cumap->curr);

		if (cumap->flag & CUMA_DO_CLIP) 
			if (cumap->curr.ymin - d < cumap->clipr.ymin)
				d1 = cumap->curr.ymin - cumap->clipr.ymin;
		cumap->curr.ymin -= d1;

		d1 = d;
		if (cumap->flag & CUMA_DO_CLIP) 
			if (cumap->curr.ymax + d > cumap->clipr.ymax)
				d1 = -cumap->curr.ymax + cumap->clipr.ymax;
		cumap->curr.ymax += d1;
	}

	ED_region_tag_redraw(CTX_wm_region(C));
}

static void curvemap_buttons_setclip(bContext *UNUSED(C), void *cumap_v, void *UNUSED(arg))
{
	CurveMapping *cumap = cumap_v;

	curvemapping_changed(cumap, false);
}	

static void curvemap_buttons_delete(bContext *C, void *cb_v, void *cumap_v)
{
	CurveMapping *cumap = cumap_v;

	curvemap_remove(cumap->cm + cumap->cur, SELECT);
	curvemapping_changed(cumap, false);

	rna_update_cb(C, cb_v, NULL);
}

/* NOTE: this is a block-menu, needs 0 events, otherwise the menu closes */
static uiBlock *curvemap_clipping_func(bContext *C, ARegion *ar, void *cumap_v)
{
	CurveMapping *cumap = cumap_v;
	uiBlock *block;
	uiBut *bt;
	float width = 8 * UI_UNIT_X;

	block = UI_block_begin(C, ar, __func__, UI_EMBOSS);

	/* use this for a fake extra empy space around the buttons */
	uiDefBut(block, UI_BTYPE_LABEL, 0, "",           -4, 16, width + 8, 6 * UI_UNIT_Y, NULL, 0, 0, 0, 0, "");

	bt = uiDefButBitI(block, UI_BTYPE_TOGGLE, CUMA_DO_CLIP, 1, IFACE_("Use Clipping"),
	                  0, 5 * UI_UNIT_Y, width, UI_UNIT_Y, &cumap->flag, 0.0, 0.0, 10, 0, "");
	UI_but_func_set(bt, curvemap_buttons_setclip, cumap, NULL);

	UI_block_align_begin(block);
	uiDefButF(block, UI_BTYPE_NUM, 0, IFACE_("Min X "),   0, 4 * UI_UNIT_Y, width, UI_UNIT_Y,
	          &cumap->clipr.xmin, -100.0, cumap->clipr.xmax, 10, 2, "");
	uiDefButF(block, UI_BTYPE_NUM, 0, IFACE_("Min Y "),   0, 3 * UI_UNIT_Y, width, UI_UNIT_Y,
	          &cumap->clipr.ymin, -100.0, cumap->clipr.ymax, 10, 2, "");
	uiDefButF(block, UI_BTYPE_NUM, 0, IFACE_("Max X "),   0, 2 * UI_UNIT_Y, width, UI_UNIT_Y,
	          &cumap->clipr.xmax, cumap->clipr.xmin, 100.0, 10, 2, "");
	uiDefButF(block, UI_BTYPE_NUM, 0, IFACE_("Max Y "),   0, UI_UNIT_Y, width, UI_UNIT_Y,
	          &cumap->clipr.ymax, cumap->clipr.ymin, 100.0, 10, 2, "");

	UI_block_direction_set(block, UI_DIR_RIGHT);

	return block;
}

/* only for curvemap_tools_dofunc */
enum {
	UICURVE_FUNC_RESET_NEG,
	UICURVE_FUNC_RESET_POS,
	UICURVE_FUNC_RESET_VIEW,
	UICURVE_FUNC_HANDLE_VECTOR,
	UICURVE_FUNC_HANDLE_AUTO,
	UICURVE_FUNC_EXTEND_HOZ,
	UICURVE_FUNC_EXTEND_EXP,
};

static void curvemap_tools_dofunc(bContext *C, void *cumap_v, int event)
{
	CurveMapping *cumap = cumap_v;
	CurveMap *cuma = cumap->cm + cumap->cur;

	switch (event) {
		case UICURVE_FUNC_RESET_NEG:
		case UICURVE_FUNC_RESET_POS: /* reset */
			curvemap_reset(cuma, &cumap->clipr, cumap->preset,
			               (event == UICURVE_FUNC_RESET_NEG) ? CURVEMAP_SLOPE_NEGATIVE : CURVEMAP_SLOPE_POSITIVE);
			curvemapping_changed(cumap, false);
			break;
		case UICURVE_FUNC_RESET_VIEW:
			cumap->curr = cumap->clipr;
			break;
		case UICURVE_FUNC_HANDLE_VECTOR: /* set vector */
			curvemap_sethandle(cuma, 1);
			curvemapping_changed(cumap, false);
			break;
		case UICURVE_FUNC_HANDLE_AUTO: /* set auto */
			curvemap_sethandle(cuma, 0);
			curvemapping_changed(cumap, false);
			break;
		case UICURVE_FUNC_EXTEND_HOZ: /* extend horiz */
			cuma->flag &= ~CUMA_EXTEND_EXTRAPOLATE;
			curvemapping_changed(cumap, false);
			break;
		case UICURVE_FUNC_EXTEND_EXP: /* extend extrapolate */
			cuma->flag |= CUMA_EXTEND_EXTRAPOLATE;
			curvemapping_changed(cumap, false);
			break;
	}
	ED_undo_push(C, "CurveMap tools");
	ED_region_tag_redraw(CTX_wm_region(C));
}

static uiBlock *curvemap_tools_posslope_func(bContext *C, ARegion *ar, void *cumap_v)
{
	uiBlock *block;
	short yco = 0, menuwidth = 10 * UI_UNIT_X;

	block = UI_block_begin(C, ar, __func__, UI_EMBOSS);
	UI_block_func_butmenu_set(block, curvemap_tools_dofunc, cumap_v);

	uiDefIconTextBut(block, UI_BTYPE_BUT_MENU, 1, ICON_BLANK1, IFACE_("Reset View"),          0, yco -= UI_UNIT_Y,
	                 menuwidth, UI_UNIT_Y, NULL, 0.0, 0.0, 0, UICURVE_FUNC_RESET_VIEW, "");
	uiDefIconTextBut(block, UI_BTYPE_BUT_MENU, 1, ICON_BLANK1, IFACE_("Vector Handle"),       0, yco -= UI_UNIT_Y,
	                 menuwidth, UI_UNIT_Y, NULL, 0.0, 0.0, 0, UICURVE_FUNC_HANDLE_VECTOR, "");
	uiDefIconTextBut(block, UI_BTYPE_BUT_MENU, 1, ICON_BLANK1, IFACE_("Auto Handle"),         0, yco -= UI_UNIT_Y,
	                 menuwidth, UI_UNIT_Y, NULL, 0.0, 0.0, 0, UICURVE_FUNC_HANDLE_AUTO, "");
	uiDefIconTextBut(block, UI_BTYPE_BUT_MENU, 1, ICON_BLANK1, IFACE_("Extend Horizontal"),   0, yco -= UI_UNIT_Y,
	                 menuwidth, UI_UNIT_Y, NULL, 0.0, 0.0, 0, UICURVE_FUNC_EXTEND_HOZ, "");
	uiDefIconTextBut(block, UI_BTYPE_BUT_MENU, 1, ICON_BLANK1, IFACE_("Extend Extrapolated"), 0, yco -= UI_UNIT_Y,
	                 menuwidth, UI_UNIT_Y, NULL, 0.0, 0.0, 0, UICURVE_FUNC_EXTEND_EXP, "");
	uiDefIconTextBut(block, UI_BTYPE_BUT_MENU, 1, ICON_BLANK1, IFACE_("Reset Curve"),         0, yco -= UI_UNIT_Y,
	                 menuwidth, UI_UNIT_Y, NULL, 0.0, 0.0, 0, UICURVE_FUNC_RESET_POS, "");

	UI_block_direction_set(block, UI_DIR_RIGHT);
	UI_block_bounds_set_text(block, 50);

	return block;
}

static uiBlock *curvemap_tools_negslope_func(bContext *C, ARegion *ar, void *cumap_v)
{
	uiBlock *block;
	short yco = 0, menuwidth = 10 * UI_UNIT_X;

	block = UI_block_begin(C, ar, __func__, UI_EMBOSS);
	UI_block_func_butmenu_set(block, curvemap_tools_dofunc, cumap_v);

	uiDefIconTextBut(block, UI_BTYPE_BUT_MENU, 1, ICON_BLANK1, IFACE_("Reset View"),          0, yco -= UI_UNIT_Y,
	                 menuwidth, UI_UNIT_Y, NULL, 0.0, 0.0, 0, UICURVE_FUNC_RESET_VIEW, "");
	uiDefIconTextBut(block, UI_BTYPE_BUT_MENU, 1, ICON_BLANK1, IFACE_("Vector Handle"),       0, yco -= UI_UNIT_Y,
	                 menuwidth, UI_UNIT_Y, NULL, 0.0, 0.0, 0, UICURVE_FUNC_HANDLE_VECTOR, "");
	uiDefIconTextBut(block, UI_BTYPE_BUT_MENU, 1, ICON_BLANK1, IFACE_("Auto Handle"),         0, yco -= UI_UNIT_Y,
	                 menuwidth, UI_UNIT_Y, NULL, 0.0, 0.0, 0, UICURVE_FUNC_HANDLE_AUTO, "");
	uiDefIconTextBut(block, UI_BTYPE_BUT_MENU, 1, ICON_BLANK1, IFACE_("Extend Horizontal"),   0, yco -= UI_UNIT_Y,
	                 menuwidth, UI_UNIT_Y, NULL, 0.0, 0.0, 0, UICURVE_FUNC_EXTEND_HOZ, "");
	uiDefIconTextBut(block, UI_BTYPE_BUT_MENU, 1, ICON_BLANK1, IFACE_("Extend Extrapolated"), 0, yco -= UI_UNIT_Y,
	                 menuwidth, UI_UNIT_Y, NULL, 0.0, 0.0, 0, UICURVE_FUNC_EXTEND_EXP, "");
	uiDefIconTextBut(block, UI_BTYPE_BUT_MENU, 1, ICON_BLANK1, IFACE_("Reset Curve"),         0, yco -= UI_UNIT_Y,
	                 menuwidth, UI_UNIT_Y, NULL, 0.0, 0.0, 0, UICURVE_FUNC_RESET_NEG, "");

	UI_block_direction_set(block, UI_DIR_RIGHT);
	UI_block_bounds_set_text(block, 50);

	return block;
}

static uiBlock *curvemap_brush_tools_func(bContext *C, ARegion *ar, void *cumap_v)
{
	uiBlock *block;
	short yco = 0, menuwidth = 10 * UI_UNIT_X;

	block = UI_block_begin(C, ar, __func__, UI_EMBOSS);
	UI_block_func_butmenu_set(block, curvemap_tools_dofunc, cumap_v);

	uiDefIconTextBut(block, UI_BTYPE_BUT_MENU, 1, ICON_BLANK1, IFACE_("Reset View"),    0, yco -= UI_UNIT_Y,
	                 menuwidth, UI_UNIT_Y, NULL, 0.0, 0.0, 0, UICURVE_FUNC_RESET_VIEW, "");
	uiDefIconTextBut(block, UI_BTYPE_BUT_MENU, 1, ICON_BLANK1, IFACE_("Vector Handle"), 0, yco -= UI_UNIT_Y,
	                 menuwidth, UI_UNIT_Y, NULL, 0.0, 0.0, 0, UICURVE_FUNC_HANDLE_VECTOR, "");
	uiDefIconTextBut(block, UI_BTYPE_BUT_MENU, 1, ICON_BLANK1, IFACE_("Auto Handle"),   0, yco -= UI_UNIT_Y,
	                 menuwidth, UI_UNIT_Y, NULL, 0.0, 0.0, 0, UICURVE_FUNC_HANDLE_AUTO, "");
	uiDefIconTextBut(block, UI_BTYPE_BUT_MENU, 1, ICON_BLANK1, IFACE_("Reset Curve"),   0, yco -= UI_UNIT_Y,
	                 menuwidth, UI_UNIT_Y, NULL, 0.0, 0.0, 0, UICURVE_FUNC_RESET_NEG, "");

	UI_block_direction_set(block, UI_DIR_RIGHT);
	UI_block_bounds_set_text(block, 50);

	return block;
}

static void curvemap_buttons_redraw(bContext *C, void *UNUSED(arg1), void *UNUSED(arg2))
{
	ED_region_tag_redraw(CTX_wm_region(C));
}

static void curvemap_buttons_update(bContext *C, void *arg1_v, void *cumap_v)
{
	CurveMapping *cumap = cumap_v;
	curvemapping_changed(cumap, true);
	rna_update_cb(C, arg1_v, NULL);
}

static void curvemap_buttons_reset(bContext *C, void *cb_v, void *cumap_v)
{
	CurveMapping *cumap = cumap_v;
	int a;
	
	cumap->preset = CURVE_PRESET_LINE;
	for (a = 0; a < CM_TOT; a++)
		curvemap_reset(cumap->cm + a, &cumap->clipr, cumap->preset, CURVEMAP_SLOPE_POSITIVE);
	
	cumap->black[0] = cumap->black[1] = cumap->black[2] = 0.0f;
	cumap->white[0] = cumap->white[1] = cumap->white[2] = 1.0f;
	curvemapping_set_black_white(cumap, NULL, NULL);
	
	curvemapping_changed(cumap, false);

	rna_update_cb(C, cb_v, NULL);
}

/* still unsure how this call evolves... we use labeltype for defining what curve-channels to show */
static void curvemap_buttons_layout(
        uiLayout *layout, PointerRNA *ptr, char labeltype, int levels,
        int brush, int neg_slope, RNAUpdateCb *cb)
{
	CurveMapping *cumap = ptr->data;
	CurveMap *cm = &cumap->cm[cumap->cur];
	CurveMapPoint *cmp = NULL;
	uiLayout *row, *sub, *split;
	uiBlock *block;
	uiBut *bt;
	float dx = UI_UNIT_X;
	int icon, size;
	int bg = -1, i;

	block = uiLayoutGetBlock(layout);

	/* curve chooser */
	row = uiLayoutRow(layout, false);

	if (labeltype == 'v') {
		/* vector */
		sub = uiLayoutRow(row, true);
		uiLayoutSetAlignment(sub, UI_LAYOUT_ALIGN_LEFT);

		if (cumap->cm[0].curve) {
			bt = uiDefButI(block, UI_BTYPE_ROW, 0, "X", 0, 0, dx, dx, &cumap->cur, 0.0, 0.0, 0.0, 0.0, "");
			UI_but_func_set(bt, curvemap_buttons_redraw, NULL, NULL);
		}
		if (cumap->cm[1].curve) {
			bt = uiDefButI(block, UI_BTYPE_ROW, 0, "Y", 0, 0, dx, dx, &cumap->cur, 0.0, 1.0, 0.0, 0.0, "");
			UI_but_func_set(bt, curvemap_buttons_redraw, NULL, NULL);
		}
		if (cumap->cm[2].curve) {
			bt = uiDefButI(block, UI_BTYPE_ROW, 0, "Z", 0, 0, dx, dx, &cumap->cur, 0.0, 2.0, 0.0, 0.0, "");
			UI_but_func_set(bt, curvemap_buttons_redraw, NULL, NULL);
		}
	}
	else if (labeltype == 'c') {
		/* color */
		sub = uiLayoutRow(row, true);
		uiLayoutSetAlignment(sub, UI_LAYOUT_ALIGN_LEFT);

		if (cumap->cm[3].curve) {
			bt = uiDefButI(block, UI_BTYPE_ROW, 0, "C", 0, 0, dx, dx, &cumap->cur, 0.0, 3.0, 0.0, 0.0, "");
			UI_but_func_set(bt, curvemap_buttons_redraw, NULL, NULL);
		}
		if (cumap->cm[0].curve) {
			bt = uiDefButI(block, UI_BTYPE_ROW, 0, "R", 0, 0, dx, dx, &cumap->cur, 0.0, 0.0, 0.0, 0.0, "");
			UI_but_func_set(bt, curvemap_buttons_redraw, NULL, NULL);
		}
		if (cumap->cm[1].curve) {
			bt = uiDefButI(block, UI_BTYPE_ROW, 0, "G", 0, 0, dx, dx, &cumap->cur, 0.0, 1.0, 0.0, 0.0, "");
			UI_but_func_set(bt, curvemap_buttons_redraw, NULL, NULL);
		}
		if (cumap->cm[2].curve) {
			bt = uiDefButI(block, UI_BTYPE_ROW, 0, "B", 0, 0, dx, dx, &cumap->cur, 0.0, 2.0, 0.0, 0.0, "");
			UI_but_func_set(bt, curvemap_buttons_redraw, NULL, NULL);
		}
	}
	else if (labeltype == 'h') {
		/* HSV */
		sub = uiLayoutRow(row, true);
		uiLayoutSetAlignment(sub, UI_LAYOUT_ALIGN_LEFT);
		
		if (cumap->cm[0].curve) {
			bt = uiDefButI(block, UI_BTYPE_ROW, 0, "H", 0, 0, dx, dx, &cumap->cur, 0.0, 0.0, 0.0, 0.0, "");
			UI_but_func_set(bt, curvemap_buttons_redraw, NULL, NULL);
		}
		if (cumap->cm[1].curve) {
			bt = uiDefButI(block, UI_BTYPE_ROW, 0, "S", 0, 0, dx, dx, &cumap->cur, 0.0, 1.0, 0.0, 0.0, "");
			UI_but_func_set(bt, curvemap_buttons_redraw, NULL, NULL);
		}
		if (cumap->cm[2].curve) {
			bt = uiDefButI(block, UI_BTYPE_ROW, 0, "V", 0, 0, dx, dx, &cumap->cur, 0.0, 2.0, 0.0, 0.0, "");
			UI_but_func_set(bt, curvemap_buttons_redraw, NULL, NULL);
		}
	}
	else
		uiLayoutSetAlignment(row, UI_LAYOUT_ALIGN_RIGHT);
	
	if (labeltype == 'h')
		bg = UI_GRAD_H;

	/* operation buttons */
	sub = uiLayoutRow(row, true);

	UI_block_emboss_set(block, UI_EMBOSS_NONE);

	bt = uiDefIconBut(block, UI_BTYPE_BUT, 0, ICON_ZOOMIN, 0, 0, dx, dx, NULL, 0.0, 0.0, 0.0, 0.0, TIP_("Zoom in"));
	UI_but_func_set(bt, curvemap_buttons_zoom_in, cumap, NULL);

	bt = uiDefIconBut(block, UI_BTYPE_BUT, 0, ICON_ZOOMOUT, 0, 0, dx, dx, NULL, 0.0, 0.0, 0.0, 0.0, TIP_("Zoom out"));
	UI_but_func_set(bt, curvemap_buttons_zoom_out, cumap, NULL);

	if (brush)
		bt = uiDefIconBlockBut(block, curvemap_brush_tools_func, cumap, 0, ICON_MODIFIER, 0, 0, dx, dx, TIP_("Tools"));
	else if (neg_slope)
		bt = uiDefIconBlockBut(block, curvemap_tools_negslope_func, cumap, 0, ICON_MODIFIER,
		                       0, 0, dx, dx, TIP_("Tools"));
	else
		bt = uiDefIconBlockBut(block, curvemap_tools_posslope_func, cumap, 0, ICON_MODIFIER,
		                       0, 0, dx, dx, TIP_("Tools"));

	UI_but_funcN_set(bt, rna_update_cb, MEM_dupallocN(cb), NULL);

	icon = (cumap->flag & CUMA_DO_CLIP) ? ICON_CLIPUV_HLT : ICON_CLIPUV_DEHLT;
	bt = uiDefIconBlockBut(block, curvemap_clipping_func, cumap, 0, icon, 0, 0, dx, dx, TIP_("Clipping Options"));
	UI_but_funcN_set(bt, rna_update_cb, MEM_dupallocN(cb), NULL);

	bt = uiDefIconBut(block, UI_BTYPE_BUT, 0, ICON_X, 0, 0, dx, dx, NULL, 0.0, 0.0, 0.0, 0.0, TIP_("Delete points"));
	UI_but_funcN_set(bt, curvemap_buttons_delete, MEM_dupallocN(cb), cumap);

	UI_block_emboss_set(block, UI_EMBOSS);

	UI_block_funcN_set(block, rna_update_cb, MEM_dupallocN(cb), NULL);

	/* curve itself */
	size = uiLayoutGetWidth(layout);
	row = uiLayoutRow(layout, false);
	uiDefBut(block, UI_BTYPE_CURVE, 0, "", 0, 0, size, 8.0f * UI_UNIT_X, cumap, 0.0f, 1.0f, bg, 0, "");

	/* sliders for selected point */
	for (i = 0; i < cm->totpoint; i++) {
		if (cm->curve[i].flag & CUMA_SELECT) {
			cmp = &cm->curve[i];
			break;
		}
	}

	if (cmp) {
		rctf bounds;

		if (cumap->flag & CUMA_DO_CLIP) {
			bounds = cumap->clipr;
		}
		else {
			bounds.xmin = bounds.ymin = -1000.0;
			bounds.xmax = bounds.ymax =  1000.0;
		}

		uiLayoutRow(layout, true);
		UI_block_funcN_set(block, curvemap_buttons_update, MEM_dupallocN(cb), cumap);
		uiDefButF(block, UI_BTYPE_NUM, 0, "X", 0, 2 * UI_UNIT_Y, UI_UNIT_X * 10, UI_UNIT_Y,
		          &cmp->x, bounds.xmin, bounds.xmax, 1, 5, "");
		uiDefButF(block, UI_BTYPE_NUM, 0, "Y", 0, 1 * UI_UNIT_Y, UI_UNIT_X * 10, UI_UNIT_Y,
		          &cmp->y, bounds.ymin, bounds.ymax, 1, 5, "");
	}

	/* black/white levels */
	if (levels) {
		split = uiLayoutSplit(layout, 0.0f, false);
		uiItemR(uiLayoutColumn(split, false), ptr, "black_level", UI_ITEM_R_EXPAND, NULL, ICON_NONE);
		uiItemR(uiLayoutColumn(split, false), ptr, "white_level", UI_ITEM_R_EXPAND, NULL, ICON_NONE);

		uiLayoutRow(layout, false);
		bt = uiDefBut(block, UI_BTYPE_BUT, 0, IFACE_("Reset"), 0, 0, UI_UNIT_X * 10, UI_UNIT_Y, NULL, 0.0f, 0.0f, 0, 0,
		              TIP_("Reset Black/White point and curves"));
		UI_but_funcN_set(bt, curvemap_buttons_reset, MEM_dupallocN(cb), cumap);
	}

	UI_block_funcN_set(block, NULL, NULL, NULL);
}

void uiTemplateCurveMapping(
        uiLayout *layout, PointerRNA *ptr, const char *propname, int type,
        int levels, int brush, int neg_slope)
{
	RNAUpdateCb *cb;
	PropertyRNA *prop = RNA_struct_find_property(ptr, propname);
	PointerRNA cptr;
	ID *id;
	uiBlock *block = uiLayoutGetBlock(layout);

	if (!prop) {
		RNA_warning("curve property not found: %s.%s",
		            RNA_struct_identifier(ptr->type), propname);
		return;
	}

	if (RNA_property_type(prop) != PROP_POINTER) {
		RNA_warning("curve is not a pointer: %s.%s",
		            RNA_struct_identifier(ptr->type), propname);
		return;
	}

	cptr = RNA_property_pointer_get(ptr, prop);
	if (!cptr.data || !RNA_struct_is_a(cptr.type, &RNA_CurveMapping))
		return;

	cb = MEM_callocN(sizeof(RNAUpdateCb), "RNAUpdateCb");
	cb->ptr = *ptr;
	cb->prop = prop;

	id = cptr.id.data;
	UI_block_lock_set(block, (id && id->lib), ERROR_LIBDATA_MESSAGE);

	curvemap_buttons_layout(layout, &cptr, type, levels, brush, neg_slope, cb);

	UI_block_lock_clear(block);

	MEM_freeN(cb);
}

/********************* ColorPicker Template ************************/

#define WHEEL_SIZE  (5 * U.widget_unit)

/* This template now follows User Preference for type - name is not correct anymore... */
void uiTemplateColorPicker(
        uiLayout *layout, PointerRNA *ptr, const char *propname, int value_slider,
        int lock, int lock_luminosity, int cubic)
{
	PropertyRNA *prop = RNA_struct_find_property(ptr, propname);
	uiBlock *block = uiLayoutGetBlock(layout);
	uiLayout *col, *row;
	uiBut *but = NULL;
	ColorPicker *cpicker = ui_block_colorpicker_create(block);
	float softmin, softmax, step, precision;

	if (!prop) {
		RNA_warning("property not found: %s.%s", RNA_struct_identifier(ptr->type), propname);
		return;
	}

	RNA_property_float_ui_range(ptr, prop, &softmin, &softmax, &step, &precision);

	col = uiLayoutColumn(layout, true);
	row = uiLayoutRow(col, true);

	switch (U.color_picker_type) {
		case USER_CP_SQUARE_SV:
			but = uiDefButR_prop(block, UI_BTYPE_HSVCUBE, 0, "", 0, 0, WHEEL_SIZE, WHEEL_SIZE, ptr, prop,
			                     -1, 0.0, 0.0, UI_GRAD_SV, 0, "");
			break;
		case USER_CP_SQUARE_HS:
			but = uiDefButR_prop(block, UI_BTYPE_HSVCUBE, 0, "", 0, 0, WHEEL_SIZE, WHEEL_SIZE, ptr, prop,
			                     -1, 0.0, 0.0, UI_GRAD_HS, 0, "");
			break;
		case USER_CP_SQUARE_HV:
			but = uiDefButR_prop(block, UI_BTYPE_HSVCUBE, 0, "", 0, 0, WHEEL_SIZE, WHEEL_SIZE, ptr, prop,
			                     -1, 0.0, 0.0, UI_GRAD_HV, 0, "");
			break;

		/* user default */
		case USER_CP_CIRCLE_HSV:
		case USER_CP_CIRCLE_HSL:
		default:
			but = uiDefButR_prop(block, UI_BTYPE_HSVCIRCLE, 0, "", 0, 0, WHEEL_SIZE, WHEEL_SIZE, ptr, prop,
			                     -1, 0.0, 0.0, 0, 0, "");
			break;

	}

	but->custom_data = cpicker;

	if (lock) {
		but->flag |= UI_BUT_COLOR_LOCK;
	}

	if (lock_luminosity) {
		float color[4]; /* in case of alpha */
		but->flag |= UI_BUT_VEC_SIZE_LOCK;
		RNA_property_float_get_array(ptr, prop, color);
		but->a2 = len_v3(color);
	}

	if (cubic)
		but->flag |= UI_BUT_COLOR_CUBIC;

	
	if (value_slider) {
		switch (U.color_picker_type) {
			case USER_CP_CIRCLE_HSL:
				uiItemS(row);
				but = uiDefButR_prop(block, UI_BTYPE_HSVCUBE, 0, "", WHEEL_SIZE + 6, 0, 14, WHEEL_SIZE, ptr, prop,
				                     -1, softmin, softmax, UI_GRAD_L_ALT, 0, "");
				break;
			case USER_CP_SQUARE_SV:
				uiItemS(col);
				but = uiDefButR_prop(block, UI_BTYPE_HSVCUBE, 0, "", 0, 4, WHEEL_SIZE, 18, ptr, prop,
				                     -1, softmin, softmax, UI_GRAD_SV + 3, 0, "");
				break;
			case USER_CP_SQUARE_HS:
				uiItemS(col);
				but = uiDefButR_prop(block, UI_BTYPE_HSVCUBE, 0, "", 0, 4, WHEEL_SIZE, 18, ptr, prop,
				                     -1, softmin, softmax, UI_GRAD_HS + 3, 0, "");
				break;
			case USER_CP_SQUARE_HV:
				uiItemS(col);
				but = uiDefButR_prop(block, UI_BTYPE_HSVCUBE, 0, "", 0, 4, WHEEL_SIZE, 18, ptr, prop,
				                     -1, softmin, softmax, UI_GRAD_HV + 3, 0, "");
				break;

			/* user default */
			case USER_CP_CIRCLE_HSV:
			default:
				uiItemS(row);
				but = uiDefButR_prop(block, UI_BTYPE_HSVCUBE, 0, "", WHEEL_SIZE + 6, 0, 14, WHEEL_SIZE, ptr, prop,
				                     -1, softmin, softmax, UI_GRAD_V_ALT, 0, "");
				break;
		}

		but->custom_data = cpicker;
	}
}

void uiTemplatePalette(uiLayout *layout, PointerRNA *ptr, const char *propname, int UNUSED(colors))
{
	PropertyRNA *prop = RNA_struct_find_property(ptr, propname);
	PointerRNA cptr;
	Palette *palette;
	PaletteColor *color;
	uiBlock *block;
	uiLayout *col;
	int row_cols = 0, col_id = 0;
	int cols_per_row = MAX2(uiLayoutGetWidth(layout) / UI_UNIT_X, 1);

	if (!prop) {
		RNA_warning("property not found: %s.%s", RNA_struct_identifier(ptr->type), propname);
		return;
	}

	cptr = RNA_property_pointer_get(ptr, prop);
	if (!cptr.data || !RNA_struct_is_a(cptr.type, &RNA_Palette))
		return;

	block = uiLayoutGetBlock(layout);

	palette = cptr.data;

	color = palette->colors.first;

	col = uiLayoutColumn(layout, true);
	uiLayoutRow(col, true);
	uiDefIconButO(block, UI_BTYPE_BUT, "PALETTE_OT_color_add", WM_OP_INVOKE_DEFAULT, ICON_ZOOMIN, 0, 0, UI_UNIT_X, UI_UNIT_Y, NULL);
	uiDefIconButO(block, UI_BTYPE_BUT, "PALETTE_OT_color_delete", WM_OP_INVOKE_DEFAULT, ICON_ZOOMOUT, 0, 0, UI_UNIT_X, UI_UNIT_Y, NULL);

	col = uiLayoutColumn(layout, true);
	uiLayoutRow(col, true);

	for (; color; color = color->next) {
		PointerRNA ptr;

		if (row_cols >= cols_per_row) {
			uiLayoutRow(col, true);
			row_cols = 0;
		}

		RNA_pointer_create(&palette->id, &RNA_PaletteColor, color, &ptr);
		uiDefButR(block, UI_BTYPE_COLOR, 0, "", 0, 0, UI_UNIT_X, UI_UNIT_Y, &ptr, "color", -1, 0.0, 1.0,
		          UI_PALETTE_COLOR, col_id, "");
		row_cols++;
		col_id++;
	}
}


/********************* Layer Buttons Template ************************/

static void handle_layer_buttons(bContext *C, void *arg1, void *arg2)
{
	uiBut *but = arg1;
	int cur = GET_INT_FROM_POINTER(arg2);
	wmWindow *win = CTX_wm_window(C);
	int i, tot, shift = win->eventstate->shift;

	if (!shift) {
		tot = RNA_property_array_length(&but->rnapoin, but->rnaprop);
		
		/* Normally clicking only selects one layer */
		RNA_property_boolean_set_index(&but->rnapoin, but->rnaprop, cur, true);
		for (i = 0; i < tot; ++i) {
			if (i != cur)
				RNA_property_boolean_set_index(&but->rnapoin, but->rnaprop, i, false);
		}
	}

	/* view3d layer change should update depsgraph (invisible object changed maybe) */
	/* see view3d_header.c */
}

/**
 * \todo for now, grouping of layers is determined by dividing up the length of
 * the array of layer bitflags
 */
void uiTemplateLayers(
        uiLayout *layout, PointerRNA *ptr, const char *propname,
        PointerRNA *used_ptr, const char *used_propname, int active_layer)
{
	uiLayout *uRow, *uCol;
	PropertyRNA *prop, *used_prop = NULL;
	int groups, cols, layers;
	int group, col, layer, row;
	int cols_per_group = 5;

	prop = RNA_struct_find_property(ptr, propname);
	if (!prop) {
		RNA_warning("layers property not found: %s.%s", RNA_struct_identifier(ptr->type), propname);
		return;
	}
	
	/* the number of layers determines the way we group them 
	 *	- we want 2 rows only (for now)
	 *	- the number of columns (cols) is the total number of buttons per row
	 *	  the 'remainder' is added to this, as it will be ok to have first row slightly wider if need be
	 *	- for now, only split into groups if group will have at least 5 items
	 */
	layers = RNA_property_array_length(ptr, prop);
	cols = (layers / 2) + (layers % 2);
	groups = ((cols / 2) < cols_per_group) ? (1) : (cols / cols_per_group);

	if (used_ptr && used_propname) {
		used_prop = RNA_struct_find_property(used_ptr, used_propname);
		if (!used_prop) {
			RNA_warning("used layers property not found: %s.%s", RNA_struct_identifier(ptr->type), used_propname);
			return;
		}

		if (RNA_property_array_length(used_ptr, used_prop) < layers)
			used_prop = NULL;
	}
	
	/* layers are laid out going across rows, with the columns being divided into groups */
	
	for (group = 0; group < groups; group++) {
		uCol = uiLayoutColumn(layout, true);
		
		for (row = 0; row < 2; row++) {
			uiBlock *block;
			uiBut *but;

			uRow = uiLayoutRow(uCol, true);
			block = uiLayoutGetBlock(uRow);
			layer = groups * cols_per_group * row + cols_per_group * group;
			
			/* add layers as toggle buts */
			for (col = 0; (col < cols_per_group) && (layer < layers); col++, layer++) {
				int icon = 0;
				int butlay = 1 << layer;

				if (active_layer & butlay)
					icon = ICON_LAYER_ACTIVE;
				else if (used_prop && RNA_property_boolean_get_index(used_ptr, used_prop, layer))
					icon = ICON_LAYER_USED;
				
				but = uiDefAutoButR(block, ptr, prop, layer, "", icon, 0, 0, UI_UNIT_X / 2, UI_UNIT_Y / 2);
				UI_but_func_set(but, handle_layer_buttons, but, SET_INT_IN_POINTER(layer));
				but->type = UI_BTYPE_TOGGLE;
			}
		}
	}
}

void uiTemplateGameStates(
        uiLayout *layout, PointerRNA *ptr, const char *propname,
        PointerRNA *used_ptr, const char *used_propname, int active_state)
{
	uiLayout *uRow, *uCol;
	PropertyRNA *prop, *used_prop = NULL;
	int groups, cols, states;
	int group, col, state, row;
	int cols_per_group = 5;
	Object *ob = (Object *)ptr->id.data;

	prop = RNA_struct_find_property(ptr, propname);
	if (!prop) {
		RNA_warning("states property not found: %s.%s", RNA_struct_identifier(ptr->type), propname);
		return;
	}
	
	/* the number of states determines the way we group them 
	 *	- we want 2 rows only (for now)
	 *	- the number of columns (cols) is the total number of buttons per row
	 *	  the 'remainder' is added to this, as it will be ok to have first row slightly wider if need be
	 *	- for now, only split into groups if group will have at least 5 items
	 */
	states = RNA_property_array_length(ptr, prop);
	cols = (states / 2) + (states % 2);
	groups = ((cols / 2) < cols_per_group) ? (1) : (cols / cols_per_group);

	if (used_ptr && used_propname) {
		used_prop = RNA_struct_find_property(used_ptr, used_propname);
		if (!used_prop) {
			RNA_warning("used layers property not found: %s.%s", RNA_struct_identifier(ptr->type), used_propname);
			return;
		}

		if (RNA_property_array_length(used_ptr, used_prop) < states)
			used_prop = NULL;
	}
	
	/* layers are laid out going across rows, with the columns being divided into groups */
	
	for (group = 0; group < groups; group++) {
		uCol = uiLayoutColumn(layout, true);
		
		for (row = 0; row < 2; row++) {
			uiBlock *block;
			uiBut *but;

			uRow = uiLayoutRow(uCol, true);
			block = uiLayoutGetBlock(uRow);
			state = groups * cols_per_group * row + cols_per_group * group;
			
			/* add layers as toggle buts */
			for (col = 0; (col < cols_per_group) && (state < states); col++, state++) {
				int icon = 0;
				int butlay = 1 << state;

				if (active_state & butlay)
					icon = ICON_LAYER_ACTIVE;
				else if (used_prop && RNA_property_boolean_get_index(used_ptr, used_prop, state))
					icon = ICON_LAYER_USED;
				
				but = uiDefIconButR_prop(block, UI_BTYPE_ICON_TOGGLE, 0, icon, 0, 0, UI_UNIT_X / 2, UI_UNIT_Y / 2, ptr, prop,
				                         state, 0, 0, -1, -1, sca_state_name_get(ob, state));
				UI_but_func_set(but, handle_layer_buttons, but, SET_INT_IN_POINTER(state));
				but->type = UI_BTYPE_TOGGLE;
			}
		}
	}
}


/************************* List Template **************************/
static void uilist_draw_item_default(
        struct uiList *ui_list, struct bContext *UNUSED(C), struct uiLayout *layout,
        struct PointerRNA *UNUSED(dataptr), struct PointerRNA *itemptr, int icon,
        struct PointerRNA *UNUSED(active_dataptr), const char *UNUSED(active_propname),
        int UNUSED(index), int UNUSED(flt_flag))
{
	PropertyRNA *nameprop = RNA_struct_name_property(itemptr->type);

	/* Simplest one! */
	switch (ui_list->layout_type) {
		case UILST_LAYOUT_GRID:
			uiItemL(layout, "", icon);
			break;
		case UILST_LAYOUT_DEFAULT:
		case UILST_LAYOUT_COMPACT:
		default:
			if (nameprop) {
				uiItemFullR(layout, itemptr, nameprop, RNA_NO_INDEX, 0, UI_ITEM_R_NO_BG, "", icon);
			}
			else {
				uiItemL(layout, "", icon);
			}
			break;
	}
}

static void uilist_draw_filter_default(struct uiList *ui_list, struct bContext *UNUSED(C), struct uiLayout *layout)
{
	PointerRNA listptr;
	uiLayout *row, *subrow;

	RNA_pointer_create(NULL, &RNA_UIList, ui_list, &listptr);

	row = uiLayoutRow(layout, false);

	subrow = uiLayoutRow(row, true);
	uiItemR(subrow, &listptr, "filter_name", 0, "", ICON_NONE);
	uiItemR(subrow, &listptr, "use_filter_invert", UI_ITEM_R_TOGGLE | UI_ITEM_R_ICON_ONLY, "",
	        (ui_list->filter_flag & UILST_FLT_EXCLUDE) ? ICON_ZOOM_OUT : ICON_ZOOM_IN);

	subrow = uiLayoutRow(row, true);
	uiItemR(subrow, &listptr, "use_filter_sort_alpha", UI_ITEM_R_TOGGLE | UI_ITEM_R_ICON_ONLY, "", ICON_NONE);
	uiItemR(subrow, &listptr, "use_filter_sort_reverse", UI_ITEM_R_TOGGLE | UI_ITEM_R_ICON_ONLY, "",
	        (ui_list->filter_sort_flag & UILST_FLT_SORT_REVERSE) ? ICON_TRIA_UP : ICON_TRIA_DOWN);
}

typedef struct {
	char name[MAX_IDPROP_NAME];
	int org_idx;
} StringCmp;

static int cmpstringp(const void *p1, const void *p2)
{
	/* Case-insensitive comparison. */
	return BLI_strcasecmp(((StringCmp *) p1)->name, ((StringCmp *) p2)->name);
}

static void uilist_filter_items_default(struct uiList *ui_list, struct bContext *UNUSED(C), struct PointerRNA *dataptr,
                                        const char *propname)
{
	uiListDyn *dyn_data = ui_list->dyn_data;
	PropertyRNA *prop = RNA_struct_find_property(dataptr, propname);

	const char *filter_raw = ui_list->filter_byname;
	char *filter = (char *)filter_raw, filter_buff[32], *filter_dyn = NULL;
	const bool filter_exclude = (ui_list->filter_flag & UILST_FLT_EXCLUDE) != 0;
	const bool order_by_name = (ui_list->filter_sort_flag & UILST_FLT_SORT_ALPHA) != 0;
	int len = RNA_property_collection_length(dataptr, prop);

	dyn_data->items_shown = dyn_data->items_len = len;

	if (len && (order_by_name || filter_raw[0])) {
		StringCmp *names = NULL;
		int order_idx = 0, i = 0;

		if (order_by_name) {
			names = MEM_callocN(sizeof(StringCmp) * len, "StringCmp");
		}
		if (filter_raw[0]) {
			size_t slen = strlen(filter_raw);

			dyn_data->items_filter_flags = MEM_callocN(sizeof(int) * len, "items_filter_flags");
			dyn_data->items_shown = 0;

			/* Implicitly add heading/trailing wildcards if needed. */
			if (slen + 3 <= sizeof(filter_buff)) {
				filter = filter_buff;
			}
			else {
				filter = filter_dyn = MEM_mallocN((slen + 3) * sizeof(char), "filter_dyn");
			}
			BLI_strncpy_ensure_pad(filter, filter_raw, '*', slen + 3);
		}

		RNA_PROP_BEGIN (dataptr, itemptr, prop)
		{
			char *namebuf;
			const char *name;
			bool do_order = false;

			namebuf = RNA_struct_name_get_alloc(&itemptr, NULL, 0, NULL);
			name = namebuf ? namebuf : "";

			if (filter[0]) {
				/* Case-insensitive! */
				if (fnmatch(filter, name, FNM_CASEFOLD) == 0) {
					dyn_data->items_filter_flags[i] = UILST_FLT_ITEM;
					if (!filter_exclude) {
						dyn_data->items_shown++;
						do_order = order_by_name;
					}
					//printf("%s: '%s' matches '%s'\n", __func__, name, filter);
				}
				else if (filter_exclude) {
					dyn_data->items_shown++;
					do_order = order_by_name;
				}
			}
			else {
				do_order = order_by_name;
			}

			if (do_order) {
				names[order_idx].org_idx = order_idx;
				BLI_strncpy(names[order_idx++].name, name, MAX_IDPROP_NAME);
			}

			/* free name */
			if (namebuf) {
				MEM_freeN(namebuf);
			}
			i++;
		}
		RNA_PROP_END;

		if (order_by_name) {
			int new_idx;
			/* note: order_idx equals either to ui_list->items_len if no filtering done,
			 *       or to ui_list->items_shown if filter is enabled,
			 *       or to (ui_list->items_len - ui_list->items_shown) if filtered items are excluded.
			 *       This way, we only sort items we actually intend to draw!
			 */
			qsort(names, order_idx, sizeof(StringCmp), cmpstringp);

			dyn_data->items_filter_neworder = MEM_mallocN(sizeof(int) * order_idx, "items_filter_neworder");
			for (new_idx = 0; new_idx < order_idx; new_idx++) {
				dyn_data->items_filter_neworder[names[new_idx].org_idx] = new_idx;
			}
		}

		if (filter_dyn) {
			MEM_freeN(filter_dyn);
		}
		if (names) {
			MEM_freeN(names);
		}
	}
}

typedef struct {
	PointerRNA item;
	int org_idx;
	int flt_flag;
} _uilist_item;

typedef struct {
	int visual_items;  /* Visual number of items (i.e. number of items we have room to display). */
	int start_idx;     /* Index of first item to display. */
	int end_idx;       /* Index of last item to display + 1. */
} uiListLayoutdata;

static void uilist_prepare(
        uiList *ui_list, int len, int activei, int rows, int maxrows, int columns,
        uiListLayoutdata *layoutdata)
{
	uiListDyn *dyn_data = ui_list->dyn_data;
	int activei_row, max_scroll;
	const bool use_auto_size = (ui_list->list_grip < (rows - UI_LIST_AUTO_SIZE_THRESHOLD));

	/* default rows */
	if (rows <= 0)
		rows = 5;
	dyn_data->visual_height_min = rows;
	if (maxrows < rows)
		maxrows = max_ii(rows, 5);
	if (columns <= 0)
		columns = 9;

	if (columns > 1) {
		dyn_data->height = (int)ceil((double)len / (double)columns);
		activei_row = (int)floor((double)activei / (double)columns);
	}
	else {
		dyn_data->height = len;
		activei_row = activei;
	}

	if (!use_auto_size) {
		/* No auto-size, yet we clamp at min size! */
		maxrows = rows = max_ii(ui_list->list_grip, rows);
	}
	else if ((rows != maxrows) && (dyn_data->height > rows)) {
		/* Expand size if needed and possible. */
		rows = min_ii(dyn_data->height, maxrows);
	}

	/* If list length changes or list is tagged to check this, and active is out of view, scroll to it .*/
	if (ui_list->list_last_len != len || ui_list->flag & UILST_SCROLL_TO_ACTIVE_ITEM) {
		if (activei_row < ui_list->list_scroll) {
			ui_list->list_scroll = activei_row;
		}
		else if (activei_row >= ui_list->list_scroll + rows) {
			ui_list->list_scroll = activei_row - rows + 1;
		}
		ui_list->flag &= ~UILST_SCROLL_TO_ACTIVE_ITEM;
	}

	max_scroll = max_ii(0, dyn_data->height - rows);
	CLAMP(ui_list->list_scroll, 0, max_scroll);
	ui_list->list_last_len = len;
	dyn_data->visual_height = rows;
	layoutdata->visual_items = rows * columns;
	layoutdata->start_idx = ui_list->list_scroll * columns;
	layoutdata->end_idx = min_ii(layoutdata->start_idx + rows * columns, len);
}

static void uilist_resize_update_cb(bContext *UNUSED(C), void *arg1, void *UNUSED(arg2))
{
	uiList *ui_list = arg1;
	uiListDyn *dyn_data = ui_list->dyn_data;

	/* This way we get diff in number of additional items to show (positive) or hide (negative). */
	const int diff = iroundf((float)(dyn_data->resize - dyn_data->resize_prev) / (float)UI_UNIT_Y);

	if (diff != 0) {
		ui_list->list_grip += diff;
		dyn_data->resize_prev += diff * UI_UNIT_Y;
		ui_list->flag |= UILST_SCROLL_TO_ACTIVE_ITEM;
	}
}

static void *uilist_item_use_dynamic_tooltip(PointerRNA *itemptr, const char *propname)
{
	if (propname && propname[0] && itemptr && itemptr->data) {
		PropertyRNA *prop = RNA_struct_find_property(itemptr, propname);

		if (prop && (RNA_property_type(prop) == PROP_STRING)) {
			return RNA_property_string_get_alloc(itemptr, prop, NULL, 0, NULL);
		}
	}
	return NULL;
}

static char *uilist_item_tooltip_func(bContext *UNUSED(C), void *argN, const char *tip)
{
	char *dyn_tooltip = argN;
	return BLI_sprintfN("%s - %s", tip, dyn_tooltip);
}

void uiTemplateList(
        uiLayout *layout, bContext *C, const char *listtype_name, const char *list_id,
        PointerRNA *dataptr, const char *propname, PointerRNA *active_dataptr, const char *active_propname,
        const char *item_dyntip_propname, int rows, int maxrows, int layout_type, int columns)
{
	uiListType *ui_list_type;
	uiList *ui_list = NULL;
	uiListDyn *dyn_data;
	ARegion *ar;
	uiListDrawItemFunc draw_item;
	uiListDrawFilterFunc draw_filter;
	uiListFilterItemsFunc filter_items;

	PropertyRNA *prop = NULL, *activeprop;
	PropertyType type, activetype;
	_uilist_item *items_ptr = NULL;
	StructRNA *ptype;
	uiLayout *glob = NULL, *box, *row, *col, *subrow, *sub, *overlap;
	uiBlock *block, *subblock;
	uiBut *but;

	uiListLayoutdata layoutdata;
	char ui_list_id[UI_MAX_NAME_STR];
	char numstr[32];
	int rnaicon = ICON_NONE, icon = ICON_NONE;
	int i = 0, activei = 0;
	int len = 0;

	/* validate arguments */
	/* Forbid default UI_UL_DEFAULT_CLASS_NAME list class without a custom list_id! */
	if (STREQ(UI_UL_DEFAULT_CLASS_NAME, listtype_name) && !(list_id && list_id[0])) {
		RNA_warning("template_list using default '%s' UIList class must provide a custom list_id",
		            UI_UL_DEFAULT_CLASS_NAME);
		return;
	}

	block = uiLayoutGetBlock(layout);

	if (!active_dataptr->data) {
		RNA_warning("No active data");
		return;
	}

	if (dataptr->data) {
		prop = RNA_struct_find_property(dataptr, propname);
		if (!prop) {
			RNA_warning("Property not found: %s.%s", RNA_struct_identifier(dataptr->type), propname);
			return;
		}
	}

	activeprop = RNA_struct_find_property(active_dataptr, active_propname);
	if (!activeprop) {
		RNA_warning("Property not found: %s.%s", RNA_struct_identifier(active_dataptr->type), active_propname);
		return;
	}

	if (prop) {
		type = RNA_property_type(prop);
		if (type != PROP_COLLECTION) {
			RNA_warning("Expected a collection data property");
			return;
		}
	}

	activetype = RNA_property_type(activeprop);
	if (activetype != PROP_INT) {
		RNA_warning("Expected an integer active data property");
		return;
	}

	/* get icon */
	if (dataptr->data && prop) {
		ptype = RNA_property_pointer_type(dataptr, prop);
		rnaicon = RNA_struct_ui_icon(ptype);
	}

	/* get active data */
	activei = RNA_property_int_get(active_dataptr, activeprop);

	/* Find the uiList type. */
	ui_list_type = WM_uilisttype_find(listtype_name, false);

	if (ui_list_type == NULL) {
		RNA_warning("List type %s not found", listtype_name);
		return;
	}

	draw_item = ui_list_type->draw_item ? ui_list_type->draw_item : uilist_draw_item_default;
	draw_filter = ui_list_type->draw_filter ? ui_list_type->draw_filter : uilist_draw_filter_default;
	filter_items = ui_list_type->filter_items ? ui_list_type->filter_items : uilist_filter_items_default;

	/* Find or add the uiList to the current Region. */
	/* We tag the list id with the list type... */
	BLI_snprintf(ui_list_id, sizeof(ui_list_id), "%s_%s", ui_list_type->idname, list_id ? list_id : "");

	ar = CTX_wm_region(C);
	ui_list = BLI_findstring(&ar->ui_lists, ui_list_id, offsetof(uiList, list_id));

	if (!ui_list) {
		ui_list = MEM_callocN(sizeof(uiList), "uiList");
		BLI_strncpy(ui_list->list_id, ui_list_id, sizeof(ui_list->list_id));
		BLI_addtail(&ar->ui_lists, ui_list);
		ui_list->list_grip = -UI_LIST_AUTO_SIZE_THRESHOLD;  /* Force auto size by default. */
	}

	if (!ui_list->dyn_data) {
		ui_list->dyn_data = MEM_callocN(sizeof(uiListDyn), "uiList.dyn_data");
	}
	dyn_data = ui_list->dyn_data;

	/* Because we can't actually pass type across save&load... */
	ui_list->type = ui_list_type;
	ui_list->layout_type = layout_type;

	/* Reset filtering data. */
	MEM_SAFE_FREE(dyn_data->items_filter_flags);
	MEM_SAFE_FREE(dyn_data->items_filter_neworder);
	dyn_data->items_len = dyn_data->items_shown = -1;

	/* When active item changed since last draw, scroll to it. */
	if (activei != ui_list->list_last_activei) {
		ui_list->flag |= UILST_SCROLL_TO_ACTIVE_ITEM;
		ui_list->list_last_activei = activei;
	}

	/* Filter list items! (not for compact layout, though) */
	if (dataptr->data && prop) {
		const int filter_exclude = ui_list->filter_flag & UILST_FLT_EXCLUDE;
		const bool order_reverse = (ui_list->filter_sort_flag & UILST_FLT_SORT_REVERSE) != 0;
		int items_shown, idx = 0;
#if 0
		int prev_ii = -1, prev_i;
#endif

		if (layout_type == UILST_LAYOUT_COMPACT) {
			dyn_data->items_len = dyn_data->items_shown = RNA_property_collection_length(dataptr, prop);
		}
		else {
			//printf("%s: filtering...\n", __func__);
			filter_items(ui_list, C, dataptr, propname);
			//printf("%s: filtering done.\n", __func__);
		}

		items_shown = dyn_data->items_shown;
		if (items_shown >= 0) {
			bool activei_mapping_pending = true;
			items_ptr = MEM_mallocN(sizeof(_uilist_item) * items_shown, __func__);
			//printf("%s: items shown: %d.\n", __func__, items_shown);
			RNA_PROP_BEGIN (dataptr, itemptr, prop)
			{
				if (!dyn_data->items_filter_flags ||
				    ((dyn_data->items_filter_flags[i] & UILST_FLT_ITEM) ^ filter_exclude))
				{
					int ii;
					if (dyn_data->items_filter_neworder) {
						ii = dyn_data->items_filter_neworder[idx++];
						ii = order_reverse ? items_shown - ii - 1 : ii;
					}
					else {
						ii = order_reverse ? items_shown - ++idx : idx++;
					}
					//printf("%s: ii: %d\n", __func__, ii);
					items_ptr[ii].item = itemptr;
					items_ptr[ii].org_idx = i;
					items_ptr[ii].flt_flag = dyn_data->items_filter_flags ? dyn_data->items_filter_flags[i] : 0;

					if (activei_mapping_pending && activei == i) {
						activei = ii;
						/* So that we do not map again activei! */
						activei_mapping_pending = false;
					}
# if 0 /* For now, do not alter active element, even if it will be hidden... */
					else if (activei < i) {
						/* We do not want an active but invisible item!
						 * Only exception is when all items are filtered out...
						 */
						if (prev_ii >= 0) {
							activei = prev_ii;
							RNA_property_int_set(active_dataptr, activeprop, prev_i);
						}
						else {
							activei = ii;
							RNA_property_int_set(active_dataptr, activeprop, i);
						}
					}
					prev_i = i;
					prev_ii = ii;
#endif
				}
				i++;
			}
			RNA_PROP_END;
		}
		if (dyn_data->items_shown >= 0) {
			len = dyn_data->items_shown;
		}
		else {
			len = dyn_data->items_len;
		}
	}

	switch (layout_type) {
		case UILST_LAYOUT_DEFAULT:
			/* layout */
			box = uiLayoutListBox(layout, ui_list, dataptr, prop, active_dataptr, activeprop);
			glob = uiLayoutColumn(box, true);
			row = uiLayoutRow(glob, false);
			col = uiLayoutColumn(row, true);

			/* init numbers */
			uilist_prepare(ui_list, len, activei, rows, maxrows, 1, &layoutdata);

			if (dataptr->data && prop) {
				/* create list items */
				for (i = layoutdata.start_idx; i < layoutdata.end_idx; i++) {
					PointerRNA *itemptr = &items_ptr[i].item;
					void *dyntip_data;
					int org_i = items_ptr[i].org_idx;
					int flt_flag = items_ptr[i].flt_flag;
					subblock = uiLayoutGetBlock(col);

					overlap = uiLayoutOverlap(col);

					UI_block_flag_enable(subblock, UI_BLOCK_LIST_ITEM);

					/* list item behind label & other buttons */
					sub = uiLayoutRow(overlap, false);

					but = uiDefButR_prop(subblock, UI_BTYPE_LISTROW, 0, "", 0, 0, UI_UNIT_X * 10, UI_UNIT_Y,
					                     active_dataptr, activeprop, 0, 0, org_i, 0, 0,
					                     TIP_("Double click to rename"));
					if ((dyntip_data = uilist_item_use_dynamic_tooltip(itemptr, item_dyntip_propname))) {
						UI_but_func_tooltip_set(but, uilist_item_tooltip_func, dyntip_data);
					}

					sub = uiLayoutRow(overlap, false);

					icon = UI_rnaptr_icon_get(C, itemptr, rnaicon, false);
					if (icon == ICON_DOT)
						icon = ICON_NONE;
					draw_item(ui_list, C, sub, dataptr, itemptr, icon, active_dataptr, active_propname,
					          org_i, flt_flag);

					/* If we are "drawing" active item, set all labels as active. */
					if (i == activei) {
						ui_layout_list_set_labels_active(sub);
					}

					UI_block_flag_disable(subblock, UI_BLOCK_LIST_ITEM);
				}
			}

			/* add dummy buttons to fill space */
			for (; i < layoutdata.start_idx + layoutdata.visual_items; i++) {
				uiItemL(col, "", ICON_NONE);
			}

			/* add scrollbar */
			if (len > layoutdata.visual_items) {
				col = uiLayoutColumn(row, false);
				uiDefButI(block, UI_BTYPE_SCROLL, 0, "", 0, 0, UI_UNIT_X * 0.75, UI_UNIT_Y * dyn_data->visual_height,
				          &ui_list->list_scroll, 0, dyn_data->height - dyn_data->visual_height,
				          dyn_data->visual_height, 0, "");
			}
			break;
		case UILST_LAYOUT_COMPACT:
			row = uiLayoutRow(layout, true);

			if ((dataptr->data && prop) && (dyn_data->items_shown > 0) &&
			    (activei >= 0) && (activei < dyn_data->items_shown))
			{
				PointerRNA *itemptr = &items_ptr[activei].item;
				int org_i = items_ptr[activei].org_idx;

				icon = UI_rnaptr_icon_get(C, itemptr, rnaicon, false);
				if (icon == ICON_DOT)
					icon = ICON_NONE;
				draw_item(ui_list, C, row, dataptr, itemptr, icon, active_dataptr, active_propname, org_i, 0);
			}
			/* if list is empty, add in dummy button */
			else {
				uiItemL(row, "", ICON_NONE);
			}

			/* next/prev button */
			BLI_snprintf(numstr, sizeof(numstr), "%d :", dyn_data->items_shown);
			but = uiDefIconTextButR_prop(block, UI_BTYPE_NUM, 0, 0, numstr, 0, 0, UI_UNIT_X * 5, UI_UNIT_Y,
			                             active_dataptr, activeprop, 0, 0, 0, 0, 0, "");
			if (dyn_data->items_shown == 0)
				UI_but_flag_enable(but, UI_BUT_DISABLED);
			break;
		case UILST_LAYOUT_GRID:
			box = uiLayoutListBox(layout, ui_list, dataptr, prop, active_dataptr, activeprop);
			glob = uiLayoutColumn(box, true);
			row = uiLayoutRow(glob, false);
			col = uiLayoutColumn(row, true);
			subrow = NULL;  /* Quite gcc warning! */

			uilist_prepare(ui_list, len, activei, rows, maxrows, columns, &layoutdata);

			if (dataptr->data && prop) {
				/* create list items */
				for (i = layoutdata.start_idx; i < layoutdata.end_idx; i++) {
					PointerRNA *itemptr = &items_ptr[i].item;
					int org_i = items_ptr[i].org_idx;
					int flt_flag = items_ptr[i].flt_flag;

					/* create button */
					if (!(i % columns))
						subrow = uiLayoutRow(col, false);

					subblock = uiLayoutGetBlock(subrow);
					overlap = uiLayoutOverlap(subrow);

					UI_block_flag_enable(subblock, UI_BLOCK_LIST_ITEM);

					/* list item behind label & other buttons */
					sub = uiLayoutRow(overlap, false);

					but = uiDefButR_prop(subblock, UI_BTYPE_LISTROW, 0, "", 0, 0, UI_UNIT_X * 10, UI_UNIT_Y,
					                     active_dataptr, activeprop, 0, 0, org_i, 0, 0, NULL);
					UI_but_drawflag_enable(but, UI_BUT_NO_TOOLTIP);

					sub = uiLayoutRow(overlap, false);

					icon = UI_rnaptr_icon_get(C, itemptr, rnaicon, false);
					draw_item(ui_list, C, sub, dataptr, itemptr, icon, active_dataptr, active_propname,
					          org_i, flt_flag);

					/* If we are "drawing" active item, set all labels as active. */
					if (i == activei) {
						ui_layout_list_set_labels_active(sub);
					}

					UI_block_flag_disable(subblock, UI_BLOCK_LIST_ITEM);
				}
			}

			/* add dummy buttons to fill space */
			for (; i < layoutdata.start_idx + layoutdata.visual_items; i++) {
				if (!(i % columns)) {
					subrow = uiLayoutRow(col, false);
				}
				uiItemL(subrow, "", ICON_NONE);
			}

			/* add scrollbar */
			if (len > layoutdata.visual_items) {
				/* col = */ uiLayoutColumn(row, false);
				uiDefButI(block, UI_BTYPE_SCROLL, 0, "", 0, 0, UI_UNIT_X * 0.75, UI_UNIT_Y * dyn_data->visual_height,
				          &ui_list->list_scroll, 0, dyn_data->height - dyn_data->visual_height,
				          dyn_data->visual_height, 0, "");
			}
			break;
	}

	if (glob) {
		/* About UI_BTYPE_GRIP drag-resize:
		 * We can't directly use results from a grip button, since we have a rather complex behavior here
		 * (sizing by discrete steps and, overall, autosize feature).
		 * Since we *never* know whether we are grip-resizing or not (because there is no callback for when a
		 * button enters/leaves its "edit mode"), we use the fact that grip-controlled value (dyn_data->resize)
		 * is completely handled by the grip during the grab resize, so settings its value here has no effect
		 * at all.
		 * It is only meaningful when we are not resizing, in which case this gives us the correct "init drag" value.
		 * Note we cannot affect dyn_data->resize_prev here, since this value is not controlled by the grip!
		 */
		dyn_data->resize = dyn_data->resize_prev + (dyn_data->visual_height - ui_list->list_grip) * UI_UNIT_Y;

		row = uiLayoutRow(glob, true);
		subblock = uiLayoutGetBlock(row);
		UI_block_emboss_set(subblock, UI_EMBOSS_NONE);

		if (ui_list->filter_flag & UILST_FLT_SHOW) {
			but = uiDefIconButBitI(subblock, UI_BTYPE_TOGGLE, UILST_FLT_SHOW, 0, ICON_DISCLOSURE_TRI_DOWN, 0, 0,
			                       UI_UNIT_X, UI_UNIT_Y * 0.5f, &(ui_list->filter_flag), 0, 0, 0, 0,
			                       TIP_("Hide filtering options"));
			UI_but_flag_disable(but, UI_BUT_UNDO); /* skip undo on screen buttons */

			but = uiDefIconButI(subblock, UI_BTYPE_GRIP, 0, ICON_GRIP, 0, 0, UI_UNIT_X * 10.0f, UI_UNIT_Y * 0.5f,
			                    &dyn_data->resize, 0.0, 0.0, 0, 0, "");
			UI_but_func_set(but, uilist_resize_update_cb, ui_list, NULL);

			UI_block_emboss_set(subblock, UI_EMBOSS);

			col = uiLayoutColumn(glob, false);
			subblock = uiLayoutGetBlock(col);
			uiDefBut(subblock, UI_BTYPE_SEPR, 0, "", 0, 0, UI_UNIT_X, UI_UNIT_Y * 0.05f, NULL, 0.0, 0.0, 0, 0, "");

			draw_filter(ui_list, C, col);
		}
		else {
			but = uiDefIconButBitI(subblock, UI_BTYPE_TOGGLE, UILST_FLT_SHOW, 0, ICON_DISCLOSURE_TRI_RIGHT, 0, 0,
			                       UI_UNIT_X, UI_UNIT_Y * 0.5f, &(ui_list->filter_flag), 0, 0, 0, 0,
			                       TIP_("Show filtering options"));
			UI_but_flag_disable(but, UI_BUT_UNDO); /* skip undo on screen buttons */

			but = uiDefIconButI(subblock, UI_BTYPE_GRIP, 0, ICON_GRIP, 0, 0, UI_UNIT_X * 10.0f, UI_UNIT_Y * 0.5f,
			                    &dyn_data->resize, 0.0, 0.0, 0, 0, "");
			UI_but_func_set(but, uilist_resize_update_cb, ui_list, NULL);

			UI_block_emboss_set(subblock, UI_EMBOSS);
		}
	}

	if (items_ptr) {
		MEM_freeN(items_ptr);
	}
}

/************************* Operator Search Template **************************/

static void operator_call_cb(bContext *C, void *UNUSED(arg1), void *arg2)
{
	wmOperatorType *ot = arg2;
	
	if (ot)
		WM_operator_name_call_ptr(C, ot, WM_OP_INVOKE_DEFAULT, NULL);
}

static void operator_search_cb(const bContext *C, void *UNUSED(arg), const char *str, uiSearchItems *items)
{
	GHashIterator iter;

	for (WM_operatortype_iter(&iter); !BLI_ghashIterator_done(&iter); BLI_ghashIterator_step(&iter)) {
		wmOperatorType *ot = BLI_ghashIterator_getValue(&iter);
		const char *ot_ui_name = CTX_IFACE_(ot->translation_context, ot->name);

		if ((ot->flag & OPTYPE_INTERNAL) && (G.debug & G_DEBUG_WM) == 0)
			continue;

		if (BLI_strcasestr(ot_ui_name, str)) {
			if (WM_operator_poll((bContext *)C, ot)) {
				char name[256];
				int len = strlen(ot_ui_name);
				
				/* display name for menu, can hold hotkey */
				BLI_strncpy(name, ot_ui_name, sizeof(name));
				
				/* check for hotkey */
				if (len < sizeof(name) - 6) {
					if (WM_key_event_operator_string(C, ot->idname, WM_OP_EXEC_DEFAULT, NULL, true,
					                                 &name[len + 1], sizeof(name) - len - 1))
					{
						name[len] = UI_SEP_CHAR;
					}
				}
				
				if (false == UI_search_item_add(items, name, ot, 0))
					break;
			}
		}
	}
}

void UI_but_func_operator_search(uiBut *but)
{
	UI_but_func_search_set(but, operator_search_cb, NULL, operator_call_cb, NULL);
}

void uiTemplateOperatorSearch(uiLayout *layout)
{
	uiBlock *block;
	uiBut *but;
	static char search[256] = "";
		
	block = uiLayoutGetBlock(layout);
	UI_block_layout_set_current(block, layout);

	but = uiDefSearchBut(block, search, 0, ICON_VIEWZOOM, sizeof(search), 0, 0, UI_UNIT_X * 6, UI_UNIT_Y, 0, 0, "");
	UI_but_func_operator_search(but);
}

/************************* Running Jobs Template **************************/

#define B_STOPRENDER    1
#define B_STOPCAST      2
#define B_STOPANIM      3
#define B_STOPCOMPO     4
#define B_STOPSEQ       5
#define B_STOPCLIP      6
#define B_STOPOTHER     7

static void do_running_jobs(bContext *C, void *UNUSED(arg), int event)
{
	switch (event) {
		case B_STOPRENDER:
			G.is_break = true;
			break;
		case B_STOPCAST:
			WM_jobs_stop(CTX_wm_manager(C), CTX_wm_screen(C), NULL);
			break;
		case B_STOPANIM:
			WM_operator_name_call(C, "SCREEN_OT_animation_play", WM_OP_INVOKE_SCREEN, NULL);
			break;
		case B_STOPCOMPO:
			WM_jobs_stop(CTX_wm_manager(C), CTX_data_scene(C), NULL);
			break;
		case B_STOPSEQ:
			WM_jobs_stop(CTX_wm_manager(C), CTX_wm_area(C), NULL);
			break;
		case B_STOPCLIP:
			WM_jobs_stop(CTX_wm_manager(C), CTX_wm_area(C), NULL);
			break;
		case B_STOPOTHER:
			G.is_break = true;
			break;
	}
}

void uiTemplateRunningJobs(uiLayout *layout, bContext *C)
{
	bScreen *screen = CTX_wm_screen(C);
	wmWindowManager *wm = CTX_wm_manager(C);
	ScrArea *sa = CTX_wm_area(C);
	uiBlock *block;
	void *owner = NULL;
	int handle_event;
	
	block = uiLayoutGetBlock(layout);
	UI_block_layout_set_current(block, layout);

	UI_block_func_handle_set(block, do_running_jobs, NULL);

	if (sa->spacetype == SPACE_SEQ) {
		if (WM_jobs_test(wm, sa, WM_JOB_TYPE_ANY))
			owner = sa;
		handle_event = B_STOPSEQ;
	}
	else if (sa->spacetype == SPACE_CLIP) {
		if (WM_jobs_test(wm, sa, WM_JOB_TYPE_ANY))
			owner = sa;
		handle_event = B_STOPCLIP;
	}
	else {
		Scene *scene;
		/* another scene can be rendering too, for example via compositor */
		for (scene = CTX_data_main(C)->scene.first; scene; scene = scene->id.next) {
			if (WM_jobs_test(wm, scene, WM_JOB_TYPE_RENDER)) {
				handle_event = B_STOPRENDER;
				break;
			}
			else if (WM_jobs_test(wm, scene, WM_JOB_TYPE_COMPOSITE)) {
				handle_event = B_STOPCOMPO;
				break;
			}
			else if (WM_jobs_test(wm, scene, WM_JOB_TYPE_OBJECT_BAKE_TEXTURE) ||
			         WM_jobs_test(wm, scene, WM_JOB_TYPE_OBJECT_BAKE))
			{
				/* Skip bake jobs in compositor to avoid compo header displaying
				 * progress bar which is not being updated (bake jobs only need
				 * to update NC_IMAGE context.
				 */
				if (sa->spacetype != SPACE_NODE) {
					handle_event = B_STOPOTHER;
					break;
				}
			}
			else if (WM_jobs_test(wm, scene, WM_JOB_TYPE_ANY)) {
				handle_event = B_STOPOTHER;
				break;
			}
		}
		owner = scene;
	}

	if (owner) {
		uiLayout *ui_abs;
		
		ui_abs = uiLayoutAbsolute(layout, false);
		(void)ui_abs;  /* UNUSED */
		
		uiDefIconBut(block, UI_BTYPE_BUT, handle_event, ICON_PANEL_CLOSE, 0, UI_UNIT_Y * 0.1, UI_UNIT_X * 0.8, UI_UNIT_Y * 0.8,
		             NULL, 0.0f, 0.0f, 0, 0, TIP_("Stop this job"));
		uiDefBut(block, UI_BTYPE_PROGRESS_BAR, 0, WM_jobs_name(wm, owner), 
		         UI_UNIT_X, 0, UI_UNIT_X * 5.0f, UI_UNIT_Y, NULL, 0.0f, 0.0f, WM_jobs_progress(wm, owner), 0, TIP_("Progress"));
		
		uiLayoutRow(layout, false);
	}
	if (WM_jobs_test(wm, screen, WM_JOB_TYPE_SCREENCAST))
		uiDefIconTextBut(block, UI_BTYPE_BUT, B_STOPCAST, ICON_CANCEL, IFACE_("Capture"), 0, 0, UI_UNIT_X * 4.25f, UI_UNIT_Y,
		                 NULL, 0.0f, 0.0f, 0, 0, TIP_("Stop screencast"));
	if (screen->animtimer)
		uiDefIconTextBut(block, UI_BTYPE_BUT, B_STOPANIM, ICON_CANCEL, IFACE_("Anim Player"), 0, 0, UI_UNIT_X * 5.0f, UI_UNIT_Y,
		                 NULL, 0.0f, 0.0f, 0, 0, TIP_("Stop animation playback"));
}

/************************* Reports for Last Operator Template **************************/

void uiTemplateReportsBanner(uiLayout *layout, bContext *C)
{
	ReportList *reports = CTX_wm_reports(C);
	Report *report = BKE_reports_last_displayable(reports);
	ReportTimerInfo *rti;
	
	uiLayout *ui_abs;
	uiBlock *block;
	uiBut *but;
	uiStyle *style = UI_style_get();
	int width;
	int icon;
	
	/* if the report display has timed out, don't show */
	if (!reports->reporttimer) return;
	
	rti = (ReportTimerInfo *)reports->reporttimer->customdata;
	
	if (!rti || rti->widthfac == 0.0f || !report) return;
	
	ui_abs = uiLayoutAbsolute(layout, false);
	block = uiLayoutGetBlock(ui_abs);
	
	width = BLF_width(style->widget.uifont_id, report->message, report->len);
	width = min_ii((int)(rti->widthfac * width), width);
	width = max_ii(width, 10);
	
	/* make a box around the report to make it stand out */
	UI_block_align_begin(block);
	but = uiDefBut(block, UI_BTYPE_ROUNDBOX, 0, "", 0, 0, UI_UNIT_X + 10, UI_UNIT_Y, NULL, 0.0f, 0.0f, 0, 0, "");
	/* set the report's bg color in but->col - UI_BTYPE_ROUNDBOX feature */
	rgb_float_to_uchar(but->col, rti->col);
	but->col[3] = 255;

	but = uiDefBut(block, UI_BTYPE_ROUNDBOX, 0, "", UI_UNIT_X + 10, 0, UI_UNIT_X + width, UI_UNIT_Y,
	               NULL, 0.0f, 0.0f, 0, 0, "");
	but->col[0] = but->col[1] = but->col[2] = FTOCHAR(rti->grayscale);
	but->col[3] = 255;

	UI_block_align_end(block);
	
	
	/* icon and report message on top */
	icon = UI_icon_from_report_type(report->type);
	
	/* XXX: temporary operator to dump all reports to a text block, but only if more than 1 report 
	 * to be shown instead of icon when appropriate...
	 */
	UI_block_emboss_set(block, UI_EMBOSS_NONE);

	if (reports->list.first != reports->list.last)
		uiDefIconButO(block, UI_BTYPE_BUT, "UI_OT_reports_to_textblock", WM_OP_INVOKE_REGION_WIN, icon, 2, 0, UI_UNIT_X,
		              UI_UNIT_Y, TIP_("Click to see the remaining reports in text block: 'Recent Reports'"));
	else
		uiDefIconBut(block, UI_BTYPE_LABEL, 0, icon, 2, 0, UI_UNIT_X, UI_UNIT_Y, NULL, 0.0f, 0.0f, 0, 0, "");

	UI_block_emboss_set(block, UI_EMBOSS);
	
	uiDefBut(block, UI_BTYPE_LABEL, 0, report->message, UI_UNIT_X + 10, 0, UI_UNIT_X + width, UI_UNIT_Y,
	         NULL, 0.0f, 0.0f, 0, 0, "");
}

/********************************* Keymap *************************************/

static void keymap_item_modified(bContext *UNUSED(C), void *kmi_p, void *UNUSED(unused))
{
	wmKeyMapItem *kmi = (wmKeyMapItem *)kmi_p;
	WM_keyconfig_update_tag(NULL, kmi);
}

static void template_keymap_item_properties(uiLayout *layout, const char *title, PointerRNA *ptr)
{
	uiLayout *flow, *box, *row;

	uiItemS(layout);

	if (title)
		uiItemL(layout, title, ICON_NONE);
	
	flow = uiLayoutColumnFlow(layout, 2, false);

	RNA_STRUCT_BEGIN (ptr, prop)
	{
		const bool is_set = RNA_property_is_set(ptr, prop);
		uiBut *but;

		/* recurse for nested properties */
		if (RNA_property_type(prop) == PROP_POINTER) {
			PointerRNA propptr = RNA_property_pointer_get(ptr, prop);

			if (propptr.data && RNA_struct_is_a(propptr.type, &RNA_OperatorProperties)) {
				const char *name = RNA_property_ui_name(prop);
				template_keymap_item_properties(layout, name, &propptr);
				continue;
			}
		}

		box = uiLayoutBox(flow);
		uiLayoutSetActive(box, is_set);
		row = uiLayoutRow(box, false);

		/* property value */
		uiItemFullR(row, ptr, prop, -1, 0, 0, NULL, ICON_NONE);

		if (is_set) {
			/* unset operator */
			uiBlock *block = uiLayoutGetBlock(row);
			UI_block_emboss_set(block, UI_EMBOSS_NONE);
			but = uiDefIconButO(block, UI_BTYPE_BUT, "UI_OT_unset_property_button", WM_OP_EXEC_DEFAULT, ICON_X, 0, 0, UI_UNIT_X, UI_UNIT_Y, NULL);
			but->rnapoin = *ptr;
			but->rnaprop = prop;
			UI_block_emboss_set(block, UI_EMBOSS);
		}
	}
	RNA_STRUCT_END;
}

void uiTemplateKeymapItemProperties(uiLayout *layout, PointerRNA *ptr)
{
	PointerRNA propptr = RNA_pointer_get(ptr, "properties");

	if (propptr.data) {
		uiBut *but = uiLayoutGetBlock(layout)->buttons.last;

		template_keymap_item_properties(layout, NULL, &propptr);

		/* attach callbacks to compensate for missing properties update,
		 * we don't know which keymap (item) is being modified there */
		for (; but; but = but->next) {
			/* operator buttons may store props for use (file selector, [#36492]) */
			if (but->rnaprop) {
				UI_but_func_set(but, keymap_item_modified, ptr->data, NULL);
			}
		}
	}
}

/********************************* Color management *************************************/

void uiTemplateColorspaceSettings(uiLayout *layout, PointerRNA *ptr, const char *propname)
{
	PropertyRNA *prop;
	PointerRNA colorspace_settings_ptr;

	prop = RNA_struct_find_property(ptr, propname);

	if (!prop) {
		printf("%s: property not found: %s.%s\n",
		       __func__, RNA_struct_identifier(ptr->type), propname);
		return;
	}

	colorspace_settings_ptr = RNA_property_pointer_get(ptr, prop);

	uiItemR(layout, &colorspace_settings_ptr, "name", 0, IFACE_("Color Space"), ICON_NONE);
}

void uiTemplateColormanagedViewSettings(uiLayout *layout, bContext *UNUSED(C), PointerRNA *ptr, const char *propname)
{
	PropertyRNA *prop;
	PointerRNA view_transform_ptr;
	uiLayout *col, *row;
	ColorManagedViewSettings *view_settings;

	prop = RNA_struct_find_property(ptr, propname);

	if (!prop) {
		printf("%s: property not found: %s.%s\n",
		       __func__, RNA_struct_identifier(ptr->type), propname);
		return;
	}

	view_transform_ptr = RNA_property_pointer_get(ptr, prop);
	view_settings = view_transform_ptr.data;

	col = uiLayoutColumn(layout, false);

	row = uiLayoutRow(col, false);
	uiItemR(row, &view_transform_ptr, "view_transform", 0, IFACE_("View"), ICON_NONE);

	col = uiLayoutColumn(layout, false);
	uiItemR(col, &view_transform_ptr, "exposure", 0, NULL, ICON_NONE);
	uiItemR(col, &view_transform_ptr, "gamma", 0, NULL, ICON_NONE);

	uiItemR(col, &view_transform_ptr, "look", 0, IFACE_("Look"), ICON_NONE);

	col = uiLayoutColumn(layout, false);
	uiItemR(col, &view_transform_ptr, "use_curve_mapping", 0, NULL, ICON_NONE);
	if (view_settings->flag & COLORMANAGE_VIEW_USE_CURVES)
		uiTemplateCurveMapping(col, &view_transform_ptr, "curve_mapping", 'c', true, false, false);
}

/********************************* Component Menu *************************************/

typedef struct ComponentMenuArgs {
	PointerRNA ptr;
	char propname[64];	/* XXX arbitrary */
} ComponentMenuArgs;
/* NOTE: this is a block-menu, needs 0 events, otherwise the menu closes */
static uiBlock *component_menu(bContext *C, ARegion *ar, void *args_v)
{
	ComponentMenuArgs *args = (ComponentMenuArgs *)args_v;
	uiBlock *block;
	uiLayout *layout;
	
	block = UI_block_begin(C, ar, __func__, UI_EMBOSS);
	UI_block_flag_enable(block, UI_BLOCK_KEEP_OPEN);
	
	layout = uiLayoutColumn(UI_block_layout(block, UI_LAYOUT_VERTICAL, UI_LAYOUT_PANEL, 0, 0, UI_UNIT_X * 6, UI_UNIT_Y, 0, UI_style_get()), 0);
	
	uiItemR(layout, &args->ptr, args->propname, UI_ITEM_R_EXPAND, "", ICON_NONE);
	
	UI_block_bounds_set_normal(block, 6);
	UI_block_direction_set(block, UI_DIR_DOWN);
	
	return block;
}
void uiTemplateComponentMenu(uiLayout *layout, PointerRNA *ptr, const char *propname, const char *name)
{
	ComponentMenuArgs *args = MEM_callocN(sizeof(ComponentMenuArgs), "component menu template args");
	uiBlock *block;
	uiBut *but;
	
	args->ptr = *ptr;
	BLI_strncpy(args->propname, propname, sizeof(args->propname));
	
	block = uiLayoutGetBlock(layout);
	UI_block_align_begin(block);

	but = uiDefBlockButN(block, component_menu, args, name, 0, 0, UI_UNIT_X * 6, UI_UNIT_Y, "");
	/* set rna directly, uiDefBlockButN doesn't do this */
	but->rnapoin = *ptr;
	but->rnaprop = RNA_struct_find_property(ptr, propname);
	but->rnaindex = 0;
	
	UI_block_align_end(block);
}

/************************* Node Socket Icon **************************/

void uiTemplateNodeSocket(uiLayout *layout, bContext *UNUSED(C), float *color)
{
	uiBlock *block;
	uiBut *but;
	
	block = uiLayoutGetBlock(layout);
	UI_block_align_begin(block);
	
	/* XXX using explicit socket colors is not quite ideal.
	 * Eventually it should be possible to use theme colors for this purpose,
	 * but this requires a better design for extendable color palettes in user prefs.
	 */
	but = uiDefBut(block, UI_BTYPE_NODE_SOCKET, 0, "", 0, 0, UI_UNIT_X, UI_UNIT_Y, NULL, 0, 0, 0, 0, "");
	rgba_float_to_uchar(but->col, color);
	
	UI_block_align_end(block);
}

/************************* Cache Library Item **************************/

static int cache_item_indent(int type)
{
	switch (type) {
		case CACHE_TYPE_OBJECT:
			return 0;
		
		default:
			return 1;
	}
}

uiLayout *uiTemplateCacheLibraryItem(uiLayout *layout, bContext *UNUSED(C), CacheLibrary *UNUSED(cachelib),
                                     Object *ob, int datatype, int index, int enabled)
{
	uiLayout *split, *row, *col;
	int i;
	char name[2*MAX_NAME];
	int icon = ICON_NONE;
	
	row = uiLayoutRow(layout, false);
	uiLayoutSetEnabled(row, enabled);
	uiLayoutSetAlignment(row, UI_LAYOUT_ALIGN_LEFT);
	
	split = uiLayoutSplit(row, 0.0f, false);
	
	for (i = 0; i < cache_item_indent(datatype); ++i)
		uiItemL(split, "", ICON_NONE);
	
	col = uiLayoutColumn(split, false);
	
	BKE_cache_item_name(ob, datatype, index, name);
	RNA_enum_icon_from_value(cache_library_data_type_items, datatype, &icon);
	uiItemL(split, name, icon);
	
	/* display read result */
	split = uiLayoutSplit(row, 0.9f, false);
	// XXX TODO store cache read results in a hash table and display them here
//	if (item && (item->flag & CACHE_ITEM_ENABLED))
//		RNA_enum_icon_from_value(cache_library_read_result_items, item->read_result, &icon);
//	else
//		icon = ICON_NONE;
//	uiItemL(split, NULL, icon);
	
	return col;
}<|MERGE_RESOLUTION|>--- conflicted
+++ resolved
@@ -374,40 +374,7 @@
 static const char *template_id_context(StructRNA *type)
 {
 	if (type) {
-<<<<<<< HEAD
-		switch (RNA_type_to_ID_code(type)) {
-			case ID_SCE: return BLF_I18NCONTEXT_ID_SCENE;
-			case ID_OB:  return BLF_I18NCONTEXT_ID_OBJECT;
-			case ID_ME:  return BLF_I18NCONTEXT_ID_MESH;
-			case ID_CU:  return BLF_I18NCONTEXT_ID_CURVE;
-			case ID_MB:  return BLF_I18NCONTEXT_ID_METABALL;
-			case ID_MA:  return BLF_I18NCONTEXT_ID_MATERIAL;
-			case ID_TE:  return BLF_I18NCONTEXT_ID_TEXTURE;
-			case ID_IM:  return BLF_I18NCONTEXT_ID_IMAGE;
-			case ID_LS:  return BLF_I18NCONTEXT_ID_FREESTYLELINESTYLE;
-			case ID_LT:  return BLF_I18NCONTEXT_ID_LATTICE;
-			case ID_LA:  return BLF_I18NCONTEXT_ID_LAMP;
-			case ID_CA:  return BLF_I18NCONTEXT_ID_CAMERA;
-			case ID_WO:  return BLF_I18NCONTEXT_ID_WORLD;
-			case ID_SCR: return BLF_I18NCONTEXT_ID_SCREEN;
-			case ID_TXT: return BLF_I18NCONTEXT_ID_TEXT;
-			case ID_SPK: return BLF_I18NCONTEXT_ID_SPEAKER;
-			case ID_SO:  return BLF_I18NCONTEXT_ID_SOUND;
-			case ID_AR:  return BLF_I18NCONTEXT_ID_ARMATURE;
-			case ID_AC:  return BLF_I18NCONTEXT_ID_ACTION;
-			case ID_NT:  return BLF_I18NCONTEXT_ID_NODETREE;
-			case ID_BR:  return BLF_I18NCONTEXT_ID_BRUSH;
-			case ID_PA:  return BLF_I18NCONTEXT_ID_PARTICLESETTINGS;
-			case ID_GD:  return BLF_I18NCONTEXT_ID_GPENCIL;
-			case ID_MC:  return BLF_I18NCONTEXT_ID_MOVIECLIP;
-			case ID_MSK: return BLF_I18NCONTEXT_ID_MASK;
-			case ID_PAL: return BLF_I18NCONTEXT_ID_PALETTE;
-			case ID_PC:  return BLF_I18NCONTEXT_ID_PAINTCURVE;
-			case ID_CL:  return BLF_I18NCONTEXT_ID_CACHELIBRARY;
-		}
-=======
 		return BKE_idcode_to_translation_context(RNA_type_to_ID_code(type));
->>>>>>> 087c82e3
 	}
 	return BLF_I18NCONTEXT_DEFAULT;
 }
