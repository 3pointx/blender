/*
 * ***** BEGIN GPL LICENSE BLOCK *****
 *
 * This program is free software; you can redistribute it and/or
 * modify it under the terms of the GNU General Public License
 * as published by the Free Software Foundation; either version 2
 * of the License, or (at your option) any later version.
 *
 * This program is distributed in the hope that it will be useful,
 * but WITHOUT ANY WARRANTY; without even the implied warranty of
 * MERCHANTABILITY or FITNESS FOR A PARTICULAR PURPOSE.  See the
 * GNU General Public License for more details.
 *
 * You should have received a copy of the GNU General Public License
 * along with this program; if not, write to the Free Software Foundation,
 * Inc., 51 Franklin Street, Fifth Floor, Boston, MA 02110-1301, USA.
 *
 * Contributor(s): Blender Foundation 2009.
 *
 * ***** END GPL LICENSE BLOCK *****
 */

/** \file blender/editors/interface/interface_templates.c
 *  \ingroup edinterface
 */


#include <ctype.h>
#include <stdlib.h>
#include <stddef.h>
#include <string.h>

#include "MEM_guardedalloc.h"

#include "DNA_cachefile_types.h"
#include "DNA_node_types.h"
#include "DNA_scene_types.h"
#include "DNA_object_types.h"
#include "DNA_object_force_types.h"
#include "DNA_brush_types.h"
#include "DNA_texture_types.h"

#include "BLI_utildefines.h"
#include "BLI_alloca.h"
#include "BLI_string.h"
#include "BLI_ghash.h"
#include "BLI_rect.h"
#include "BLI_math.h"
#include "BLI_listbase.h"
#include "BLI_fnmatch.h"
#include "BLI_timecode.h"

#include "BLF_api.h"
#include "BLT_translation.h"

#include "BKE_colorband.h"
#include "BKE_colortools.h"
#include "BKE_context.h"
#include "BKE_global.h"
#include "BKE_idcode.h"
#include "BKE_idprop.h"
#include "BKE_layer.h"
#include "BKE_library.h"
#include "BKE_library_override.h"
#include "BKE_linestyle.h"
#include "BKE_main.h"
#include "BKE_modifier.h"
#include "BKE_object.h"
#include "BKE_packedFile.h"
#include "BKE_particle.h"
#include "BKE_paint.h"
#include "BKE_report.h"
#include "BKE_screen.h"

#include "DEG_depsgraph.h"
#include "DEG_depsgraph_build.h"

#include "ED_screen.h"
#include "ED_object.h"
#include "ED_render.h"
#include "ED_undo.h"

#include "RNA_access.h"

#include "WM_api.h"
#include "WM_types.h"

#include "UI_interface.h"
#include "UI_interface_icons.h"
#include "interface_intern.h"

#include "PIL_time.h"


// #define USE_OP_RESET_BUT  // we may want to make this optional, disable for now.

/* defines for templateID/TemplateSearch */
#define TEMPLATE_SEARCH_TEXTBUT_WIDTH  (UI_UNIT_X * 6)
#define TEMPLATE_SEARCH_TEXTBUT_HEIGHT  UI_UNIT_Y


void UI_template_fix_linking(void)
{
}

/**
 * Add a block button for the search menu for templateID and templateSearch.
 */
static void template_add_button_search_menu(
        const bContext *C, uiLayout *layout, uiBlock *block,
        PointerRNA *ptr, PropertyRNA *prop,
        uiBlockCreateFunc block_func, void *block_argN, const char * const tip,
        const bool use_previews, const bool editable)
{
	PointerRNA active_ptr = RNA_property_pointer_get(ptr, prop);
	ID *id = (active_ptr.data && RNA_struct_is_ID(active_ptr.type)) ? active_ptr.data : NULL;
	const ID *idfrom = ptr->id.data;
	const StructRNA *type = active_ptr.type ? active_ptr.type : RNA_property_pointer_type(ptr, prop);
	uiBut *but;

	if (use_previews) {
		ARegion *region = CTX_wm_region(C);
		ScrArea *area = CTX_wm_area(C);
		/* XXX ugly top-bar exception */
		const bool use_big_size = (region->regiontype != RGN_TYPE_HEADER) && (area->spacetype != SPACE_TOPBAR); /* silly check, could be more generic */
		/* Ugly exception for screens here, drawing their preview in icon size looks ugly/useless */
		const bool use_preview_icon = use_big_size || (id && (GS(id->name) != ID_SCR));
		const short width = UI_UNIT_X * (use_big_size ? 6 : 1.6f);
		const short height = UI_UNIT_Y * (use_big_size ? 6 : 1);

		but = uiDefBlockButN(block, block_func, block_argN, "", 0, 0, width, height, tip);
		if (use_preview_icon) {
			int icon = id ? ui_id_icon_get(C, id, use_big_size) : RNA_struct_ui_icon(type);
			ui_def_but_icon(but, icon, UI_HAS_ICON | UI_BUT_ICON_PREVIEW);
		}
		else {
			ui_def_but_icon(but, RNA_struct_ui_icon(type), UI_HAS_ICON);
			UI_but_drawflag_enable(but, UI_BUT_ICON_LEFT);
		}

		if ((idfrom && idfrom->lib) || !editable)
			UI_but_flag_enable(but, UI_BUT_DISABLED);
		if (use_big_size) {
			uiLayoutRow(layout, true);
		}
	}
	else {
		but = uiDefBlockButN(block, block_func, block_argN, "", 0, 0, UI_UNIT_X * 1.6, UI_UNIT_Y, tip);
		ui_def_but_icon(but, RNA_struct_ui_icon(type), UI_HAS_ICON);
		if (id) {
			/* default dragging of icon for id browse buttons */
			UI_but_drag_set_id(but, id);
		}
		UI_but_drawflag_enable(but, UI_BUT_ICON_LEFT);

		if ((idfrom && idfrom->lib) || !editable)
			UI_but_flag_enable(but, UI_BUT_DISABLED);
	}
}

static uiBlock *template_common_search_menu(
        const bContext *C, ARegion *region,
        uiButSearchFunc search_func, void *search_arg,
        uiButHandleFunc handle_func, void *active_item,
        const int preview_rows, const int preview_cols)
{
	static char search[256];
	wmWindow *win = CTX_wm_window(C);
	uiBlock *block;
	uiBut *but;

	/* clear initial search string, then all items show */
	search[0] = 0;

	block = UI_block_begin(C, region, "_popup", UI_EMBOSS);
	UI_block_flag_enable(block, UI_BLOCK_LOOP | UI_BLOCK_SEARCH_MENU);

	/* preview thumbnails */
	if (preview_rows > 0 && preview_cols > 0) {
		const int w = 4 * U.widget_unit * preview_cols;
		const int h = 5 * U.widget_unit * preview_rows;

		/* fake button, it holds space for search items */
		uiDefBut(block, UI_BTYPE_LABEL, 0, "", 10, 26, w, h, NULL, 0, 0, 0, 0, NULL);

		but = uiDefSearchBut(
		        block, search, 0, ICON_VIEWZOOM, sizeof(search), 10, 0, w, UI_UNIT_Y,
		        preview_rows, preview_cols, "");
	}
	/* list view */
	else {
		const int searchbox_width  = UI_searchbox_size_x();
		const int searchbox_height = UI_searchbox_size_y();

		/* fake button, it holds space for search items */
		uiDefBut(
		        block, UI_BTYPE_LABEL, 0, "", 10, 15, searchbox_width, searchbox_height,
		        NULL, 0, 0, 0, 0, NULL);
		but = uiDefSearchBut(
		        block, search, 0, ICON_VIEWZOOM, sizeof(search), 10, 0,
		        searchbox_width, UI_UNIT_Y - 1, 0, 0, "");
	}
	UI_but_func_search_set(
	        but, ui_searchbox_create_generic, search_func,
	        search_arg, handle_func, active_item);


	UI_block_bounds_set_normal(block, 0.3f * U.widget_unit);
	UI_block_direction_set(block, UI_DIR_DOWN);

	/* give search-field focus */
	UI_but_focus_on_enter_event(win, but);
	/* this type of search menu requires undo */
	but->flag |= UI_BUT_UNDO;

	return block;
}

/********************** Header Template *************************/

void uiTemplateHeader(uiLayout *layout, bContext *C)
{
	uiBlock *block;

	block = uiLayoutAbsoluteBlock(layout);
	ED_area_header_switchbutton(C, block, 0);
}

/********************** Search Callbacks *************************/

typedef struct TemplateID {
	PointerRNA ptr;
	PropertyRNA *prop;

	ListBase *idlb;
	short idcode;
	short filter;
	int prv_rows, prv_cols;
	bool preview;
} TemplateID;

/* Search browse menu, assign  */
static void template_ID_set_property_cb(bContext *C, void *arg_template, void *item)
{
	TemplateID *template_ui = (TemplateID *)arg_template;

	/* ID */
	if (item) {
		PointerRNA idptr;

		RNA_id_pointer_create(item, &idptr);
		RNA_property_pointer_set(&template_ui->ptr, template_ui->prop, idptr);
		RNA_property_update(C, &template_ui->ptr, template_ui->prop);
	}
}

static bool id_search_add(
        const bContext *C, TemplateID *template_ui,
        const int flag, const char *str, uiSearchItems *items,
        ID *id)
{
	ID *id_from = template_ui->ptr.id.data;

	if (!((flag & PROP_ID_SELF_CHECK) && id == id_from)) {

		/* use filter */
		if (RNA_property_type(template_ui->prop) == PROP_POINTER) {
			PointerRNA ptr;
			RNA_id_pointer_create(id, &ptr);
			if (RNA_property_pointer_poll(&template_ui->ptr, template_ui->prop, &ptr) == 0) {
				return true;
			}
		}

		/* hide dot-datablocks, but only if filter does not force it visible */
		if (U.uiflag & USER_HIDE_DOT) {
			if ((id->name[2] == '.') && (str[0] != '.')) {
				return true;
			}
		}

		if (*str == '\0' || BLI_strcasestr(id->name + 2, str)) {
			/* +1 is needed because BKE_id_ui_prefix used 3 letter prefix
			 * followed by ID_NAME-2 characters from id->name
			 */
			char name_ui[MAX_ID_NAME + 1];
			BKE_id_ui_prefix(name_ui, id);

			int iconid = ui_id_icon_get(C, id, template_ui->preview);

			if (false == UI_search_item_add(items, name_ui, id, iconid)) {
				return false;
			}
		}
	}
	return true;
}

/* ID Search browse menu, do the search */
static void id_search_cb(const bContext *C, void *arg_template, const char *str, uiSearchItems *items)
{
	TemplateID *template_ui = (TemplateID *)arg_template;
	ListBase *lb = template_ui->idlb;
	ID *id;
	int flag = RNA_property_flag(template_ui->prop);

	/* ID listbase */
	for (id = lb->first; id; id = id->next) {
		if (!id_search_add(C, template_ui, flag, str, items, id)) {
			break;
		}
	}
}

/**
 * Use id tags for filtering.
 */
static void id_search_cb_tagged(const bContext *C, void *arg_template, const char *str, uiSearchItems *items)
{
	TemplateID *template_ui = (TemplateID *)arg_template;
	ListBase *lb = template_ui->idlb;
	ID *id;
	int flag = RNA_property_flag(template_ui->prop);

	/* ID listbase */
	for (id = lb->first; id; id = id->next) {
		if (id->tag & LIB_TAG_DOIT) {
			if (!id_search_add(C, template_ui, flag, str, items, id)) {
				break;
			}
			id->tag &= ~LIB_TAG_DOIT;
		}
	}
}

/**
 * A version of 'id_search_cb' that lists scene objects.
 */
static void id_search_cb_objects_from_scene(const bContext *C, void *arg_template, const char *str, uiSearchItems *items)
{
	TemplateID *template_ui = (TemplateID *)arg_template;
	ListBase *lb = template_ui->idlb;
	Scene *scene = NULL;
	ID *id_from = template_ui->ptr.id.data;

	if (id_from && GS(id_from->name) == ID_SCE) {
		scene = (Scene *)id_from;
	}
	else {
		scene = CTX_data_scene(C);
	}

	BKE_main_id_flag_listbase(lb, LIB_TAG_DOIT, false);

	FOREACH_SCENE_OBJECT_BEGIN(scene, ob_iter)
	{
		ob_iter->id.tag |= LIB_TAG_DOIT;
	}
	FOREACH_SCENE_OBJECT_END;
	id_search_cb_tagged(C, arg_template, str, items);
}

/* ID Search browse menu, open */
static uiBlock *id_search_menu(bContext *C, ARegion *ar, void *arg_litem)
{
	static TemplateID template_ui;
	PointerRNA active_item_ptr;
	void (*id_search_cb_p)(const bContext *, void *, const char *, uiSearchItems *) = id_search_cb;

	/* arg_litem is malloced, can be freed by parent button */
	template_ui = *((TemplateID *)arg_litem);
	active_item_ptr = RNA_property_pointer_get(&template_ui.ptr, template_ui.prop);

	if (template_ui.filter) {
		/* Currently only used for objects. */
		if (template_ui.idcode == ID_OB) {
			if (template_ui.filter == UI_TEMPLATE_ID_FILTER_AVAILABLE) {
				id_search_cb_p = id_search_cb_objects_from_scene;
			}
		}
	}

	return template_common_search_menu(
	               C, ar, id_search_cb_p, &template_ui, template_ID_set_property_cb, active_item_ptr.data,
	               template_ui.prv_rows, template_ui.prv_cols);
}

/************************ ID Template ***************************/
/* This is for browsing and editing the ID-blocks used */

/* for new/open operators */
void UI_context_active_but_prop_get_templateID(
	bContext *C,
	PointerRNA *r_ptr, PropertyRNA **r_prop)
{
	TemplateID *template_ui;
	ARegion *ar = CTX_wm_region(C);
	uiBlock *block;
	uiBut *but;

	memset(r_ptr, 0, sizeof(*r_ptr));
	*r_prop = NULL;

	if (!ar)
		return;

	for (block = ar->uiblocks.first; block; block = block->next) {
		for (but = block->buttons.first; but; but = but->next) {
			/* find the button before the active one */
			if ((but->flag & (UI_BUT_LAST_ACTIVE | UI_ACTIVE))) {
				if (but->func_argN) {
					template_ui = but->func_argN;
					*r_ptr = template_ui->ptr;
					*r_prop = template_ui->prop;
					return;
				}
			}
		}
	}
}


static void template_id_cb(bContext *C, void *arg_litem, void *arg_event)
{
	TemplateID *template_ui = (TemplateID *)arg_litem;
	PointerRNA idptr = RNA_property_pointer_get(&template_ui->ptr, template_ui->prop);
	ID *id = idptr.data;
	int event = GET_INT_FROM_POINTER(arg_event);
	
	switch (event) {
		case UI_ID_BROWSE:
		case UI_ID_PIN:
			RNA_warning("warning, id event %d shouldnt come here", event);
			break;
		case UI_ID_OPEN:
		case UI_ID_ADD_NEW:
			/* these call UI_context_active_but_prop_get_templateID */
			break;
		case UI_ID_DELETE:
			memset(&idptr, 0, sizeof(idptr));
			RNA_property_pointer_set(&template_ui->ptr, template_ui->prop, idptr);
			RNA_property_update(C, &template_ui->ptr, template_ui->prop);

			if (id && CTX_wm_window(C)->eventstate->shift) {
				/* only way to force-remove data (on save) */
				id_fake_user_clear(id);
				id->us = 0;
			}

			break;
		case UI_ID_FAKE_USER:
			if (id) {
				if (id->flag & LIB_FAKEUSER) id_us_plus(id);
				else id_us_min(id);
			}
			else {
				return;
			}
			break;
		case UI_ID_LOCAL:
			if (id) {
				Main *bmain = CTX_data_main(C);
				if (CTX_wm_window(C)->eventstate->shift) {
					ID *override_id = BKE_override_static_create_from_id(bmain, id);
					if (override_id != NULL) {
						BKE_main_id_clear_newpoins(bmain);

						/* Assign new pointer, takes care of updates/notifiers */
						RNA_id_pointer_create(override_id, &idptr);
					}
				}
				else {
					if (id_make_local(bmain, id, false, false)) {
						BKE_main_id_clear_newpoins(bmain);

						/* reassign to get get proper updates/notifiers */
						idptr = RNA_property_pointer_get(&template_ui->ptr, template_ui->prop);
					}
				}
				RNA_property_pointer_set(&template_ui->ptr, template_ui->prop, idptr);
				RNA_property_update(C, &template_ui->ptr, template_ui->prop);
			}
			break;
		case UI_ID_OVERRIDE:
			if (id && id->override_static) {
				BKE_override_static_free(&id->override_static);
				/* reassign to get get proper updates/notifiers */
				idptr = RNA_property_pointer_get(&template_ui->ptr, template_ui->prop);
				RNA_property_pointer_set(&template_ui->ptr, template_ui->prop, idptr);
				RNA_property_update(C, &template_ui->ptr, template_ui->prop);
			}
			break;
		case UI_ID_ALONE:
			if (id) {
				const bool do_scene_obj = (GS(id->name) == ID_OB) &&
				                          (template_ui->ptr.type == &RNA_SceneObjects);

				/* make copy */
				if (do_scene_obj) {
					Main *bmain = CTX_data_main(C);
					Scene *scene = CTX_data_scene(C);
					ED_object_single_user(bmain, scene, (struct Object *)id);
					WM_event_add_notifier(C, NC_SCENE | ND_OB_ACTIVE, scene);
					DEG_relations_tag_update(bmain);
				}
				else {
					if (id) {
						Main *bmain = CTX_data_main(C);
						id_single_user(C, id, &template_ui->ptr, template_ui->prop);
						DEG_relations_tag_update(bmain);
					}
				}
			}
			break;
#if 0
		case UI_ID_AUTO_NAME:
			break;
#endif
	}
}

static const char *template_id_browse_tip(const StructRNA *type)
{
	if (type) {
		switch (RNA_type_to_ID_code(type)) {
			case ID_SCE: return N_("Browse Scene to be linked");
			case ID_OB:  return N_("Browse Object to be linked");
			case ID_ME:  return N_("Browse Mesh Data to be linked");
			case ID_CU:  return N_("Browse Curve Data to be linked");
			case ID_MB:  return N_("Browse Metaball Data to be linked");
			case ID_MA:  return N_("Browse Material to be linked");
			case ID_TE:  return N_("Browse Texture to be linked");
			case ID_IM:  return N_("Browse Image to be linked");
			case ID_LS:  return N_("Browse Line Style Data to be linked");
			case ID_LT:  return N_("Browse Lattice Data to be linked");
			case ID_LA:  return N_("Browse Lamp Data to be linked");
			case ID_CA:  return N_("Browse Camera Data to be linked");
			case ID_WO:  return N_("Browse World Settings to be linked");
			case ID_SCR: return N_("Choose Screen layout");
			case ID_TXT: return N_("Browse Text to be linked");
			case ID_SPK: return N_("Browse Speaker Data to be linked");
			case ID_SO:  return N_("Browse Sound to be linked");
			case ID_AR:  return N_("Browse Armature data to be linked");
			case ID_AC:  return N_("Browse Action to be linked");
			case ID_NT:  return N_("Browse Node Tree to be linked");
			case ID_BR:  return N_("Browse Brush to be linked");
			case ID_PA:  return N_("Browse Particle Settings to be linked");
			case ID_GD:  return N_("Browse Grease Pencil Data to be linked");
			case ID_MC:  return N_("Browse Movie Clip to be linked");
			case ID_MSK: return N_("Browse Mask to be linked");
			case ID_PAL: return N_("Browse Palette Data to be linked");
			case ID_PC:  return N_("Browse Paint Curve Data to be linked");
			case ID_CF:  return N_("Browse Cache Files to be linked");
			case ID_WS:  return N_("Browse Workspace to be linked");
			case ID_LP:  return N_("Browse LightProbe to be linked");
		}
	}
	return N_("Browse ID data to be linked");
}

/**
 * \return a type-based i18n context, needed e.g. by "New" button.
 * In most languages, this adjective takes different form based on gender of type name...
 */
#ifdef WITH_INTERNATIONAL
static const char *template_id_context(StructRNA *type)
{
	if (type) {
		return BKE_idcode_to_translation_context(RNA_type_to_ID_code(type));
	}
	return BLT_I18NCONTEXT_DEFAULT;
}
#endif

static uiBut *template_id_def_new_but(
        uiBlock *block, const ID *id, const TemplateID *template_ui, StructRNA *type,
<<<<<<< HEAD
        const char * const newop, const bool editable, const bool id_open, const bool use_tab_but)
=======
        const char * const newop, const bool editable, const bool id_open, const bool use_tab_but,
        int but_height)
>>>>>>> 570455fb
{
	ID *idfrom = template_ui->ptr.id.data;
	uiBut *but;
	const int w = id ? UI_UNIT_X : id_open ? UI_UNIT_X * 3 : UI_UNIT_X * 6;
	const int but_type = use_tab_but ? UI_BTYPE_TAB : UI_BTYPE_BUT;

	/* i18n markup, does nothing! */
	BLT_I18N_MSGID_MULTI_CTXT("New", BLT_I18NCONTEXT_DEFAULT,
	                                 BLT_I18NCONTEXT_ID_SCENE,
	                                 BLT_I18NCONTEXT_ID_OBJECT,
	                                 BLT_I18NCONTEXT_ID_MESH,
	                                 BLT_I18NCONTEXT_ID_CURVE,
	                                 BLT_I18NCONTEXT_ID_METABALL,
	                                 BLT_I18NCONTEXT_ID_MATERIAL,
	                                 BLT_I18NCONTEXT_ID_TEXTURE,
	                                 BLT_I18NCONTEXT_ID_IMAGE,
	                                 BLT_I18NCONTEXT_ID_LATTICE,
	                                 BLT_I18NCONTEXT_ID_LAMP,
	                                 BLT_I18NCONTEXT_ID_CAMERA,
	                                 BLT_I18NCONTEXT_ID_WORLD,
	                                 BLT_I18NCONTEXT_ID_SCREEN,
	                                 BLT_I18NCONTEXT_ID_TEXT,
	);
	BLT_I18N_MSGID_MULTI_CTXT("New", BLT_I18NCONTEXT_ID_SPEAKER,
	                                 BLT_I18NCONTEXT_ID_SOUND,
	                                 BLT_I18NCONTEXT_ID_ARMATURE,
	                                 BLT_I18NCONTEXT_ID_ACTION,
	                                 BLT_I18NCONTEXT_ID_NODETREE,
	                                 BLT_I18NCONTEXT_ID_BRUSH,
	                                 BLT_I18NCONTEXT_ID_PARTICLESETTINGS,
	                                 BLT_I18NCONTEXT_ID_GPENCIL,
	                                 BLT_I18NCONTEXT_ID_FREESTYLELINESTYLE,
	                                 BLT_I18NCONTEXT_ID_WORKSPACE,
	                                 BLT_I18NCONTEXT_ID_LIGHTPROBE,
	);

	if (newop) {
		but = uiDefIconTextButO(block, but_type, newop, WM_OP_INVOKE_DEFAULT, ICON_ZOOMIN,
<<<<<<< HEAD
		                        (id) ? "" : CTX_IFACE_(template_id_context(type), "New"), 0, 0, w, UI_UNIT_Y, NULL);
=======
		                        (id) ? "" : CTX_IFACE_(template_id_context(type), "New"), 0, 0, w, but_height, NULL);
>>>>>>> 570455fb
		UI_but_funcN_set(but, template_id_cb, MEM_dupallocN(template_ui), SET_INT_IN_POINTER(UI_ID_ADD_NEW));
	}
	else {
		but = uiDefIconTextBut(block, but_type, 0, ICON_ZOOMIN, (id) ? "" : CTX_IFACE_(template_id_context(type), "New"),
<<<<<<< HEAD
		                       0, 0, w, UI_UNIT_Y, NULL, 0, 0, 0, 0, NULL);
=======
		                       0, 0, w, but_height, NULL, 0, 0, 0, 0, NULL);
>>>>>>> 570455fb
		UI_but_funcN_set(but, template_id_cb, MEM_dupallocN(template_ui), SET_INT_IN_POINTER(UI_ID_ADD_NEW));
	}

	if ((idfrom && idfrom->lib) || !editable) {
		UI_but_flag_enable(but, UI_BUT_DISABLED);
	}

#ifndef WITH_INTERNATIONAL
	UNUSED_VARS(type);
#endif

	return but;
}

static void template_ID(
        bContext *C, uiLayout *layout, TemplateID *template_ui, StructRNA *type, int flag,
        const char *newop, const char *openop, const char *unlinkop)
{
	uiBut *but;
	uiBlock *block;
	PointerRNA idptr;
	// ListBase *lb; // UNUSED
	ID *id, *idfrom;
	const bool editable = RNA_property_editable(&template_ui->ptr, template_ui->prop);
	const bool use_previews = template_ui->preview = (flag & UI_ID_PREVIEWS) != 0;

	idptr = RNA_property_pointer_get(&template_ui->ptr, template_ui->prop);
	id = idptr.data;
	idfrom = template_ui->ptr.id.data;
	// lb = template_ui->idlb;

	block = uiLayoutGetBlock(layout);
	UI_block_align_begin(block);

	if (idptr.type)
		type = idptr.type;

	if (flag & UI_ID_BROWSE) {
		template_add_button_search_menu(
		        C, layout, block, &template_ui->ptr, template_ui->prop,
		        id_search_menu, MEM_dupallocN(template_ui), TIP_(template_id_browse_tip(type)),
		        use_previews, editable);
	}

	/* text button with name */
	if (id) {
		char name[UI_MAX_NAME_STR];
		const bool user_alert = (id->us <= 0);

		//text_idbutton(id, name);
		name[0] = '\0';
		but = uiDefButR(
		        block, UI_BTYPE_TEXT, 0, name, 0, 0, TEMPLATE_SEARCH_TEXTBUT_WIDTH, TEMPLATE_SEARCH_TEXTBUT_HEIGHT,
		        &idptr, "name", -1, 0, 0, -1, -1, RNA_struct_ui_description(type));
		UI_but_funcN_set(but, template_id_cb, MEM_dupallocN(template_ui), SET_INT_IN_POINTER(UI_ID_RENAME));
		if (user_alert) UI_but_flag_enable(but, UI_BUT_REDALERT);

		if (id->lib) {
			if (id->tag & LIB_TAG_INDIRECT) {
				but = uiDefIconBut(block, UI_BTYPE_BUT, 0, ICON_LIBRARY_DATA_INDIRECT, 0, 0, UI_UNIT_X, UI_UNIT_Y,
				                   NULL, 0, 0, 0, 0, TIP_("Indirect library data-block, cannot change"));
				UI_but_flag_enable(but, UI_BUT_DISABLED);
			}
			else {
				const bool disabled = (!id_make_local(CTX_data_main(C), id, true /* test */, false) ||
				                       (idfrom && idfrom->lib));
				but = uiDefIconBut(block, UI_BTYPE_BUT, 0, ICON_LIBRARY_DATA_DIRECT, 0, 0, UI_UNIT_X, UI_UNIT_Y,
				                   NULL, 0, 0, 0, 0,
				                   TIP_("Direct linked library data-block, click to make local, "
				                        "Shift + Click to create a static override"));
				if (disabled) {
					UI_but_flag_enable(but, UI_BUT_DISABLED);
				}
				else {
					UI_but_funcN_set(but, template_id_cb, MEM_dupallocN(template_ui), SET_INT_IN_POINTER(UI_ID_LOCAL));
				}
			}
		}
		else if (ID_IS_STATIC_OVERRIDE(id)) {
			but = uiDefIconBut(block, UI_BTYPE_BUT, 0, ICON_LIBRARY_DATA_OVERRIDE, 0, 0, UI_UNIT_X, UI_UNIT_Y,
			                   NULL, 0, 0, 0, 0,
			                   TIP_("Static override of linked library data-block, click to make fully local"));
			UI_but_funcN_set(but, template_id_cb, MEM_dupallocN(template_ui), SET_INT_IN_POINTER(UI_ID_OVERRIDE));
		}

		if (id->us > 1) {
			char numstr[32];
			short numstr_len;

			numstr_len = BLI_snprintf(numstr, sizeof(numstr), "%d", id->us);

			but = uiDefBut(block, UI_BTYPE_BUT, 0, numstr, 0, 0,
			               numstr_len * 0.2f * UI_UNIT_X + UI_UNIT_X, UI_UNIT_Y, NULL, 0, 0, 0, 0,
			               TIP_("Display number of users of this data (click to make a single-user copy)"));
			but->flag |= UI_BUT_UNDO;

			UI_but_funcN_set(but, template_id_cb, MEM_dupallocN(template_ui), SET_INT_IN_POINTER(UI_ID_ALONE));
			if (/* test only */
			    (id_copy(CTX_data_main(C), id, NULL, true) == false) ||
			    (idfrom && idfrom->lib) ||
			    (!editable) ||
			    /* object in editmode - don't change data */
			    (idfrom && GS(idfrom->name) == ID_OB && (((Object *)idfrom)->mode & OB_MODE_EDIT)))
			{
				UI_but_flag_enable(but, UI_BUT_DISABLED);
			}
		}
	
		if (user_alert) UI_but_flag_enable(but, UI_BUT_REDALERT);
		
		if (id->lib == NULL && !(ELEM(GS(id->name), ID_GR, ID_SCE, ID_SCR, ID_TXT, ID_OB, ID_WS))) {
			uiDefButR(block, UI_BTYPE_TOGGLE, 0, "F", 0, 0, UI_UNIT_X, UI_UNIT_Y, &idptr, "use_fake_user", -1, 0, 0, -1, -1, NULL);
		}
	}
	
	if (flag & UI_ID_ADD_NEW) {
<<<<<<< HEAD
		template_id_def_new_but(block, id, template_ui, type, newop, editable, flag & UI_ID_OPEN, false);
=======
		template_id_def_new_but(block, id, template_ui, type, newop, editable, flag & UI_ID_OPEN, false, UI_UNIT_X);
>>>>>>> 570455fb
	}

	/* Due to space limit in UI - skip the "open" icon for packed data, and allow to unpack.
	 * Only for images, sound and fonts */
	if (id && BKE_pack_check(id)) {
		but = uiDefIconButO(block, UI_BTYPE_BUT, "FILE_OT_unpack_item", WM_OP_INVOKE_REGION_WIN, ICON_PACKAGE, 0, 0,
		                    UI_UNIT_X, UI_UNIT_Y, TIP_("Packed File, click to unpack"));
		UI_but_operator_ptr_get(but);
		
		RNA_string_set(but->opptr, "id_name", id->name + 2);
		RNA_int_set(but->opptr, "id_type", GS(id->name));
		
	}
	else if (flag & UI_ID_OPEN) {
		int w = id ? UI_UNIT_X : (flag & UI_ID_ADD_NEW) ? UI_UNIT_X * 3 : UI_UNIT_X * 6;
		
		if (openop) {
			but = uiDefIconTextButO(block, UI_BTYPE_BUT, openop, WM_OP_INVOKE_DEFAULT, ICON_FILESEL, (id) ? "" : IFACE_("Open"),
			                        0, 0, w, UI_UNIT_Y, NULL);
			UI_but_funcN_set(but, template_id_cb, MEM_dupallocN(template_ui), SET_INT_IN_POINTER(UI_ID_OPEN));
		}
		else {
			but = uiDefIconTextBut(block, UI_BTYPE_BUT, 0, ICON_FILESEL, (id) ? "" : IFACE_("Open"), 0, 0, w, UI_UNIT_Y,
			                       NULL, 0, 0, 0, 0, NULL);
			UI_but_funcN_set(but, template_id_cb, MEM_dupallocN(template_ui), SET_INT_IN_POINTER(UI_ID_OPEN));
		}

		if ((idfrom && idfrom->lib) || !editable)
			UI_but_flag_enable(but, UI_BUT_DISABLED);
	}
	
	/* delete button */
	/* don't use RNA_property_is_unlink here */
	if (id && (flag & UI_ID_DELETE)) {
		/* allow unlink if 'unlinkop' is passed, even when 'PROP_NEVER_UNLINK' is set */
		but = NULL;

		if (unlinkop) {
			but = uiDefIconButO(block, UI_BTYPE_BUT, unlinkop, WM_OP_INVOKE_REGION_WIN, ICON_X, 0, 0, UI_UNIT_X, UI_UNIT_Y, NULL);
			/* so we can access the template from operators, font unlinking needs this */
			UI_but_funcN_set(but, NULL, MEM_dupallocN(template_ui), NULL);
		}
		else {
			if ((RNA_property_flag(template_ui->prop) & PROP_NEVER_UNLINK) == 0) {
				but = uiDefIconBut(block, UI_BTYPE_BUT, 0, ICON_X, 0, 0, UI_UNIT_X, UI_UNIT_Y, NULL, 0, 0, 0, 0,
				                   TIP_("Unlink data-block "
				                        "(Shift + Click to set users to zero, data will then not be saved)"));
				UI_but_funcN_set(but, template_id_cb, MEM_dupallocN(template_ui), SET_INT_IN_POINTER(UI_ID_DELETE));

				if (RNA_property_flag(template_ui->prop) & PROP_NEVER_NULL) {
					UI_but_flag_enable(but, UI_BUT_DISABLED);
				}
			}
		}

		if (but) {
			if ((idfrom && idfrom->lib) || !editable) {
				UI_but_flag_enable(but, UI_BUT_DISABLED);
			}
		}
	}

	if (template_ui->idcode == ID_TE) {
		uiTemplateTextureShow(layout, C, &template_ui->ptr, template_ui->prop);
	}
	UI_block_align_end(block);
}

static void template_ID_tabs(
        bContext *C, uiLayout *layout, TemplateID *template, StructRNA *type, int flag,
        const char *newop, const char *UNUSED(openop), const char *unlinkop)
{
	const ARegion *region = CTX_wm_region(C);
	const PointerRNA active_ptr = RNA_property_pointer_get(&template->ptr, template->prop);
	const int but_align = (region->alignment == RGN_ALIGN_TOP) ? UI_BUT_ALIGN_DOWN : UI_BUT_ALIGN_TOP;
<<<<<<< HEAD
=======
	const int but_height = UI_UNIT_Y * 1.1;
>>>>>>> 570455fb

	uiBlock *block = uiLayoutGetBlock(layout);
	uiStyle *style = UI_style_get_dpi();


	for (ID *id = template->idlb->first; id; id = id->next) {
		wmOperatorType *unlink_ot = WM_operatortype_find(unlinkop, false);
		const bool is_active = active_ptr.data == id;
		const unsigned int but_width = UI_fontstyle_string_width(&style->widgetlabel, id->name + 2) + UI_UNIT_X +
		                               (is_active ? ICON_DEFAULT_WIDTH_SCALE : 0);
		uiButTab *tab;

		tab = (uiButTab *)uiDefButR_prop(
<<<<<<< HEAD
		        block, UI_BTYPE_TAB, 0, "", 0, 0, but_width, UI_UNIT_Y,
=======
		        block, UI_BTYPE_TAB, 0, "", 0, 0, but_width, UI_UNIT_Y * 1.1,
>>>>>>> 570455fb
		        &template->ptr, template->prop, 0, 0.0f,
		        sizeof(id->name) - 2, 0.0f, 0.0f, "");
		UI_but_funcN_set(&tab->but, template_ID_set_property_cb, MEM_dupallocN(template), id);
		tab->but.custom_data = (void *)id;
		tab->unlink_ot = unlink_ot;

		if (is_active) {
			UI_but_flag_enable(&tab->but, UI_BUT_VALUE_CLEAR);
		}
		UI_but_drawflag_enable(&tab->but, but_align);
	}

	if (flag & UI_ID_ADD_NEW) {
		const bool editable = RNA_property_editable(&template->ptr, template->prop);
		uiBut *but;

		if (active_ptr.type) {
			type = active_ptr.type;
		}

<<<<<<< HEAD
		but = template_id_def_new_but(block, active_ptr.data, template, type, newop, editable, flag & UI_ID_OPEN, true);
=======
		but = template_id_def_new_but(block, active_ptr.data, template, type, newop, editable, flag & UI_ID_OPEN, true, but_height);
>>>>>>> 570455fb
		UI_but_drawflag_enable(but, but_align);
	}
}

static void ui_template_id(
        uiLayout *layout, bContext *C,
        PointerRNA *ptr, const char *propname,
        const char *newop, const char *openop, const char *unlinkop,
        int flag, int prv_rows, int prv_cols, int filter, bool use_tabs)
{
	TemplateID *template_ui;
	PropertyRNA *prop;
	StructRNA *type;
	short idcode;

	prop = RNA_struct_find_property(ptr, propname);

	if (!prop || RNA_property_type(prop) != PROP_POINTER) {
		RNA_warning("pointer property not found: %s.%s", RNA_struct_identifier(ptr->type), propname);
		return;
	}

	template_ui = MEM_callocN(sizeof(TemplateID), "TemplateID");
	template_ui->ptr = *ptr;
	template_ui->prop = prop;
	template_ui->prv_rows = prv_rows;
	template_ui->prv_cols = prv_cols;

	if ((flag & UI_ID_PIN) == 0) {
		template_ui->filter = filter;
	}
	else {
		template_ui->filter = 0;
	}

	if (newop)
		flag |= UI_ID_ADD_NEW;
	if (openop)
		flag |= UI_ID_OPEN;

	type = RNA_property_pointer_type(ptr, prop);
	idcode = RNA_type_to_ID_code(type);
	template_ui->idcode = idcode;
	template_ui->idlb = which_libbase(CTX_data_main(C), idcode);

	/* create UI elements for this template
	 *	- template_ID makes a copy of the template data and assigns it to the relevant buttons
	 */
	if (template_ui->idlb) {
		if (use_tabs) {
<<<<<<< HEAD
			uiLayoutRow(layout, false);
=======
			uiLayoutRow(layout, true);
>>>>>>> 570455fb
			template_ID_tabs(C, layout, template_ui, type, flag, newop, openop, unlinkop);
		}
		else {
			uiLayoutRow(layout, true);
			template_ID(C, layout, template_ui, type, flag, newop, openop, unlinkop);
		}
	}

	MEM_freeN(template_ui);
}

void uiTemplateID(
        uiLayout *layout, bContext *C, PointerRNA *ptr, const char *propname, const char *newop,
        const char *openop, const char *unlinkop, int filter)
{
	ui_template_id(
	        layout, C, ptr, propname,
	        newop, openop, unlinkop,
	        UI_ID_BROWSE | UI_ID_RENAME | UI_ID_DELETE,
	        0, 0, filter, false);
}

void uiTemplateIDBrowse(
        uiLayout *layout, bContext *C, PointerRNA *ptr, const char *propname, const char *newop,
        const char *openop, const char *unlinkop, int filter)
{
	ui_template_id(
	        layout, C, ptr, propname,
	        newop, openop, unlinkop,
	        UI_ID_BROWSE | UI_ID_RENAME,
	        0, 0, filter, false);
}

void uiTemplateIDPreview(
        uiLayout *layout, bContext *C, PointerRNA *ptr, const char *propname, const char *newop,
        const char *openop, const char *unlinkop, int rows, int cols, int filter)
{
	ui_template_id(
	        layout, C, ptr, propname,
	        newop, openop, unlinkop,
	        UI_ID_BROWSE | UI_ID_RENAME | UI_ID_DELETE | UI_ID_PREVIEWS,
	        rows, cols, filter, false);
}

/**
 * Version of #uiTemplateID using tabs.
 */
void uiTemplateIDTabs(
        uiLayout *layout, bContext *C,
        PointerRNA *ptr, const char *propname,
        const char *newop, const char *openop, const char *unlinkop,
        int filter)
{
	ui_template_id(
	        layout, C, ptr, propname,
	        newop, openop, unlinkop,
	        UI_ID_BROWSE | UI_ID_RENAME | UI_ID_DELETE,
	        0, 0, filter, true);
}

/************************ ID Chooser Template ***************************/

/**
 * This is for selecting the type of ID-block to use, and then from the relevant type choosing the block to use
 *
 * - propname: property identifier for property that ID-pointer gets stored to
 * - proptypename: property identifier for property used to determine the type of ID-pointer that can be used
 */
void uiTemplateAnyID(
        uiLayout *layout, PointerRNA *ptr, const char *propname, const char *proptypename,
        const char *text)
{
	PropertyRNA *propID, *propType;
	uiLayout *split, *row, *sub;
	
	/* get properties... */
	propID = RNA_struct_find_property(ptr, propname);
	propType = RNA_struct_find_property(ptr, proptypename);

	if (!propID || RNA_property_type(propID) != PROP_POINTER) {
		RNA_warning("pointer property not found: %s.%s", RNA_struct_identifier(ptr->type), propname);
		return;
	}
	if (!propType || RNA_property_type(propType) != PROP_ENUM) {
		RNA_warning("pointer-type property not found: %s.%s", RNA_struct_identifier(ptr->type), proptypename);
		return;
	}
	
	/* Start drawing UI Elements using standard defines */
	split = uiLayoutSplit(layout, 0.33f, false);  /* NOTE: split amount here needs to be synced with normal labels */
	
	/* FIRST PART ................................................ */
	row = uiLayoutRow(split, false);
	
	/* Label - either use the provided text, or will become "ID-Block:" */
	if (text) {
		if (text[0])
			uiItemL(row, text, ICON_NONE);
	}
	else {
		uiItemL(row, IFACE_("ID-Block:"), ICON_NONE);
	}
	
	/* SECOND PART ................................................ */
	row = uiLayoutRow(split, true);
	
	/* ID-Type Selector - just have a menu of icons */
	sub = uiLayoutRow(row, true);                     /* HACK: special group just for the enum, otherwise we */
	uiLayoutSetAlignment(sub, UI_LAYOUT_ALIGN_LEFT);  /*       we get ugly layout with text included too...  */
	
	uiItemFullR(sub, ptr, propType, 0, 0, UI_ITEM_R_ICON_ONLY, "", ICON_NONE);
	
	/* ID-Block Selector - just use pointer widget... */
	sub = uiLayoutRow(row, true);                       /* HACK: special group to counteract the effects of the previous */
	uiLayoutSetAlignment(sub, UI_LAYOUT_ALIGN_EXPAND);  /*       enum, which now pushes everything too far right         */
	
	uiItemFullR(sub, ptr, propID, 0, 0, 0, "", ICON_NONE);
}

/********************* Search Template ********************/

typedef struct TemplateSearch {
	uiRNACollectionSearch search_data;

	bool use_previews;
	int preview_rows, preview_cols;
} TemplateSearch;

static void template_search_handle_cb(bContext *C, void *arg_template, void *item)
{
	TemplateSearch *template_search = arg_template;
	uiRNACollectionSearch *coll_search = &template_search->search_data;
	StructRNA *type = RNA_property_pointer_type(&coll_search->target_ptr, coll_search->target_prop);
	PointerRNA item_ptr;

	RNA_pointer_create(NULL, type, item, &item_ptr);
	RNA_property_pointer_set(&coll_search->target_ptr, coll_search->target_prop, item_ptr);
	RNA_property_update(C, &coll_search->target_ptr, coll_search->target_prop);
}

static uiBlock *template_search_menu(bContext *C, ARegion *region, void *arg_template)
{
	static TemplateSearch template_search;
	PointerRNA active_ptr;

	/* arg_template is malloced, can be freed by parent button */
	template_search = *((TemplateSearch *)arg_template);
	active_ptr = RNA_property_pointer_get(&template_search.search_data.target_ptr,
	                                      template_search.search_data.target_prop);

	return template_common_search_menu(
	               C, region, ui_rna_collection_search_cb, &template_search,
	               template_search_handle_cb, active_ptr.data,
	               template_search.preview_rows, template_search.preview_cols);
}

static void template_search_add_button_searchmenu(
        const bContext *C, uiLayout *layout, uiBlock *block,
        TemplateSearch *template_search, const bool editable)
{
	const char *ui_description = RNA_property_ui_description(template_search->search_data.target_prop);

	template_add_button_search_menu(
	        C, layout, block,
	        &template_search->search_data.target_ptr, template_search->search_data.target_prop,
	        template_search_menu, MEM_dupallocN(template_search), ui_description,
	        template_search->use_previews, editable);
}

static void template_search_add_button_name(
        uiBlock *block, PointerRNA *active_ptr, const StructRNA *type)
{
	uiDefAutoButR(
	        block, active_ptr, RNA_struct_name_property(type), 0, "", ICON_NONE,
	        0, 0, TEMPLATE_SEARCH_TEXTBUT_WIDTH, TEMPLATE_SEARCH_TEXTBUT_HEIGHT);
}

static void template_search_add_button_operator(
        uiBlock *block, const char * const operator_name,
        const int opcontext, const int icon, const bool editable)
{
	if (!operator_name) {
		return;
	}

	uiBut *but = uiDefIconButO(
	        block, UI_BTYPE_BUT, operator_name, opcontext, icon,
	        0, 0, UI_UNIT_X, UI_UNIT_Y, NULL);

	if (!editable) {
		UI_but_drawflag_enable(but, UI_BUT_DISABLED);
	}
}

static void template_search_buttons(
        const bContext *C, uiLayout *layout, TemplateSearch *template_search,
        const char *newop, const char *unlinkop)
{
	uiBlock *block = uiLayoutGetBlock(layout);
	uiRNACollectionSearch *search_data = &template_search->search_data;
	StructRNA *type = RNA_property_pointer_type(&search_data->target_ptr, search_data->target_prop);
	const bool editable = RNA_property_editable(&search_data->target_ptr, search_data->target_prop);
	PointerRNA active_ptr = RNA_property_pointer_get(&search_data->target_ptr, search_data->target_prop);

	if (active_ptr.type) {
		/* can only get correct type when there is an active item */
		type = active_ptr.type;
	}

	uiLayoutRow(layout, true);
	UI_block_align_begin(block);

	template_search_add_button_searchmenu(C, layout, block, template_search, editable);
	template_search_add_button_name(block, &active_ptr, type);
	template_search_add_button_operator(block, newop, WM_OP_INVOKE_DEFAULT, ICON_ZOOMIN, editable);
	template_search_add_button_operator(block, unlinkop, WM_OP_INVOKE_REGION_WIN, ICON_X, editable);

	UI_block_align_end(block);
}

static PropertyRNA *template_search_get_searchprop(
        PointerRNA *targetptr, PropertyRNA *targetprop,
        PointerRNA *searchptr, const char * const searchpropname)
{
	PropertyRNA *searchprop;

	if (searchptr && !searchptr->data) {
		searchptr = NULL;
	}

	if (!searchptr && !searchpropname) {
		/* both NULL means we don't use a custom rna collection to search in */
	}
	else if (!searchptr && searchpropname) {
		RNA_warning("searchpropname defined (%s) but searchptr is missing", searchpropname);
	}
	else if (searchptr && !searchpropname) {
		RNA_warning("searchptr defined (%s) but searchpropname is missing", RNA_struct_identifier(searchptr->type));
	}
	else if (!(searchprop = RNA_struct_find_property(searchptr, searchpropname))) {
		RNA_warning("search collection property not found: %s.%s",
		            RNA_struct_identifier(searchptr->type), searchpropname);
	}
	else if (RNA_property_type(searchprop) != PROP_COLLECTION) {
		RNA_warning("search collection property is not a collection type: %s.%s",
		            RNA_struct_identifier(searchptr->type), searchpropname);
	}
	/* check if searchprop has same type as targetprop */
	else if (RNA_property_pointer_type(searchptr, searchprop) != RNA_property_pointer_type(targetptr, targetprop)) {
		RNA_warning("search collection items from %s.%s are not of type %s",
		            RNA_struct_identifier(searchptr->type), searchpropname,
		            RNA_struct_identifier(RNA_property_pointer_type(targetptr, targetprop)));
	}
	else {
		return searchprop;
	}

	return NULL;
}

static TemplateSearch *template_search_setup(
        PointerRNA *ptr, const char * const propname,
        PointerRNA *searchptr, const char * const searchpropname)
{
	TemplateSearch *template_search;
	PropertyRNA *prop, *searchprop;

	prop = RNA_struct_find_property(ptr, propname);

	if (!prop || RNA_property_type(prop) != PROP_POINTER) {
		RNA_warning("pointer property not found: %s.%s", RNA_struct_identifier(ptr->type), propname);
		return NULL;
	}
	searchprop = template_search_get_searchprop(ptr, prop, searchptr, searchpropname);

	template_search = MEM_callocN(sizeof(*template_search), __func__);
	template_search->search_data.target_ptr = *ptr;
	template_search->search_data.target_prop = prop;
	template_search->search_data.search_ptr = *searchptr;
	template_search->search_data.search_prop = searchprop;

	return template_search;
}

/**
 * Search menu to pick an item from a collection.
 * A version of uiTemplateID that works for non-ID types.
 */
void uiTemplateSearch(
        uiLayout *layout, bContext *C,
        PointerRNA *ptr, const char *propname,
        PointerRNA *searchptr, const char *searchpropname,
        const char *newop, const char *unlinkop)
{
	TemplateSearch *template_search = template_search_setup(ptr, propname, searchptr, searchpropname);
	if (template_search != NULL) {
		template_search_buttons(C, layout, template_search, newop, unlinkop);
		MEM_freeN(template_search);
	}
}

void uiTemplateSearchPreview(
        uiLayout *layout, bContext *C,
        PointerRNA *ptr, const char *propname,
        PointerRNA *searchptr, const char *searchpropname,
        const char *newop, const char *unlinkop,
        const int rows, const int cols)
{
	TemplateSearch *template_search = template_search_setup(ptr, propname, searchptr, searchpropname);

	if (template_search != NULL) {
		template_search->use_previews = true;
		template_search->preview_rows = rows;
		template_search->preview_cols = cols;

		template_search_buttons(C, layout, template_search, newop, unlinkop);

		MEM_freeN(template_search);
	}
}

/********************* RNA Path Builder Template ********************/

/* ---------- */

/**
 * This is creating/editing RNA-Paths
 *
 * - ptr: struct which holds the path property
 * - propname: property identifier for property that path gets stored to
 * - root_ptr: struct that path gets built from
 */
void uiTemplatePathBuilder(uiLayout *layout, PointerRNA *ptr, const char *propname, PointerRNA *UNUSED(root_ptr),
                           const char *text)
{
	PropertyRNA *propPath;
	uiLayout *row;
	
	/* check that properties are valid */
	propPath = RNA_struct_find_property(ptr, propname);
	if (!propPath || RNA_property_type(propPath) != PROP_STRING) {
		RNA_warning("path property not found: %s.%s", RNA_struct_identifier(ptr->type), propname);
		return;
	}
	
	/* Start drawing UI Elements using standard defines */
	row = uiLayoutRow(layout, true);
	
	/* Path (existing string) Widget */
	uiItemR(row, ptr, propname, 0, text, ICON_RNA);
	
	/* TODO: attach something to this to make allow searching of nested properties to 'build' the path */
}

/************************ Modifier Template *************************/

#define ERROR_LIBDATA_MESSAGE IFACE_("Can't edit external libdata")

static void modifiers_convertToReal(bContext *C, void *ob_v, void *md_v)
{
	Object *ob = ob_v;
	ModifierData *md = md_v;
	ModifierData *nmd = modifier_new(md->type);

	modifier_copyData(md, nmd);
	nmd->mode &= ~eModifierMode_Virtual;

	BLI_addhead(&ob->modifiers, nmd);
	
	modifier_unique_name(&ob->modifiers, nmd);

	ob->partype = PAROBJECT;

	WM_event_add_notifier(C, NC_OBJECT | ND_MODIFIER, ob);
	DEG_id_tag_update(&ob->id, OB_RECALC_DATA);

	ED_undo_push(C, "Modifier convert to real");
}

static int modifier_can_delete(ModifierData *md)
{
	/* fluid particle modifier can't be deleted here */
	if (md->type == eModifierType_ParticleSystem)
		if (((ParticleSystemModifierData *)md)->psys->part->type == PART_FLUID)
			return 0;

	return 1;
}

/* Check whether Modifier is a simulation or not, this is used for switching to the physics/particles context tab */
static int modifier_is_simulation(ModifierData *md)
{
	/* Physic Tab */
	if (ELEM(md->type, eModifierType_Cloth, eModifierType_Collision, eModifierType_Fluidsim, eModifierType_Smoke,
	          eModifierType_Softbody, eModifierType_Surface, eModifierType_DynamicPaint))
	{
		return 1;
	}
	/* Particle Tab */
	else if (md->type == eModifierType_ParticleSystem) {
		return 2;
	}
	else {
		return 0;
	}
}

static uiLayout *draw_modifier(
        uiLayout *layout, Scene *scene, Object *ob,
        ModifierData *md, int index, int cageIndex, int lastCageIndex)
{
	const ModifierTypeInfo *mti = modifierType_getInfo(md->type);
	PointerRNA ptr;
	uiBut *but;
	uiBlock *block;
	uiLayout *box, *column, *row, *sub;
	uiLayout *result = NULL;
	int isVirtual = (md->mode & eModifierMode_Virtual);
	char str[128];

	/* create RNA pointer */
	RNA_pointer_create(&ob->id, &RNA_Modifier, md, &ptr);

	column = uiLayoutColumn(layout, true);
	uiLayoutSetContextPointer(column, "modifier", &ptr);

	/* rounded header ------------------------------------------------------------------- */
	box = uiLayoutBox(column);
	
	if (isVirtual) {
		row = uiLayoutRow(box, false);
		uiLayoutSetAlignment(row, UI_LAYOUT_ALIGN_EXPAND);
		block = uiLayoutGetBlock(row);
		/* VIRTUAL MODIFIER */
		/* XXX this is not used now, since these cannot be accessed via RNA */
		BLI_snprintf(str, sizeof(str), IFACE_("%s parent deform"), md->name);
		uiDefBut(block, UI_BTYPE_LABEL, 0, str, 0, 0, 185, UI_UNIT_Y, NULL, 0.0, 0.0, 0.0, 0.0, TIP_("Modifier name"));
		
		but = uiDefBut(block, UI_BTYPE_BUT, 0, IFACE_("Make Real"), 0, 0, 80, 16, NULL, 0.0, 0.0, 0.0, 0.0,
		               TIP_("Convert virtual modifier to a real modifier"));
		UI_but_func_set(but, modifiers_convertToReal, ob, md);
	}
	else {
		/* REAL MODIFIER */
		row = uiLayoutRow(box, false);
		block = uiLayoutGetBlock(row);
		
		UI_block_emboss_set(block, UI_EMBOSS_NONE);
		/* Open/Close .................................  */
		uiItemR(row, &ptr, "show_expanded", 0, "", ICON_NONE);
		
		/* modifier-type icon */
		uiItemL(row, "", RNA_struct_ui_icon(ptr.type));
		UI_block_emboss_set(block, UI_EMBOSS);
		
		/* modifier name */
		md->scene = scene;
		if (mti->isDisabled && mti->isDisabled(md, 0)) {
			uiLayoutSetRedAlert(row, true);
		}
		uiItemR(row, &ptr, "name", 0, "", ICON_NONE);
		uiLayoutSetRedAlert(row, false);
		
		/* mode enabling buttons */
		UI_block_align_begin(block);
		/* Collision and Surface are always enabled, hide buttons! */
		if (((md->type != eModifierType_Collision) || !(ob->pd && ob->pd->deflect)) &&
		    (md->type != eModifierType_Surface) )
		{
			uiItemR(row, &ptr, "show_render", 0, "", ICON_NONE);
			uiItemR(row, &ptr, "show_viewport", 0, "", ICON_NONE);
			
			if (mti->flags & eModifierTypeFlag_SupportsEditmode) {
				sub = uiLayoutRow(row, true);
				if (!(md->mode & eModifierMode_Realtime)) {
					uiLayoutSetActive(sub, false);
				}
				uiItemR(sub, &ptr, "show_in_editmode", 0, "", ICON_NONE);
			}
		}

		if (ob->type == OB_MESH) {
			if (modifier_supportsCage(scene, md) && (index <= lastCageIndex)) {
				sub = uiLayoutRow(row, true);
				if (index < cageIndex || !modifier_couldBeCage(scene, md)) {
					uiLayoutSetActive(sub, false);
				}
				uiItemR(sub, &ptr, "show_on_cage", 0, "", ICON_NONE);
			}
		} /* tessellation point for curve-typed objects */
		else if (ELEM(ob->type, OB_CURVE, OB_SURF, OB_FONT)) {
			/* some modifiers could work with pre-tessellated curves only */
			if (ELEM(md->type, eModifierType_Hook, eModifierType_Softbody, eModifierType_MeshDeform)) {
				/* add disabled pre-tessellated button, so users could have
				 * message for this modifiers */
				but = uiDefIconButBitI(block, UI_BTYPE_TOGGLE, eModifierMode_ApplyOnSpline, 0, ICON_SURFACE_DATA, 0, 0,
				                       UI_UNIT_X - 2, UI_UNIT_Y, &md->mode, 0.0, 0.0, 0.0, 0.0,
				                       TIP_("This modifier can only be applied on splines' points"));
				UI_but_flag_enable(but, UI_BUT_DISABLED);
			}
			else if (mti->type != eModifierTypeType_Constructive) {
				/* constructive modifiers tessellates curve before applying */
				uiItemR(row, &ptr, "use_apply_on_spline", 0, "", ICON_NONE);
			}
		}

		UI_block_align_end(block);
		
		/* Up/Down + Delete ........................... */
		UI_block_align_begin(block);
		uiItemO(row, "", ICON_TRIA_UP, "OBJECT_OT_modifier_move_up");
		uiItemO(row, "", ICON_TRIA_DOWN, "OBJECT_OT_modifier_move_down");
		UI_block_align_end(block);
		
		UI_block_emboss_set(block, UI_EMBOSS_NONE);
		/* When Modifier is a simulation, show button to switch to context rather than the delete button. */
		if (modifier_can_delete(md) &&
		    !modifier_is_simulation(md))
		{
			uiItemO(row, "", ICON_X, "OBJECT_OT_modifier_remove");
		}
		else if (modifier_is_simulation(md) == 1) {
			uiItemStringO(row, "", ICON_BUTS, "WM_OT_properties_context_change", "context", "PHYSICS");
		}
		else if (modifier_is_simulation(md) == 2) {
			uiItemStringO(row, "", ICON_BUTS, "WM_OT_properties_context_change", "context", "PARTICLES");
		}
		UI_block_emboss_set(block, UI_EMBOSS);
	}

	
	/* modifier settings (under the header) --------------------------------------------------- */
	if (!isVirtual && (md->mode & eModifierMode_Expanded)) {
		/* apply/convert/copy */
		box = uiLayoutBox(column);
		row = uiLayoutRow(box, false);
		
		if (!ELEM(md->type, eModifierType_Collision, eModifierType_Surface)) {
			/* only here obdata, the rest of modifiers is ob level */
			UI_block_lock_set(block, BKE_object_obdata_is_libdata(ob), ERROR_LIBDATA_MESSAGE);
			
			if (md->type == eModifierType_ParticleSystem) {
				ParticleSystem *psys = ((ParticleSystemModifierData *)md)->psys;
				
				if (!(ob->mode & OB_MODE_PARTICLE_EDIT)) {
					if (ELEM(psys->part->ren_as, PART_DRAW_GR, PART_DRAW_OB))
						uiItemO(row, CTX_IFACE_(BLT_I18NCONTEXT_OPERATOR_DEFAULT, "Convert"), ICON_NONE,
						        "OBJECT_OT_duplicates_make_real");
					else if (psys->part->ren_as == PART_DRAW_PATH && psys->pathcache)
						uiItemO(row, CTX_IFACE_(BLT_I18NCONTEXT_OPERATOR_DEFAULT, "Convert"), ICON_NONE,
						        "OBJECT_OT_modifier_convert");
				}
			}
			else {
				uiLayoutSetOperatorContext(row, WM_OP_INVOKE_DEFAULT);
				uiItemEnumO(row, "OBJECT_OT_modifier_apply", CTX_IFACE_(BLT_I18NCONTEXT_OPERATOR_DEFAULT, "Apply"),
				            0, "apply_as", MODIFIER_APPLY_DATA);
				
				if (modifier_isSameTopology(md) && !modifier_isNonGeometrical(md)) {
					uiItemEnumO(row, "OBJECT_OT_modifier_apply",
					            CTX_IFACE_(BLT_I18NCONTEXT_OPERATOR_DEFAULT, "Apply as Shape Key"),
					            0, "apply_as", MODIFIER_APPLY_SHAPE);
				}
			}
			
			UI_block_lock_clear(block);
			UI_block_lock_set(block, ob && ID_IS_LINKED(ob), ERROR_LIBDATA_MESSAGE);
			
			if (!ELEM(md->type, eModifierType_Fluidsim, eModifierType_Softbody, eModifierType_ParticleSystem,
			           eModifierType_Cloth, eModifierType_Smoke))
			{
				uiItemO(row, CTX_IFACE_(BLT_I18NCONTEXT_OPERATOR_DEFAULT, "Copy"), ICON_NONE,
				        "OBJECT_OT_modifier_copy");
			}
		}
		
		/* result is the layout block inside the box, that we return so that modifier settings can be drawn */
		result = uiLayoutColumn(box, false);
		block = uiLayoutAbsoluteBlock(box);
	}
	
	/* error messages */
	if (md->error) {
		box = uiLayoutBox(column);
		row = uiLayoutRow(box, false);
		uiItemL(row, md->error, ICON_ERROR);
	}
	
	return result;
}

uiLayout *uiTemplateModifier(uiLayout *layout, bContext *C, PointerRNA *ptr)
{
	Scene *scene = CTX_data_scene(C);
	Object *ob;
	ModifierData *md, *vmd;
	VirtualModifierData virtualModifierData;
	int i, lastCageIndex, cageIndex;

	/* verify we have valid data */
	if (!RNA_struct_is_a(ptr->type, &RNA_Modifier)) {
		RNA_warning("Expected modifier on object");
		return NULL;
	}

	ob = ptr->id.data;
	md = ptr->data;

	if (!ob || !(GS(ob->id.name) == ID_OB)) {
		RNA_warning("Expected modifier on object");
		return NULL;
	}
	
	UI_block_lock_set(uiLayoutGetBlock(layout), (ob && ID_IS_LINKED(ob)), ERROR_LIBDATA_MESSAGE);
	
	/* find modifier and draw it */
	cageIndex = modifiers_getCageIndex(scene, ob, &lastCageIndex, 0);

	/* XXX virtual modifiers are not accesible for python */
	vmd = modifiers_getVirtualModifierList(ob, &virtualModifierData);

	for (i = 0; vmd; i++, vmd = vmd->next) {
		if (md == vmd)
			return draw_modifier(layout, scene, ob, md, i, cageIndex, lastCageIndex);
		else if (vmd->mode & eModifierMode_Virtual)
			i--;
	}

	return NULL;
}


/************************ Redo Buttons Template *************************/

<<<<<<< HEAD
#ifdef WITH_REDO_REGION_REMOVAL
=======
>>>>>>> 570455fb
static bool template_operator_redo_property_buts_poll(PointerRNA *UNUSED(ptr), PropertyRNA *prop)
{
	return (RNA_property_tags(prop) & OP_PROP_TAG_ADVANCED) == 0;
}

static void template_operator_redo_property_buts_draw(
        const bContext *C, wmOperator *op,
        uiLayout *layout, int layout_flags,
        bool *r_has_advanced)
{
	if (op->type->flag & OPTYPE_MACRO) {
		for (wmOperator *macro_op = op->macro.first; macro_op; macro_op = macro_op->next) {
			template_operator_redo_property_buts_draw(C, macro_op, layout, layout_flags, r_has_advanced);
		}
	}
	else {
		/* Might want to make label_align adjustable somehow. */
		eAutoPropButsReturn return_info = uiTemplateOperatorPropertyButs(
<<<<<<< HEAD
		                                          C, layout, op, template_operator_redo_property_buts_poll,
		                                          UI_BUT_LABEL_ALIGN_NONE, layout_flags);
		if (return_info & UI_PROP_BUTS_ANY_FAILED_CHECK) {
			*r_has_advanced = true;
		}
	}
}

void uiTemplateOperatorRedoProperties(uiLayout *layout, bContext *C)
=======
		        C, layout, op, r_has_advanced ? template_operator_redo_property_buts_poll : NULL,
		        UI_BUT_LABEL_ALIGN_NONE, layout_flags);
		if (return_info & UI_PROP_BUTS_ANY_FAILED_CHECK) {
			if (r_has_advanced) {
				*r_has_advanced = true;
			}
		}
	}
}

void uiTemplateOperatorRedoProperties(uiLayout *layout, const bContext *C)
>>>>>>> 570455fb
{
	wmOperator *op = WM_operator_last_redo(C);
	uiBlock *block = uiLayoutGetBlock(layout);

	if (op == NULL) {
		return;
	}

<<<<<<< HEAD
	/* Repeat button with operator name as text. */
	uiItemFullO(layout, "SCREEN_OT_repeat_last", RNA_struct_ui_name(op->type->srna),
	            ICON_NONE, NULL, WM_OP_INVOKE_DEFAULT, 0, NULL);

	if (WM_operator_repeat_check(C, op)) {
		bool has_advanced = false;

		UI_block_func_set(block, ED_undo_operator_repeat_cb, op, NULL);
		template_operator_redo_property_buts_draw(C, op, layout, UI_TEMPLATE_OP_PROPS_COMPACT, &has_advanced);
		UI_block_func_set(block, NULL, NULL, NULL); /* may want to reset to old state instead of NULLing all */

		if (has_advanced) {
			uiItemO(layout, IFACE_("More..."), ICON_NONE, "SCREEN_OT_redo_last");
		}
	}
}
#endif
=======
	/* Disable for now, doesn't fit well in popover. */
#if 0
	/* Repeat button with operator name as text. */
	uiItemFullO(layout, "SCREEN_OT_repeat_last", RNA_struct_ui_name(op->type->srna),
	            ICON_NONE, NULL, WM_OP_INVOKE_DEFAULT, 0, NULL);
#endif

	if (WM_operator_repeat_check(C, op)) {
#if 0
		bool has_advanced = false;
#endif

		UI_block_func_set(block, ED_undo_operator_repeat_cb, op, NULL);
		template_operator_redo_property_buts_draw(C, op, layout, UI_TEMPLATE_OP_PROPS_COMPACT, NULL /* &has_advanced */ );
		UI_block_func_set(block, NULL, NULL, NULL); /* may want to reset to old state instead of NULLing all */

#if 0
		if (has_advanced) {
			uiItemO(layout, IFACE_("More..."), ICON_NONE, "SCREEN_OT_redo_last");
		}
#endif
	}
}
>>>>>>> 570455fb

/************************ Constraint Template *************************/

#include "DNA_constraint_types.h"

#include "BKE_action.h"
#include "BKE_constraint.h"

#define B_CONSTRAINT_TEST           5
// #define B_CONSTRAINT_CHANGETARGET   6

static void do_constraint_panels(bContext *C, void *ob_pt, int event)
{
	Object *ob = (Object *)ob_pt;

	switch (event) {
		case B_CONSTRAINT_TEST:
			break; /* no handling */
#if 0	/* UNUSED */
		case B_CONSTRAINT_CHANGETARGET:
		{
			Main *bmain = CTX_data_main(C);
			if (ob->pose)
				BKE_pose_tag_recalc(bmain, ob->pose); /* checks & sorts pose channels */
			DEG_relations_tag_update(bmain);
			break;
		}
#endif
		default:
			break;
	}

	/* note: RNA updates now call this, commenting else it gets called twice.
	 * if there are problems because of this, then rna needs changed update functions.
	 *
	 * object_test_constraints(ob);
	 * if (ob->pose) BKE_pose_update_constraint_flags(ob->pose); */
	
	if (ob->type == OB_ARMATURE) DEG_id_tag_update(&ob->id, OB_RECALC_DATA | OB_RECALC_OB);
	else DEG_id_tag_update(&ob->id, OB_RECALC_OB);

	WM_event_add_notifier(C, NC_OBJECT | ND_CONSTRAINT, ob);
}

static void constraint_active_func(bContext *UNUSED(C), void *ob_v, void *con_v)
{
	ED_object_constraint_set_active(ob_v, con_v);
}

/* draw panel showing settings for a constraint */
static uiLayout *draw_constraint(uiLayout *layout, Object *ob, bConstraint *con)
{
	bPoseChannel *pchan = BKE_pose_channel_active(ob);
	const bConstraintTypeInfo *cti;
	uiBlock *block;
	uiLayout *result = NULL, *col, *box, *row;
	PointerRNA ptr;
	char typestr[32];
	short proxy_protected, xco = 0, yco = 0;
	// int rb_col; // UNUSED

	/* get constraint typeinfo */
	cti = BKE_constraint_typeinfo_get(con);
	if (cti == NULL) {
		/* exception for 'Null' constraint - it doesn't have constraint typeinfo! */
		BLI_strncpy(typestr, (con->type == CONSTRAINT_TYPE_NULL) ? IFACE_("Null") : IFACE_("Unknown"), sizeof(typestr));
	}
	else
		BLI_strncpy(typestr, IFACE_(cti->name), sizeof(typestr));
		
	/* determine whether constraint is proxy protected or not */
	if (BKE_constraints_proxylocked_owner(ob, pchan))
		proxy_protected = (con->flag & CONSTRAINT_PROXY_LOCAL) == 0;
	else
		proxy_protected = 0;

	/* unless button has own callback, it adds this callback to button */
	block = uiLayoutGetBlock(layout);
	UI_block_func_handle_set(block, do_constraint_panels, ob);
	UI_block_func_set(block, constraint_active_func, ob, con);

	RNA_pointer_create(&ob->id, &RNA_Constraint, con, &ptr);

	col = uiLayoutColumn(layout, true);
	uiLayoutSetContextPointer(col, "constraint", &ptr);

	box = uiLayoutBox(col);
	row = uiLayoutRow(box, false);
	block = uiLayoutGetBlock(box);

	/* Draw constraint header */

	/* open/close */
	UI_block_emboss_set(block, UI_EMBOSS_NONE);
	uiItemR(row, &ptr, "show_expanded", UI_ITEM_R_ICON_ONLY, "", ICON_NONE);
	UI_block_emboss_set(block, UI_EMBOSS);

	/* name */
	uiDefBut(block, UI_BTYPE_LABEL, B_CONSTRAINT_TEST, typestr,
	         xco + 0.5f * UI_UNIT_X, yco, 5 * UI_UNIT_X, 0.9f * UI_UNIT_Y, NULL, 0.0, 0.0, 0.0, 0.0, "");

	if (con->flag & CONSTRAINT_DISABLE)
		uiLayoutSetRedAlert(row, true);
	
	if (proxy_protected == 0) {
		uiItemR(row, &ptr, "name", 0, "", ICON_NONE);
	}
	else
		uiItemL(row, con->name, ICON_NONE);
	
	uiLayoutSetRedAlert(row, false);
	
	/* proxy-protected constraints cannot be edited, so hide up/down + close buttons */
	if (proxy_protected) {
		UI_block_emboss_set(block, UI_EMBOSS_NONE);
		
		/* draw a ghost icon (for proxy) and also a lock beside it, to show that constraint is "proxy locked" */
		uiDefIconBut(block, UI_BTYPE_BUT, B_CONSTRAINT_TEST, ICON_GHOST, xco + 12.2f * UI_UNIT_X, yco, 0.95f * UI_UNIT_X, 0.95f * UI_UNIT_Y,
		             NULL, 0.0, 0.0, 0.0, 0.0, TIP_("Proxy Protected"));
		uiDefIconBut(block, UI_BTYPE_BUT, B_CONSTRAINT_TEST, ICON_LOCKED, xco + 13.1f * UI_UNIT_X, yco, 0.95f * UI_UNIT_X, 0.95f * UI_UNIT_Y,
		             NULL, 0.0, 0.0, 0.0, 0.0, TIP_("Proxy Protected"));
		
		UI_block_emboss_set(block, UI_EMBOSS);
	}
	else {
		short prev_proxylock, show_upbut, show_downbut;
		
		/* Up/Down buttons: 
		 *	Proxy-constraints are not allowed to occur after local (non-proxy) constraints
		 *	as that poses problems when restoring them, so disable the "up" button where
		 *	it may cause this situation. 
		 *
		 *  Up/Down buttons should only be shown (or not grayed - todo) if they serve some purpose.
		 */
		if (BKE_constraints_proxylocked_owner(ob, pchan)) {
			if (con->prev) {
				prev_proxylock = (con->prev->flag & CONSTRAINT_PROXY_LOCAL) ? 0 : 1;
			}
			else
				prev_proxylock = 0;
		}
		else
			prev_proxylock = 0;
			
		show_upbut = ((prev_proxylock == 0) && (con->prev));
		show_downbut = (con->next) ? 1 : 0;
		
		/* enabled */
		UI_block_emboss_set(block, UI_EMBOSS_NONE);
		uiItemR(row, &ptr, "mute", 0, "",
		        (con->flag & CONSTRAINT_OFF) ? ICON_RESTRICT_VIEW_ON : ICON_RESTRICT_VIEW_OFF);
		UI_block_emboss_set(block, UI_EMBOSS);
		
		uiLayoutSetOperatorContext(row, WM_OP_INVOKE_DEFAULT);
		
		/* up/down */
		if (show_upbut || show_downbut) {
			UI_block_align_begin(block);
			if (show_upbut)
				uiItemO(row, "", ICON_TRIA_UP, "CONSTRAINT_OT_move_up");
				
			if (show_downbut)
				uiItemO(row, "", ICON_TRIA_DOWN, "CONSTRAINT_OT_move_down");
			UI_block_align_end(block);
		}
		
		/* Close 'button' - emboss calls here disable drawing of 'button' behind X */
		UI_block_emboss_set(block, UI_EMBOSS_NONE);
		uiItemO(row, "", ICON_X, "CONSTRAINT_OT_delete");
		UI_block_emboss_set(block, UI_EMBOSS);
	}

	/* Set but-locks for protected settings (magic numbers are used here!) */
	if (proxy_protected)
		UI_block_lock_set(block, true, IFACE_("Cannot edit Proxy-Protected Constraint"));

	/* Draw constraint data */
	if ((con->flag & CONSTRAINT_EXPAND) == 0) {
		(yco) -= 10.5f * UI_UNIT_Y;
	}
	else {
		box = uiLayoutBox(col);
		block = uiLayoutAbsoluteBlock(box);
		result = box;
	}

	/* clear any locks set up for proxies/lib-linking */
	UI_block_lock_clear(block);

	return result;
}

uiLayout *uiTemplateConstraint(uiLayout *layout, PointerRNA *ptr)
{
	Object *ob;
	bConstraint *con;

	/* verify we have valid data */
	if (!RNA_struct_is_a(ptr->type, &RNA_Constraint)) {
		RNA_warning("Expected constraint on object");
		return NULL;
	}

	ob = ptr->id.data;
	con = ptr->data;

	if (!ob || !(GS(ob->id.name) == ID_OB)) {
		RNA_warning("Expected constraint on object");
		return NULL;
	}
	
	UI_block_lock_set(uiLayoutGetBlock(layout), (ob && ID_IS_LINKED(ob)), ERROR_LIBDATA_MESSAGE);

	/* hrms, the temporal constraint should not draw! */
	if (con->type == CONSTRAINT_TYPE_KINEMATIC) {
		bKinematicConstraint *data = con->data;
		if (data->flag & CONSTRAINT_IK_TEMP)
			return NULL;
	}

	return draw_constraint(layout, ob, con);
}


/************************* Preview Template ***************************/

#include "DNA_lamp_types.h"
#include "DNA_material_types.h"
#include "DNA_world_types.h"

#define B_MATPRV 1

static void do_preview_buttons(bContext *C, void *arg, int event)
{
	switch (event) {
		case B_MATPRV:
			WM_event_add_notifier(C, NC_MATERIAL | ND_SHADING_PREVIEW, arg);
			break;
	}
}

void uiTemplatePreview(
        uiLayout *layout, bContext *C, ID *id, int show_buttons, ID *parent, MTex *slot,
        const char *preview_id)
{
	uiLayout *row, *col;
	uiBlock *block;
	uiPreview *ui_preview = NULL;
	ARegion *ar;

	Material *ma = NULL;
	Tex *tex = (Tex *)id;
	ID *pid, *pparent;
	short *pr_texture = NULL;
	PointerRNA material_ptr;
	PointerRNA texture_ptr;

	char _preview_id[UI_MAX_NAME_STR];

	if (id && !ELEM(GS(id->name), ID_MA, ID_TE, ID_WO, ID_LA, ID_LS)) {
		RNA_warning("Expected ID of type material, texture, lamp, world or line style");
		return;
	}

	/* decide what to render */
	pid = id;
	pparent = NULL;

	if (id && (GS(id->name) == ID_TE)) {
		if (parent && (GS(parent->name) == ID_MA))
			pr_texture = &((Material *)parent)->pr_texture;
		else if (parent && (GS(parent->name) == ID_WO))
			pr_texture = &((World *)parent)->pr_texture;
		else if (parent && (GS(parent->name) == ID_LA))
			pr_texture = &((Lamp *)parent)->pr_texture;
		else if (parent && (GS(parent->name) == ID_LS))
			pr_texture = &((FreestyleLineStyle *)parent)->pr_texture;

		if (pr_texture) {
			if (*pr_texture == TEX_PR_OTHER)
				pid = parent;
			else if (*pr_texture == TEX_PR_BOTH)
				pparent = parent;
		}
	}

	if (!preview_id || (preview_id[0] == '\0')) {
		/* If no identifier given, generate one from ID type. */
		BLI_snprintf(_preview_id, UI_MAX_NAME_STR, "uiPreview_%s", BKE_idcode_to_name(GS(id->name)));
		preview_id = _preview_id;
	}

	/* Find or add the uiPreview to the current Region. */
	ar = CTX_wm_region(C);
	ui_preview = BLI_findstring(&ar->ui_previews, preview_id, offsetof(uiPreview, preview_id));

	if (!ui_preview) {
		ui_preview = MEM_callocN(sizeof(uiPreview), "uiPreview");
		BLI_strncpy(ui_preview->preview_id, preview_id, sizeof(ui_preview->preview_id));
		ui_preview->height = (short)(UI_UNIT_Y * 5.6f);
		BLI_addtail(&ar->ui_previews, ui_preview);
	}

	if (ui_preview->height < UI_UNIT_Y) {
		ui_preview->height = UI_UNIT_Y;
	}
	else if (ui_preview->height > UI_UNIT_Y * 50) {  /* Rather high upper limit, yet not insane! */
		ui_preview->height = UI_UNIT_Y * 50;
	}

	/* layout */
	block = uiLayoutGetBlock(layout);
	row = uiLayoutRow(layout, false);
	col = uiLayoutColumn(row, false);
	uiLayoutSetKeepAspect(col, true);

	/* add preview */
	uiDefBut(block, UI_BTYPE_EXTRA, 0, "", 0, 0, UI_UNIT_X * 10, ui_preview->height, pid, 0.0, 0.0, 0, 0, "");
	UI_but_func_drawextra_set(block, ED_preview_draw, pparent, slot);
	UI_block_func_handle_set(block, do_preview_buttons, NULL);

	uiDefIconButS(block, UI_BTYPE_GRIP, 0, ICON_GRIP, 0, 0, UI_UNIT_X * 10, (short)(UI_UNIT_Y * 0.3f), &ui_preview->height,
	              UI_UNIT_Y, UI_UNIT_Y * 50.0f, 0.0f, 0.0f, "");

	/* add buttons */
	if (pid && show_buttons) {
		if (GS(pid->name) == ID_MA || (pparent && GS(pparent->name) == ID_MA)) {
			if (GS(pid->name) == ID_MA) ma = (Material *)pid;
			else ma = (Material *)pparent;
			
			/* Create RNA Pointer */
			RNA_pointer_create(&ma->id, &RNA_Material, ma, &material_ptr);

			col = uiLayoutColumn(row, true);
			uiLayoutSetScaleX(col, 1.5);
			uiItemR(col, &material_ptr, "preview_render_type", UI_ITEM_R_EXPAND, "", ICON_NONE);
		}

		if (pr_texture) {
			/* Create RNA Pointer */
			RNA_pointer_create(id, &RNA_Texture, tex, &texture_ptr);
			
			uiLayoutRow(layout, true);
			uiDefButS(block, UI_BTYPE_ROW, B_MATPRV, IFACE_("Texture"),  0, 0, UI_UNIT_X * 10, UI_UNIT_Y,
			          pr_texture, 10, TEX_PR_TEXTURE, 0, 0, "");
			if (GS(parent->name) == ID_MA) {
				uiDefButS(block, UI_BTYPE_ROW, B_MATPRV, IFACE_("Material"),  0, 0, UI_UNIT_X * 10, UI_UNIT_Y,
				          pr_texture, 10, TEX_PR_OTHER, 0, 0, "");
			}
			else if (GS(parent->name) == ID_LA) {
				uiDefButS(block, UI_BTYPE_ROW, B_MATPRV, IFACE_("Lamp"),  0, 0, UI_UNIT_X * 10, UI_UNIT_Y,
				          pr_texture, 10, TEX_PR_OTHER, 0, 0, "");
			}
			else if (GS(parent->name) == ID_WO) {
				uiDefButS(block, UI_BTYPE_ROW, B_MATPRV, IFACE_("World"),  0, 0, UI_UNIT_X * 10, UI_UNIT_Y,
				          pr_texture, 10, TEX_PR_OTHER, 0, 0, "");
			}
			else if (GS(parent->name) == ID_LS) {
				uiDefButS(block, UI_BTYPE_ROW, B_MATPRV, IFACE_("Line Style"),  0, 0, UI_UNIT_X * 10, UI_UNIT_Y,
				          pr_texture, 10, TEX_PR_OTHER, 0, 0, "");
			}
			uiDefButS(block, UI_BTYPE_ROW, B_MATPRV, IFACE_("Both"),  0, 0, UI_UNIT_X * 10, UI_UNIT_Y,
			          pr_texture, 10, TEX_PR_BOTH, 0, 0, "");
			
			/* Alpha button for texture preview */
			if (*pr_texture != TEX_PR_OTHER) {
				row = uiLayoutRow(layout, false);
				uiItemR(row, &texture_ptr, "use_preview_alpha", 0, NULL, ICON_NONE);
			}
		}
	}
}

/********************** ColorRamp Template **************************/


typedef struct RNAUpdateCb {
	PointerRNA ptr;
	PropertyRNA *prop;
} RNAUpdateCb;

static void rna_update_cb(bContext *C, void *arg_cb, void *UNUSED(arg))
{
	RNAUpdateCb *cb = (RNAUpdateCb *)arg_cb;

	/* we call update here on the pointer property, this way the
	 * owner of the curve mapping can still define it's own update
	 * and notifier, even if the CurveMapping struct is shared. */
	RNA_property_update(C, &cb->ptr, cb->prop);
}

static void colorband_add_cb(bContext *C, void *cb_v, void *coba_v)
{
	ColorBand *coba = coba_v;
	float pos = 0.5f;

	if (coba->tot > 1) {
		if (coba->cur > 0) pos = (coba->data[coba->cur - 1].pos + coba->data[coba->cur].pos) * 0.5f;
		else pos = (coba->data[coba->cur + 1].pos + coba->data[coba->cur].pos) * 0.5f;
	}

	if (BKE_colorband_element_add(coba, pos)) {
		rna_update_cb(C, cb_v, NULL);
		ED_undo_push(C, "Add colorband");
	}
}

static void colorband_del_cb(bContext *C, void *cb_v, void *coba_v)
{
	ColorBand *coba = coba_v;

	if (BKE_colorband_element_remove(coba, coba->cur)) {
		ED_undo_push(C, "Delete colorband");
		rna_update_cb(C, cb_v, NULL);
	}
}

static void colorband_flip_cb(bContext *C, void *cb_v, void *coba_v)
{
	CBData data_tmp[MAXCOLORBAND];

	ColorBand *coba = coba_v;
	int a;

	for (a = 0; a < coba->tot; a++) {
		data_tmp[a] = coba->data[coba->tot - (a + 1)];
	}
	for (a = 0; a < coba->tot; a++) {
		data_tmp[a].pos = 1.0f - data_tmp[a].pos;
		coba->data[a] = data_tmp[a];
	}

	/* may as well flip the cur*/
	coba->cur = coba->tot - (coba->cur + 1);

	ED_undo_push(C, "Flip colorband");

	rna_update_cb(C, cb_v, NULL);
}

static void colorband_update_cb(bContext *UNUSED(C), void *bt_v, void *coba_v)
{
	uiBut *bt = bt_v;
	ColorBand *coba = coba_v;

	/* sneaky update here, we need to sort the colorband points to be in order,
	 * however the RNA pointer then is wrong, so we update it */
	BKE_colorband_update_sort(coba);
	bt->rnapoin.data = coba->data + coba->cur;
}

static void colorband_buttons_layout(
        uiLayout *layout, uiBlock *block, ColorBand *coba, const rctf *butr,
        RNAUpdateCb *cb, int expand)
{
	uiLayout *row, *split, *subsplit;
	uiBut *bt;
	float unit = BLI_rctf_size_x(butr) / 14.0f;
	float xs = butr->xmin;
	float ys = butr->ymin;
	PointerRNA ptr;

	RNA_pointer_create(cb->ptr.id.data, &RNA_ColorRamp, coba, &ptr);

	split = uiLayoutSplit(layout, 0.4f, false);

	UI_block_emboss_set(block, UI_EMBOSS_NONE);
	UI_block_align_begin(block);
	row = uiLayoutRow(split, false);

	bt = uiDefIconTextBut(block, UI_BTYPE_BUT, 0, ICON_ZOOMIN, "", 0, 0, 2.0f * unit, UI_UNIT_Y, NULL,
	                      0, 0, 0, 0, TIP_("Add a new color stop to the colorband"));

	UI_but_funcN_set(bt, colorband_add_cb, MEM_dupallocN(cb), coba);

	bt = uiDefIconTextBut(block, UI_BTYPE_BUT, 0, ICON_ZOOMOUT, "", xs +  2.0f * unit, ys + UI_UNIT_Y, 2.0f * unit, UI_UNIT_Y,
	              NULL, 0, 0, 0, 0, TIP_("Delete the active position"));
	UI_but_funcN_set(bt, colorband_del_cb, MEM_dupallocN(cb), coba);

	bt = uiDefIconTextBut(block, UI_BTYPE_BUT, 0, ICON_ARROW_LEFTRIGHT, "", xs + 4.0f * unit, ys + UI_UNIT_Y, 2.0f * unit, UI_UNIT_Y,
	              NULL, 0, 0, 0, 0, TIP_("Flip the color ramp"));
	UI_but_funcN_set(bt, colorband_flip_cb, MEM_dupallocN(cb), coba);

	bt = uiDefIconButO(block, UI_BTYPE_BUT, "UI_OT_eyedropper_colorband", WM_OP_INVOKE_DEFAULT, ICON_EYEDROPPER, xs + 6.0f * unit, ys + UI_UNIT_Y, UI_UNIT_X, UI_UNIT_Y, NULL);
	bt->custom_data = coba;
	bt->func_argN = MEM_dupallocN(cb);

	UI_block_align_end(block);
	UI_block_emboss_set(block, UI_EMBOSS);

	row = uiLayoutRow(split, false);

	UI_block_align_begin(block);
	uiItemR(row, &ptr, "color_mode", 0, "", ICON_NONE);
	if (ELEM(coba->color_mode, COLBAND_BLEND_HSV, COLBAND_BLEND_HSL)) {
		uiItemR(row, &ptr, "hue_interpolation", 0, "", ICON_NONE);
	}
	else {  /* COLBAND_BLEND_RGB */
		uiItemR(row, &ptr, "interpolation", 0, "", ICON_NONE);
	}
	UI_block_align_end(block);

	row = uiLayoutRow(layout, false);

	bt = uiDefBut(block, UI_BTYPE_COLORBAND, 0, "", xs, ys, BLI_rctf_size_x(butr), UI_UNIT_Y, coba, 0, 0, 0, 0, "");
	UI_but_funcN_set(bt, rna_update_cb, MEM_dupallocN(cb), NULL);

	row = uiLayoutRow(layout, false);

	if (coba->tot) {
		CBData *cbd = coba->data + coba->cur;

		RNA_pointer_create(cb->ptr.id.data, &RNA_ColorRampElement, cbd, &ptr);

		if (!expand) {
			split = uiLayoutSplit(layout, 0.3f, false);

			row = uiLayoutRow(split, false);
			uiDefButS(block, UI_BTYPE_NUM, 0, "", 0, 0, 5.0f * UI_UNIT_X, UI_UNIT_Y, &coba->cur, 0.0, (float)(MAX2(0, coba->tot - 1)),
			          0, 0, TIP_("Choose active color stop"));
			row = uiLayoutRow(split, false);
			uiItemR(row, &ptr, "position", 0, IFACE_("Pos"), ICON_NONE);
			bt = block->buttons.last;
			bt->a1 = 1.0f; /* gives a bit more precision for modifying position */
			UI_but_func_set(bt, colorband_update_cb, bt, coba);

			row = uiLayoutRow(layout, false);
			uiItemR(row, &ptr, "color", 0, "", ICON_NONE);
			bt = block->buttons.last;
			UI_but_funcN_set(bt, rna_update_cb, MEM_dupallocN(cb), NULL);
		}
		else {
			split = uiLayoutSplit(layout, 0.5f, false);
			subsplit = uiLayoutSplit(split, 0.35f, false);

			row = uiLayoutRow(subsplit, false);
			uiDefButS(block, UI_BTYPE_NUM, 0, "", 0, 0, 5.0f * UI_UNIT_X, UI_UNIT_Y, &coba->cur, 0.0, (float)(MAX2(0, coba->tot - 1)),
			          0, 0, TIP_("Choose active color stop"));
			row = uiLayoutRow(subsplit, false);
			uiItemR(row, &ptr, "position", UI_ITEM_R_SLIDER, IFACE_("Pos"), ICON_NONE);
			bt = block->buttons.last;
			bt->a1 = 1.0f; /* gives a bit more precision for modifying position */
			UI_but_func_set(bt, colorband_update_cb, bt, coba);

			row = uiLayoutRow(split, false);
			uiItemR(row, &ptr, "color", 0, "", ICON_NONE);
			bt = block->buttons.last;
			UI_but_funcN_set(bt, rna_update_cb, MEM_dupallocN(cb), NULL);
		}
	}
}

void uiTemplateColorRamp(uiLayout *layout, PointerRNA *ptr, const char *propname, int expand)
{
	PropertyRNA *prop = RNA_struct_find_property(ptr, propname);
	PointerRNA cptr;
	RNAUpdateCb *cb;
	uiBlock *block;
	ID *id;
	rctf rect;

	if (!prop || RNA_property_type(prop) != PROP_POINTER)
		return;

	cptr = RNA_property_pointer_get(ptr, prop);
	if (!cptr.data || !RNA_struct_is_a(cptr.type, &RNA_ColorRamp))
		return;

	cb = MEM_callocN(sizeof(RNAUpdateCb), "RNAUpdateCb");
	cb->ptr = *ptr;
	cb->prop = prop;

	rect.xmin = 0; rect.xmax = 10.0f * UI_UNIT_X;
	rect.ymin = 0; rect.ymax = 19.5f * UI_UNIT_X;

	block = uiLayoutAbsoluteBlock(layout);

	id = cptr.id.data;
	UI_block_lock_set(block, (id && ID_IS_LINKED(id)), ERROR_LIBDATA_MESSAGE);

	colorband_buttons_layout(layout, block, cptr.data, &rect, cb, expand);

	UI_block_lock_clear(block);

	MEM_freeN(cb);
}


/********************* Icon viewer Template ************************/
typedef struct IconViewMenuArgs {
	PointerRNA ptr;
	PropertyRNA *prop;
	bool show_labels;
	float icon_scale;
} IconViewMenuArgs;

/* ID Search browse menu, open */
static uiBlock *ui_icon_view_menu_cb(bContext *C, ARegion *ar, void *arg_litem)
{
	static IconViewMenuArgs args;
	uiBlock *block;
	uiBut *but;
	int icon, value;
	const EnumPropertyItem *item;
	int a;
	bool free;
	int w, h;

	/* arg_litem is malloced, can be freed by parent button */
	args = *((IconViewMenuArgs *) arg_litem);
	w = UI_UNIT_X * (args.icon_scale);
	h = UI_UNIT_X * (args.icon_scale + args.show_labels);

	block = UI_block_begin(C, ar, "_popup", UI_EMBOSS_PULLDOWN);
	UI_block_flag_enable(block, UI_BLOCK_LOOP | UI_BLOCK_NO_FLIP);

	RNA_property_enum_items(C, &args.ptr, args.prop, &item, NULL, &free);

	for (a = 0; item[a].identifier; a++) {
		int x, y;

		x = (a % 8) * w;
		y = -(a / 8) * h;

		icon = item[a].icon;
		value = item[a].value;
		if (args.show_labels) {
			but = uiDefIconTextButR_prop(
			        block, UI_BTYPE_ROW, 0, icon, item[a].name, x, y, w, h,
			        &args.ptr, args.prop, -1, 0, value, -1, -1, NULL);
		}
		else {
			but = uiDefIconButR_prop(
			        block, UI_BTYPE_ROW, 0, icon, x, y, w, h,
			        &args.ptr, args.prop, -1, 0, value, -1, -1, NULL);
		}
		ui_def_but_icon(but, icon, UI_HAS_ICON | UI_BUT_ICON_PREVIEW);
	}

	UI_block_bounds_set_normal(block, 0.3f * U.widget_unit);
	UI_block_direction_set(block, UI_DIR_DOWN);

	if (free) {
		MEM_freeN((void *)item);
	}
	
	return block;
}

/**
 * \param icon_scale: Scale of the icon, 1x == button height.
 */
void uiTemplateIconView(uiLayout *layout, PointerRNA *ptr, const char *propname, int show_labels, float icon_scale)
{
	PropertyRNA *prop = RNA_struct_find_property(ptr, propname);
	IconViewMenuArgs *cb_args;
	const EnumPropertyItem *items;
	uiBlock *block;
	uiBut *but;
	int value, icon = ICON_NONE, tot_items;
	bool free_items;

	if (!prop || RNA_property_type(prop) != PROP_ENUM) {
		RNA_warning("property of type Enum not found: %s.%s", RNA_struct_identifier(ptr->type), propname);
		return;
	}

	block = uiLayoutAbsoluteBlock(layout);

	RNA_property_enum_items(block->evil_C, ptr, prop, &items, &tot_items, &free_items);
	value = RNA_property_enum_get(ptr, prop);
	RNA_enum_icon_from_value(items, value, &icon);

	cb_args = MEM_callocN(sizeof(IconViewMenuArgs), __func__);
	cb_args->ptr = *ptr;
	cb_args->prop = prop;
	cb_args->show_labels = show_labels;
	cb_args->icon_scale = icon_scale;

	but = uiDefBlockButN(block, ui_icon_view_menu_cb, cb_args, "", 0, 0, UI_UNIT_X * 6, UI_UNIT_Y * 6, "");

	ui_def_but_icon(but, icon, UI_HAS_ICON | UI_BUT_ICON_PREVIEW);

	if (free_items) {
		MEM_freeN((void *)items);
	}
}

/********************* Histogram Template ************************/

void uiTemplateHistogram(uiLayout *layout, PointerRNA *ptr, const char *propname)
{
	PropertyRNA *prop = RNA_struct_find_property(ptr, propname);
	PointerRNA cptr;
	uiBlock *block;
	uiLayout *col;
	Histogram *hist;

	if (!prop || RNA_property_type(prop) != PROP_POINTER)
		return;

	cptr = RNA_property_pointer_get(ptr, prop);
	if (!cptr.data || !RNA_struct_is_a(cptr.type, &RNA_Histogram))
		return;
	hist = (Histogram *)cptr.data;

	if (hist->height < UI_UNIT_Y) {
		hist->height = UI_UNIT_Y;
	}
	else if (hist->height > UI_UNIT_Y * 20) {
		hist->height = UI_UNIT_Y * 20;
	}

	col = uiLayoutColumn(layout, true);
	block = uiLayoutGetBlock(col);

	uiDefBut(block, UI_BTYPE_HISTOGRAM, 0, "", 0, 0, UI_UNIT_X * 10, hist->height, hist, 0, 0, 0, 0, "");

	/* Resize grip. */
	uiDefIconButI(block, UI_BTYPE_GRIP, 0, ICON_GRIP, 0, 0, UI_UNIT_X * 10, (short)(UI_UNIT_Y * 0.3f), &hist->height,
	              UI_UNIT_Y, UI_UNIT_Y * 20.0f, 0.0f, 0.0f, "");
}

/********************* Waveform Template ************************/

void uiTemplateWaveform(uiLayout *layout, PointerRNA *ptr, const char *propname)
{
	PropertyRNA *prop = RNA_struct_find_property(ptr, propname);
	PointerRNA cptr;
	uiBlock *block;
	uiLayout *col;
	Scopes *scopes;

	if (!prop || RNA_property_type(prop) != PROP_POINTER)
		return;

	cptr = RNA_property_pointer_get(ptr, prop);
	if (!cptr.data || !RNA_struct_is_a(cptr.type, &RNA_Scopes))
		return;
	scopes = (Scopes *)cptr.data;

	col = uiLayoutColumn(layout, true);
	block = uiLayoutGetBlock(col);

	if (scopes->wavefrm_height < UI_UNIT_Y) {
		scopes->wavefrm_height = UI_UNIT_Y;
	}
	else if (scopes->wavefrm_height > UI_UNIT_Y * 20) {
		scopes->wavefrm_height = UI_UNIT_Y * 20;
	}

	uiDefBut(block, UI_BTYPE_WAVEFORM, 0, "", 0, 0, UI_UNIT_X * 10, scopes->wavefrm_height, scopes, 0, 0, 0, 0, "");

	/* Resize grip. */
	uiDefIconButI(block, UI_BTYPE_GRIP, 0, ICON_GRIP, 0, 0, UI_UNIT_X * 10, (short)(UI_UNIT_Y * 0.3f), &scopes->wavefrm_height,
	              UI_UNIT_Y, UI_UNIT_Y * 20.0f, 0.0f, 0.0f, "");
}

/********************* Vectorscope Template ************************/

void uiTemplateVectorscope(uiLayout *layout, PointerRNA *ptr, const char *propname)
{
	PropertyRNA *prop = RNA_struct_find_property(ptr, propname);
	PointerRNA cptr;
	uiBlock *block;
	uiLayout *col;
	Scopes *scopes;

	if (!prop || RNA_property_type(prop) != PROP_POINTER)
		return;

	cptr = RNA_property_pointer_get(ptr, prop);
	if (!cptr.data || !RNA_struct_is_a(cptr.type, &RNA_Scopes))
		return;
	scopes = (Scopes *)cptr.data;

	if (scopes->vecscope_height < UI_UNIT_Y) {
		scopes->vecscope_height = UI_UNIT_Y;
	}
	else if (scopes->vecscope_height > UI_UNIT_Y * 20) {
		scopes->vecscope_height = UI_UNIT_Y * 20;
	}

	col = uiLayoutColumn(layout, true);
	block = uiLayoutGetBlock(col);

	uiDefBut(block, UI_BTYPE_VECTORSCOPE, 0, "", 0, 0, UI_UNIT_X * 10, scopes->vecscope_height, scopes, 0, 0, 0, 0, "");

	/* Resize grip. */
	uiDefIconButI(block, UI_BTYPE_GRIP, 0, ICON_GRIP, 0, 0, UI_UNIT_X * 10, (short)(UI_UNIT_Y * 0.3f), &scopes->vecscope_height,
	              UI_UNIT_Y, UI_UNIT_Y * 20.0f, 0.0f, 0.0f, "");
}

/********************* CurveMapping Template ************************/


static void curvemap_buttons_zoom_in(bContext *C, void *cumap_v, void *UNUSED(arg))
{
	CurveMapping *cumap = cumap_v;
	float d;

	/* we allow 20 times zoom */
	if (BLI_rctf_size_x(&cumap->curr) > 0.04f * BLI_rctf_size_x(&cumap->clipr)) {
		d = 0.1154f * BLI_rctf_size_x(&cumap->curr);
		cumap->curr.xmin += d;
		cumap->curr.xmax -= d;
		d = 0.1154f * BLI_rctf_size_y(&cumap->curr);
		cumap->curr.ymin += d;
		cumap->curr.ymax -= d;
	}

	ED_region_tag_redraw(CTX_wm_region(C));
}

static void curvemap_buttons_zoom_out(bContext *C, void *cumap_v, void *UNUSED(unused))
{
	CurveMapping *cumap = cumap_v;
	float d, d1;

	/* we allow 20 times zoom, but don't view outside clip */
	if (BLI_rctf_size_x(&cumap->curr) < 20.0f * BLI_rctf_size_x(&cumap->clipr)) {
		d = d1 = 0.15f * BLI_rctf_size_x(&cumap->curr);

		if (cumap->flag & CUMA_DO_CLIP) 
			if (cumap->curr.xmin - d < cumap->clipr.xmin)
				d1 = cumap->curr.xmin - cumap->clipr.xmin;
		cumap->curr.xmin -= d1;

		d1 = d;
		if (cumap->flag & CUMA_DO_CLIP) 
			if (cumap->curr.xmax + d > cumap->clipr.xmax)
				d1 = -cumap->curr.xmax + cumap->clipr.xmax;
		cumap->curr.xmax += d1;

		d = d1 = 0.15f * BLI_rctf_size_y(&cumap->curr);

		if (cumap->flag & CUMA_DO_CLIP) 
			if (cumap->curr.ymin - d < cumap->clipr.ymin)
				d1 = cumap->curr.ymin - cumap->clipr.ymin;
		cumap->curr.ymin -= d1;

		d1 = d;
		if (cumap->flag & CUMA_DO_CLIP) 
			if (cumap->curr.ymax + d > cumap->clipr.ymax)
				d1 = -cumap->curr.ymax + cumap->clipr.ymax;
		cumap->curr.ymax += d1;
	}

	ED_region_tag_redraw(CTX_wm_region(C));
}

static void curvemap_buttons_setclip(bContext *UNUSED(C), void *cumap_v, void *UNUSED(arg))
{
	CurveMapping *cumap = cumap_v;

	curvemapping_changed(cumap, false);
}	

static void curvemap_buttons_delete(bContext *C, void *cb_v, void *cumap_v)
{
	CurveMapping *cumap = cumap_v;

	curvemap_remove(cumap->cm + cumap->cur, SELECT);
	curvemapping_changed(cumap, false);

	rna_update_cb(C, cb_v, NULL);
}

/* NOTE: this is a block-menu, needs 0 events, otherwise the menu closes */
static uiBlock *curvemap_clipping_func(bContext *C, ARegion *ar, void *cumap_v)
{
	CurveMapping *cumap = cumap_v;
	uiBlock *block;
	uiBut *bt;
	float width = 8 * UI_UNIT_X;

	block = UI_block_begin(C, ar, __func__, UI_EMBOSS);

	/* use this for a fake extra empy space around the buttons */
	uiDefBut(block, UI_BTYPE_LABEL, 0, "",           -4, 16, width + 8, 6 * UI_UNIT_Y, NULL, 0, 0, 0, 0, "");

	bt = uiDefButBitI(block, UI_BTYPE_TOGGLE, CUMA_DO_CLIP, 1, IFACE_("Use Clipping"),
	                  0, 5 * UI_UNIT_Y, width, UI_UNIT_Y, &cumap->flag, 0.0, 0.0, 10, 0, "");
	UI_but_func_set(bt, curvemap_buttons_setclip, cumap, NULL);

	UI_block_align_begin(block);
	uiDefButF(block, UI_BTYPE_NUM, 0, IFACE_("Min X "),   0, 4 * UI_UNIT_Y, width, UI_UNIT_Y,
	          &cumap->clipr.xmin, -100.0, cumap->clipr.xmax, 10, 2, "");
	uiDefButF(block, UI_BTYPE_NUM, 0, IFACE_("Min Y "),   0, 3 * UI_UNIT_Y, width, UI_UNIT_Y,
	          &cumap->clipr.ymin, -100.0, cumap->clipr.ymax, 10, 2, "");
	uiDefButF(block, UI_BTYPE_NUM, 0, IFACE_("Max X "),   0, 2 * UI_UNIT_Y, width, UI_UNIT_Y,
	          &cumap->clipr.xmax, cumap->clipr.xmin, 100.0, 10, 2, "");
	uiDefButF(block, UI_BTYPE_NUM, 0, IFACE_("Max Y "),   0, UI_UNIT_Y, width, UI_UNIT_Y,
	          &cumap->clipr.ymax, cumap->clipr.ymin, 100.0, 10, 2, "");

	UI_block_direction_set(block, UI_DIR_RIGHT);

	return block;
}

/* only for curvemap_tools_dofunc */
enum {
	UICURVE_FUNC_RESET_NEG,
	UICURVE_FUNC_RESET_POS,
	UICURVE_FUNC_RESET_VIEW,
	UICURVE_FUNC_HANDLE_VECTOR,
	UICURVE_FUNC_HANDLE_AUTO,
	UICURVE_FUNC_HANDLE_AUTO_ANIM,
	UICURVE_FUNC_EXTEND_HOZ,
	UICURVE_FUNC_EXTEND_EXP,
};

static void curvemap_tools_dofunc(bContext *C, void *cumap_v, int event)
{
	CurveMapping *cumap = cumap_v;
	CurveMap *cuma = cumap->cm + cumap->cur;

	switch (event) {
		case UICURVE_FUNC_RESET_NEG:
		case UICURVE_FUNC_RESET_POS: /* reset */
			curvemap_reset(cuma, &cumap->clipr, cumap->preset,
			               (event == UICURVE_FUNC_RESET_NEG) ? CURVEMAP_SLOPE_NEGATIVE : CURVEMAP_SLOPE_POSITIVE);
			curvemapping_changed(cumap, false);
			break;
		case UICURVE_FUNC_RESET_VIEW:
			cumap->curr = cumap->clipr;
			break;
		case UICURVE_FUNC_HANDLE_VECTOR: /* set vector */
			curvemap_handle_set(cuma, HD_VECT);
			curvemapping_changed(cumap, false);
			break;
		case UICURVE_FUNC_HANDLE_AUTO: /* set auto */
			curvemap_handle_set(cuma, HD_AUTO);
			curvemapping_changed(cumap, false);
			break;
		case UICURVE_FUNC_HANDLE_AUTO_ANIM: /* set auto-clamped */
			curvemap_handle_set(cuma, HD_AUTO_ANIM);
			curvemapping_changed(cumap, false);
			break;
		case UICURVE_FUNC_EXTEND_HOZ: /* extend horiz */
			cuma->flag &= ~CUMA_EXTEND_EXTRAPOLATE;
			curvemapping_changed(cumap, false);
			break;
		case UICURVE_FUNC_EXTEND_EXP: /* extend extrapolate */
			cuma->flag |= CUMA_EXTEND_EXTRAPOLATE;
			curvemapping_changed(cumap, false);
			break;
	}
	ED_undo_push(C, "CurveMap tools");
	ED_region_tag_redraw(CTX_wm_region(C));
}

static uiBlock *curvemap_tools_func(
        bContext *C, ARegion *ar, CurveMapping *cumap,
        bool show_extend, int reset_mode)
{
	uiBlock *block;
	short yco = 0, menuwidth = 10 * UI_UNIT_X;

	block = UI_block_begin(C, ar, __func__, UI_EMBOSS);
	UI_block_func_butmenu_set(block, curvemap_tools_dofunc, cumap);

	{
		uiDefIconTextBut(
		        block, UI_BTYPE_BUT_MENU, 1, ICON_BLANK1, IFACE_("Reset View"),
		        0, yco -= UI_UNIT_Y, menuwidth, UI_UNIT_Y, NULL, 0.0, 0.0, 0, UICURVE_FUNC_RESET_VIEW, "");
		uiDefIconTextBut(
		        block, UI_BTYPE_BUT_MENU, 1, ICON_BLANK1, IFACE_("Vector Handle"),
		        0, yco -= UI_UNIT_Y, menuwidth, UI_UNIT_Y, NULL, 0.0, 0.0, 0, UICURVE_FUNC_HANDLE_VECTOR, "");
		uiDefIconTextBut(
		        block, UI_BTYPE_BUT_MENU, 1, ICON_BLANK1, IFACE_("Auto Handle"),
		        0, yco -= UI_UNIT_Y, menuwidth, UI_UNIT_Y, NULL, 0.0, 0.0, 0, UICURVE_FUNC_HANDLE_AUTO, "");
		uiDefIconTextBut(
		        block, UI_BTYPE_BUT_MENU, 1, ICON_BLANK1, IFACE_("Auto Clamped Handle"),
		        0, yco -= UI_UNIT_Y, menuwidth, UI_UNIT_Y, NULL, 0.0, 0.0, 0, UICURVE_FUNC_HANDLE_AUTO_ANIM, "");
	}

	if (show_extend) {
		uiDefIconTextBut(
		        block, UI_BTYPE_BUT_MENU, 1, ICON_BLANK1, IFACE_("Extend Horizontal"),
		        0, yco -= UI_UNIT_Y, menuwidth, UI_UNIT_Y, NULL, 0.0, 0.0, 0, UICURVE_FUNC_EXTEND_HOZ, "");
		uiDefIconTextBut(
		        block, UI_BTYPE_BUT_MENU, 1, ICON_BLANK1, IFACE_("Extend Extrapolated"),
		        0, yco -= UI_UNIT_Y, menuwidth, UI_UNIT_Y, NULL, 0.0, 0.0, 0, UICURVE_FUNC_EXTEND_EXP, "");
	}

	{
		uiDefIconTextBut(
		        block, UI_BTYPE_BUT_MENU, 1, ICON_BLANK1, IFACE_("Reset Curve"),
		        0, yco -= UI_UNIT_Y, menuwidth, UI_UNIT_Y, NULL, 0.0, 0.0, 0, reset_mode, "");
	}

	UI_block_direction_set(block, UI_DIR_RIGHT);
	UI_block_bounds_set_text(block, 50);

	return block;
}

static uiBlock *curvemap_tools_posslope_func(bContext *C, ARegion *ar, void *cumap_v)
{
	return curvemap_tools_func(C, ar, cumap_v, true, UICURVE_FUNC_RESET_POS);
}

static uiBlock *curvemap_tools_negslope_func(bContext *C, ARegion *ar, void *cumap_v)
{
	return curvemap_tools_func(C, ar, cumap_v, true, UICURVE_FUNC_RESET_NEG);
}

static uiBlock *curvemap_brush_tools_func(bContext *C, ARegion *ar, void *cumap_v)
{
	return curvemap_tools_func(C, ar, cumap_v, false, UICURVE_FUNC_RESET_NEG);
}

static void curvemap_buttons_redraw(bContext *C, void *UNUSED(arg1), void *UNUSED(arg2))
{
	ED_region_tag_redraw(CTX_wm_region(C));
}

static void curvemap_buttons_update(bContext *C, void *arg1_v, void *cumap_v)
{
	CurveMapping *cumap = cumap_v;
	curvemapping_changed(cumap, true);
	rna_update_cb(C, arg1_v, NULL);
}

static void curvemap_buttons_reset(bContext *C, void *cb_v, void *cumap_v)
{
	CurveMapping *cumap = cumap_v;
	int a;
	
	cumap->preset = CURVE_PRESET_LINE;
	for (a = 0; a < CM_TOT; a++)
		curvemap_reset(cumap->cm + a, &cumap->clipr, cumap->preset, CURVEMAP_SLOPE_POSITIVE);
	
	cumap->black[0] = cumap->black[1] = cumap->black[2] = 0.0f;
	cumap->white[0] = cumap->white[1] = cumap->white[2] = 1.0f;
	curvemapping_set_black_white(cumap, NULL, NULL);
	
	curvemapping_changed(cumap, false);

	rna_update_cb(C, cb_v, NULL);
}

/* still unsure how this call evolves... we use labeltype for defining what curve-channels to show */
static void curvemap_buttons_layout(
        uiLayout *layout, PointerRNA *ptr, char labeltype, int levels,
        int brush, int neg_slope, RNAUpdateCb *cb)
{
	CurveMapping *cumap = ptr->data;
	CurveMap *cm = &cumap->cm[cumap->cur];
	CurveMapPoint *cmp = NULL;
	uiLayout *row, *sub, *split;
	uiBlock *block;
	uiBut *bt;
	float dx = UI_UNIT_X;
	int icon, size;
	int bg = -1, i;

	block = uiLayoutGetBlock(layout);

	/* curve chooser */
	row = uiLayoutRow(layout, false);

	if (labeltype == 'v') {
		/* vector */
		sub = uiLayoutRow(row, true);
		uiLayoutSetAlignment(sub, UI_LAYOUT_ALIGN_LEFT);

		if (cumap->cm[0].curve) {
			bt = uiDefButI(block, UI_BTYPE_ROW, 0, "X", 0, 0, dx, dx, &cumap->cur, 0.0, 0.0, 0.0, 0.0, "");
			UI_but_func_set(bt, curvemap_buttons_redraw, NULL, NULL);
		}
		if (cumap->cm[1].curve) {
			bt = uiDefButI(block, UI_BTYPE_ROW, 0, "Y", 0, 0, dx, dx, &cumap->cur, 0.0, 1.0, 0.0, 0.0, "");
			UI_but_func_set(bt, curvemap_buttons_redraw, NULL, NULL);
		}
		if (cumap->cm[2].curve) {
			bt = uiDefButI(block, UI_BTYPE_ROW, 0, "Z", 0, 0, dx, dx, &cumap->cur, 0.0, 2.0, 0.0, 0.0, "");
			UI_but_func_set(bt, curvemap_buttons_redraw, NULL, NULL);
		}
	}
	else if (labeltype == 'c') {
		/* color */
		sub = uiLayoutRow(row, true);
		uiLayoutSetAlignment(sub, UI_LAYOUT_ALIGN_LEFT);

		if (cumap->cm[3].curve) {
			bt = uiDefButI(block, UI_BTYPE_ROW, 0, "C", 0, 0, dx, dx, &cumap->cur, 0.0, 3.0, 0.0, 0.0, "");
			UI_but_func_set(bt, curvemap_buttons_redraw, NULL, NULL);
		}
		if (cumap->cm[0].curve) {
			bt = uiDefButI(block, UI_BTYPE_ROW, 0, "R", 0, 0, dx, dx, &cumap->cur, 0.0, 0.0, 0.0, 0.0, "");
			UI_but_func_set(bt, curvemap_buttons_redraw, NULL, NULL);
		}
		if (cumap->cm[1].curve) {
			bt = uiDefButI(block, UI_BTYPE_ROW, 0, "G", 0, 0, dx, dx, &cumap->cur, 0.0, 1.0, 0.0, 0.0, "");
			UI_but_func_set(bt, curvemap_buttons_redraw, NULL, NULL);
		}
		if (cumap->cm[2].curve) {
			bt = uiDefButI(block, UI_BTYPE_ROW, 0, "B", 0, 0, dx, dx, &cumap->cur, 0.0, 2.0, 0.0, 0.0, "");
			UI_but_func_set(bt, curvemap_buttons_redraw, NULL, NULL);
		}
	}
	else if (labeltype == 'h') {
		/* HSV */
		sub = uiLayoutRow(row, true);
		uiLayoutSetAlignment(sub, UI_LAYOUT_ALIGN_LEFT);
		
		if (cumap->cm[0].curve) {
			bt = uiDefButI(block, UI_BTYPE_ROW, 0, "H", 0, 0, dx, dx, &cumap->cur, 0.0, 0.0, 0.0, 0.0, "");
			UI_but_func_set(bt, curvemap_buttons_redraw, NULL, NULL);
		}
		if (cumap->cm[1].curve) {
			bt = uiDefButI(block, UI_BTYPE_ROW, 0, "S", 0, 0, dx, dx, &cumap->cur, 0.0, 1.0, 0.0, 0.0, "");
			UI_but_func_set(bt, curvemap_buttons_redraw, NULL, NULL);
		}
		if (cumap->cm[2].curve) {
			bt = uiDefButI(block, UI_BTYPE_ROW, 0, "V", 0, 0, dx, dx, &cumap->cur, 0.0, 2.0, 0.0, 0.0, "");
			UI_but_func_set(bt, curvemap_buttons_redraw, NULL, NULL);
		}
	}
	else
		uiLayoutSetAlignment(row, UI_LAYOUT_ALIGN_RIGHT);
	
	if (labeltype == 'h')
		bg = UI_GRAD_H;

	/* operation buttons */
	sub = uiLayoutRow(row, true);

	UI_block_emboss_set(block, UI_EMBOSS_NONE);

	bt = uiDefIconBut(block, UI_BTYPE_BUT, 0, ICON_ZOOM_IN, 0, 0, dx, dx, NULL, 0.0, 0.0, 0.0, 0.0, TIP_("Zoom in"));
	UI_but_func_set(bt, curvemap_buttons_zoom_in, cumap, NULL);

	bt = uiDefIconBut(block, UI_BTYPE_BUT, 0, ICON_ZOOM_OUT, 0, 0, dx, dx, NULL, 0.0, 0.0, 0.0, 0.0, TIP_("Zoom out"));
	UI_but_func_set(bt, curvemap_buttons_zoom_out, cumap, NULL);

	if (brush)
		bt = uiDefIconBlockBut(block, curvemap_brush_tools_func, cumap, 0, ICON_MODIFIER, 0, 0, dx, dx, TIP_("Tools"));
	else if (neg_slope)
		bt = uiDefIconBlockBut(block, curvemap_tools_negslope_func, cumap, 0, ICON_MODIFIER,
		                       0, 0, dx, dx, TIP_("Tools"));
	else
		bt = uiDefIconBlockBut(block, curvemap_tools_posslope_func, cumap, 0, ICON_MODIFIER,
		                       0, 0, dx, dx, TIP_("Tools"));

	UI_but_funcN_set(bt, rna_update_cb, MEM_dupallocN(cb), NULL);

	icon = (cumap->flag & CUMA_DO_CLIP) ? ICON_CLIPUV_HLT : ICON_CLIPUV_DEHLT;
	bt = uiDefIconBlockBut(block, curvemap_clipping_func, cumap, 0, icon, 0, 0, dx, dx, TIP_("Clipping Options"));
	UI_but_funcN_set(bt, rna_update_cb, MEM_dupallocN(cb), NULL);

	bt = uiDefIconBut(block, UI_BTYPE_BUT, 0, ICON_X, 0, 0, dx, dx, NULL, 0.0, 0.0, 0.0, 0.0, TIP_("Delete points"));
	UI_but_funcN_set(bt, curvemap_buttons_delete, MEM_dupallocN(cb), cumap);

	UI_block_emboss_set(block, UI_EMBOSS);

	UI_block_funcN_set(block, rna_update_cb, MEM_dupallocN(cb), NULL);

	/* curve itself */
	size = uiLayoutGetWidth(layout);
	row = uiLayoutRow(layout, false);
	uiDefBut(block, UI_BTYPE_CURVE, 0, "", 0, 0, size, 8.0f * UI_UNIT_X, cumap, 0.0f, 1.0f, bg, 0, "");

	/* sliders for selected point */
	for (i = 0; i < cm->totpoint; i++) {
		if (cm->curve[i].flag & CUMA_SELECT) {
			cmp = &cm->curve[i];
			break;
		}
	}

	if (cmp) {
		rctf bounds;

		if (cumap->flag & CUMA_DO_CLIP) {
			bounds = cumap->clipr;
		}
		else {
			bounds.xmin = bounds.ymin = -1000.0;
			bounds.xmax = bounds.ymax =  1000.0;
		}

		uiLayoutRow(layout, true);
		UI_block_funcN_set(block, curvemap_buttons_update, MEM_dupallocN(cb), cumap);
		uiDefButF(block, UI_BTYPE_NUM, 0, "X", 0, 2 * UI_UNIT_Y, UI_UNIT_X * 10, UI_UNIT_Y,
		          &cmp->x, bounds.xmin, bounds.xmax, 1, 5, "");
		uiDefButF(block, UI_BTYPE_NUM, 0, "Y", 0, 1 * UI_UNIT_Y, UI_UNIT_X * 10, UI_UNIT_Y,
		          &cmp->y, bounds.ymin, bounds.ymax, 1, 5, "");
	}

	/* black/white levels */
	if (levels) {
		split = uiLayoutSplit(layout, 0.0f, false);
		uiItemR(uiLayoutColumn(split, false), ptr, "black_level", UI_ITEM_R_EXPAND, NULL, ICON_NONE);
		uiItemR(uiLayoutColumn(split, false), ptr, "white_level", UI_ITEM_R_EXPAND, NULL, ICON_NONE);

		uiLayoutRow(layout, false);
		bt = uiDefBut(block, UI_BTYPE_BUT, 0, IFACE_("Reset"), 0, 0, UI_UNIT_X * 10, UI_UNIT_Y, NULL, 0.0f, 0.0f, 0, 0,
		              TIP_("Reset Black/White point and curves"));
		UI_but_funcN_set(bt, curvemap_buttons_reset, MEM_dupallocN(cb), cumap);
	}

	UI_block_funcN_set(block, NULL, NULL, NULL);
}

void uiTemplateCurveMapping(
        uiLayout *layout, PointerRNA *ptr, const char *propname, int type,
        int levels, int brush, int neg_slope)
{
	RNAUpdateCb *cb;
	PropertyRNA *prop = RNA_struct_find_property(ptr, propname);
	PointerRNA cptr;
	ID *id;
	uiBlock *block = uiLayoutGetBlock(layout);

	if (!prop) {
		RNA_warning("curve property not found: %s.%s",
		            RNA_struct_identifier(ptr->type), propname);
		return;
	}

	if (RNA_property_type(prop) != PROP_POINTER) {
		RNA_warning("curve is not a pointer: %s.%s",
		            RNA_struct_identifier(ptr->type), propname);
		return;
	}

	cptr = RNA_property_pointer_get(ptr, prop);
	if (!cptr.data || !RNA_struct_is_a(cptr.type, &RNA_CurveMapping))
		return;

	cb = MEM_callocN(sizeof(RNAUpdateCb), "RNAUpdateCb");
	cb->ptr = *ptr;
	cb->prop = prop;

	id = cptr.id.data;
	UI_block_lock_set(block, (id && ID_IS_LINKED(id)), ERROR_LIBDATA_MESSAGE);

	curvemap_buttons_layout(layout, &cptr, type, levels, brush, neg_slope, cb);

	UI_block_lock_clear(block);

	MEM_freeN(cb);
}

/********************* ColorPicker Template ************************/

#define WHEEL_SIZE  (5 * U.widget_unit)

/* This template now follows User Preference for type - name is not correct anymore... */
void uiTemplateColorPicker(
        uiLayout *layout, PointerRNA *ptr, const char *propname, int value_slider,
        int lock, int lock_luminosity, int cubic)
{
	PropertyRNA *prop = RNA_struct_find_property(ptr, propname);
	uiBlock *block = uiLayoutGetBlock(layout);
	uiLayout *col, *row;
	uiBut *but = NULL;
	ColorPicker *cpicker = ui_block_colorpicker_create(block);
	float softmin, softmax, step, precision;

	if (!prop) {
		RNA_warning("property not found: %s.%s", RNA_struct_identifier(ptr->type), propname);
		return;
	}

	RNA_property_float_ui_range(ptr, prop, &softmin, &softmax, &step, &precision);

	col = uiLayoutColumn(layout, true);
	row = uiLayoutRow(col, true);

	switch (U.color_picker_type) {
		case USER_CP_SQUARE_SV:
			but = uiDefButR_prop(block, UI_BTYPE_HSVCUBE, 0, "", 0, 0, WHEEL_SIZE, WHEEL_SIZE, ptr, prop,
			                     -1, 0.0, 0.0, UI_GRAD_SV, 0, "");
			break;
		case USER_CP_SQUARE_HS:
			but = uiDefButR_prop(block, UI_BTYPE_HSVCUBE, 0, "", 0, 0, WHEEL_SIZE, WHEEL_SIZE, ptr, prop,
			                     -1, 0.0, 0.0, UI_GRAD_HS, 0, "");
			break;
		case USER_CP_SQUARE_HV:
			but = uiDefButR_prop(block, UI_BTYPE_HSVCUBE, 0, "", 0, 0, WHEEL_SIZE, WHEEL_SIZE, ptr, prop,
			                     -1, 0.0, 0.0, UI_GRAD_HV, 0, "");
			break;

		/* user default */
		case USER_CP_CIRCLE_HSV:
		case USER_CP_CIRCLE_HSL:
		default:
			but = uiDefButR_prop(block, UI_BTYPE_HSVCIRCLE, 0, "", 0, 0, WHEEL_SIZE, WHEEL_SIZE, ptr, prop,
			                     -1, 0.0, 0.0, 0, 0, "");
			break;

	}

	but->custom_data = cpicker;

	if (lock) {
		but->flag |= UI_BUT_COLOR_LOCK;
	}

	if (lock_luminosity) {
		float color[4]; /* in case of alpha */
		but->flag |= UI_BUT_VEC_SIZE_LOCK;
		RNA_property_float_get_array(ptr, prop, color);
		but->a2 = len_v3(color);
	}

	if (cubic)
		but->flag |= UI_BUT_COLOR_CUBIC;

	
	if (value_slider) {
		switch (U.color_picker_type) {
			case USER_CP_CIRCLE_HSL:
				uiItemS(row);
				but = uiDefButR_prop(block, UI_BTYPE_HSVCUBE, 0, "", WHEEL_SIZE + 6, 0, 14, WHEEL_SIZE, ptr, prop,
				                     -1, softmin, softmax, UI_GRAD_L_ALT, 0, "");
				break;
			case USER_CP_SQUARE_SV:
				uiItemS(col);
				but = uiDefButR_prop(block, UI_BTYPE_HSVCUBE, 0, "", 0, 4, WHEEL_SIZE, 18, ptr, prop,
				                     -1, softmin, softmax, UI_GRAD_SV + 3, 0, "");
				break;
			case USER_CP_SQUARE_HS:
				uiItemS(col);
				but = uiDefButR_prop(block, UI_BTYPE_HSVCUBE, 0, "", 0, 4, WHEEL_SIZE, 18, ptr, prop,
				                     -1, softmin, softmax, UI_GRAD_HS + 3, 0, "");
				break;
			case USER_CP_SQUARE_HV:
				uiItemS(col);
				but = uiDefButR_prop(block, UI_BTYPE_HSVCUBE, 0, "", 0, 4, WHEEL_SIZE, 18, ptr, prop,
				                     -1, softmin, softmax, UI_GRAD_HV + 3, 0, "");
				break;

			/* user default */
			case USER_CP_CIRCLE_HSV:
			default:
				uiItemS(row);
				but = uiDefButR_prop(block, UI_BTYPE_HSVCUBE, 0, "", WHEEL_SIZE + 6, 0, 14, WHEEL_SIZE, ptr, prop,
				                     -1, softmin, softmax, UI_GRAD_V_ALT, 0, "");
				break;
		}

		but->custom_data = cpicker;
	}
}

void uiTemplatePalette(uiLayout *layout, PointerRNA *ptr, const char *propname, int UNUSED(colors))
{
	PropertyRNA *prop = RNA_struct_find_property(ptr, propname);
	PointerRNA cptr;
	Palette *palette;
	PaletteColor *color;
	uiBlock *block;
	uiLayout *col;
	int row_cols = 0, col_id = 0;
	int cols_per_row = MAX2(uiLayoutGetWidth(layout) / UI_UNIT_X, 1);

	if (!prop) {
		RNA_warning("property not found: %s.%s", RNA_struct_identifier(ptr->type), propname);
		return;
	}

	cptr = RNA_property_pointer_get(ptr, prop);
	if (!cptr.data || !RNA_struct_is_a(cptr.type, &RNA_Palette))
		return;

	block = uiLayoutGetBlock(layout);

	palette = cptr.data;

	color = palette->colors.first;

	col = uiLayoutColumn(layout, true);
	uiLayoutRow(col, true);
	uiDefIconButO(block, UI_BTYPE_BUT, "PALETTE_OT_color_add", WM_OP_INVOKE_DEFAULT, ICON_ZOOMIN, 0, 0, UI_UNIT_X, UI_UNIT_Y, NULL);
	uiDefIconButO(block, UI_BTYPE_BUT, "PALETTE_OT_color_delete", WM_OP_INVOKE_DEFAULT, ICON_ZOOMOUT, 0, 0, UI_UNIT_X, UI_UNIT_Y, NULL);

	col = uiLayoutColumn(layout, true);
	uiLayoutRow(col, true);

	for (; color; color = color->next) {
		PointerRNA color_ptr;

		if (row_cols >= cols_per_row) {
			uiLayoutRow(col, true);
			row_cols = 0;
		}

		RNA_pointer_create(&palette->id, &RNA_PaletteColor, color, &color_ptr);
		uiDefButR(block, UI_BTYPE_COLOR, 0, "", 0, 0, UI_UNIT_X, UI_UNIT_Y, &color_ptr, "color", -1, 0.0, 1.0,
		          UI_PALETTE_COLOR, col_id, "");
		row_cols++;
		col_id++;
	}
}


/********************* Layer Buttons Template ************************/

static void handle_layer_buttons(bContext *C, void *arg1, void *arg2)
{
	uiBut *but = arg1;
	int cur = GET_INT_FROM_POINTER(arg2);
	wmWindow *win = CTX_wm_window(C);
	int i, tot, shift = win->eventstate->shift;

	if (!shift) {
		tot = RNA_property_array_length(&but->rnapoin, but->rnaprop);
		
		/* Normally clicking only selects one layer */
		RNA_property_boolean_set_index(&but->rnapoin, but->rnaprop, cur, true);
		for (i = 0; i < tot; ++i) {
			if (i != cur)
				RNA_property_boolean_set_index(&but->rnapoin, but->rnaprop, i, false);
		}
	}

	/* view3d layer change should update depsgraph (invisible object changed maybe) */
	/* see view3d_header.c */
}

/**
 * \todo for now, grouping of layers is determined by dividing up the length of
 * the array of layer bitflags
 */
void uiTemplateLayers(
        uiLayout *layout, PointerRNA *ptr, const char *propname,
        PointerRNA *used_ptr, const char *used_propname, int active_layer)
{
	uiLayout *uRow, *uCol;
	PropertyRNA *prop, *used_prop = NULL;
	int groups, cols, layers;
	int group, col, layer, row;
	int cols_per_group = 5;

	prop = RNA_struct_find_property(ptr, propname);
	if (!prop) {
		RNA_warning("layers property not found: %s.%s", RNA_struct_identifier(ptr->type), propname);
		return;
	}
	
	/* the number of layers determines the way we group them 
	 *	- we want 2 rows only (for now)
	 *	- the number of columns (cols) is the total number of buttons per row
	 *	  the 'remainder' is added to this, as it will be ok to have first row slightly wider if need be
	 *	- for now, only split into groups if group will have at least 5 items
	 */
	layers = RNA_property_array_length(ptr, prop);
	cols = (layers / 2) + (layers % 2);
	groups = ((cols / 2) < cols_per_group) ? (1) : (cols / cols_per_group);

	if (used_ptr && used_propname) {
		used_prop = RNA_struct_find_property(used_ptr, used_propname);
		if (!used_prop) {
			RNA_warning("used layers property not found: %s.%s", RNA_struct_identifier(ptr->type), used_propname);
			return;
		}

		if (RNA_property_array_length(used_ptr, used_prop) < layers)
			used_prop = NULL;
	}
	
	/* layers are laid out going across rows, with the columns being divided into groups */
	
	for (group = 0; group < groups; group++) {
		uCol = uiLayoutColumn(layout, true);
		
		for (row = 0; row < 2; row++) {
			uiBlock *block;
			uiBut *but;

			uRow = uiLayoutRow(uCol, true);
			block = uiLayoutGetBlock(uRow);
			layer = groups * cols_per_group * row + cols_per_group * group;
			
			/* add layers as toggle buts */
			for (col = 0; (col < cols_per_group) && (layer < layers); col++, layer++) {
				int icon = 0;
				int butlay = 1 << layer;

				if (active_layer & butlay)
					icon = ICON_LAYER_ACTIVE;
				else if (used_prop && RNA_property_boolean_get_index(used_ptr, used_prop, layer))
					icon = ICON_LAYER_USED;
				
				but = uiDefAutoButR(block, ptr, prop, layer, "", icon, 0, 0, UI_UNIT_X / 2, UI_UNIT_Y / 2);
				UI_but_func_set(but, handle_layer_buttons, but, SET_INT_IN_POINTER(layer));
				but->type = UI_BTYPE_TOGGLE;
			}
		}
	}
}

/************************* List Template **************************/
static void uilist_draw_item_default(
        struct uiList *ui_list, struct bContext *UNUSED(C), struct uiLayout *layout,
        struct PointerRNA *UNUSED(dataptr), struct PointerRNA *itemptr, int icon,
        struct PointerRNA *UNUSED(active_dataptr), const char *UNUSED(active_propname),
        int UNUSED(index), int UNUSED(flt_flag))
{
	PropertyRNA *nameprop = RNA_struct_name_property(itemptr->type);

	/* Simplest one! */
	switch (ui_list->layout_type) {
		case UILST_LAYOUT_GRID:
			uiItemL(layout, "", icon);
			break;
		case UILST_LAYOUT_DEFAULT:
		case UILST_LAYOUT_COMPACT:
		default:
			if (nameprop) {
				uiItemFullR(layout, itemptr, nameprop, RNA_NO_INDEX, 0, UI_ITEM_R_NO_BG, "", icon);
			}
			else {
				uiItemL(layout, "", icon);
			}
			break;
	}
}

static void uilist_draw_filter_default(struct uiList *ui_list, struct bContext *UNUSED(C), struct uiLayout *layout)
{
	PointerRNA listptr;
	uiLayout *row, *subrow;

	RNA_pointer_create(NULL, &RNA_UIList, ui_list, &listptr);

	row = uiLayoutRow(layout, false);

	subrow = uiLayoutRow(row, true);
	uiItemR(subrow, &listptr, "filter_name", 0, "", ICON_NONE);
	uiItemR(subrow, &listptr, "use_filter_invert", UI_ITEM_R_TOGGLE | UI_ITEM_R_ICON_ONLY, "",
	        (ui_list->filter_flag & UILST_FLT_EXCLUDE) ? ICON_ZOOM_OUT : ICON_ZOOM_IN);

	subrow = uiLayoutRow(row, true);
	uiItemR(subrow, &listptr, "use_filter_sort_alpha", UI_ITEM_R_TOGGLE | UI_ITEM_R_ICON_ONLY, "", ICON_NONE);
	uiItemR(subrow, &listptr, "use_filter_sort_reverse", UI_ITEM_R_TOGGLE | UI_ITEM_R_ICON_ONLY, "",
	        (ui_list->filter_sort_flag & UILST_FLT_SORT_REVERSE) ? ICON_TRIA_UP : ICON_TRIA_DOWN);
}

typedef struct {
	char name[MAX_IDPROP_NAME];
	int org_idx;
} StringCmp;

static int cmpstringp(const void *p1, const void *p2)
{
	/* Case-insensitive comparison. */
	return BLI_strcasecmp(((StringCmp *) p1)->name, ((StringCmp *) p2)->name);
}

static void uilist_filter_items_default(struct uiList *ui_list, struct bContext *UNUSED(C), struct PointerRNA *dataptr,
                                        const char *propname)
{
	uiListDyn *dyn_data = ui_list->dyn_data;
	PropertyRNA *prop = RNA_struct_find_property(dataptr, propname);

	const char *filter_raw = ui_list->filter_byname;
	char *filter = (char *)filter_raw, filter_buff[32], *filter_dyn = NULL;
	const bool filter_exclude = (ui_list->filter_flag & UILST_FLT_EXCLUDE) != 0;
	const bool order_by_name = (ui_list->filter_sort_flag & UILST_FLT_SORT_ALPHA) != 0;
	int len = RNA_property_collection_length(dataptr, prop);

	dyn_data->items_shown = dyn_data->items_len = len;

	if (len && (order_by_name || filter_raw[0])) {
		StringCmp *names = NULL;
		int order_idx = 0, i = 0;

		if (order_by_name) {
			names = MEM_callocN(sizeof(StringCmp) * len, "StringCmp");
		}
		if (filter_raw[0]) {
			size_t slen = strlen(filter_raw);

			dyn_data->items_filter_flags = MEM_callocN(sizeof(int) * len, "items_filter_flags");
			dyn_data->items_shown = 0;

			/* Implicitly add heading/trailing wildcards if needed. */
			if (slen + 3 <= sizeof(filter_buff)) {
				filter = filter_buff;
			}
			else {
				filter = filter_dyn = MEM_mallocN((slen + 3) * sizeof(char), "filter_dyn");
			}
			BLI_strncpy_ensure_pad(filter, filter_raw, '*', slen + 3);
		}

		RNA_PROP_BEGIN (dataptr, itemptr, prop)
		{
			char *namebuf;
			const char *name;
			bool do_order = false;

			namebuf = RNA_struct_name_get_alloc(&itemptr, NULL, 0, NULL);
			name = namebuf ? namebuf : "";

			if (filter[0]) {
				/* Case-insensitive! */
				if (fnmatch(filter, name, FNM_CASEFOLD) == 0) {
					dyn_data->items_filter_flags[i] = UILST_FLT_ITEM;
					if (!filter_exclude) {
						dyn_data->items_shown++;
						do_order = order_by_name;
					}
					//printf("%s: '%s' matches '%s'\n", __func__, name, filter);
				}
				else if (filter_exclude) {
					dyn_data->items_shown++;
					do_order = order_by_name;
				}
			}
			else {
				do_order = order_by_name;
			}

			if (do_order) {
				names[order_idx].org_idx = order_idx;
				BLI_strncpy(names[order_idx++].name, name, MAX_IDPROP_NAME);
			}

			/* free name */
			if (namebuf) {
				MEM_freeN(namebuf);
			}
			i++;
		}
		RNA_PROP_END;

		if (order_by_name) {
			int new_idx;
			/* note: order_idx equals either to ui_list->items_len if no filtering done,
			 *       or to ui_list->items_shown if filter is enabled,
			 *       or to (ui_list->items_len - ui_list->items_shown) if filtered items are excluded.
			 *       This way, we only sort items we actually intend to draw!
			 */
			qsort(names, order_idx, sizeof(StringCmp), cmpstringp);

			dyn_data->items_filter_neworder = MEM_mallocN(sizeof(int) * order_idx, "items_filter_neworder");
			for (new_idx = 0; new_idx < order_idx; new_idx++) {
				dyn_data->items_filter_neworder[names[new_idx].org_idx] = new_idx;
			}
		}

		if (filter_dyn) {
			MEM_freeN(filter_dyn);
		}
		if (names) {
			MEM_freeN(names);
		}
	}
}

typedef struct {
	PointerRNA item;
	int org_idx;
	int flt_flag;
} _uilist_item;

typedef struct {
	int visual_items;  /* Visual number of items (i.e. number of items we have room to display). */
	int start_idx;     /* Index of first item to display. */
	int end_idx;       /* Index of last item to display + 1. */
} uiListLayoutdata;

static void uilist_prepare(
        uiList *ui_list, int len, int activei, int rows, int maxrows, int columns,
        uiListLayoutdata *layoutdata)
{
	uiListDyn *dyn_data = ui_list->dyn_data;
	int activei_row, max_scroll;
	const bool use_auto_size = (ui_list->list_grip < (rows - UI_LIST_AUTO_SIZE_THRESHOLD));

	/* default rows */
	if (rows <= 0)
		rows = 5;
	dyn_data->visual_height_min = rows;
	if (maxrows < rows)
		maxrows = max_ii(rows, 5);
	if (columns <= 0)
		columns = 9;

	if (columns > 1) {
		dyn_data->height = (int)ceil((double)len / (double)columns);
		activei_row = (int)floor((double)activei / (double)columns);
	}
	else {
		dyn_data->height = len;
		activei_row = activei;
	}

	if (!use_auto_size) {
		/* No auto-size, yet we clamp at min size! */
		maxrows = rows = max_ii(ui_list->list_grip, rows);
	}
	else if ((rows != maxrows) && (dyn_data->height > rows)) {
		/* Expand size if needed and possible. */
		rows = min_ii(dyn_data->height, maxrows);
	}

	/* If list length changes or list is tagged to check this, and active is out of view, scroll to it .*/
	if (ui_list->list_last_len != len || ui_list->flag & UILST_SCROLL_TO_ACTIVE_ITEM) {
		if (activei_row < ui_list->list_scroll) {
			ui_list->list_scroll = activei_row;
		}
		else if (activei_row >= ui_list->list_scroll + rows) {
			ui_list->list_scroll = activei_row - rows + 1;
		}
		ui_list->flag &= ~UILST_SCROLL_TO_ACTIVE_ITEM;
	}

	max_scroll = max_ii(0, dyn_data->height - rows);
	CLAMP(ui_list->list_scroll, 0, max_scroll);
	ui_list->list_last_len = len;
	dyn_data->visual_height = rows;
	layoutdata->visual_items = rows * columns;
	layoutdata->start_idx = ui_list->list_scroll * columns;
	layoutdata->end_idx = min_ii(layoutdata->start_idx + rows * columns, len);
}

static void uilist_resize_update_cb(bContext *C, void *arg1, void *UNUSED(arg2))
{
	uiList *ui_list = arg1;
	uiListDyn *dyn_data = ui_list->dyn_data;

	/* This way we get diff in number of additional items to show (positive) or hide (negative). */
	const int diff = round_fl_to_int((float)(dyn_data->resize - dyn_data->resize_prev) / (float)UI_UNIT_Y);

	if (diff != 0) {
		ui_list->list_grip += diff;
		dyn_data->resize_prev += diff * UI_UNIT_Y;
		ui_list->flag |= UILST_SCROLL_TO_ACTIVE_ITEM;
	}

	/* In case uilist is in popup, we need special refreshing */
	ED_region_tag_refresh_ui(CTX_wm_menu(C));
}

static void *uilist_item_use_dynamic_tooltip(PointerRNA *itemptr, const char *propname)
{
	if (propname && propname[0] && itemptr && itemptr->data) {
		PropertyRNA *prop = RNA_struct_find_property(itemptr, propname);

		if (prop && (RNA_property_type(prop) == PROP_STRING)) {
			return RNA_property_string_get_alloc(itemptr, prop, NULL, 0, NULL);
		}
	}
	return NULL;
}

static char *uilist_item_tooltip_func(bContext *UNUSED(C), void *argN, const char *tip)
{
	char *dyn_tooltip = argN;
	return BLI_sprintfN("%s - %s", tip, dyn_tooltip);
}

void uiTemplateList(
        uiLayout *layout, bContext *C, const char *listtype_name, const char *list_id,
        PointerRNA *dataptr, const char *propname, PointerRNA *active_dataptr, const char *active_propname,
        const char *item_dyntip_propname, int rows, int maxrows, int layout_type, int columns)
{
	uiListType *ui_list_type;
	uiList *ui_list = NULL;
	uiListDyn *dyn_data;
	ARegion *ar;
	uiListDrawItemFunc draw_item;
	uiListDrawFilterFunc draw_filter;
	uiListFilterItemsFunc filter_items;

	PropertyRNA *prop = NULL, *activeprop;
	PropertyType type, activetype;
	_uilist_item *items_ptr = NULL;
	StructRNA *ptype;
	uiLayout *glob = NULL, *box, *row, *col, *subrow, *sub, *overlap;
	uiBlock *block, *subblock;
	uiBut *but;

	uiListLayoutdata layoutdata;
	char ui_list_id[UI_MAX_NAME_STR];
	char numstr[32];
	int rnaicon = ICON_NONE, icon = ICON_NONE;
	int i = 0, activei = 0;
	int len = 0;

	/* validate arguments */
	/* Forbid default UI_UL_DEFAULT_CLASS_NAME list class without a custom list_id! */
	if (STREQ(UI_UL_DEFAULT_CLASS_NAME, listtype_name) && !(list_id && list_id[0])) {
		RNA_warning("template_list using default '%s' UIList class must provide a custom list_id",
		            UI_UL_DEFAULT_CLASS_NAME);
		return;
	}

	block = uiLayoutGetBlock(layout);

	if (!active_dataptr->data) {
		RNA_warning("No active data");
		return;
	}

	if (dataptr->data) {
		prop = RNA_struct_find_property(dataptr, propname);
		if (!prop) {
			RNA_warning("Property not found: %s.%s", RNA_struct_identifier(dataptr->type), propname);
			return;
		}
	}

	activeprop = RNA_struct_find_property(active_dataptr, active_propname);
	if (!activeprop) {
		RNA_warning("Property not found: %s.%s", RNA_struct_identifier(active_dataptr->type), active_propname);
		return;
	}

	if (prop) {
		type = RNA_property_type(prop);
		if (type != PROP_COLLECTION) {
			RNA_warning("Expected a collection data property");
			return;
		}
	}

	activetype = RNA_property_type(activeprop);
	if (activetype != PROP_INT) {
		RNA_warning("Expected an integer active data property");
		return;
	}

	/* get icon */
	if (dataptr->data && prop) {
		ptype = RNA_property_pointer_type(dataptr, prop);
		rnaicon = RNA_struct_ui_icon(ptype);
	}

	/* get active data */
	activei = RNA_property_int_get(active_dataptr, activeprop);

	/* Find the uiList type. */
	ui_list_type = WM_uilisttype_find(listtype_name, false);

	if (ui_list_type == NULL) {
		RNA_warning("List type %s not found", listtype_name);
		return;
	}

	draw_item = ui_list_type->draw_item ? ui_list_type->draw_item : uilist_draw_item_default;
	draw_filter = ui_list_type->draw_filter ? ui_list_type->draw_filter : uilist_draw_filter_default;
	filter_items = ui_list_type->filter_items ? ui_list_type->filter_items : uilist_filter_items_default;

	/* Find or add the uiList to the current Region. */
	/* We tag the list id with the list type... */
	BLI_snprintf(ui_list_id, sizeof(ui_list_id), "%s_%s", ui_list_type->idname, list_id ? list_id : "");

	/* Allows to work in popups. */
	ar = CTX_wm_menu(C);
	if (ar == NULL) {
		ar = CTX_wm_region(C);
	}
	ui_list = BLI_findstring(&ar->ui_lists, ui_list_id, offsetof(uiList, list_id));

	if (!ui_list) {
		ui_list = MEM_callocN(sizeof(uiList), "uiList");
		BLI_strncpy(ui_list->list_id, ui_list_id, sizeof(ui_list->list_id));
		BLI_addtail(&ar->ui_lists, ui_list);
		ui_list->list_grip = -UI_LIST_AUTO_SIZE_THRESHOLD;  /* Force auto size by default. */
	}

	if (!ui_list->dyn_data) {
		ui_list->dyn_data = MEM_callocN(sizeof(uiListDyn), "uiList.dyn_data");
	}
	dyn_data = ui_list->dyn_data;

	/* Because we can't actually pass type across save&load... */
	ui_list->type = ui_list_type;
	ui_list->layout_type = layout_type;

	/* Reset filtering data. */
	MEM_SAFE_FREE(dyn_data->items_filter_flags);
	MEM_SAFE_FREE(dyn_data->items_filter_neworder);
	dyn_data->items_len = dyn_data->items_shown = -1;

	/* When active item changed since last draw, scroll to it. */
	if (activei != ui_list->list_last_activei) {
		ui_list->flag |= UILST_SCROLL_TO_ACTIVE_ITEM;
		ui_list->list_last_activei = activei;
	}

	/* Filter list items! (not for compact layout, though) */
	if (dataptr->data && prop) {
		const int filter_exclude = ui_list->filter_flag & UILST_FLT_EXCLUDE;
		const bool order_reverse = (ui_list->filter_sort_flag & UILST_FLT_SORT_REVERSE) != 0;
		int items_shown, idx = 0;
#if 0
		int prev_ii = -1, prev_i;
#endif

		if (layout_type == UILST_LAYOUT_COMPACT) {
			dyn_data->items_len = dyn_data->items_shown = RNA_property_collection_length(dataptr, prop);
		}
		else {
			//printf("%s: filtering...\n", __func__);
			filter_items(ui_list, C, dataptr, propname);
			//printf("%s: filtering done.\n", __func__);
		}

		items_shown = dyn_data->items_shown;
		if (items_shown >= 0) {
			bool activei_mapping_pending = true;
			items_ptr = MEM_mallocN(sizeof(_uilist_item) * items_shown, __func__);
			//printf("%s: items shown: %d.\n", __func__, items_shown);
			RNA_PROP_BEGIN (dataptr, itemptr, prop)
			{
				if (!dyn_data->items_filter_flags ||
				    ((dyn_data->items_filter_flags[i] & UILST_FLT_ITEM) ^ filter_exclude))
				{
					int ii;
					if (dyn_data->items_filter_neworder) {
						ii = dyn_data->items_filter_neworder[idx++];
						ii = order_reverse ? items_shown - ii - 1 : ii;
					}
					else {
						ii = order_reverse ? items_shown - ++idx : idx++;
					}
					//printf("%s: ii: %d\n", __func__, ii);
					items_ptr[ii].item = itemptr;
					items_ptr[ii].org_idx = i;
					items_ptr[ii].flt_flag = dyn_data->items_filter_flags ? dyn_data->items_filter_flags[i] : 0;

					if (activei_mapping_pending && activei == i) {
						activei = ii;
						/* So that we do not map again activei! */
						activei_mapping_pending = false;
					}
#if 0 /* For now, do not alter active element, even if it will be hidden... */
					else if (activei < i) {
						/* We do not want an active but invisible item!
						 * Only exception is when all items are filtered out...
						 */
						if (prev_ii >= 0) {
							activei = prev_ii;
							RNA_property_int_set(active_dataptr, activeprop, prev_i);
						}
						else {
							activei = ii;
							RNA_property_int_set(active_dataptr, activeprop, i);
						}
					}
					prev_i = i;
					prev_ii = ii;
#endif
				}
				i++;
			}
			RNA_PROP_END;

			if (activei_mapping_pending) {
				/* No active item found, set to 'invalid' -1 value... */
				activei = -1;
			}
		}
		if (dyn_data->items_shown >= 0) {
			len = dyn_data->items_shown;
		}
		else {
			len = dyn_data->items_len;
		}
	}

	switch (layout_type) {
		case UILST_LAYOUT_DEFAULT:
			/* layout */
			box = uiLayoutListBox(layout, ui_list, dataptr, prop, active_dataptr, activeprop);
			glob = uiLayoutColumn(box, true);
			row = uiLayoutRow(glob, false);
			col = uiLayoutColumn(row, true);

			/* init numbers */
			uilist_prepare(ui_list, len, activei, rows, maxrows, 1, &layoutdata);

			if (dataptr->data && prop) {
				/* create list items */
				for (i = layoutdata.start_idx; i < layoutdata.end_idx; i++) {
					PointerRNA *itemptr = &items_ptr[i].item;
					void *dyntip_data;
					int org_i = items_ptr[i].org_idx;
					int flt_flag = items_ptr[i].flt_flag;
					subblock = uiLayoutGetBlock(col);

					overlap = uiLayoutOverlap(col);

					UI_block_flag_enable(subblock, UI_BLOCK_LIST_ITEM);

					/* list item behind label & other buttons */
					sub = uiLayoutRow(overlap, false);

					but = uiDefButR_prop(subblock, UI_BTYPE_LISTROW, 0, "", 0, 0, UI_UNIT_X * 10, UI_UNIT_Y,
					                     active_dataptr, activeprop, 0, 0, org_i, 0, 0,
					                     TIP_("Double click to rename"));
					if ((dyntip_data = uilist_item_use_dynamic_tooltip(itemptr, item_dyntip_propname))) {
						UI_but_func_tooltip_set(but, uilist_item_tooltip_func, dyntip_data);
					}

					sub = uiLayoutRow(overlap, false);

					icon = UI_rnaptr_icon_get(C, itemptr, rnaicon, false);
					if (icon == ICON_DOT)
						icon = ICON_NONE;
					draw_item(ui_list, C, sub, dataptr, itemptr, icon, active_dataptr, active_propname,
					          org_i, flt_flag);

					/* If we are "drawing" active item, set all labels as active. */
					if (i == activei) {
						ui_layout_list_set_labels_active(sub);
					}

					UI_block_flag_disable(subblock, UI_BLOCK_LIST_ITEM);
				}
			}

			/* add dummy buttons to fill space */
			for (; i < layoutdata.start_idx + layoutdata.visual_items; i++) {
				uiItemL(col, "", ICON_NONE);
			}

			/* add scrollbar */
			if (len > layoutdata.visual_items) {
				col = uiLayoutColumn(row, false);
				uiDefButI(block, UI_BTYPE_SCROLL, 0, "", 0, 0, UI_UNIT_X * 0.75, UI_UNIT_Y * dyn_data->visual_height,
				          &ui_list->list_scroll, 0, dyn_data->height - dyn_data->visual_height,
				          dyn_data->visual_height, 0, "");
			}
			break;
		case UILST_LAYOUT_COMPACT:
			row = uiLayoutRow(layout, true);

			if ((dataptr->data && prop) && (dyn_data->items_shown > 0) &&
			    (activei >= 0) && (activei < dyn_data->items_shown))
			{
				PointerRNA *itemptr = &items_ptr[activei].item;
				int org_i = items_ptr[activei].org_idx;

				icon = UI_rnaptr_icon_get(C, itemptr, rnaicon, false);
				if (icon == ICON_DOT)
					icon = ICON_NONE;
				draw_item(ui_list, C, row, dataptr, itemptr, icon, active_dataptr, active_propname, org_i, 0);
			}
			/* if list is empty, add in dummy button */
			else {
				uiItemL(row, "", ICON_NONE);
			}

			/* next/prev button */
			BLI_snprintf(numstr, sizeof(numstr), "%d :", dyn_data->items_shown);
			but = uiDefIconTextButR_prop(block, UI_BTYPE_NUM, 0, 0, numstr, 0, 0, UI_UNIT_X * 5, UI_UNIT_Y,
			                             active_dataptr, activeprop, 0, 0, 0, 0, 0, "");
			if (dyn_data->items_shown == 0)
				UI_but_flag_enable(but, UI_BUT_DISABLED);
			break;
		case UILST_LAYOUT_GRID:
			box = uiLayoutListBox(layout, ui_list, dataptr, prop, active_dataptr, activeprop);
			glob = uiLayoutColumn(box, true);
			row = uiLayoutRow(glob, false);
			col = uiLayoutColumn(row, true);
			subrow = NULL;  /* Quite gcc warning! */

			uilist_prepare(ui_list, len, activei, rows, maxrows, columns, &layoutdata);

			if (dataptr->data && prop) {
				/* create list items */
				for (i = layoutdata.start_idx; i < layoutdata.end_idx; i++) {
					PointerRNA *itemptr = &items_ptr[i].item;
					int org_i = items_ptr[i].org_idx;
					int flt_flag = items_ptr[i].flt_flag;

					/* create button */
					if (!(i % columns))
						subrow = uiLayoutRow(col, false);

					subblock = uiLayoutGetBlock(subrow);
					overlap = uiLayoutOverlap(subrow);

					UI_block_flag_enable(subblock, UI_BLOCK_LIST_ITEM);

					/* list item behind label & other buttons */
					sub = uiLayoutRow(overlap, false);

					but = uiDefButR_prop(subblock, UI_BTYPE_LISTROW, 0, "", 0, 0, UI_UNIT_X * 10, UI_UNIT_Y,
					                     active_dataptr, activeprop, 0, 0, org_i, 0, 0, NULL);
					UI_but_drawflag_enable(but, UI_BUT_NO_TOOLTIP);

					sub = uiLayoutRow(overlap, false);

					icon = UI_rnaptr_icon_get(C, itemptr, rnaicon, false);
					draw_item(ui_list, C, sub, dataptr, itemptr, icon, active_dataptr, active_propname,
					          org_i, flt_flag);

					/* If we are "drawing" active item, set all labels as active. */
					if (i == activei) {
						ui_layout_list_set_labels_active(sub);
					}

					UI_block_flag_disable(subblock, UI_BLOCK_LIST_ITEM);
				}
			}

			/* add dummy buttons to fill space */
			for (; i < layoutdata.start_idx + layoutdata.visual_items; i++) {
				if (!(i % columns)) {
					subrow = uiLayoutRow(col, false);
				}
				uiItemL(subrow, "", ICON_NONE);
			}

			/* add scrollbar */
			if (len > layoutdata.visual_items) {
				/* col = */ uiLayoutColumn(row, false);
				uiDefButI(block, UI_BTYPE_SCROLL, 0, "", 0, 0, UI_UNIT_X * 0.75, UI_UNIT_Y * dyn_data->visual_height,
				          &ui_list->list_scroll, 0, dyn_data->height - dyn_data->visual_height,
				          dyn_data->visual_height, 0, "");
			}
			break;
	}

	if (glob) {
		/* About UI_BTYPE_GRIP drag-resize:
		 * We can't directly use results from a grip button, since we have a rather complex behavior here
		 * (sizing by discrete steps and, overall, autosize feature).
		 * Since we *never* know whether we are grip-resizing or not (because there is no callback for when a
		 * button enters/leaves its "edit mode"), we use the fact that grip-controlled value (dyn_data->resize)
		 * is completely handled by the grip during the grab resize, so settings its value here has no effect
		 * at all.
		 * It is only meaningful when we are not resizing, in which case this gives us the correct "init drag" value.
		 * Note we cannot affect dyn_data->resize_prev here, since this value is not controlled by the grip!
		 */
		dyn_data->resize = dyn_data->resize_prev + (dyn_data->visual_height - ui_list->list_grip) * UI_UNIT_Y;

		row = uiLayoutRow(glob, true);
		subblock = uiLayoutGetBlock(row);
		UI_block_emboss_set(subblock, UI_EMBOSS_NONE);

		if (ui_list->filter_flag & UILST_FLT_SHOW) {
			but = uiDefIconButBitI(subblock, UI_BTYPE_TOGGLE, UILST_FLT_SHOW, 0, ICON_DISCLOSURE_TRI_DOWN, 0, 0,
			                       UI_UNIT_X, UI_UNIT_Y * 0.5f, &(ui_list->filter_flag), 0, 0, 0, 0,
			                       TIP_("Hide filtering options"));
			UI_but_flag_disable(but, UI_BUT_UNDO); /* skip undo on screen buttons */

			but = uiDefIconButI(subblock, UI_BTYPE_GRIP, 0, ICON_GRIP, 0, 0, UI_UNIT_X * 10.0f, UI_UNIT_Y * 0.5f,
			                    &dyn_data->resize, 0.0, 0.0, 0, 0, "");
			UI_but_func_set(but, uilist_resize_update_cb, ui_list, NULL);

			UI_block_emboss_set(subblock, UI_EMBOSS);

			col = uiLayoutColumn(glob, false);
			subblock = uiLayoutGetBlock(col);
			uiDefBut(subblock, UI_BTYPE_SEPR, 0, "", 0, 0, UI_UNIT_X, UI_UNIT_Y * 0.05f, NULL, 0.0, 0.0, 0, 0, "");

			draw_filter(ui_list, C, col);
		}
		else {
			but = uiDefIconButBitI(subblock, UI_BTYPE_TOGGLE, UILST_FLT_SHOW, 0, ICON_DISCLOSURE_TRI_RIGHT, 0, 0,
			                       UI_UNIT_X, UI_UNIT_Y * 0.5f, &(ui_list->filter_flag), 0, 0, 0, 0,
			                       TIP_("Show filtering options"));
			UI_but_flag_disable(but, UI_BUT_UNDO); /* skip undo on screen buttons */

			but = uiDefIconButI(subblock, UI_BTYPE_GRIP, 0, ICON_GRIP, 0, 0, UI_UNIT_X * 10.0f, UI_UNIT_Y * 0.5f,
			                    &dyn_data->resize, 0.0, 0.0, 0, 0, "");
			UI_but_func_set(but, uilist_resize_update_cb, ui_list, NULL);

			UI_block_emboss_set(subblock, UI_EMBOSS);
		}
	}

	if (items_ptr) {
		MEM_freeN(items_ptr);
	}
}

/************************* Operator Search Template **************************/

static void operator_call_cb(bContext *C, void *UNUSED(arg1), void *arg2)
{
	wmOperatorType *ot = arg2;
	
	if (ot)
		WM_operator_name_call_ptr(C, ot, WM_OP_INVOKE_DEFAULT, NULL);
}

static bool has_word_prefix(const char *haystack, const char *needle, size_t needle_len)
{
	const char *match = BLI_strncasestr(haystack, needle, needle_len);
	if (match) {
		if ((match == haystack) || (*(match - 1) == ' ') || ispunct(*(match - 1))) {
			return true;
		}
		else {
			return has_word_prefix(match + 1, needle, needle_len);
		}
	}
	else {
		return false;
	}
}

static void operator_search_cb(const bContext *C, void *UNUSED(arg), const char *str, uiSearchItems *items)
{
	GHashIterator iter;
	const size_t str_len = strlen(str);
	const int words_max = (str_len / 2) + 1;
	int (*words)[2] = BLI_array_alloca(words, words_max);

	const int words_len = BLI_string_find_split_words(str, str_len, ' ', words, words_max);

	for (WM_operatortype_iter(&iter); !BLI_ghashIterator_done(&iter); BLI_ghashIterator_step(&iter)) {
		wmOperatorType *ot = BLI_ghashIterator_getValue(&iter);
		const char *ot_ui_name = CTX_IFACE_(ot->translation_context, ot->name);
		int index;

		if ((ot->flag & OPTYPE_INTERNAL) && (G.debug & G_DEBUG_WM) == 0)
			continue;

		/* match name against all search words */
		for (index = 0; index < words_len; index++) {
			if (!has_word_prefix(ot_ui_name, str + words[index][0], words[index][1])) {
				break;
			}
		}

		if (index == words_len) {
			if (WM_operator_poll((bContext *)C, ot)) {
				char name[256];
				int len = strlen(ot_ui_name);
				
				/* display name for menu, can hold hotkey */
				BLI_strncpy(name, ot_ui_name, sizeof(name));
				
				/* check for hotkey */
				if (len < sizeof(name) - 6) {
					if (WM_key_event_operator_string(
					        C, ot->idname, WM_OP_EXEC_DEFAULT, NULL, true,
					        &name[len + 1], sizeof(name) - len - 1))
					{
						name[len] = UI_SEP_CHAR;
					}
				}
				
				if (false == UI_search_item_add(items, name, ot, 0))
					break;
			}
		}
	}
}

void UI_but_func_operator_search(uiBut *but)
{
	UI_but_func_search_set(
	        but, ui_searchbox_create_operator, operator_search_cb,
	        NULL, operator_call_cb, NULL);
}

void uiTemplateOperatorSearch(uiLayout *layout)
{
	uiBlock *block;
	uiBut *but;
	static char search[256] = "";
		
	block = uiLayoutGetBlock(layout);
	UI_block_layout_set_current(block, layout);

	but = uiDefSearchBut(block, search, 0, ICON_VIEWZOOM, sizeof(search), 0, 0, UI_UNIT_X * 6, UI_UNIT_Y, 0, 0, "");
	UI_but_func_operator_search(but);
}

/************************* Operator Redo Properties Template **************************/

#ifdef USE_OP_RESET_BUT
static void ui_layout_operator_buts__reset_cb(bContext *UNUSED(C), void *op_pt, void *UNUSED(arg_dummy2))
{
	WM_operator_properties_reset((wmOperator *)op_pt);
}
#endif

/**
 * Draw Operator property buttons for redoing execution with different settings.
 * This function does not initialize the layout, functions can be called on the layout before and after.
 */
eAutoPropButsReturn uiTemplateOperatorPropertyButs(
        const bContext *C, uiLayout *layout, wmOperator *op,
        bool (*check_prop)(struct PointerRNA *, struct PropertyRNA *),
        const eButLabelAlign label_align, const short flag)
{
	uiBlock *block = uiLayoutGetBlock(layout);
	eAutoPropButsReturn return_info = 0;

	if (!op->properties) {
		IDPropertyTemplate val = {0};
		op->properties = IDP_New(IDP_GROUP, &val, "wmOperatorProperties");
	}

	if (flag & UI_TEMPLATE_OP_PROPS_SHOW_TITLE) {
		uiItemL(layout, RNA_struct_ui_name(op->type->srna), ICON_NONE);
	}

	/* poll() on this operator may still fail, at the moment there is no nice feedback when this happens
	 * just fails silently */
	if (!WM_operator_repeat_check(C, op)) {
		UI_block_lock_set(block, true, "Operator can't' redo");

		/* XXX, could give some nicer feedback or not show redo panel at all? */
		uiItemL(layout, IFACE_("* Redo Unsupported *"), ICON_NONE);
	}
	else {
		/* useful for macros where only one of the steps can't be re-done */
		UI_block_lock_clear(block);
	}

	/* menu */
	if (op->type->flag & OPTYPE_PRESET) {
		/* XXX, no simple way to get WM_MT_operator_presets.bl_label from python! Label remains the same always! */
		PointerRNA op_ptr;
		uiLayout *row;

		block->ui_operator = op;

		row = uiLayoutRow(layout, true);
		uiItemM(row, (bContext *)C, "WM_MT_operator_presets", NULL, ICON_NONE);

		wmOperatorType *ot = WM_operatortype_find("WM_OT_operator_preset_add", false);
		uiItemFullO_ptr(row, ot, "", ICON_ZOOMIN, NULL, WM_OP_INVOKE_DEFAULT, 0, &op_ptr);
		RNA_string_set(&op_ptr, "operator", op->type->idname);

		uiItemFullO_ptr(row, ot, "", ICON_ZOOMOUT, NULL, WM_OP_INVOKE_DEFAULT, 0, &op_ptr);
		RNA_string_set(&op_ptr, "operator", op->type->idname);
		RNA_boolean_set(&op_ptr, "remove_active", true);
	}

	if (op->type->ui) {
		op->layout = layout;
		op->type->ui((bContext *)C, op);
		op->layout = NULL;

		/* UI_LAYOUT_OP_SHOW_EMPTY ignored. return_info is ignored too. We could
		 * allow ot.ui callback to return this, but not needed right now. */
	}
	else {
		wmWindowManager *wm = CTX_wm_manager(C);
		PointerRNA ptr;

		RNA_pointer_create(&wm->id, op->type->srna, op->properties, &ptr);

		/* main draw call */
		return_info = uiDefAutoButsRNA(layout, &ptr, check_prop, label_align, (flag & UI_TEMPLATE_OP_PROPS_COMPACT));

		if ((return_info & UI_PROP_BUTS_NONE_ADDED) && (flag & UI_TEMPLATE_OP_PROPS_SHOW_EMPTY)) {
			uiItemL(layout, IFACE_("No Properties"), ICON_NONE);
		}
	}

#ifdef USE_OP_RESET_BUT
	/* its possible that reset can do nothing if all have PROP_SKIP_SAVE enabled
	 * but this is not so important if this button is drawn in those cases
	 * (which isn't all that likely anyway) - campbell */
	if (op->properties->len) {
		uiBut *but;
		uiLayout *col; /* needed to avoid alignment errors with previous buttons */

		col = uiLayoutColumn(layout, false);
		block = uiLayoutGetBlock(col);
		but = uiDefIconTextBut(block, UI_BTYPE_BUT, 0, ICON_FILE_REFRESH, IFACE_("Reset"), 0, 0, UI_UNIT_X, UI_UNIT_Y,
		                       NULL, 0.0, 0.0, 0.0, 0.0, TIP_("Reset operator defaults"));
		UI_but_func_set(but, ui_layout_operator_buts__reset_cb, op, NULL);
	}
#endif

	/* set various special settings for buttons */
	{
		const bool is_popup = (block->flag & UI_BLOCK_KEEP_OPEN) != 0;
		uiBut *but;

		for (but = block->buttons.first; but; but = but->next) {
			/* no undo for buttons for operator redo panels */
			UI_but_flag_disable(but, UI_BUT_UNDO);

			/* only for popups, see [#36109] */

			/* if button is operator's default property, and a text-field, enable focus for it
			 *	- this is used for allowing operators with popups to rename stuff with fewer clicks
			 */
			if (is_popup) {
				if ((but->rnaprop == op->type->prop) && (but->type == UI_BTYPE_TEXT)) {
					UI_but_focus_on_enter_event(CTX_wm_window(C), but);
				}
			}
		}
	}

	return return_info;
}

/************************* Running Jobs Template **************************/

#define B_STOPRENDER    1
#define B_STOPCAST      2
#define B_STOPANIM      3
#define B_STOPCOMPO     4
#define B_STOPSEQ       5
#define B_STOPCLIP      6
#define B_STOPFILE      7
#define B_STOPOTHER     8

static void do_running_jobs(bContext *C, void *UNUSED(arg), int event)
{
	switch (event) {
		case B_STOPRENDER:
			G.is_break = true;
			break;
		case B_STOPCAST:
			WM_jobs_stop(CTX_wm_manager(C), CTX_wm_screen(C), NULL);
			break;
		case B_STOPANIM:
			WM_operator_name_call(C, "SCREEN_OT_animation_play", WM_OP_INVOKE_SCREEN, NULL);
			break;
		case B_STOPCOMPO:
			WM_jobs_stop(CTX_wm_manager(C), CTX_data_scene(C), NULL);
			break;
		case B_STOPSEQ:
			WM_jobs_stop(CTX_wm_manager(C), CTX_wm_area(C), NULL);
			break;
		case B_STOPCLIP:
			WM_jobs_stop(CTX_wm_manager(C), CTX_wm_area(C), NULL);
			break;
		case B_STOPFILE:
			WM_jobs_stop(CTX_wm_manager(C), CTX_wm_area(C), NULL);
			break;
		case B_STOPOTHER:
			G.is_break = true;
			break;
	}
}

struct ProgressTooltip_Store {
	wmWindowManager *wm;
	void *owner;
};

static char *progress_tooltip_func(bContext *UNUSED(C), void *argN, const char *UNUSED(tip))
{
	struct ProgressTooltip_Store *arg = argN;
	wmWindowManager *wm = arg->wm;
	void *owner = arg->owner;

	const float progress = WM_jobs_progress(wm, owner);

	/* create tooltip text and associate it with the job */
	char elapsed_str[32];
	char remaining_str[32] = "Unknown";
	const double elapsed = PIL_check_seconds_timer() - WM_jobs_starttime(wm, owner);
	BLI_timecode_string_from_time_simple(elapsed_str, sizeof(elapsed_str), elapsed);

	if (progress) {
		const double remaining = (elapsed / (double)progress) - elapsed;
		BLI_timecode_string_from_time_simple(remaining_str, sizeof(remaining_str), remaining);
	}

	return BLI_sprintfN(
	        "Time Remaining: %s\n"
	        "Time Elapsed: %s",
	        remaining_str, elapsed_str);
}

void uiTemplateRunningJobs(uiLayout *layout, bContext *C)
{
	bScreen *screen = CTX_wm_screen(C);
	wmWindowManager *wm = CTX_wm_manager(C);
	ScrArea *sa = CTX_wm_area(C);
	uiBlock *block;
	void *owner = NULL;
	int handle_event, icon = 0;
	
	block = uiLayoutGetBlock(layout);
	UI_block_layout_set_current(block, layout);

	UI_block_func_handle_set(block, do_running_jobs, NULL);

	if (sa->spacetype == SPACE_SEQ) {
		if (WM_jobs_test(wm, sa, WM_JOB_TYPE_ANY))
			owner = sa;
		handle_event = B_STOPSEQ;
		icon = ICON_SEQUENCE;
	}
	else if (sa->spacetype == SPACE_CLIP) {
		if (WM_jobs_test(wm, sa, WM_JOB_TYPE_ANY))
			owner = sa;
		handle_event = B_STOPCLIP;
		icon = ICON_CLIP;
	}
	else if (sa->spacetype == SPACE_FILE) {
		if (WM_jobs_test(wm, sa, WM_JOB_TYPE_FILESEL_READDIR)) {
			owner = sa;
		}
		handle_event = B_STOPFILE;
		icon = ICON_FILESEL;
	}
	else {
		Scene *scene;
		/* another scene can be rendering too, for example via compositor */
		for (scene = CTX_data_main(C)->scene.first; scene; scene = scene->id.next) {
			if (WM_jobs_test(wm, scene, WM_JOB_TYPE_RENDER)) {
				handle_event = B_STOPRENDER;
				icon = ICON_SCENE;
				break;
			}
			else if (WM_jobs_test(wm, scene, WM_JOB_TYPE_COMPOSITE)) {
				handle_event = B_STOPCOMPO;
				icon = ICON_RENDERLAYERS;
				break;
			}
			else if (WM_jobs_test(wm, scene, WM_JOB_TYPE_OBJECT_BAKE_TEXTURE) ||
			         WM_jobs_test(wm, scene, WM_JOB_TYPE_OBJECT_BAKE))
			{
				/* Skip bake jobs in compositor to avoid compo header displaying
				 * progress bar which is not being updated (bake jobs only need
				 * to update NC_IMAGE context.
				 */
				if (sa->spacetype != SPACE_NODE) {
					handle_event = B_STOPOTHER;
					icon = ICON_IMAGE_COL;
					break;
				}
			}
			else if (WM_jobs_test(wm, scene, WM_JOB_TYPE_DPAINT_BAKE)) {
				handle_event = B_STOPOTHER;
				icon = ICON_MOD_DYNAMICPAINT;
				break;
			}
			else if (WM_jobs_test(wm, scene, WM_JOB_TYPE_POINTCACHE)) {
				handle_event = B_STOPOTHER;
				icon = ICON_PHYSICS;
				break;
			}
			else if (WM_jobs_test(wm, scene, WM_JOB_TYPE_OBJECT_SIM_FLUID)) {
				handle_event = B_STOPOTHER;
				icon = ICON_MOD_FLUIDSIM;
				break;
			}
			else if (WM_jobs_test(wm, scene, WM_JOB_TYPE_OBJECT_SIM_OCEAN)) {
				handle_event = B_STOPOTHER;
				icon = ICON_MOD_OCEAN;
				break;
			}
			else if (WM_jobs_test(wm, scene, WM_JOB_TYPE_ANY)) {
				handle_event = B_STOPOTHER;
				icon = ICON_NONE;
				break;
			}
		}
		owner = scene;
	}

	if (owner) {
		const uiFontStyle *fstyle = UI_FSTYLE_WIDGET;
		bool active = !(G.is_break || WM_jobs_is_stopped(wm, owner));
		
		uiLayout *row = uiLayoutRow(layout, false);
		block = uiLayoutGetBlock(row);

		/* get percentage done and set it as the UI text */
		const float progress = WM_jobs_progress(wm, owner);
		char text[8];
		BLI_snprintf(text, 8, "%d%%", (int)(progress * 100));

		const char *name = active ? WM_jobs_name(wm, owner) : "Canceling...";

		/* job name and icon */
		const int textwidth = UI_fontstyle_string_width(fstyle, name);
		uiDefIconTextBut(block, UI_BTYPE_LABEL, 0, icon, name, 0, 0,
		                 textwidth + UI_UNIT_X * 1.5f, UI_UNIT_Y, NULL, 0.0f, 0.0f, 0.0f, 0.0f, "");

		/* stick progress bar and cancel button together */
		row = uiLayoutRow(layout, true);
		uiLayoutSetActive(row, active);
		block = uiLayoutGetBlock(row);

		{
			struct ProgressTooltip_Store *tip_arg = MEM_mallocN(sizeof(*tip_arg), __func__);
			tip_arg->wm = wm;
			tip_arg->owner = owner;
			uiBut *but_progress = uiDefIconTextBut(
			        block, UI_BTYPE_PROGRESS_BAR, 0, 0, text,
			        UI_UNIT_X, 0, UI_UNIT_X * 6.0f, UI_UNIT_Y, NULL, 0.0f, 0.0f,
			        progress, 0, NULL);
			UI_but_func_tooltip_set(but_progress, progress_tooltip_func, tip_arg);
		}

		uiDefIconTextBut(block, UI_BTYPE_BUT, handle_event, ICON_PANEL_CLOSE,
		                 "", 0, 0, UI_UNIT_X, UI_UNIT_Y,
		                 NULL, 0.0f, 0.0f, 0, 0, TIP_("Stop this job"));
	}

	if (WM_jobs_test(wm, screen, WM_JOB_TYPE_SCREENCAST))
		uiDefIconTextBut(block, UI_BTYPE_BUT, B_STOPCAST, ICON_CANCEL, IFACE_("Capture"), 0, 0, UI_UNIT_X * 4.25f, UI_UNIT_Y,
		                 NULL, 0.0f, 0.0f, 0, 0, TIP_("Stop screencast"));
	if (screen->animtimer)
		uiDefIconTextBut(block, UI_BTYPE_BUT, B_STOPANIM, ICON_CANCEL, IFACE_("Anim Player"), 0, 0, UI_UNIT_X * 5.0f, UI_UNIT_Y,
		                 NULL, 0.0f, 0.0f, 0, 0, TIP_("Stop animation playback"));
}

/************************* Reports for Last Operator Template **************************/

void uiTemplateReportsBanner(uiLayout *layout, bContext *C)
{
	ReportList *reports = CTX_wm_reports(C);
	Report *report = BKE_reports_last_displayable(reports);
	ReportTimerInfo *rti;
	
	uiLayout *ui_abs;
	uiBlock *block;
	uiBut *but;
	uiStyle *style = UI_style_get();
	int width;
	int icon;
	
	/* if the report display has timed out, don't show */
	if (!reports->reporttimer) return;
	
	rti = (ReportTimerInfo *)reports->reporttimer->customdata;
	
	if (!rti || rti->widthfac == 0.0f || !report) return;
	
	ui_abs = uiLayoutAbsolute(layout, false);
	block = uiLayoutGetBlock(ui_abs);
	
	UI_fontstyle_set(&style->widgetlabel);
	width = BLF_width(style->widgetlabel.uifont_id, report->message, report->len);
	width = min_ii((int)(rti->widthfac * width), width);
	width = max_ii(width, 10);
	
	/* make a box around the report to make it stand out */
	UI_block_align_begin(block);
	but = uiDefBut(block, UI_BTYPE_ROUNDBOX, 0, "", 0, 0, UI_UNIT_X + 10, UI_UNIT_Y, NULL, 0.0f, 0.0f, 0, 0, "");
	/* set the report's bg color in but->col - UI_BTYPE_ROUNDBOX feature */
	rgb_float_to_uchar(but->col, rti->col);
	but->col[3] = 255;

	but = uiDefBut(block, UI_BTYPE_ROUNDBOX, 0, "", UI_UNIT_X + 10, 0, UI_UNIT_X + width, UI_UNIT_Y,
	               NULL, 0.0f, 0.0f, 0, 0, "");
	but->col[0] = but->col[1] = but->col[2] = unit_float_to_uchar_clamp(rti->grayscale);
	but->col[3] = 255;

	UI_block_align_end(block);
	
	
	/* icon and report message on top */
	icon = UI_icon_from_report_type(report->type);
	
	/* XXX: temporary operator to dump all reports to a text block, but only if more than 1 report 
	 * to be shown instead of icon when appropriate...
	 */
	UI_block_emboss_set(block, UI_EMBOSS_NONE);

	if (reports->list.first != reports->list.last)
		uiDefIconButO(block, UI_BTYPE_BUT, "UI_OT_reports_to_textblock", WM_OP_INVOKE_REGION_WIN, icon, 2, 0, UI_UNIT_X,
		              UI_UNIT_Y, TIP_("Click to see the remaining reports in text block: 'Recent Reports'"));
	else
		uiDefIconBut(block, UI_BTYPE_LABEL, 0, icon, 2, 0, UI_UNIT_X, UI_UNIT_Y, NULL, 0.0f, 0.0f, 0, 0, "");

	UI_block_emboss_set(block, UI_EMBOSS);
	
	uiDefBut(block, UI_BTYPE_LABEL, 0, report->message, UI_UNIT_X + 10, 0, UI_UNIT_X + width, UI_UNIT_Y,
	         NULL, 0.0f, 0.0f, 0, 0, "");
}

/********************************* Keymap *************************************/

static void keymap_item_modified(bContext *UNUSED(C), void *kmi_p, void *UNUSED(unused))
{
	wmKeyMapItem *kmi = (wmKeyMapItem *)kmi_p;
	WM_keyconfig_update_tag(NULL, kmi);
}

static void template_keymap_item_properties(uiLayout *layout, const char *title, PointerRNA *ptr)
{
	uiLayout *flow, *box, *row;

	uiItemS(layout);

	if (title)
		uiItemL(layout, title, ICON_NONE);
	
	flow = uiLayoutColumnFlow(layout, 2, false);

	RNA_STRUCT_BEGIN (ptr, prop)
	{
		const bool is_set = RNA_property_is_set(ptr, prop);
		uiBut *but;

		/* recurse for nested properties */
		if (RNA_property_type(prop) == PROP_POINTER) {
			PointerRNA propptr = RNA_property_pointer_get(ptr, prop);

			if (propptr.data && RNA_struct_is_a(propptr.type, &RNA_OperatorProperties)) {
				const char *name = RNA_property_ui_name(prop);
				template_keymap_item_properties(layout, name, &propptr);
				continue;
			}
		}

		box = uiLayoutBox(flow);
		uiLayoutSetActive(box, is_set);
		row = uiLayoutRow(box, false);

		/* property value */
		uiItemFullR(row, ptr, prop, -1, 0, 0, NULL, ICON_NONE);

		if (is_set) {
			/* unset operator */
			uiBlock *block = uiLayoutGetBlock(row);
			UI_block_emboss_set(block, UI_EMBOSS_NONE);
			but = uiDefIconButO(block, UI_BTYPE_BUT, "UI_OT_unset_property_button", WM_OP_EXEC_DEFAULT, ICON_X, 0, 0, UI_UNIT_X, UI_UNIT_Y, NULL);
			but->rnapoin = *ptr;
			but->rnaprop = prop;
			UI_block_emboss_set(block, UI_EMBOSS);
		}
	}
	RNA_STRUCT_END;
}

void uiTemplateKeymapItemProperties(uiLayout *layout, PointerRNA *ptr)
{
	PointerRNA propptr = RNA_pointer_get(ptr, "properties");

	if (propptr.data) {
		uiBut *but = uiLayoutGetBlock(layout)->buttons.last;

		WM_operator_properties_sanitize(&propptr, false);
		template_keymap_item_properties(layout, NULL, &propptr);

		/* attach callbacks to compensate for missing properties update,
		 * we don't know which keymap (item) is being modified there */
		for (; but; but = but->next) {
			/* operator buttons may store props for use (file selector, [#36492]) */
			if (but->rnaprop) {
				UI_but_func_set(but, keymap_item_modified, ptr->data, NULL);

				/* Otherwise the keymap will be re-generated which we're trying to edit, see: T47685 */
				UI_but_flag_enable(but, UI_BUT_UPDATE_DELAY);
			}
		}
	}
}

/********************************* Color management *************************************/

void uiTemplateColorspaceSettings(uiLayout *layout, PointerRNA *ptr, const char *propname)
{
	PropertyRNA *prop;
	PointerRNA colorspace_settings_ptr;

	prop = RNA_struct_find_property(ptr, propname);

	if (!prop) {
		printf("%s: property not found: %s.%s\n",
		       __func__, RNA_struct_identifier(ptr->type), propname);
		return;
	}

	colorspace_settings_ptr = RNA_property_pointer_get(ptr, prop);

	uiItemR(layout, &colorspace_settings_ptr, "name", 0, IFACE_("Color Space"), ICON_NONE);
}

void uiTemplateColormanagedViewSettings(uiLayout *layout, bContext *UNUSED(C), PointerRNA *ptr, const char *propname)
{
	PropertyRNA *prop;
	PointerRNA view_transform_ptr;
	uiLayout *col, *row;
	ColorManagedViewSettings *view_settings;

	prop = RNA_struct_find_property(ptr, propname);

	if (!prop) {
		printf("%s: property not found: %s.%s\n",
		       __func__, RNA_struct_identifier(ptr->type), propname);
		return;
	}

	view_transform_ptr = RNA_property_pointer_get(ptr, prop);
	view_settings = view_transform_ptr.data;

	col = uiLayoutColumn(layout, false);

	row = uiLayoutRow(col, false);
	uiItemR(row, &view_transform_ptr, "view_transform", 0, IFACE_("View"), ICON_NONE);

	col = uiLayoutColumn(layout, false);
	uiItemR(col, &view_transform_ptr, "exposure", 0, NULL, ICON_NONE);
	uiItemR(col, &view_transform_ptr, "gamma", 0, NULL, ICON_NONE);

	uiItemR(col, &view_transform_ptr, "look", 0, IFACE_("Look"), ICON_NONE);

	col = uiLayoutColumn(layout, false);
	uiItemR(col, &view_transform_ptr, "use_curve_mapping", 0, NULL, ICON_NONE);
	if (view_settings->flag & COLORMANAGE_VIEW_USE_CURVES)
		uiTemplateCurveMapping(col, &view_transform_ptr, "curve_mapping", 'c', true, false, false);
}

/********************************* Component Menu *************************************/

typedef struct ComponentMenuArgs {
	PointerRNA ptr;
	char propname[64];	/* XXX arbitrary */
} ComponentMenuArgs;
/* NOTE: this is a block-menu, needs 0 events, otherwise the menu closes */
static uiBlock *component_menu(bContext *C, ARegion *ar, void *args_v)
{
	ComponentMenuArgs *args = (ComponentMenuArgs *)args_v;
	uiBlock *block;
	uiLayout *layout;
	
	block = UI_block_begin(C, ar, __func__, UI_EMBOSS);
	UI_block_flag_enable(block, UI_BLOCK_KEEP_OPEN);
	
	layout = uiLayoutColumn(UI_block_layout(block, UI_LAYOUT_VERTICAL, UI_LAYOUT_PANEL, 0, 0, UI_UNIT_X * 6, UI_UNIT_Y, 0, UI_style_get()), 0);
	
	uiItemR(layout, &args->ptr, args->propname, UI_ITEM_R_EXPAND, "", ICON_NONE);
	
	UI_block_bounds_set_normal(block, 6);
	UI_block_direction_set(block, UI_DIR_DOWN);
	
	return block;
}
void uiTemplateComponentMenu(uiLayout *layout, PointerRNA *ptr, const char *propname, const char *name)
{
	ComponentMenuArgs *args = MEM_callocN(sizeof(ComponentMenuArgs), "component menu template args");
	uiBlock *block;
	uiBut *but;
	
	args->ptr = *ptr;
	BLI_strncpy(args->propname, propname, sizeof(args->propname));
	
	block = uiLayoutGetBlock(layout);
	UI_block_align_begin(block);

	but = uiDefBlockButN(block, component_menu, args, name, 0, 0, UI_UNIT_X * 6, UI_UNIT_Y, "");
	/* set rna directly, uiDefBlockButN doesn't do this */
	but->rnapoin = *ptr;
	but->rnaprop = RNA_struct_find_property(ptr, propname);
	but->rnaindex = 0;
	
	UI_block_align_end(block);
}

/************************* Node Socket Icon **************************/

void uiTemplateNodeSocket(uiLayout *layout, bContext *UNUSED(C), float *color)
{
	uiBlock *block;
	uiBut *but;
	
	block = uiLayoutGetBlock(layout);
	UI_block_align_begin(block);
	
	/* XXX using explicit socket colors is not quite ideal.
	 * Eventually it should be possible to use theme colors for this purpose,
	 * but this requires a better design for extendable color palettes in user prefs.
	 */
	but = uiDefBut(block, UI_BTYPE_NODE_SOCKET, 0, "", 0, 0, UI_UNIT_X, UI_UNIT_Y, NULL, 0, 0, 0, 0, "");
	rgba_float_to_uchar(but->col, color);
	
	UI_block_align_end(block);
}

/********************************* Cache File *********************************/

void uiTemplateCacheFile(uiLayout *layout, bContext *C, PointerRNA *ptr, const char *propname)
{
	if (!ptr->data) {
		return;
	}

	PropertyRNA *prop = RNA_struct_find_property(ptr, propname);

	if (!prop) {
		printf("%s: property not found: %s.%s\n",
		       __func__, RNA_struct_identifier(ptr->type), propname);
		return;
	}

	if (RNA_property_type(prop) != PROP_POINTER) {
		printf("%s: expected pointer property for %s.%s\n",
		       __func__, RNA_struct_identifier(ptr->type), propname);
		return;
	}

	PointerRNA fileptr = RNA_property_pointer_get(ptr, prop);
	CacheFile *file = fileptr.data;

	uiLayoutSetContextPointer(layout, "edit_cachefile", &fileptr);

	uiTemplateID(layout, C, ptr, propname, NULL, "CACHEFILE_OT_open", NULL, UI_TEMPLATE_ID_FILTER_ALL);

	if (!file) {
		return;
	}

	SpaceButs *sbuts = CTX_wm_space_buts(C);

	uiLayout *row = uiLayoutRow(layout, false);
	uiBlock *block = uiLayoutGetBlock(row);
	uiDefBut(block, UI_BTYPE_LABEL, 0, IFACE_("File Path:"), 0, 19, 145, 19, NULL, 0, 0, 0, 0, "");

	row = uiLayoutRow(layout, false);
	uiLayout *split = uiLayoutSplit(row, 0.0f, false);
	row = uiLayoutRow(split, true);

	uiItemR(row, &fileptr, "filepath", 0, "", ICON_NONE);
	uiItemO(row, "", ICON_FILE_REFRESH, "cachefile.reload");

	row = uiLayoutRow(layout, false);
	uiItemR(row, &fileptr, "is_sequence", 0, "Is Sequence", ICON_NONE);

	row = uiLayoutRow(layout, false);
	uiItemR(row, &fileptr, "override_frame", 0, "Override Frame", ICON_NONE);

	row = uiLayoutRow(layout, false);
	uiLayoutSetEnabled(row, RNA_boolean_get(&fileptr, "override_frame"));
	uiItemR(row, &fileptr, "frame", 0, "Frame", ICON_NONE);

	row = uiLayoutRow(layout, false);
	uiItemR(row, &fileptr, "frame_offset", 0, "Frame Offset", ICON_NONE);

	row = uiLayoutRow(layout, false);
	uiItemL(row, IFACE_("Manual Transform:"), ICON_NONE);

	row = uiLayoutRow(layout, false);
	uiLayoutSetEnabled(row, (sbuts->mainb == BCONTEXT_CONSTRAINT));
	uiItemR(row, &fileptr, "scale", 0, "Scale", ICON_NONE);

	/* TODO: unused for now, so no need to expose. */
#if 0
	row = uiLayoutRow(layout, false);
	uiItemR(row, &fileptr, "forward_axis", 0, "Forward Axis", ICON_NONE);

	row = uiLayoutRow(layout, false);
	uiItemR(row, &fileptr, "up_axis", 0, "Up Axis", ICON_NONE);
#endif
}<|MERGE_RESOLUTION|>--- conflicted
+++ resolved
@@ -574,12 +574,8 @@
 
 static uiBut *template_id_def_new_but(
         uiBlock *block, const ID *id, const TemplateID *template_ui, StructRNA *type,
-<<<<<<< HEAD
-        const char * const newop, const bool editable, const bool id_open, const bool use_tab_but)
-=======
         const char * const newop, const bool editable, const bool id_open, const bool use_tab_but,
         int but_height)
->>>>>>> 570455fb
 {
 	ID *idfrom = template_ui->ptr.id.data;
 	uiBut *but;
@@ -618,20 +614,12 @@
 
 	if (newop) {
 		but = uiDefIconTextButO(block, but_type, newop, WM_OP_INVOKE_DEFAULT, ICON_ZOOMIN,
-<<<<<<< HEAD
-		                        (id) ? "" : CTX_IFACE_(template_id_context(type), "New"), 0, 0, w, UI_UNIT_Y, NULL);
-=======
 		                        (id) ? "" : CTX_IFACE_(template_id_context(type), "New"), 0, 0, w, but_height, NULL);
->>>>>>> 570455fb
 		UI_but_funcN_set(but, template_id_cb, MEM_dupallocN(template_ui), SET_INT_IN_POINTER(UI_ID_ADD_NEW));
 	}
 	else {
 		but = uiDefIconTextBut(block, but_type, 0, ICON_ZOOMIN, (id) ? "" : CTX_IFACE_(template_id_context(type), "New"),
-<<<<<<< HEAD
-		                       0, 0, w, UI_UNIT_Y, NULL, 0, 0, 0, 0, NULL);
-=======
 		                       0, 0, w, but_height, NULL, 0, 0, 0, 0, NULL);
->>>>>>> 570455fb
 		UI_but_funcN_set(but, template_id_cb, MEM_dupallocN(template_ui), SET_INT_IN_POINTER(UI_ID_ADD_NEW));
 	}
 
@@ -748,11 +736,7 @@
 	}
 	
 	if (flag & UI_ID_ADD_NEW) {
-<<<<<<< HEAD
-		template_id_def_new_but(block, id, template_ui, type, newop, editable, flag & UI_ID_OPEN, false);
-=======
 		template_id_def_new_but(block, id, template_ui, type, newop, editable, flag & UI_ID_OPEN, false, UI_UNIT_X);
->>>>>>> 570455fb
 	}
 
 	/* Due to space limit in UI - skip the "open" icon for packed data, and allow to unpack.
@@ -828,10 +812,7 @@
 	const ARegion *region = CTX_wm_region(C);
 	const PointerRNA active_ptr = RNA_property_pointer_get(&template->ptr, template->prop);
 	const int but_align = (region->alignment == RGN_ALIGN_TOP) ? UI_BUT_ALIGN_DOWN : UI_BUT_ALIGN_TOP;
-<<<<<<< HEAD
-=======
 	const int but_height = UI_UNIT_Y * 1.1;
->>>>>>> 570455fb
 
 	uiBlock *block = uiLayoutGetBlock(layout);
 	uiStyle *style = UI_style_get_dpi();
@@ -845,11 +826,7 @@
 		uiButTab *tab;
 
 		tab = (uiButTab *)uiDefButR_prop(
-<<<<<<< HEAD
-		        block, UI_BTYPE_TAB, 0, "", 0, 0, but_width, UI_UNIT_Y,
-=======
 		        block, UI_BTYPE_TAB, 0, "", 0, 0, but_width, UI_UNIT_Y * 1.1,
->>>>>>> 570455fb
 		        &template->ptr, template->prop, 0, 0.0f,
 		        sizeof(id->name) - 2, 0.0f, 0.0f, "");
 		UI_but_funcN_set(&tab->but, template_ID_set_property_cb, MEM_dupallocN(template), id);
@@ -870,11 +847,7 @@
 			type = active_ptr.type;
 		}
 
-<<<<<<< HEAD
-		but = template_id_def_new_but(block, active_ptr.data, template, type, newop, editable, flag & UI_ID_OPEN, true);
-=======
 		but = template_id_def_new_but(block, active_ptr.data, template, type, newop, editable, flag & UI_ID_OPEN, true, but_height);
->>>>>>> 570455fb
 		UI_but_drawflag_enable(but, but_align);
 	}
 }
@@ -925,11 +898,7 @@
 	 */
 	if (template_ui->idlb) {
 		if (use_tabs) {
-<<<<<<< HEAD
-			uiLayoutRow(layout, false);
-=======
 			uiLayoutRow(layout, true);
->>>>>>> 570455fb
 			template_ID_tabs(C, layout, template_ui, type, flag, newop, openop, unlinkop);
 		}
 		else {
@@ -1564,10 +1533,6 @@
 
 /************************ Redo Buttons Template *************************/
 
-<<<<<<< HEAD
-#ifdef WITH_REDO_REGION_REMOVAL
-=======
->>>>>>> 570455fb
 static bool template_operator_redo_property_buts_poll(PointerRNA *UNUSED(ptr), PropertyRNA *prop)
 {
 	return (RNA_property_tags(prop) & OP_PROP_TAG_ADVANCED) == 0;
@@ -1586,17 +1551,6 @@
 	else {
 		/* Might want to make label_align adjustable somehow. */
 		eAutoPropButsReturn return_info = uiTemplateOperatorPropertyButs(
-<<<<<<< HEAD
-		                                          C, layout, op, template_operator_redo_property_buts_poll,
-		                                          UI_BUT_LABEL_ALIGN_NONE, layout_flags);
-		if (return_info & UI_PROP_BUTS_ANY_FAILED_CHECK) {
-			*r_has_advanced = true;
-		}
-	}
-}
-
-void uiTemplateOperatorRedoProperties(uiLayout *layout, bContext *C)
-=======
 		        C, layout, op, r_has_advanced ? template_operator_redo_property_buts_poll : NULL,
 		        UI_BUT_LABEL_ALIGN_NONE, layout_flags);
 		if (return_info & UI_PROP_BUTS_ANY_FAILED_CHECK) {
@@ -1608,7 +1562,6 @@
 }
 
 void uiTemplateOperatorRedoProperties(uiLayout *layout, const bContext *C)
->>>>>>> 570455fb
 {
 	wmOperator *op = WM_operator_last_redo(C);
 	uiBlock *block = uiLayoutGetBlock(layout);
@@ -1617,25 +1570,6 @@
 		return;
 	}
 
-<<<<<<< HEAD
-	/* Repeat button with operator name as text. */
-	uiItemFullO(layout, "SCREEN_OT_repeat_last", RNA_struct_ui_name(op->type->srna),
-	            ICON_NONE, NULL, WM_OP_INVOKE_DEFAULT, 0, NULL);
-
-	if (WM_operator_repeat_check(C, op)) {
-		bool has_advanced = false;
-
-		UI_block_func_set(block, ED_undo_operator_repeat_cb, op, NULL);
-		template_operator_redo_property_buts_draw(C, op, layout, UI_TEMPLATE_OP_PROPS_COMPACT, &has_advanced);
-		UI_block_func_set(block, NULL, NULL, NULL); /* may want to reset to old state instead of NULLing all */
-
-		if (has_advanced) {
-			uiItemO(layout, IFACE_("More..."), ICON_NONE, "SCREEN_OT_redo_last");
-		}
-	}
-}
-#endif
-=======
 	/* Disable for now, doesn't fit well in popover. */
 #if 0
 	/* Repeat button with operator name as text. */
@@ -1659,7 +1593,6 @@
 #endif
 	}
 }
->>>>>>> 570455fb
 
 /************************ Constraint Template *************************/
 
