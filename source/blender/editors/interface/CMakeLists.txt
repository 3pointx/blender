--- conflicted
+++ resolved
@@ -27,13 +27,6 @@
 )
 
 set(SRC
-<<<<<<< HEAD
-  interface.cc
-  interface_align.c
-  interface_anim.c
-  interface_button_group.c
-  interface_context_menu.c
-=======
   eyedroppers/eyedropper_color.cc
   eyedroppers/eyedropper_colorband.cc
   eyedroppers/eyedropper_datablock.cc
@@ -46,7 +39,6 @@
   interface_anim.cc
   interface_button_group.cc
   interface_context_menu.cc
->>>>>>> 1a3681b8
   interface_context_path.cc
   interface_drag.cc
   interface_draw.cc
