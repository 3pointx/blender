--- conflicted
+++ resolved
@@ -235,7 +235,6 @@
 
 /****************************** panels ******************************/
 
-<<<<<<< HEAD
 /**
  * Call the callback to store the panel and subpanel expansion settings in the list item that
  * corresponds to this panel.
@@ -259,12 +258,9 @@
 }
 
 static void panels_collapse_all(const bContext *C,
-                                ScrArea *sa,
+                                ScrArea *area,
                                 ARegion *region,
                                 const Panel *from_pa)
-=======
-static void panels_collapse_all(ScrArea *area, ARegion *region, const Panel *from_pa)
->>>>>>> 7c0e2859
 {
   const bool has_category_tabs = UI_panel_category_is_visible(region);
   const char *category = has_category_tabs ? UI_panel_category_active_get(region, false) : NULL;
@@ -1789,11 +1785,7 @@
     }
     else { /* collapse */
       if (ctrl) {
-<<<<<<< HEAD
-        panels_collapse_all(C, sa, region, block->panel);
-=======
-        panels_collapse_all(area, region, block->panel);
->>>>>>> 7c0e2859
+        panels_collapse_all(C, area, region, block->panel);
 
         /* reset the view - we don't want to display a view without content */
         UI_view2d_offset(&region->v2d, 0.0f, 1.0f);
