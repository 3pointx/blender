/**
 * $Id:
 *
 * ***** BEGIN GPL LICENSE BLOCK *****
 *
 * This program is free software; you can redistribute it and/or
 * modify it under the terms of the GNU General Public License
 * as published by the Free Software Foundation; either version 2
 * of the License, or (at your option) any later version. 
 *
 * This program is distributed in the hope that it will be useful,
 * but WITHOUT ANY WARRANTY; without even the implied warranty of
 * MERCHANTABILITY or FITNESS FOR A PARTICULAR PURPOSE.  See the
 * GNU General Public License for more details.
 *
 * You should have received a copy of the GNU General Public License
 * along with this program; if not, write to the Free Software Foundation,
 * Inc., 59 Temple Place - Suite 330, Boston, MA  02111-1307, USA.
 *
 * The Original Code is Copyright (C) 2008 Blender Foundation.
 * All rights reserved.
 *
 *
 * ***** END GPL LICENSE BLOCK *****
 */

#include <math.h>

#include "MEM_guardedalloc.h"

#include "BLI_arithb.h"
#include "BLI_blenlib.h"
#include "BLI_editVert.h"
#include "BLI_dlrbTree.h"

#include "DNA_armature_types.h"
#include "DNA_image_types.h"
#include "DNA_lattice_types.h"
#include "DNA_object_types.h"
#include "DNA_mesh_types.h"
#include "DNA_curve_types.h"
#include "DNA_scene_types.h"
#include "DNA_meta_types.h"

#include "BKE_blender.h"
#include "BKE_colortools.h"
#include "BKE_context.h"
#include "BKE_customdata.h"
#include "BKE_global.h"
#include "BKE_image.h"
#include "BKE_idprop.h"
#include "BKE_library.h"
#include "BKE_main.h"
#include "BKE_mesh.h"
#include "BKE_multires.h"
#include "BKE_report.h"
#include "BKE_scene.h"
#include "BKE_screen.h"
#include "BKE_utildefines.h"
<<<<<<< HEAD
#include "BKE_tessmesh.h"
=======
#include "BKE_sound.h"
>>>>>>> d893b0f9

#include "WM_api.h"
#include "WM_types.h"

#include "ED_util.h"
#include "ED_screen.h"
#include "ED_mesh.h"
#include "ED_object.h"
#include "ED_screen_types.h"
#include "ED_keyframes_draw.h"

#include "RE_pipeline.h"
#include "IMB_imbuf.h"
#include "IMB_imbuf_types.h"

#include "RNA_access.h"
#include "RNA_define.h"

#include "UI_interface.h"
#include "UI_resources.h"

#include "wm_window.h"

#include "screen_intern.h"	/* own module include */

#define KM_MODAL_CANCEL		1
#define KM_MODAL_APPLY		2
#define KM_MODAL_STEP10		3
#define KM_MODAL_STEP10_OFF	4

/* ************** Exported Poll tests ********************** */

int ED_operator_regionactive(bContext *C)
{
	if(CTX_wm_window(C)==NULL) return 0;
	if(CTX_wm_screen(C)==NULL) return 0;
	if(CTX_wm_region(C)==NULL) return 0;
	return 1;
}

int ED_operator_areaactive(bContext *C)
{
	if(CTX_wm_window(C)==NULL) return 0;
	if(CTX_wm_screen(C)==NULL) return 0;
	if(CTX_wm_area(C)==NULL) return 0;
	return 1;
}

int ED_operator_screenactive(bContext *C)
{
	if(CTX_wm_window(C)==NULL) return 0;
	if(CTX_wm_screen(C)==NULL) return 0;
	return 1;
}

/* when mouse is over area-edge */
int ED_operator_screen_mainwinactive(bContext *C)
{
	if(CTX_wm_window(C)==NULL) return 0;
	if(CTX_wm_screen(C)==NULL) return 0;
	if (CTX_wm_screen(C)->subwinactive!=CTX_wm_screen(C)->mainwin) return 0;
	return 1;
}

int ED_operator_scene_editable(bContext *C)
{
	Scene *scene= CTX_data_scene(C);
	if(scene && scene->id.lib==NULL)
		return 1;
	return 0;
}

static int ed_spacetype_test(bContext *C, int type)
{
	if(ED_operator_areaactive(C)) {
		SpaceLink *sl= (SpaceLink *)CTX_wm_space_data(C);
		return sl && (sl->spacetype == type);
	}
	return 0;
}

int ED_operator_view3d_active(bContext *C)
{
	return ed_spacetype_test(C, SPACE_VIEW3D);
}

int ED_operator_timeline_active(bContext *C)
{
	return ed_spacetype_test(C, SPACE_TIME);
}

int ED_operator_outliner_active(bContext *C)
{
	return ed_spacetype_test(C, SPACE_OUTLINER);
}

int ED_operator_file_active(bContext *C)
{
	return ed_spacetype_test(C, SPACE_FILE);
}

int ED_operator_action_active(bContext *C)
{
	return ed_spacetype_test(C, SPACE_ACTION);
}

int ED_operator_buttons_active(bContext *C)
{
	return ed_spacetype_test(C, SPACE_BUTS);
}

int ED_operator_node_active(bContext *C)
{
	SpaceNode *snode= CTX_wm_space_node(C);

	if(snode && snode->edittree)
		return 1;

	return 0;
}

// XXX rename
int ED_operator_ipo_active(bContext *C)
{
	return ed_spacetype_test(C, SPACE_IPO);
}

int ED_operator_sequencer_active(bContext *C)
{
	return ed_spacetype_test(C, SPACE_SEQ);
}

int ED_operator_image_active(bContext *C)
{
	return ed_spacetype_test(C, SPACE_IMAGE);
}

int ED_operator_nla_active(bContext *C)
{
	return ed_spacetype_test(C, SPACE_NLA);
}

int ED_operator_logic_active(bContext *C)
{
	return ed_spacetype_test(C, SPACE_LOGIC);
}

int ED_operator_object_active(bContext *C)
{
	return NULL != CTX_data_active_object(C);
}

int ED_operator_editmesh(bContext *C)
{
	Object *obedit= CTX_data_edit_object(C);
	if(obedit && obedit->type==OB_MESH)
		return NULL != ((Mesh *)obedit->data)->edit_btmesh;
	return 0;
}

int ED_operator_editarmature(bContext *C)
{
	Object *obedit= CTX_data_edit_object(C);
	if(obedit && obedit->type==OB_ARMATURE)
		return NULL != ((bArmature *)obedit->data)->edbo;
	return 0;
}

int ED_operator_posemode(bContext *C)
{
	Object *obact= CTX_data_active_object(C);
	Object *obedit= CTX_data_edit_object(C);
	
	if ((obact != obedit) && (obact) && (obact->type==OB_ARMATURE))
		return (obact->mode & OB_MODE_POSE)!=0;
		
	return 0;
}


int ED_operator_uvedit(bContext *C)
{
	Object *obedit= CTX_data_edit_object(C);
	BMEditMesh *em= NULL;

	if(obedit && obedit->type==OB_MESH)
		em= ((Mesh *)obedit->data)->edit_btmesh;
	if (em && em->bm->totface && CustomData_has_layer(&em->bm->pdata, CD_MTEXPOLY))
		return 1;

	return 0;
}

int ED_operator_uvmap(bContext *C)
{
	Object *obedit= CTX_data_edit_object(C);
	BMEditMesh *em= NULL;

	if(obedit && obedit->type==OB_MESH)
		em= ((Mesh *)obedit->data)->edit_btmesh;

	if(em && (em->bm->totface))
		return 1;

	return 0;
}

int ED_operator_editsurfcurve(bContext *C)
{
	Object *obedit= CTX_data_edit_object(C);
	if(obedit && ELEM(obedit->type, OB_CURVE, OB_SURF))
		return NULL != ((Curve *)obedit->data)->editnurb;
	return 0;
}


int ED_operator_editcurve(bContext *C)
{
	Object *obedit= CTX_data_edit_object(C);
	if(obedit && obedit->type==OB_CURVE)
		return NULL != ((Curve *)obedit->data)->editnurb;
	return 0;
}

int ED_operator_editsurf(bContext *C)
{
	Object *obedit= CTX_data_edit_object(C);
	if(obedit && obedit->type==OB_SURF)
		return NULL != ((Curve *)obedit->data)->editnurb;
	return 0;
}

int ED_operator_editfont(bContext *C)
{
	Object *obedit= CTX_data_edit_object(C);
	if(obedit && obedit->type==OB_FONT)
		return NULL != ((Curve *)obedit->data)->editfont;
	return 0;
}

int ED_operator_editlattice(bContext *C)
{
	Object *obedit= CTX_data_edit_object(C);
	if(obedit && obedit->type==OB_LATTICE)
		return NULL != ((Lattice *)obedit->data)->editlatt;
	return 0;
}

int ED_operator_editmball(bContext *C)
{
	Object *obedit= CTX_data_edit_object(C);
	if(obedit && obedit->type==OB_MBALL)
		return NULL != ((MetaBall *)obedit->data)->editelems;
	return 0;
}

/* *************************** action zone operator ************************** */

/* operator state vars used:  
	none

functions:

	apply() set actionzone event

	exit()	free customdata
	
callbacks:

	exec()	never used

	invoke() check if in zone  
		add customdata, put mouseco and area in it
		add modal handler

	modal()	accept modal events while doing it
		call apply() with gesture info, active window, nonactive window
		call exit() and remove handler when LMB confirm

*/

typedef struct sActionzoneData {
	ScrArea *sa1, *sa2;
	AZone *az;
	int x, y, gesture_dir, modifier;
} sActionzoneData;

/* used by other operators too */
static ScrArea *screen_areahascursor(bScreen *scr, int x, int y)
{
	ScrArea *sa= NULL;
	sa= scr->areabase.first;
	while(sa) {
		if(BLI_in_rcti(&sa->totrct, x, y)) break;
		sa= sa->next;
	}
	
	return sa;
}

/* quick poll to save operators to be created and handled */
static int actionzone_area_poll(bContext *C)
{
	wmWindow *win= CTX_wm_window(C);
	ScrArea *sa= CTX_wm_area(C);
	
	if(sa && win) {
		AZone *az;
		int x= win->eventstate->x;
		int y= win->eventstate->y;
		
		for(az= sa->actionzones.first; az; az= az->next)
			if(BLI_in_rcti(&az->rect, x, y))
			   return 1;
	}	
	return 0;
}

AZone *is_in_area_actionzone(ScrArea *sa, int x, int y)
{
	AZone *az= NULL;
	
	for(az= sa->actionzones.first; az; az= az->next) {
		if(BLI_in_rcti(&az->rect, x, y)) {
			if(az->type == AZONE_AREA) {
				if(IsPointInTri2DInts(az->x1, az->y1, az->x2, az->y2, x, y)) 
					break;
			}
			else if(az->type == AZONE_REGION) {
				float v1[2], v2[2], v3[2], pt[2];
				
				v1[0]= az->x1; v1[1]= az->y1;
				v2[0]= az->x2; v2[1]= az->y2;
				v3[0]= az->x3; v3[1]= az->y3;
				pt[0]= x; pt[1]=y;

				if(IsPointInTri2D(v1, v2, v3, pt)) 
					break;
			}
		}
	}
	
	return az;
}


static void actionzone_exit(bContext *C, wmOperator *op)
{
	if(op->customdata)
		MEM_freeN(op->customdata);
	op->customdata= NULL;
}

/* send EVT_ACTIONZONE event */
static void actionzone_apply(bContext *C, wmOperator *op, int type)
{
	wmEvent event;
	wmWindow *win= CTX_wm_window(C);
	sActionzoneData *sad= op->customdata;
	
	sad->modifier= RNA_int_get(op->ptr, "modifier");
	
	event= *(win->eventstate);	/* XXX huh huh? make api call */
	if(type==AZONE_AREA)
		event.type= EVT_ACTIONZONE_AREA;
	else
		event.type= EVT_ACTIONZONE_REGION;
	event.customdata= op->customdata;
	event.customdatafree= TRUE;
	op->customdata= NULL;
	
	wm_event_add(win, &event);
}

static int actionzone_invoke(bContext *C, wmOperator *op, wmEvent *event)
{
	AZone *az= is_in_area_actionzone(CTX_wm_area(C), event->x, event->y);
	sActionzoneData *sad;
	
	/* quick escape */
	if(az==NULL)
		return OPERATOR_PASS_THROUGH;
	
	/* ok we do the actionzone */
	sad= op->customdata= MEM_callocN(sizeof(sActionzoneData), "sActionzoneData");
	sad->sa1= CTX_wm_area(C);
	sad->az= az;
	sad->x= event->x; sad->y= event->y;
	
	/* region azone directly reacts on mouse clicks */
	if(sad->az->type==AZONE_REGION) {
		actionzone_apply(C, op, AZONE_REGION);
		actionzone_exit(C, op);
		return OPERATOR_FINISHED;
	}
	else {
		/* add modal handler */
		WM_event_add_modal_handler(C, &CTX_wm_window(C)->handlers, op);
		
		return OPERATOR_RUNNING_MODAL;
	}
}


static int actionzone_modal(bContext *C, wmOperator *op, wmEvent *event)
{
	sActionzoneData *sad= op->customdata;
	int deltax, deltay;
	int mindelta= sad->az->type==AZONE_REGION?1:12;
	
	switch(event->type) {
		case MOUSEMOVE:
			/* calculate gesture direction */
			deltax= (event->x - sad->x);
			deltay= (event->y - sad->y);
			
			if(deltay > ABS(deltax))
				sad->gesture_dir= 'n';
			else if(deltax > ABS(deltay))
				sad->gesture_dir= 'e';
			else if(deltay < -ABS(deltax))
				sad->gesture_dir= 's';
			else
				sad->gesture_dir= 'w';
			
			/* gesture is large enough? */
			if(ABS(deltax) > mindelta || ABS(deltay) > mindelta) {
				
				/* second area, for join */
				sad->sa2= screen_areahascursor(CTX_wm_screen(C), event->x, event->y);
				/* apply sends event */
				actionzone_apply(C, op, sad->az->type);
				actionzone_exit(C, op);
				
				return OPERATOR_FINISHED;
			}
				break;
		case ESCKEY:
			actionzone_exit(C, op);
			return OPERATOR_CANCELLED;
		case LEFTMOUSE:				
			actionzone_exit(C, op);
			return OPERATOR_CANCELLED;

	}
	
	return OPERATOR_RUNNING_MODAL;
}

static void SCREEN_OT_actionzone(wmOperatorType *ot)
{
	/* identifiers */
	ot->name= "Handle area action zones";
	ot->idname= "SCREEN_OT_actionzone";
	
	ot->invoke= actionzone_invoke;
	ot->modal= actionzone_modal;
	ot->poll= actionzone_area_poll;

	ot->flag= OPTYPE_BLOCKING;
	
	RNA_def_int(ot->srna, "modifier", 0, 0, 2, "modifier", "modifier state", 0, 2);
}

/* ************** swap area operator *********************************** */

/* operator state vars used:  
 					sa1		start area
					sa2		area to swap with

	functions:

	init()   set custom data for operator, based on actionzone event custom data

	cancel()	cancel the operator

	exit()	cleanup, send notifier

	callbacks:

	invoke() gets called on shift+lmb drag in actionzone
            call init(), add handler

	modal()  accept modal events while doing it

*/

typedef struct sAreaSwapData {
	ScrArea *sa1, *sa2;
} sAreaSwapData;

static int area_swap_init(bContext *C, wmOperator *op, wmEvent *event)
{
	sAreaSwapData *sd= NULL;
	sActionzoneData *sad= event->customdata;

	if(sad==NULL || sad->sa1==NULL)
					return 0;
	
	sd= MEM_callocN(sizeof(sAreaSwapData), "sAreaSwapData");
	sd->sa1= sad->sa1;
	sd->sa2= sad->sa2;
	op->customdata= sd;

	return 1;
}


static void area_swap_exit(bContext *C, wmOperator *op)
{
	if(op->customdata)
		MEM_freeN(op->customdata);
	op->customdata= NULL;
}

static int area_swap_cancel(bContext *C, wmOperator *op)
{
	area_swap_exit(C, op);
	return OPERATOR_CANCELLED;
}

static int area_swap_invoke(bContext *C, wmOperator *op, wmEvent *event)
{

	if(!area_swap_init(C, op, event))
		return OPERATOR_PASS_THROUGH;

	/* add modal handler */
	WM_cursor_modal(CTX_wm_window(C), BC_SWAPAREA_CURSOR);
	WM_event_add_modal_handler(C, &CTX_wm_window(C)->handlers, op);
	
	return OPERATOR_RUNNING_MODAL;

}

static int area_swap_modal(bContext *C, wmOperator *op, wmEvent *event)
{
	sActionzoneData *sad= op->customdata;

	switch(event->type) {
		case MOUSEMOVE:
			/* second area, for join */
			sad->sa2= screen_areahascursor(CTX_wm_screen(C), event->x, event->y);
			break;
		case LEFTMOUSE: /* release LMB */
			if(event->val==0) {
				if(sad->sa1 == sad->sa2) {

					return area_swap_cancel(C, op);
				}
				ED_area_swapspace(C, sad->sa1, sad->sa2);

				area_swap_exit(C, op);

				WM_event_add_notifier(C, NC_SCREEN|NA_EDITED, NULL);

				return OPERATOR_FINISHED;
			}
			break;

		case ESCKEY:
			return area_swap_cancel(C, op);
	}
	return OPERATOR_RUNNING_MODAL;
}

static void SCREEN_OT_area_swap(wmOperatorType *ot)
{
	ot->name= "Swap areas";
	ot->idname= "SCREEN_OT_area_swap";

	ot->invoke= area_swap_invoke;
	ot->modal= area_swap_modal;
	ot->poll= ED_operator_areaactive;

	ot->flag= OPTYPE_BLOCKING;
}

/* *********** Duplicate area as new window operator ****************** */

/* operator callback */
static int area_dupli_invoke(bContext *C, wmOperator *op, wmEvent *event)
{
	wmWindow *newwin, *win;
	bScreen *newsc, *sc;
	ScrArea *sa;
	rcti rect;
	
	win= CTX_wm_window(C);
	sc= CTX_wm_screen(C);
	sa= CTX_wm_area(C);
	
	/* XXX hrmf! */
	if(event->type==EVT_ACTIONZONE_AREA) {
		sActionzoneData *sad= event->customdata;

		if(sad==NULL)
			return OPERATOR_PASS_THROUGH;
	
		sa= sad->sa1;
	}
	
	/*  poll() checks area context, but we don't accept full-area windows */
	if(sc->full != SCREENNORMAL) {
		if(event->type==EVT_ACTIONZONE_AREA)
			actionzone_exit(C, op);
		return OPERATOR_CANCELLED;
	}
	
	/* adds window to WM */
	rect= sa->totrct;
	BLI_translate_rcti(&rect, win->posx, win->posy);
	newwin= WM_window_open(C, &rect);
	
	/* allocs new screen and adds to newly created window, using window size */
	newsc= ED_screen_add(newwin, CTX_data_scene(C), sc->id.name+2);
	newwin->screen= newsc;
	
	/* copy area to new screen */
	area_copy_data((ScrArea *)newsc->areabase.first, sa, 0);
	
	/* screen, areas init */
	WM_event_add_notifier(C, NC_SCREEN|NA_EDITED, NULL);

	if(event->type==EVT_ACTIONZONE_AREA)
		actionzone_exit(C, op);
	
	return OPERATOR_FINISHED;
}

static void SCREEN_OT_area_dupli(wmOperatorType *ot)
{
	ot->name= "Duplicate Area into New Window";
	ot->idname= "SCREEN_OT_area_dupli";
	
	ot->invoke= area_dupli_invoke;
	ot->poll= ED_operator_areaactive;
}


/* ************** move area edge operator *********************************** */

/* operator state vars used:  
           x, y   			mouse coord near edge
           delta            movement of edge

	functions:

	init()   set default property values, find edge based on mouse coords, test
            if the edge can be moved, select edges, calculate min and max movement

	apply()	apply delta on selection

	exit()	cleanup, send notifier

	cancel() cancel moving

	callbacks:

	exec()   execute without any user interaction, based on properties
            call init(), apply(), exit()

	invoke() gets called on mouse click near edge
            call init(), add handler

	modal()  accept modal events while doing it
			call apply() with delta motion
            call exit() and remove handler

*/

typedef struct sAreaMoveData {
	int bigger, smaller, origval, step;
	char dir;
} sAreaMoveData;

/* helper call to move area-edge, sets limits */
static void area_move_set_limits(bScreen *sc, int dir, int *bigger, int *smaller)
{
	ScrArea *sa;
	
	/* we check all areas and test for free space with MINSIZE */
	*bigger= *smaller= 100000;
	
	for(sa= sc->areabase.first; sa; sa= sa->next) {
		if(dir=='h') {
			int y1= sa->v2->vec.y - sa->v1->vec.y-AREAMINY;
			
			/* if top or down edge selected, test height */
			if(sa->v1->flag && sa->v4->flag)
				*bigger= MIN2(*bigger, y1);
			else if(sa->v2->flag && sa->v3->flag)
				*smaller= MIN2(*smaller, y1);
		}
		else {
			int x1= sa->v4->vec.x - sa->v1->vec.x-AREAMINX;
			
			/* if left or right edge selected, test width */
			if(sa->v1->flag && sa->v2->flag)
				*bigger= MIN2(*bigger, x1);
			else if(sa->v3->flag && sa->v4->flag)
				*smaller= MIN2(*smaller, x1);
		}
	}
}

/* validate selection inside screen, set variables OK */
/* return 0: init failed */
static int area_move_init (bContext *C, wmOperator *op)
{
	bScreen *sc= CTX_wm_screen(C);
	ScrEdge *actedge;
	sAreaMoveData *md;
	int x, y;

	/* required properties */
	x= RNA_int_get(op->ptr, "x");
	y= RNA_int_get(op->ptr, "y");

	/* setup */
	actedge= screen_find_active_scredge(sc, x, y);
	if(actedge==NULL) return 0;

	md= MEM_callocN(sizeof(sAreaMoveData), "sAreaMoveData");
	op->customdata= md;

	md->dir= scredge_is_horizontal(actedge)?'h':'v';
	if(md->dir=='h') md->origval= actedge->v1->vec.y;
	else md->origval= actedge->v1->vec.x;
	
	select_connected_scredge(sc, actedge);
	/* now all vertices with 'flag==1' are the ones that can be moved. */

	area_move_set_limits(sc, md->dir, &md->bigger, &md->smaller);
	
	return 1;
}

/* moves selected screen edge amount of delta, used by split & move */
static void area_move_apply_do(bContext *C, int origval, int delta, int dir, int bigger, int smaller)
{
	wmWindow *win= CTX_wm_window(C);
	bScreen *sc= CTX_wm_screen(C);
	ScrVert *v1;
	
	delta= CLAMPIS(delta, -smaller, bigger);
	
	for (v1= sc->vertbase.first; v1; v1= v1->next) {
		if (v1->flag) {
			/* that way a nice AREAGRID  */
			if((dir=='v') && v1->vec.x>0 && v1->vec.x<win->sizex-1) {
				v1->vec.x= origval + delta;
				if(delta != bigger && delta != -smaller) v1->vec.x-= (v1->vec.x % AREAGRID);
			}
			if((dir=='h') && v1->vec.y>0 && v1->vec.y<win->sizey-1) {
				v1->vec.y= origval + delta;

				v1->vec.y+= AREAGRID-1;
				v1->vec.y-= (v1->vec.y % AREAGRID);
				
				/* prevent too small top header */
				if(v1->vec.y > win->sizey-AREAMINY)
					v1->vec.y= win->sizey-AREAMINY;
			}
		}
	}

	WM_event_add_notifier(C, NC_SCREEN|NA_EDITED, NULL);
}

static void area_move_apply(bContext *C, wmOperator *op)
{
	sAreaMoveData *md= op->customdata;
	int delta;
	
	delta= RNA_int_get(op->ptr, "delta");
	area_move_apply_do(C, md->origval, delta, md->dir, md->bigger, md->smaller);
}

static void area_move_exit(bContext *C, wmOperator *op)
{
	if(op->customdata)
		MEM_freeN(op->customdata);
	op->customdata= NULL;
	
	/* this makes sure aligned edges will result in aligned grabbing */
	removedouble_scrverts(CTX_wm_screen(C));
	removedouble_scredges(CTX_wm_screen(C));
}

static int area_move_exec(bContext *C, wmOperator *op)
{
	if(!area_move_init(C, op))
		return OPERATOR_CANCELLED;
	
	area_move_apply(C, op);
	area_move_exit(C, op);
	
	return OPERATOR_FINISHED;
}

/* interaction callback */
static int area_move_invoke(bContext *C, wmOperator *op, wmEvent *event)
{
	RNA_int_set(op->ptr, "x", event->x);
	RNA_int_set(op->ptr, "y", event->y);

	if(!area_move_init(C, op)) 
		return OPERATOR_PASS_THROUGH;
	
	/* add temp handler */
	WM_event_add_modal_handler(C, &CTX_wm_window(C)->handlers, op);
	
	return OPERATOR_RUNNING_MODAL;
}

static int area_move_cancel(bContext *C, wmOperator *op)
{

	RNA_int_set(op->ptr, "delta", 0);
	area_move_apply(C, op);
	area_move_exit(C, op);

	return OPERATOR_CANCELLED;
}

/* modal callback for while moving edges */
static int area_move_modal(bContext *C, wmOperator *op, wmEvent *event)
{
	sAreaMoveData *md= op->customdata;
	int delta, x, y;

	/* execute the events */
	switch(event->type) {
		case MOUSEMOVE:
			
			x= RNA_int_get(op->ptr, "x");
			y= RNA_int_get(op->ptr, "y");
			
			delta= (md->dir == 'v')? event->x - x: event->y - y;
			if(md->step) delta= delta - (delta % md->step);
			RNA_int_set(op->ptr, "delta", delta);

			area_move_apply(C, op);
			break;
			
		case EVT_MODAL_MAP:
			
			switch (event->val) {
				case KM_MODAL_APPLY:
					area_move_exit(C, op);
					return OPERATOR_FINISHED;

				case KM_MODAL_CANCEL:
					return area_move_cancel(C, op);
					
				case KM_MODAL_STEP10:
					md->step= 10;
					break;
				case KM_MODAL_STEP10_OFF:
					md->step= 0;
					break;
			}
	}
	
	return OPERATOR_RUNNING_MODAL;
}

static void SCREEN_OT_area_move(wmOperatorType *ot)
{
	/* identifiers */
	ot->name= "Move area edges";
	ot->idname= "SCREEN_OT_area_move";

	ot->exec= area_move_exec;
	ot->invoke= area_move_invoke;
	ot->cancel= area_move_cancel;
	ot->modal= area_move_modal;
	ot->poll= ED_operator_screen_mainwinactive; /* when mouse is over area-edge */

	ot->flag= OPTYPE_BLOCKING;

	/* rna */
	RNA_def_int(ot->srna, "x", 0, INT_MIN, INT_MAX, "X", "", INT_MIN, INT_MAX);
	RNA_def_int(ot->srna, "y", 0, INT_MIN, INT_MAX, "Y", "", INT_MIN, INT_MAX);
	RNA_def_int(ot->srna, "delta", 0, INT_MIN, INT_MAX, "Delta", "", INT_MIN, INT_MAX);
}

/* ************** split area operator *********************************** */

/* 
operator state vars:  
	fac              spit point
	dir              direction 'v' or 'h'

operator customdata:
	area   			pointer to (active) area
	x, y			last used mouse pos
	(more, see below)

functions:

	init()   set default property values, find area based on context

	apply()	split area based on state vars

	exit()	cleanup, send notifier

	cancel() remove duplicated area

callbacks:

	exec()   execute without any user interaction, based on state vars
            call init(), apply(), exit()

	invoke() gets called on mouse click in action-widget
            call init(), add modal handler
			call apply() with initial motion

	modal()  accept modal events while doing it
            call move-areas code with delta motion
            call exit() or cancel() and remove handler

*/

#define SPLIT_STARTED	1
#define SPLIT_PROGRESS	2

typedef struct sAreaSplitData
{
	int x, y;	/* last used mouse position */
	
	int origval;			/* for move areas */
	int bigger, smaller;	/* constraints for moving new edge */
	int delta;				/* delta move edge */
	int origmin, origsize;	/* to calculate fac, for property storage */

	ScrEdge *nedge;			/* new edge */
	ScrArea *sarea;			/* start area */
	ScrArea *narea;			/* new area */
} sAreaSplitData;

/* generic init, no UI stuff here */
static int area_split_init(bContext *C, wmOperator *op)
{
	ScrArea *sa= CTX_wm_area(C);
	sAreaSplitData *sd;
	int dir;
	
	/* required context */
	if(sa==NULL) return 0;
	
	/* required properties */
	dir= RNA_enum_get(op->ptr, "direction");
	
	/* minimal size */
	if(dir=='v' && sa->winx < 2*AREAMINX) return 0;
	if(dir=='h' && sa->winy < 2*AREAMINY) return 0;
	   
	/* custom data */
	sd= (sAreaSplitData*)MEM_callocN(sizeof (sAreaSplitData), "op_area_split");
	op->customdata= sd;
	
	sd->sarea= sa;
	sd->origsize= dir=='v' ? sa->winx:sa->winy;
	sd->origmin = dir=='v' ? sa->totrct.xmin:sa->totrct.ymin;
	
	return 1;
}

/* with sa as center, sb is located at: 0=W, 1=N, 2=E, 3=S */
/* used with split operator */
static ScrEdge *area_findsharededge(bScreen *screen, ScrArea *sa, ScrArea *sb)
{
	ScrVert *sav1= sa->v1;
	ScrVert *sav2= sa->v2;
	ScrVert *sav3= sa->v3;
	ScrVert *sav4= sa->v4;
	ScrVert *sbv1= sb->v1;
	ScrVert *sbv2= sb->v2;
	ScrVert *sbv3= sb->v3;
	ScrVert *sbv4= sb->v4;
	
	if(sav1==sbv4 && sav2==sbv3) { /* sa to right of sb = W */
		return screen_findedge(screen, sav1, sav2);
	}
	else if(sav2==sbv1 && sav3==sbv4) { /* sa to bottom of sb = N */
		return screen_findedge(screen, sav2, sav3);
	}
	else if(sav3==sbv2 && sav4==sbv1) { /* sa to left of sb = E */
		return screen_findedge(screen, sav3, sav4);
	}
	else if(sav1==sbv2 && sav4==sbv3) { /* sa on top of sb = S*/
		return screen_findedge(screen, sav1, sav4);
	}

	return NULL;
}


/* do the split, return success */
static int area_split_apply(bContext *C, wmOperator *op)
{
	bScreen *sc= CTX_wm_screen(C);
	sAreaSplitData *sd= (sAreaSplitData *)op->customdata;
	float fac;
	int dir;
	
	fac= RNA_float_get(op->ptr, "factor");
	dir= RNA_enum_get(op->ptr, "direction");

	sd->narea= area_split(CTX_wm_window(C), sc, sd->sarea, dir, fac);
	
	if(sd->narea) {
		ScrVert *sv;
		
		sd->nedge= area_findsharededge(sc, sd->sarea, sd->narea);
	
		/* select newly created edge, prepare for moving edge */
		for(sv= sc->vertbase.first; sv; sv= sv->next)
			sv->flag = 0;
		
		sd->nedge->v1->flag= 1;
		sd->nedge->v2->flag= 1;

		if(dir=='h') sd->origval= sd->nedge->v1->vec.y;
		else sd->origval= sd->nedge->v1->vec.x;

		WM_event_add_notifier(C, NC_SCREEN|NA_EDITED, NULL);
		
		return 1;
	}		
	
	return 0;
}

static void area_split_exit(bContext *C, wmOperator *op)
{
	if (op->customdata) {
		MEM_freeN(op->customdata);
		op->customdata = NULL;
	}
	
	WM_event_add_notifier(C, NC_SCREEN|NA_EDITED, NULL);

	/* this makes sure aligned edges will result in aligned grabbing */
	removedouble_scrverts(CTX_wm_screen(C));
	removedouble_scredges(CTX_wm_screen(C));
}


/* UI callback, adds new handler */
static int area_split_invoke(bContext *C, wmOperator *op, wmEvent *event)
{
	sAreaSplitData *sd;
	
	if(event->type==EVT_ACTIONZONE_AREA) {
		sActionzoneData *sad= event->customdata;
		int dir;

		if(sad->modifier>0) {
			return OPERATOR_PASS_THROUGH;
		}
		
		/* no full window splitting allowed */
		if(CTX_wm_area(C)->full)
			return OPERATOR_PASS_THROUGH;
		
		/* verify *sad itself */
		if(sad==NULL || sad->sa1==NULL || sad->az==NULL)
			return OPERATOR_PASS_THROUGH;
		
		/* is this our *sad? if areas not equal it should be passed on */
		if(CTX_wm_area(C)!=sad->sa1 || sad->sa1!=sad->sa2)
			return OPERATOR_PASS_THROUGH;
		
		/* prepare operator state vars */
		if(sad->gesture_dir=='n' || sad->gesture_dir=='s') {
			dir= 'h';
			RNA_float_set(op->ptr, "factor", ((float)(event->x - sad->sa1->v1->vec.x)) / (float)sad->sa1->winx);
		}
		else {
			dir= 'v';
			RNA_float_set(op->ptr, "factor", ((float)(event->y - sad->sa1->v1->vec.y)) / (float)sad->sa1->winy);
		}
		RNA_enum_set(op->ptr, "direction", dir);

		/* general init, also non-UI case, adds customdata, sets area and defaults */
		if(!area_split_init(C, op))
			return OPERATOR_PASS_THROUGH;
		
		sd= (sAreaSplitData *)op->customdata;
		
		sd->x= event->x;
		sd->y= event->y;
		
		/* do the split */
		if(area_split_apply(C, op)) {
			area_move_set_limits(CTX_wm_screen(C), dir, &sd->bigger, &sd->smaller);
			
			/* add temp handler for edge move or cancel */
			WM_event_add_modal_handler(C, &CTX_wm_window(C)->handlers, op);
			
			return OPERATOR_RUNNING_MODAL;
		}
		
	}
	else {
		/* nonmodal for now */
		return op->type->exec(C, op);
	}
	
	return OPERATOR_PASS_THROUGH;
}

/* function to be called outside UI context, or for redo */
static int area_split_exec(bContext *C, wmOperator *op)
{
	
	if(!area_split_init(C, op))
		return OPERATOR_CANCELLED;
	
	area_split_apply(C, op);
	area_split_exit(C, op);
	
	return OPERATOR_FINISHED;
}


static int area_split_cancel(bContext *C, wmOperator *op)
{
	sAreaSplitData *sd= (sAreaSplitData *)op->customdata;

	if (screen_area_join(C, CTX_wm_screen(C), sd->sarea, sd->narea)) {
		if (CTX_wm_area(C) == sd->narea) {
			CTX_wm_area_set(C, NULL);
			CTX_wm_region_set(C, NULL);
		}
		sd->narea = NULL;
	}
	area_split_exit(C, op);

	return OPERATOR_CANCELLED;
}

static int area_split_modal(bContext *C, wmOperator *op, wmEvent *event)
{
	sAreaSplitData *sd= (sAreaSplitData *)op->customdata;
	float fac;
	int dir;

	/* execute the events */
	switch(event->type) {
		case MOUSEMOVE:
			dir= RNA_enum_get(op->ptr, "direction");
			
			sd->delta= (dir == 'v')? event->x - sd->origval: event->y - sd->origval;
			area_move_apply_do(C, sd->origval, sd->delta, dir, sd->bigger, sd->smaller);
			
			fac= (dir == 'v') ? event->x-sd->origmin : event->y-sd->origmin;
			RNA_float_set(op->ptr, "factor", fac / (float)sd->origsize);
			
			WM_event_add_notifier(C, NC_SCREEN|NA_EDITED, NULL);
			break;
			
		case LEFTMOUSE:
			if(event->val==0) { /* mouse up */
				area_split_exit(C, op);
				return OPERATOR_FINISHED;
			}
			break;
		case RIGHTMOUSE: /* cancel operation */
		case ESCKEY:
			return area_split_cancel(C, op);
	}
	
	return OPERATOR_RUNNING_MODAL;
}

static EnumPropertyItem prop_direction_items[] = {
	{'h', "HORIZONTAL", 0, "Horizontal", ""},
	{'v', "VERTICAL", 0, "Vertical", ""},
	{0, NULL, 0, NULL, NULL}};

static void SCREEN_OT_area_split(wmOperatorType *ot)
{
	ot->name = "Split area";
	ot->idname = "SCREEN_OT_area_split";
	
	ot->exec= area_split_exec;
	ot->invoke= area_split_invoke;
	ot->modal= area_split_modal;
	
	ot->poll= ED_operator_areaactive;
	ot->flag= OPTYPE_REGISTER|OPTYPE_BLOCKING;
	
	/* rna */
	RNA_def_enum(ot->srna, "direction", prop_direction_items, 'h', "Direction", "");
	RNA_def_float(ot->srna, "factor", 0.5f, 0.0, 1.0, "Factor", "", 0.0, 1.0);
}



/* ************** scale region edge operator *********************************** */

typedef struct RegionMoveData {
	ARegion *ar;
	int bigger, smaller, origval;
	int origx, origy;
	char edge;
	
} RegionMoveData;

static int region_scale_invoke(bContext *C, wmOperator *op, wmEvent *event)
{
	sActionzoneData *sad= event->customdata;
	AZone *az= sad->az;
	
	if(az->ar) {
		RegionMoveData *rmd= MEM_callocN(sizeof(RegionMoveData), "RegionMoveData");
		
		op->customdata= rmd;
		
		rmd->ar= az->ar;
		rmd->edge= az->edge;
		rmd->origx= event->x;
		rmd->origy= event->y;
		if(rmd->edge=='l' || rmd->edge=='r') 
			rmd->origval= rmd->ar->type->minsizex;
		else
			rmd->origval= rmd->ar->type->minsizey;
		
		/* add temp handler */
		WM_event_add_modal_handler(C, &CTX_wm_window(C)->handlers, op);
		
		return OPERATOR_RUNNING_MODAL;
	}
	
	return OPERATOR_FINISHED;
}

static int region_scale_modal(bContext *C, wmOperator *op, wmEvent *event)
{
	RegionMoveData *rmd= op->customdata;
	int delta;
	
	/* execute the events */
	switch(event->type) {
		case MOUSEMOVE:
			
			if(rmd->edge=='l' || rmd->edge=='r') {
				delta= event->x - rmd->origx;
				if(rmd->edge=='l') delta= -delta;
				rmd->ar->type->minsizex= rmd->origval + delta;
				CLAMP(rmd->ar->type->minsizex, 0, 1000);
				if(rmd->ar->type->minsizex < 10) {
					rmd->ar->type->minsizex= 10;
					rmd->ar->flag |= RGN_FLAG_HIDDEN;
				}
				else
					rmd->ar->flag &= ~RGN_FLAG_HIDDEN;
			}
			else {
				delta= event->y - rmd->origy;
				if(rmd->edge=='b') delta= -delta;
				rmd->ar->type->minsizey= rmd->origval + delta;
				CLAMP(rmd->ar->type->minsizey, 0, 1000);
				if(rmd->ar->type->minsizey < 10) {
					rmd->ar->type->minsizey= 10;
					rmd->ar->flag |= RGN_FLAG_HIDDEN;
				}
				else
					rmd->ar->flag &= ~RGN_FLAG_HIDDEN;
			}
			
			WM_event_add_notifier(C, NC_SCREEN|NA_EDITED, NULL);
					
			break;
			
		case LEFTMOUSE:
			if(event->val==0) {
				
				if(ABS(event->x - rmd->origx) < 2 && ABS(event->y - rmd->origy) < 2) {
					rmd->ar->flag ^= RGN_FLAG_HIDDEN;
					WM_event_add_notifier(C, NC_SCREEN|NA_EDITED, NULL);
				}				
				MEM_freeN(op->customdata);
				op->customdata = NULL;

				return OPERATOR_FINISHED;
			}
			break;
			
		case ESCKEY:
			;
	}
	
	return OPERATOR_RUNNING_MODAL;
}


static void SCREEN_OT_region_scale(wmOperatorType *ot)
{
	/* identifiers */
	ot->name= "Scale Region Size";
	ot->idname= "SCREEN_OT_region_scale";
	
	ot->invoke= region_scale_invoke;
	ot->modal= region_scale_modal;
	
	ot->poll= ED_operator_areaactive;
	
	ot->flag= OPTYPE_BLOCKING;
}


/* ************** frame change operator ***************************** */

/* function to be called outside UI context, or for redo */
static int frame_offset_exec(bContext *C, wmOperator *op)
{
	int delta;

	delta = RNA_int_get(op->ptr, "delta");

	CTX_data_scene(C)->r.cfra += delta;

	WM_event_add_notifier(C, NC_SCENE|ND_FRAME, CTX_data_scene(C));

	return OPERATOR_FINISHED;
}

static void SCREEN_OT_frame_offset(wmOperatorType *ot)
{
	ot->name = "Frame Offset";
	ot->idname = "SCREEN_OT_frame_offset";

	ot->exec= frame_offset_exec;

	ot->poll= ED_operator_screenactive;
	ot->flag= 0;

	/* rna */
	RNA_def_int(ot->srna, "delta", 0, INT_MIN, INT_MAX, "Delta", "", INT_MIN, INT_MAX);
}


/* function to be called outside UI context, or for redo */
static int frame_jump_exec(bContext *C, wmOperator *op)
{
	Scene *scene= CTX_data_scene(C);
	
	if (RNA_boolean_get(op->ptr, "end"))
		CFRA= PEFRA;
	else
		CFRA= PSFRA;

	WM_event_add_notifier(C, NC_SCENE|ND_FRAME, scene);

	return OPERATOR_FINISHED;
}

static void SCREEN_OT_frame_jump(wmOperatorType *ot)
{
	ot->name = "Jump to Endpoint";
	ot->idname = "SCREEN_OT_frame_jump";

	ot->exec= frame_jump_exec;

	ot->poll= ED_operator_screenactive;
	ot->flag= 0;

	/* rna */
	RNA_def_boolean(ot->srna, "end", 0, "Last Frame", "Jump to the last frame of the frame range.");
}


/* ************** jump to keyframe operator ***************************** */

/* helper function - find actkeycolumn that occurs on cframe, or the nearest one if not found */
// TODO: make this an API func?
static ActKeyColumn *cfra_find_nearest_next_ak (ActKeyColumn *ak, float cframe, short next)
{
	ActKeyColumn *akn= NULL;
	
	/* sanity checks */
	if (ak == NULL)
		return NULL;
	
	/* check if this is a match, or whether it is in some subtree */
	if (cframe < ak->cfra)
		akn= cfra_find_nearest_next_ak(ak->left, cframe, next);
	else if (cframe > ak->cfra)
		akn= cfra_find_nearest_next_ak(ak->right, cframe, next);
		
	/* if no match found (or found match), just use the current one */
	if (akn == NULL)
		return ak;
	else
		return akn;
}

/* function to be called outside UI context, or for redo */
static int keyframe_jump_exec(bContext *C, wmOperator *op)
{
	Scene *scene= CTX_data_scene(C);
	Object *ob= CTX_data_active_object(C);
	DLRBT_Tree keys;
	ActKeyColumn *ak;
	short next= RNA_boolean_get(op->ptr, "next");
	
	/* sanity checks */
	if (scene == NULL)
		return OPERATOR_CANCELLED;
	
	/* init binarytree-list for getting keyframes */
	BLI_dlrbTree_init(&keys);
	
	/* populate tree with keyframe nodes */
	if (scene && scene->adt)
		scene_to_keylist(NULL, scene, &keys, NULL);
	if (ob && ob->adt)
		ob_to_keylist(NULL, ob, &keys, NULL);
		
	/* build linked-list for searching */
	BLI_dlrbTree_linkedlist_sync(&keys);
	
	/* find nearest keyframe in the right direction */
	ak= cfra_find_nearest_next_ak(keys.root, (float)scene->r.cfra, next);
	
	/* set the new frame (if keyframe found) */
	if (ak) {
		if (next && ak->next)
			scene->r.cfra= (int)ak->next->cfra;
		else if (!next && ak->prev)
			scene->r.cfra= (int)ak->prev->cfra;
		else {
			printf("ERROR: no suitable keyframe found. Using %f as new frame \n", ak->cfra);
			scene->r.cfra= (int)ak->cfra; // XXX
		}
	}
		
	/* free temp stuff */
	BLI_dlrbTree_free(&keys);
	
	WM_event_add_notifier(C, NC_SCENE|ND_FRAME, CTX_data_scene(C));

	return OPERATOR_FINISHED;
}

static void SCREEN_OT_keyframe_jump(wmOperatorType *ot)
{
	ot->name = "Jump to Keyframe";
	ot->idname = "SCREEN_OT_keyframe_jump";

	ot->exec= keyframe_jump_exec;

	ot->poll= ED_operator_screenactive;
	ot->flag= 0;

	/* rna */
	RNA_def_boolean(ot->srna, "next", 1, "Next Keyframe", "");
}

/* ************** switch screen operator ***************************** */


/* function to be called outside UI context, or for redo */
static int screen_set_exec(bContext *C, wmOperator *op)
{
	bScreen *screen= CTX_wm_screen(C);
	ScrArea *sa= CTX_wm_area(C);
	int tot= BLI_countlist(&CTX_data_main(C)->screen);
	int delta= RNA_int_get(op->ptr, "delta");
	
	/* this screen is 'fake', solve later XXX */
	if(sa && sa->full)
		return OPERATOR_CANCELLED;
	
	if(delta==1) {
		while(tot--) {
			screen= screen->id.next;
			if(screen==NULL) screen= CTX_data_main(C)->screen.first;
			if(screen->winid==0 && screen->full==0)
				break;
		}
	}
	else if(delta== -1) {
		while(tot--) {
			screen= screen->id.prev;
			if(screen==NULL) screen= CTX_data_main(C)->screen.last;
			if(screen->winid==0 && screen->full==0)
				break;
		}
	}
	else {
		screen= NULL;
	}
	
	if(screen) {
		ED_screen_set(C, screen);
		return OPERATOR_FINISHED;
	}
	return OPERATOR_CANCELLED;
}

static void SCREEN_OT_screen_set(wmOperatorType *ot)
{
	ot->name = "Set Screen";
	ot->idname = "SCREEN_OT_screen_set";
	
	ot->exec= screen_set_exec;
	ot->poll= ED_operator_screenactive;
	
	/* rna */
	RNA_def_int(ot->srna, "delta", 0, INT_MIN, INT_MAX, "Delta", "", INT_MIN, INT_MAX);
}

/* ************** screen full-area operator ***************************** */


/* function to be called outside UI context, or for redo */
static int screen_full_area_exec(bContext *C, wmOperator *op)
{
	ed_screen_fullarea(C, CTX_wm_area(C));
	return OPERATOR_FINISHED;
}

static void SCREEN_OT_screen_full_area(wmOperatorType *ot)
{
	ot->name = "Toggle Make Area Fullscreen";
	ot->idname = "SCREEN_OT_screen_full_area";
	
	ot->exec= screen_full_area_exec;
	ot->poll= ED_operator_areaactive;
	ot->flag= 0;

}



/* ************** join area operator ********************************************** */

/* operator state vars used:  
			x1, y1     mouse coord in first area, which will disappear
			x2, y2     mouse coord in 2nd area, which will become joined

functions:

   init()   find edge based on state vars 
			test if the edge divides two areas, 
			store active and nonactive area,
            
   apply()  do the actual join

   exit()	cleanup, send notifier

callbacks:

   exec()	calls init, apply, exit 
   
   invoke() sets mouse coords in x,y
            call init()
            add modal handler

   modal()	accept modal events while doing it
			call apply() with active window and nonactive window
            call exit() and remove handler when LMB confirm

*/

typedef struct sAreaJoinData
{
	ScrArea *sa1;	/* first area to be considered */
	ScrArea *sa2;	/* second area to be considered */
	ScrArea *scr;	/* designed for removal */

} sAreaJoinData;


/* validate selection inside screen, set variables OK */
/* return 0: init failed */
/* XXX todo: find edge based on (x,y) and set other area? */
static int area_join_init(bContext *C, wmOperator *op)
{
	ScrArea *sa1, *sa2;
	sAreaJoinData* jd= NULL;
	int x1, y1;
	int x2, y2;

	/* required properties, make negative to get return 0 if not set by caller */
	x1= RNA_int_get(op->ptr, "x1");
	y1= RNA_int_get(op->ptr, "y1");
	x2= RNA_int_get(op->ptr, "x2");
	y2= RNA_int_get(op->ptr, "y2");
	
	sa1 = screen_areahascursor(CTX_wm_screen(C), x1, y1);
	sa2 = screen_areahascursor(CTX_wm_screen(C), x2, y2);
	if(sa1==NULL || sa2==NULL || sa1==sa2)
		return 0;

	jd = (sAreaJoinData*)MEM_callocN(sizeof (sAreaJoinData), "op_area_join");
		
	jd->sa1 = sa1;
	jd->sa1->flag |= AREA_FLAG_DRAWJOINFROM;
	jd->sa2 = sa2;
	jd->sa2->flag |= AREA_FLAG_DRAWJOINTO;
	
	op->customdata= jd;
	
	return 1;
}

/* apply the join of the areas (space types) */
static int area_join_apply(bContext *C, wmOperator *op)
{
	sAreaJoinData *jd = (sAreaJoinData *)op->customdata;
	if (!jd) return 0;

	if(!screen_area_join(C, CTX_wm_screen(C), jd->sa1, jd->sa2)){
		return 0;
	}
	if (CTX_wm_area(C) == jd->sa2) {
		CTX_wm_area_set(C, NULL);
		CTX_wm_region_set(C, NULL);
	}

	return 1;
}

/* finish operation */
static void area_join_exit(bContext *C, wmOperator *op)
{
	if (op->customdata) {
		MEM_freeN(op->customdata);
		op->customdata = NULL;
	}

	/* this makes sure aligned edges will result in aligned grabbing */
	removedouble_scredges(CTX_wm_screen(C));
	removenotused_scredges(CTX_wm_screen(C));
	removenotused_scrverts(CTX_wm_screen(C));
}

static int area_join_exec(bContext *C, wmOperator *op)
{
	if(!area_join_init(C, op)) 
		return OPERATOR_CANCELLED;
	
	area_join_apply(C, op);
	area_join_exit(C, op);

	return OPERATOR_FINISHED;
}

/* interaction callback */
static int area_join_invoke(bContext *C, wmOperator *op, wmEvent *event)
{

	if(event->type==EVT_ACTIONZONE_AREA) {
		sActionzoneData *sad= event->customdata;

		if(sad->modifier>0) {
			return OPERATOR_PASS_THROUGH;
		}
		
		/* verify *sad itself */
		if(sad==NULL || sad->sa1==NULL || sad->sa2==NULL)
			return OPERATOR_PASS_THROUGH;
		
		/* is this our *sad? if areas equal it should be passed on */
		if(sad->sa1==sad->sa2)
			return OPERATOR_PASS_THROUGH;
		
		/* prepare operator state vars */
		RNA_int_set(op->ptr, "x1", sad->x);
		RNA_int_set(op->ptr, "y1", sad->y);
		RNA_int_set(op->ptr, "x2", event->x);
		RNA_int_set(op->ptr, "y2", event->y);

		if(!area_join_init(C, op)) 
			return OPERATOR_PASS_THROUGH;
	
		/* add temp handler */
		WM_event_add_modal_handler(C, &CTX_wm_window(C)->handlers, op);
	
		return OPERATOR_RUNNING_MODAL;
	}
	
	return OPERATOR_PASS_THROUGH;
}

static int area_join_cancel(bContext *C, wmOperator *op)
{
	sAreaJoinData *jd = (sAreaJoinData *)op->customdata;

	if (jd->sa1) {
		jd->sa1->flag &= ~AREA_FLAG_DRAWJOINFROM;
		jd->sa1->flag &= ~AREA_FLAG_DRAWJOINTO;
	}
	if (jd->sa2) {
		jd->sa2->flag &= ~AREA_FLAG_DRAWJOINFROM;
		jd->sa2->flag &= ~AREA_FLAG_DRAWJOINTO;
	}

	WM_event_add_notifier(C, NC_WINDOW, NULL);
	
	area_join_exit(C, op);

	return OPERATOR_CANCELLED;
}

/* modal callback while selecting area (space) that will be removed */
static int area_join_modal(bContext *C, wmOperator *op, wmEvent *event)
{
	bScreen *sc= CTX_wm_screen(C);
	sAreaJoinData *jd = (sAreaJoinData *)op->customdata;
	
	/* execute the events */
	switch(event->type) {
			
		case MOUSEMOVE: 
			{
				ScrArea *sa = screen_areahascursor(sc, event->x, event->y);
				int dir;
				
				if (sa) {					
					if (jd->sa1 != sa) {
						dir = area_getorientation(sc, jd->sa1, sa);
						if (dir >= 0) {
							if (jd->sa2) jd->sa2->flag &= ~AREA_FLAG_DRAWJOINTO;
							jd->sa2 = sa;
							jd->sa2->flag |= AREA_FLAG_DRAWJOINTO;
						} 
						else {
							/* we are not bordering on the previously selected area 
							   we check if area has common border with the one marked for removal
							   in this case we can swap areas.
							*/
							dir = area_getorientation(sc, sa, jd->sa2);
							if (dir >= 0) {
								if (jd->sa1) jd->sa1->flag &= ~AREA_FLAG_DRAWJOINFROM;
								if (jd->sa2) jd->sa2->flag &= ~AREA_FLAG_DRAWJOINTO;
								jd->sa1 = jd->sa2;
								jd->sa2 = sa;
								if (jd->sa1) jd->sa1->flag |= AREA_FLAG_DRAWJOINFROM;
								if (jd->sa2) jd->sa2->flag |= AREA_FLAG_DRAWJOINTO;
							} 
							else {
								if (jd->sa2) jd->sa2->flag &= ~AREA_FLAG_DRAWJOINTO;
								jd->sa2 = NULL;
							}
						}
						WM_event_add_notifier(C, NC_WINDOW, NULL);
					} 
					else {
						/* we are back in the area previously selected for keeping 
						 * we swap the areas if possible to allow user to choose */
						if (jd->sa2 != NULL) {
							if (jd->sa1) jd->sa1->flag &= ~AREA_FLAG_DRAWJOINFROM;
							if (jd->sa2) jd->sa2->flag &= ~AREA_FLAG_DRAWJOINTO;
							jd->sa1 = jd->sa2;
							jd->sa2 = sa;
							if (jd->sa1) jd->sa1->flag |= AREA_FLAG_DRAWJOINFROM;
							if (jd->sa2) jd->sa2->flag |= AREA_FLAG_DRAWJOINTO;
							dir = area_getorientation(sc, jd->sa1, jd->sa2);
							if (dir < 0) {
								printf("oops, didn't expect that!\n");
							}
						} 
						else {
							dir = area_getorientation(sc, jd->sa1, sa);
							if (dir >= 0) {
								if (jd->sa2) jd->sa2->flag &= ~AREA_FLAG_DRAWJOINTO;
								jd->sa2 = sa;
								jd->sa2->flag |= AREA_FLAG_DRAWJOINTO;
							}
						}
						WM_event_add_notifier(C, NC_WINDOW, NULL);
					}
				}
			}
			break;
		case LEFTMOUSE:
			if(event->val==0) {
				area_join_apply(C, op);
				WM_event_add_notifier(C, NC_SCREEN|NA_EDITED, NULL);
				area_join_exit(C, op);
				return OPERATOR_FINISHED;
			}
			break;
			
		case ESCKEY:
			return area_join_cancel(C, op);
	}

	return OPERATOR_RUNNING_MODAL;
}

/* Operator for joining two areas (space types) */
static void SCREEN_OT_area_join(wmOperatorType *ot)
{
	/* identifiers */
	ot->name= "Join area";
	ot->idname= "SCREEN_OT_area_join";
	
	/* api callbacks */
	ot->exec= area_join_exec;
	ot->invoke= area_join_invoke;
	ot->modal= area_join_modal;
	ot->poll= ED_operator_areaactive;

	ot->flag= OPTYPE_BLOCKING;

	/* rna */
	RNA_def_int(ot->srna, "x1", -100, INT_MIN, INT_MAX, "X 1", "", INT_MIN, INT_MAX);
	RNA_def_int(ot->srna, "y1", -100, INT_MIN, INT_MAX, "Y 1", "", INT_MIN, INT_MAX);
	RNA_def_int(ot->srna, "x2", -100, INT_MIN, INT_MAX, "X 2", "", INT_MIN, INT_MAX);
	RNA_def_int(ot->srna, "y2", -100, INT_MIN, INT_MAX, "Y 2", "", INT_MIN, INT_MAX);
}

/* ************** repeat last operator ***************************** */

static int repeat_last_exec(bContext *C, wmOperator *op)
{
	wmOperator *lastop= CTX_wm_manager(C)->operators.last;
	
	if(lastop)
		WM_operator_repeat(C, lastop);
	
	return OPERATOR_CANCELLED;
}

static void SCREEN_OT_repeat_last(wmOperatorType *ot)
{
	/* identifiers */
	ot->name= "Repeat Last";
	ot->idname= "SCREEN_OT_repeat_last";
	
	/* api callbacks */
	ot->exec= repeat_last_exec;
	
	ot->poll= ED_operator_screenactive;
	
}

static int repeat_history_invoke(bContext *C, wmOperator *op, wmEvent *event)
{
	wmWindowManager *wm= CTX_wm_manager(C);
	wmOperator *lastop;
	uiPopupMenu *pup;
	uiLayout *layout;
	int items, i;
	
	items= BLI_countlist(&wm->operators);
	if(items==0)
		return OPERATOR_CANCELLED;
	
	pup= uiPupMenuBegin(C, op->type->name, 0);
	layout= uiPupMenuLayout(pup);

	for (i=items-1, lastop= wm->operators.last; lastop; lastop= lastop->prev, i--)
		uiItemIntO(layout, lastop->type->name, 0, op->type->idname, "index", i);

	uiPupMenuEnd(C, pup);
	
	return OPERATOR_CANCELLED;
}

static int repeat_history_exec(bContext *C, wmOperator *op)
{
	wmWindowManager *wm= CTX_wm_manager(C);
	
	op= BLI_findlink(&wm->operators, RNA_int_get(op->ptr, "index"));
	if(op) {
		/* let's put it as last operator in list */
		BLI_remlink(&wm->operators, op);
		BLI_addtail(&wm->operators, op);
		
		WM_operator_repeat(C, op);
	}
					 
	return OPERATOR_FINISHED;
}

static void SCREEN_OT_repeat_history(wmOperatorType *ot)
{
	/* identifiers */
	ot->name= "Repeat History";
	ot->idname= "SCREEN_OT_repeat_history";
	
	/* api callbacks */
	ot->invoke= repeat_history_invoke;
	ot->exec= repeat_history_exec;
	
	ot->poll= ED_operator_screenactive;
	
	RNA_def_int(ot->srna, "index", 0, 0, INT_MAX, "Index", "", 0, 1000);
}

/* ********************** redo operator ***************************** */

static int redo_last_invoke(bContext *C, wmOperator *op, wmEvent *event)
{
	wmWindowManager *wm= CTX_wm_manager(C);
	wmOperator *lastop;

	/* only for operators that are registered and did an undo push */
	for(lastop= wm->operators.last; lastop; lastop= lastop->prev)
		if((lastop->type->flag & OPTYPE_REGISTER) && (lastop->type->flag & OPTYPE_UNDO))
			break;
	
	if(lastop)
		WM_operator_redo_popup(C, lastop);

	return OPERATOR_CANCELLED;
}

static void SCREEN_OT_redo_last(wmOperatorType *ot)
{
	/* identifiers */
	ot->name= "Redo Last";
	ot->idname= "SCREEN_OT_redo_last";
	
	/* api callbacks */
	ot->invoke= redo_last_invoke;
	
	ot->poll= ED_operator_screenactive;
}

/* ************** region split operator ***************************** */

/* insert a region in the area region list */
static int region_split_exec(bContext *C, wmOperator *op)
{
	ARegion *ar= CTX_wm_region(C);
	
	if(ar->regiontype==RGN_TYPE_HEADER)
		BKE_report(op->reports, RPT_ERROR, "Cannot split header");
	else if(ar->alignment==RGN_ALIGN_QSPLIT)
		BKE_report(op->reports, RPT_ERROR, "Cannot split further");
	else {
		ScrArea *sa= CTX_wm_area(C);
		ARegion *newar= BKE_area_region_copy(sa->type, ar);
		int dir= RNA_enum_get(op->ptr, "type");
	
		BLI_insertlinkafter(&sa->regionbase, ar, newar);
		
		newar->alignment= ar->alignment;
		
		if(dir=='h')
			ar->alignment= RGN_ALIGN_HSPLIT;
		else
			ar->alignment= RGN_ALIGN_VSPLIT;
		
		WM_event_add_notifier(C, NC_SCREEN|NA_EDITED, NULL);
	}
	
	return OPERATOR_FINISHED;
}

static void SCREEN_OT_region_split(wmOperatorType *ot)
{
	/* identifiers */
	ot->name= "Split Region";
	ot->idname= "SCREEN_OT_region_split";
	
	/* api callbacks */
	ot->invoke= WM_menu_invoke;
	ot->exec= region_split_exec;
	ot->poll= ED_operator_areaactive;
	
	RNA_def_enum(ot->srna, "type", prop_direction_items, 'h', "Direction", "");
}

/* ************** region four-split operator ***************************** */

/* insert a region in the area region list */
static int region_foursplit_exec(bContext *C, wmOperator *op)
{
	ARegion *ar= CTX_wm_region(C);
	
	/* some rules... */
	if(ar->regiontype!=RGN_TYPE_WINDOW)
		BKE_report(op->reports, RPT_ERROR, "Only window region can be 4-splitted");
	else if(ar->alignment==RGN_ALIGN_QSPLIT) {
		ScrArea *sa= CTX_wm_area(C);
		ARegion *arn;
		
		/* keep current region */
		ar->alignment= 0;
		
		if(sa->spacetype==SPACE_VIEW3D) {
			RegionView3D *rv3d= ar->regiondata;
			rv3d->viewlock= 0;
			rv3d->rflag &= ~RV3D_CLIPPING;
		}
		
		for(ar= sa->regionbase.first; ar; ar= arn) {
			arn= ar->next;
			if(ar->alignment==RGN_ALIGN_QSPLIT) {
				ED_region_exit(C, ar);
				BKE_area_region_free(sa->type, ar);
				BLI_remlink(&sa->regionbase, ar);
				MEM_freeN(ar);
			}
		}
		WM_event_add_notifier(C, NC_SCREEN|NA_EDITED, NULL);
	}
	else if(ar->next)
		BKE_report(op->reports, RPT_ERROR, "Only last region can be 4-splitted");
	else {
		ScrArea *sa= CTX_wm_area(C);
		ARegion *newar;
		int count;
		
		ar->alignment= RGN_ALIGN_QSPLIT;
		
		for(count=0; count<3; count++) {
			newar= BKE_area_region_copy(sa->type, ar);
			BLI_addtail(&sa->regionbase, newar);
		}
		
		/* lock views and set them */
		if(sa->spacetype==SPACE_VIEW3D) {
			RegionView3D *rv3d;
			
			rv3d= ar->regiondata;
			rv3d->viewlock= RV3D_LOCKED; rv3d->view= V3D_VIEW_FRONT; rv3d->persp= V3D_ORTHO;
			
			ar= ar->next;
			rv3d= ar->regiondata;
			rv3d->viewlock= RV3D_LOCKED; rv3d->view= V3D_VIEW_TOP; rv3d->persp= V3D_ORTHO;
			
			ar= ar->next;
			rv3d= ar->regiondata;
			rv3d->viewlock= RV3D_LOCKED; rv3d->view= V3D_VIEW_RIGHT; rv3d->persp= V3D_ORTHO;
			
			ar= ar->next;
			rv3d= ar->regiondata;
			rv3d->view= V3D_VIEW_CAMERA; rv3d->persp= V3D_CAMOB;
		}
		
		WM_event_add_notifier(C, NC_SCREEN|NA_EDITED, NULL);
	}
	
	
	return OPERATOR_FINISHED;
}

static void SCREEN_OT_region_foursplit(wmOperatorType *ot)
{
	/* identifiers */
	ot->name= "Split Region in 4 Parts";
	ot->idname= "SCREEN_OT_region_foursplit";
	
	/* api callbacks */
//	ot->invoke= WM_operator_confirm;
	ot->exec= region_foursplit_exec;
	ot->poll= ED_operator_areaactive;
	ot->flag= OPTYPE_REGISTER;
}



/* ************** region flip operator ***************************** */

/* flip a region alignment */
static int region_flip_exec(bContext *C, wmOperator *op)
{
	ARegion *ar= CTX_wm_region(C);

	if(ar->alignment==RGN_ALIGN_TOP)
		ar->alignment= RGN_ALIGN_BOTTOM;
	else if(ar->alignment==RGN_ALIGN_BOTTOM)
		ar->alignment= RGN_ALIGN_TOP;
	else if(ar->alignment==RGN_ALIGN_LEFT)
		ar->alignment= RGN_ALIGN_RIGHT;
	else if(ar->alignment==RGN_ALIGN_RIGHT)
		ar->alignment= RGN_ALIGN_LEFT;
	
	WM_event_add_notifier(C, NC_SCREEN|NA_EDITED, NULL);
	printf("executed region flip\n");
	
	return OPERATOR_FINISHED;
}


static void SCREEN_OT_region_flip(wmOperatorType *ot)
{
	/* identifiers */
	ot->name= "Flip Region";
	ot->idname= "SCREEN_OT_region_flip";
	
	/* api callbacks */
	ot->exec= region_flip_exec;
	
	ot->poll= ED_operator_areaactive;
	ot->flag= OPTYPE_REGISTER;

}

/* ****************** anim player, with timer ***************** */

static int match_region_with_redraws(int spacetype, int regiontype, int redraws)
{
	if(regiontype==RGN_TYPE_WINDOW) {

		switch (spacetype) {
			case SPACE_VIEW3D:
				if(redraws & TIME_ALL_3D_WIN)
					return 1;
				break;
			case SPACE_IPO:
			case SPACE_ACTION:
			case SPACE_NLA:
				if(redraws & TIME_ALL_ANIM_WIN)
					return 1;
				break;
			case SPACE_TIME:
				/* if only 1 window or 3d windows, we do timeline too */
				if(redraws & (TIME_ALL_ANIM_WIN|TIME_REGION|TIME_ALL_3D_WIN))
					return 1;
				break;
			case SPACE_BUTS:
				if(redraws & TIME_ALL_BUTS_WIN)
					return 1;
				break;
			case SPACE_SEQ:
				if(redraws & (TIME_SEQ|TIME_ALL_ANIM_WIN))
					return 1;
				break;
			case SPACE_IMAGE:
				if(redraws & TIME_ALL_IMAGE_WIN)
					return 1;
				break;
				
		}
	}
	else if(regiontype==RGN_TYPE_UI) {
		if(redraws & TIME_ALL_BUTS_WIN)
			return 1;
	}
	else if(regiontype==RGN_TYPE_HEADER) {
		if(spacetype==SPACE_TIME)
			return 1;
	}
	return 0;
}

static int screen_animation_step(bContext *C, wmOperator *op, wmEvent *event)
{
	bScreen *screen= CTX_wm_screen(C);
	
	if(screen->animtimer==event->customdata) {
		Scene *scene= CTX_data_scene(C);
		wmTimer *wt= screen->animtimer;
		ScreenAnimData *sad= wt->customdata;
		ScrArea *sa;
		int sync;

		/* sync, don't sync, or follow scene setting */
		if(sad->flag & ANIMPLAY_FLAG_SYNC) sync= 1;
		else if(sad->flag & ANIMPLAY_FLAG_NO_SYNC) sync= 0;
		else sync= (scene->r.audio.flag & AUDIO_SYNC);
		
		if(sync) {
			/* skip frames */
			int step = floor(wt->duration * FPS);
			if(sad->flag & ANIMPLAY_FLAG_REVERSE) // XXX does this option work with audio?
				scene->r.cfra -= step;
			else
				scene->r.cfra += step;
			wt->duration -= ((float)step)/FPS;
		}
		else {
			/* one frame +/- */
			if(sad->flag & ANIMPLAY_FLAG_REVERSE)
				scene->r.cfra--;
			else
				scene->r.cfra++;
		}
		
		/* reset 'jumped' flag before checking if we need to jump... */
		sad->flag &= ~ANIMPLAY_FLAG_JUMPED;
		
		if (sad->flag & ANIMPLAY_FLAG_REVERSE) {
			/* jump back to end? */
			if (scene->r.psfra) {
				if (scene->r.cfra < scene->r.psfra) {
					scene->r.cfra= scene->r.pefra;
					sad->flag |= ANIMPLAY_FLAG_JUMPED;
				}
			}
			else {
				if (scene->r.cfra < scene->r.sfra) {
					scene->r.cfra= scene->r.efra;
					sad->flag |= ANIMPLAY_FLAG_JUMPED;
				}
			}
		}
		else {
			/* jump back to start? */
			if (scene->r.psfra) {
				if (scene->r.cfra > scene->r.pefra) {
					scene->r.cfra= scene->r.psfra;
					sad->flag |= ANIMPLAY_FLAG_JUMPED;
				}
			}
			else {
				if (scene->r.cfra > scene->r.efra) {
					scene->r.cfra= scene->r.sfra;
					sad->flag |= ANIMPLAY_FLAG_JUMPED;
				}
			}
		}

		/* since we follow drawflags, we can't send notifier but tag regions ourselves */
		ED_update_for_newframe(C, 1);

		sound_update_playing(C);

		for(sa= screen->areabase.first; sa; sa= sa->next) {
			ARegion *ar;
			for(ar= sa->regionbase.first; ar; ar= ar->next) {
				if(ar==sad->ar)
					ED_region_tag_redraw(ar);
				else
					if(match_region_with_redraws(sa->spacetype, ar->regiontype, sad->redraws))
						ED_region_tag_redraw(ar);
			}
		}
		
		//WM_event_add_notifier(C, NC_SCENE|ND_FRAME, scene);
		
		return OPERATOR_FINISHED;
	}
	return OPERATOR_PASS_THROUGH;
}

static void SCREEN_OT_animation_step(wmOperatorType *ot)
{
	/* identifiers */
	ot->name= "Animation Step";
	ot->idname= "SCREEN_OT_animation_step";
	
	/* api callbacks */
	ot->invoke= screen_animation_step;
	
	ot->poll= ED_operator_screenactive;
	
}

/* ****************** anim player, starts or ends timer ***************** */

/* toggle operator */
static int screen_animation_play(bContext *C, wmOperator *op, wmEvent *event)
{
	bScreen *screen= CTX_wm_screen(C);
	
	if(screen->animtimer) {
		ED_screen_animation_timer(C, 0, 0, 0);
		sound_stop_all(C);
	}
	else {
		ScrArea *sa= CTX_wm_area(C);
		int mode= (RNA_boolean_get(op->ptr, "reverse")) ? -1 : 1;
		int sync= -1;

		if(RNA_property_is_set(op->ptr, "sync"))
			sync= (RNA_boolean_get(op->ptr, "sync"));
		
		/* timeline gets special treatment since it has it's own menu for determining redraws */
		if ((sa) && (sa->spacetype == SPACE_TIME)) {
			SpaceTime *stime= (SpaceTime *)sa->spacedata.first;
			
			ED_screen_animation_timer(C, stime->redraws, sync, mode);
			
			/* update region if TIME_REGION was set, to leftmost 3d window */
			ED_screen_animation_timer_update(C, stime->redraws);
		}
		else {
			ED_screen_animation_timer(C, TIME_REGION|TIME_ALL_3D_WIN, sync, mode);
			
			if(screen->animtimer) {
				wmTimer *wt= screen->animtimer;
				ScreenAnimData *sad= wt->customdata;
				
				sad->ar= CTX_wm_region(C);
			}
		}
	}
	
	return OPERATOR_FINISHED;
}

static void SCREEN_OT_animation_play(wmOperatorType *ot)
{
	/* identifiers */
	ot->name= "Animation player";
	ot->idname= "SCREEN_OT_animation_play";
	
	/* api callbacks */
	ot->invoke= screen_animation_play;
	
	ot->poll= ED_operator_screenactive;
	
	RNA_def_boolean(ot->srna, "reverse", 0, "Play in Reverse", "Animation is played backwards");
	RNA_def_boolean(ot->srna, "sync", 0, "Sync", "Drop frames to maintain framerate and stay in sync with audio.");
}

/* ************** border select operator (template) ***************************** */

/* operator state vars used: (added by default WM callbacks)   
	xmin, ymin     
	xmax, ymax     

	customdata: the wmGesture pointer

callbacks:

	exec()	has to be filled in by user

	invoke() default WM function
			 adds modal handler

	modal()	default WM function 
			accept modal events while doing it, calls exec(), handles ESC and border drawing
	
	poll()	has to be filled in by user for context
*/
#if 0
static int border_select_do(bContext *C, wmOperator *op)
{
	int event_type= RNA_int_get(op->ptr, "event_type");
	
	if(event_type==LEFTMOUSE)
		printf("border select do select\n");
	else if(event_type==RIGHTMOUSE)
		printf("border select deselect\n");
	else 
		printf("border select do something\n");
	
	return 1;
}

static void SCREEN_OT_border_select(wmOperatorType *ot)
{
	/* identifiers */
	ot->name= "Border select";
	ot->idname= "SCREEN_OT_border_select";
	
	/* api callbacks */
	ot->exec= border_select_do;
	ot->invoke= WM_border_select_invoke;
	ot->modal= WM_border_select_modal;
	
	ot->poll= ED_operator_areaactive;
	
	/* rna */
	RNA_def_int(ot->srna, "event_type", 0, INT_MIN, INT_MAX, "Event Type", "", INT_MIN, INT_MAX);
	RNA_def_int(ot->srna, "xmin", 0, INT_MIN, INT_MAX, "X Min", "", INT_MIN, INT_MAX);
	RNA_def_int(ot->srna, "xmax", 0, INT_MIN, INT_MAX, "X Max", "", INT_MIN, INT_MAX);
	RNA_def_int(ot->srna, "ymin", 0, INT_MIN, INT_MAX, "Y Min", "", INT_MIN, INT_MAX);
	RNA_def_int(ot->srna, "ymax", 0, INT_MIN, INT_MAX, "Y Max", "", INT_MIN, INT_MAX);

}
#endif

/* ****************************** render invoking ***************** */

/* set callbacks, exported to sequence render too. 
Only call in foreground (UI) renders. */

/* returns biggest area that is not uv/image editor. Note that it uses buttons */
/* window as the last possible alternative.									   */
static ScrArea *biggest_non_image_area(bContext *C)
{
	bScreen *sc= CTX_wm_screen(C);
	ScrArea *sa, *big= NULL;
	int size, maxsize= 0, bwmaxsize= 0;
	short foundwin= 0;
	
	for(sa= sc->areabase.first; sa; sa= sa->next) {
		if(sa->winx > 30 && sa->winy > 30) {
			size= sa->winx*sa->winy;
			if(sa->spacetype == SPACE_BUTS) {
				if(foundwin == 0 && size > bwmaxsize) {
					bwmaxsize= size;
					big= sa;	
				}
			}
			else if(sa->spacetype != SPACE_IMAGE && size > maxsize) {
				maxsize= size;
				big= sa;
				foundwin= 1;
			}
		}
	}
	
	return big;
}

static ScrArea *biggest_area(bContext *C)
{
	bScreen *sc= CTX_wm_screen(C);
	ScrArea *sa, *big= NULL;
	int size, maxsize= 0;
	
	for(sa= sc->areabase.first; sa; sa= sa->next) {
		size= sa->winx*sa->winy;
		if(size > maxsize) {
			maxsize= size;
			big= sa;
		}
	}
	return big;
}


static ScrArea *find_area_showing_r_result(bContext *C)
{
	bScreen *sc= CTX_wm_screen(C);
	ScrArea *sa;
	SpaceImage *sima;
	
	/* find an imagewindow showing render result */
	for(sa=sc->areabase.first; sa; sa= sa->next) {
		if(sa->spacetype==SPACE_IMAGE) {
			sima= sa->spacedata.first;
			if(sima->image && sima->image->type==IMA_TYPE_R_RESULT)
				break;
		}
	}
	return sa;
}

static ScrArea *find_area_image_empty(bContext *C)
{
	bScreen *sc= CTX_wm_screen(C);
	ScrArea *sa;
	SpaceImage *sima;
	
	/* find an imagewindow showing render result */
	for(sa=sc->areabase.first; sa; sa= sa->next) {
		if(sa->spacetype==SPACE_IMAGE) {
			sima= sa->spacedata.first;
			if(!sima->image)
				break;
		}
	}
	return sa;
}

#if 0 // XXX not used
static ScrArea *find_empty_image_area(bContext *C)
{
	bScreen *sc= CTX_wm_screen(C);
	ScrArea *sa;
	SpaceImage *sima;
	
	/* find an imagewindow showing render result */
	for(sa=sc->areabase.first; sa; sa= sa->next) {
		if(sa->spacetype==SPACE_IMAGE) {
			sima= sa->spacedata.first;
			if(!sima->image)
				break;
		}
	}
	return sa;
}
#endif // XXX not used

/* new window uses x,y to set position */
static void screen_set_image_output(bContext *C, int mx, int my)
{
	Scene *scene= CTX_data_scene(C);
	ScrArea *sa;
	SpaceImage *sima;
	
	if(scene->r.displaymode==R_OUTPUT_WINDOW) {
		rcti rect;
		int sizex, sizey;
		
		sizex= 10 + (scene->r.xsch*scene->r.size)/100;
		sizey= 40 + (scene->r.ysch*scene->r.size)/100;
		
		/* arbitrary... miniature image window views don't make much sense */
		if(sizex < 320) sizex= 320;
		if(sizey < 256) sizey= 256;
		
		/* XXX some magic to calculate postition */
		rect.xmin= mx + CTX_wm_window(C)->posx - sizex/2;
		rect.ymin= my + CTX_wm_window(C)->posy - sizey/2;
		rect.xmax= rect.xmin + sizex;
		rect.ymax= rect.ymin + sizey;
		
		/* changes context! */
		WM_window_open_temp(C, &rect, WM_WINDOW_RENDER);
		
		sa= CTX_wm_area(C);
	}
	else if(scene->r.displaymode==R_OUTPUT_SCREEN) {
		/* this function returns with changed context */
		ED_screen_full_newspace(C, CTX_wm_area(C), SPACE_IMAGE);
		sa= CTX_wm_area(C);
	}
	else {
	
		sa= find_area_showing_r_result(C);
		if(sa==NULL)
			sa= find_area_image_empty(C);
		
		if(sa==NULL) {
			/* find largest open non-image area */
			sa= biggest_non_image_area(C);
			if(sa) {
				ED_area_newspace(C, sa, SPACE_IMAGE);
				sima= sa->spacedata.first;
				
				/* makes ESC go back to prev space */
				sima->flag |= SI_PREVSPACE;
			}
			else {
				/* use any area of decent size */
				sa= biggest_area(C);
				if(sa->spacetype!=SPACE_IMAGE) {
					// XXX newspace(sa, SPACE_IMAGE);
					sima= sa->spacedata.first;
					
					/* makes ESC go back to prev space */
					sima->flag |= SI_PREVSPACE;
				}
			}
		}
	}	
	sima= sa->spacedata.first;
	
	/* get the correct image, and scale it */
	sima->image= BKE_image_verify_viewer(IMA_TYPE_R_RESULT, "Render Result");
	
//	if(G.displaymode==2) { // XXX
		if(sa->full) {
			sima->flag |= SI_FULLWINDOW|SI_PREVSPACE;
			
//			ed_screen_fullarea(C, sa);
		}
//	}
	
}

/* executes blocking render */
static int screen_render_exec(bContext *C, wmOperator *op)
{
	Scene *scene= CTX_data_scene(C);
	Render *re= RE_GetRender(scene->id.name);
	
	if(re==NULL) {
		re= RE_NewRender(scene->id.name);
	}
	RE_test_break_cb(re, NULL, (int (*)(void *)) blender_test_break);
	
	if(RNA_boolean_get(op->ptr, "animation"))
		RE_BlenderAnim(re, scene, scene->r.sfra, scene->r.efra, scene->frame_step);
	else
		RE_BlenderFrame(re, scene, scene->r.cfra);
	
	// no redraw needed, we leave state as we entered it
	ED_update_for_newframe(C, 1);
	
	WM_event_add_notifier(C, NC_SCENE|ND_RENDER_RESULT, scene);

	return OPERATOR_FINISHED;
}

typedef struct RenderJob {
	Scene *scene;
	Render *re;
	wmWindow *win;
	int anim;
	Image *image;
	ImageUser iuser;
	short *stop;
	short *do_update;
} RenderJob;

static void render_freejob(void *rjv)
{
	RenderJob *rj= rjv;
	
	MEM_freeN(rj);
}

/* str is IMA_RW_MAXTEXT in size */
static void make_renderinfo_string(RenderStats *rs, Scene *scene, char *str)
{
	char info_time_str[32];	// used to be extern to header_info.c
	uintptr_t mem_in_use, mmap_in_use;
	float megs_used_memory, mmap_used_memory;
	char *spos= str;
	
	mem_in_use= MEM_get_memory_in_use();
	mmap_in_use= MEM_get_mapped_memory_in_use();
	
	megs_used_memory= (mem_in_use-mmap_in_use)/(1024.0*1024.0);
	mmap_used_memory= (mmap_in_use)/(1024.0*1024.0);
	
	if(scene->lay & 0xFF000000)
		spos+= sprintf(spos, "Localview | ");
	else if(scene->r.scemode & R_SINGLE_LAYER)
		spos+= sprintf(spos, "Single Layer | ");
	
	if(rs->statstr) {
		spos+= sprintf(spos, "%s ", rs->statstr);
	}
	else {
		spos+= sprintf(spos, "Fra:%d  Ve:%d Fa:%d ", (scene->r.cfra), rs->totvert, rs->totface);
		if(rs->tothalo) spos+= sprintf(spos, "Ha:%d ", rs->tothalo);
		if(rs->totstrand) spos+= sprintf(spos, "St:%d ", rs->totstrand);
		spos+= sprintf(spos, "La:%d Mem:%.2fM (%.2fM) ", rs->totlamp, megs_used_memory, mmap_used_memory);
		
		if(rs->curfield)
			spos+= sprintf(spos, "Field %d ", rs->curfield);
		if(rs->curblur)
			spos+= sprintf(spos, "Blur %d ", rs->curblur);
	}
	
	BLI_timestr(rs->lastframetime, info_time_str);
	spos+= sprintf(spos, "Time:%s ", info_time_str);
	
	if(rs->infostr && rs->infostr[0])
		spos+= sprintf(spos, "| %s ", rs->infostr);
	
	/* very weak... but 512 characters is quite safe */
	if(spos >= str+IMA_RW_MAXTEXT)
		printf("WARNING! renderwin text beyond limit \n");
	
}

static void image_renderinfo_cb(void *rjv, RenderStats *rs)
{
	RenderJob *rj= rjv;
	
	/* malloc OK here, stats_draw is not in tile threads */
	if(rj->image->render_text==NULL)
		rj->image->render_text= MEM_callocN(IMA_RW_MAXTEXT, "rendertext");
	
	make_renderinfo_string(rs, rj->scene, rj->image->render_text);
	
	/* make jobs timer to send notifier */
	*(rj->do_update)= 1;

}

/* called inside thread! */
static void image_rect_update(void *rjv, RenderResult *rr, volatile rcti *renrect)
{
	RenderJob *rj= rjv;
	ImBuf *ibuf;
	float x1, y1, *rectf= NULL;
	int ymin, ymax, xmin, xmax;
	int rymin, rxmin;
	char *rectc;
	
	ibuf= BKE_image_get_ibuf(rj->image, &rj->iuser);
	if(ibuf==NULL) return;

	/* if renrect argument, we only refresh scanlines */
	if(renrect) {
		/* if ymax==recty, rendering of layer is ready, we should not draw, other things happen... */
		if(rr->renlay==NULL || renrect->ymax>=rr->recty)
			return;
		
		/* xmin here is first subrect x coord, xmax defines subrect width */
		xmin = renrect->xmin + rr->crop;
		xmax = renrect->xmax - xmin - rr->crop;
		if (xmax<2) return;
		
		ymin= renrect->ymin + rr->crop;
		ymax= renrect->ymax - ymin - rr->crop;
		if(ymax<2)
			return;
		renrect->ymin= renrect->ymax;
		
	}
	else {
		xmin = ymin = rr->crop;
		xmax = rr->rectx - 2*rr->crop;
		ymax = rr->recty - 2*rr->crop;
	}
	
	/* xmin ymin is in tile coords. transform to ibuf */
	rxmin= rr->tilerect.xmin + xmin;
	if(rxmin >= ibuf->x) return;
	rymin= rr->tilerect.ymin + ymin;
	if(rymin >= ibuf->y) return;
	
	if(rxmin + xmax > ibuf->x)
		xmax= ibuf->x - rxmin;
	if(rymin + ymax > ibuf->y)
		ymax= ibuf->y - rymin;
	
	if(xmax < 1 || ymax < 1) return;
	
	/* find current float rect for display, first case is after composit... still weak */
	if(rr->rectf)
		rectf= rr->rectf;
	else {
		if(rr->rect32)
			return;
		else {
			if(rr->renlay==NULL || rr->renlay->rectf==NULL) return;
			rectf= rr->renlay->rectf;
		}
	}
	if(rectf==NULL) return;
	
	rectf+= 4*(rr->rectx*ymin + xmin);
	rectc= (char *)(ibuf->rect + ibuf->x*rymin + rxmin);

	/* XXX make nice consistent functions for this */
	if (rj->scene->r.color_mgt_flag & R_COLOR_MANAGEMENT) {
		for(y1= 0; y1<ymax; y1++) {
			float *rf= rectf;
			float srgb[3];
			char *rc= rectc;
			
			/* XXX temp. because crop offset */
			if( rectc >= (char *)(ibuf->rect)) {
				for(x1= 0; x1<xmax; x1++, rf += 4, rc+=4) {
					srgb[0]= linearrgb_to_srgb(rf[0]);
					srgb[1]= linearrgb_to_srgb(rf[1]);
					srgb[2]= linearrgb_to_srgb(rf[2]);

					rc[0]= FTOCHAR(srgb[0]);
					rc[1]= FTOCHAR(srgb[1]);
					rc[2]= FTOCHAR(srgb[2]);
					rc[3]= FTOCHAR(rf[3]);
				}
			}
			rectf += 4*rr->rectx;
			rectc += 4*ibuf->x;
		}
	} else {
		for(y1= 0; y1<ymax; y1++) {
			float *rf= rectf;
			char *rc= rectc;
			
			/* XXX temp. because crop offset */
			if( rectc >= (char *)(ibuf->rect)) {
				for(x1= 0; x1<xmax; x1++, rf += 4, rc+=4) {
					rc[0]= FTOCHAR(rf[0]);
					rc[1]= FTOCHAR(rf[1]);
					rc[2]= FTOCHAR(rf[2]);
					rc[3]= FTOCHAR(rf[3]);
				}
			}
			rectf += 4*rr->rectx;
			rectc += 4*ibuf->x;
		}
	}
	
	/* make jobs timer to send notifier */
	*(rj->do_update)= 1;
}

static void render_startjob(void *rjv, short *stop, short *do_update)
{
	RenderJob *rj= rjv;
	
	rj->stop= stop;
	rj->do_update= do_update;
	
	if(rj->anim)
		RE_BlenderAnim(rj->re, rj->scene, rj->scene->r.sfra, rj->scene->r.efra, rj->scene->frame_step);
	else
		RE_BlenderFrame(rj->re, rj->scene, rj->scene->r.cfra);
}

/* called by render, check job 'stop' value or the global */
static int render_breakjob(void *rjv)
{
	RenderJob *rj= rjv;
	
	if(G.afbreek)
		return 1;
	if(rj->stop && *(rj->stop))
		return 1;
	return 0;
}

/* catch esc */
static int screen_render_modal(bContext *C, wmOperator *op, wmEvent *event)
{
	/* no running blender, remove handler and pass through */
	if(0==WM_jobs_test(CTX_wm_manager(C), CTX_data_scene(C)))
	   return OPERATOR_FINISHED|OPERATOR_PASS_THROUGH;
	
	/* running render */
	switch (event->type) {
		case ESCKEY:
			return OPERATOR_RUNNING_MODAL;
			break;
	}
	return OPERATOR_PASS_THROUGH;
}

/* using context, starts job */
static int screen_render_invoke(bContext *C, wmOperator *op, wmEvent *event)
{
	/* new render clears all callbacks */
	Scene *scene= CTX_data_scene(C);
	Render *re;
	wmJob *steve;
	RenderJob *rj;
	Image *ima;
	
	/* only one render job at a time */
	if(WM_jobs_test(CTX_wm_manager(C), scene))
		return OPERATOR_CANCELLED;
	
	/* stop all running jobs, currently previews frustrate Render */
	WM_jobs_stop_all(CTX_wm_manager(C));
	
	/* handle UI stuff */
	WM_cursor_wait(1);

	/* flush multires changes (for sculpt) */
	multires_force_update(CTX_data_active_object(C));
	
	/* get editmode results */
	ED_object_exit_editmode(C, 0);	/* 0 = does not exit editmode */
	
	// store spare
	// get view3d layer, local layer, make this nice api call to render
	// store spare
	
	/* ensure at least 1 area shows result */
	screen_set_image_output(C, event->x, event->y);

	/* job custom data */
	rj= MEM_callocN(sizeof(RenderJob), "render job");
	rj->scene= scene;
	rj->win= CTX_wm_window(C);
	rj->anim= RNA_boolean_get(op->ptr, "animation");
	rj->iuser.scene= scene;
	rj->iuser.ok= 1;
	
	/* setup job */
	steve= WM_jobs_get(CTX_wm_manager(C), CTX_wm_window(C), scene);
	WM_jobs_customdata(steve, rj, render_freejob);
	WM_jobs_timer(steve, 0.2, NC_SCENE|ND_RENDER_RESULT, 0);
	WM_jobs_callbacks(steve, render_startjob, NULL, NULL);
	
	/* get a render result image, and make sure it is empty */
	ima= BKE_image_verify_viewer(IMA_TYPE_R_RESULT, "Render Result");
	BKE_image_signal(ima, NULL, IMA_SIGNAL_FREE);
	rj->image= ima;
	
	/* setup new render */
	re= RE_NewRender(scene->id.name);
	RE_test_break_cb(re, rj, render_breakjob);
	RE_display_draw_cb(re, rj, image_rect_update);
	RE_stats_draw_cb(re, rj, image_renderinfo_cb);
	
	rj->re= re;
	G.afbreek= 0;
	
	//	BKE_report in render!
	//	RE_error_cb(re, error_cb);

	WM_jobs_start(CTX_wm_manager(C), steve);
	
	G.afbreek= 0;
	
	WM_cursor_wait(0);
	WM_event_add_notifier(C, NC_SCENE|ND_RENDER_RESULT, scene);

	/* add modal handler for ESC */
	WM_event_add_modal_handler(C, &CTX_wm_window(C)->handlers, op);
	
	return OPERATOR_RUNNING_MODAL;
}


/* contextual render, using current scene, view3d? */
static void SCREEN_OT_render(wmOperatorType *ot)
{
	/* identifiers */
	ot->name= "Render";
	ot->idname= "SCREEN_OT_render";
	
	/* api callbacks */
	ot->invoke= screen_render_invoke;
	ot->modal= screen_render_modal;
	ot->exec= screen_render_exec;
	
	ot->poll= ED_operator_screenactive;
	
	RNA_def_int(ot->srna, "layers", 0, 0, INT_MAX, "Layers", "", 0, INT_MAX);
	RNA_def_boolean(ot->srna, "animation", 0, "Animation", "");
}

/* *********************** cancel render viewer *************** */

static int render_view_cancel_exec(bContext *C, wmOperator *unused)
{
	ScrArea *sa= CTX_wm_area(C);
	SpaceImage *sima= sa->spacedata.first;
	
	/* test if we have a temp screen in front */
	if(CTX_wm_window(C)->screen->full==SCREENTEMP) {
		wm_window_lower(CTX_wm_window(C));
	}
	/* determine if render already shows */
	else if(sima->flag & SI_PREVSPACE) {
		sima->flag &= ~SI_PREVSPACE;
		
		if(sima->flag & SI_FULLWINDOW) {
			sima->flag &= ~SI_FULLWINDOW;
			ED_screen_full_prevspace(C);
		}
		else
			ED_area_prevspace(C);
	}
	else if(sima->flag & SI_FULLWINDOW) {
		sima->flag &= ~SI_FULLWINDOW;
		ed_screen_fullarea(C, sa);
	}		
	
	return OPERATOR_FINISHED;
}

static void SCREEN_OT_render_view_cancel(struct wmOperatorType *ot)
{
	/* identifiers */
	ot->name= "Cancel Render View";
	ot->idname= "SCREEN_OT_render_view_cancel";
	
	/* api callbacks */
	ot->exec= render_view_cancel_exec;
	ot->poll= ED_operator_image_active;
}

/* *********************** show render viewer *************** */

static int render_view_show_invoke(bContext *C, wmOperator *unused, wmEvent *event)
{
	ScrArea *sa= find_area_showing_r_result(C);

	/* test if we have a temp screen in front */
	if(CTX_wm_window(C)->screen->full==SCREENTEMP) {
		wm_window_lower(CTX_wm_window(C));
	}
	/* determine if render already shows */
	else if(sa) {
		SpaceImage *sima= sa->spacedata.first;
		
		if(sima->flag & SI_PREVSPACE) {
			sima->flag &= ~SI_PREVSPACE;
			
			if(sima->flag & SI_FULLWINDOW) {
				sima->flag &= ~SI_FULLWINDOW;
				ED_screen_full_prevspace(C);
			}
			else if(sima->next) {
				ED_area_newspace(C, sa, sima->next->spacetype);
				ED_area_tag_redraw(sa);
			}
		}
	}
	else {
		screen_set_image_output(C, event->x, event->y);
	}
	
	return OPERATOR_FINISHED;
}

static void SCREEN_OT_render_view_show(struct wmOperatorType *ot)
{
	/* identifiers */
	ot->name= "Show/Hide Render View";
	ot->idname= "SCREEN_OT_render_view_show";
	
	/* api callbacks */
	ot->invoke= render_view_show_invoke;
	ot->poll= ED_operator_screenactive;
}

/* *********** show user pref window ****** */

static int userpref_show_invoke(bContext *C, wmOperator *unused, wmEvent *event)
{
	ScrArea *sa;
	rcti rect;
	int sizex, sizey;
	
	sizex= 800;
	sizey= 480;
	
	/* some magic to calculate postition */
	rect.xmin= event->x + CTX_wm_window(C)->posx - sizex/2;
	rect.ymin= event->y + CTX_wm_window(C)->posy - sizey/2;
	rect.xmax= rect.xmin + sizex;
	rect.ymax= rect.ymin + sizey;
	
	/* changes context! */
	WM_window_open_temp(C, &rect, WM_WINDOW_USERPREFS);
	
	sa= CTX_wm_area(C);
	
	
	return OPERATOR_FINISHED;
}


static void SCREEN_OT_userpref_show(struct wmOperatorType *ot)
{
	/* identifiers */
	ot->name= "Show/Hide User Preferences";
	ot->idname= "SCREEN_OT_userpref_show";
	
	/* api callbacks */
	ot->invoke= userpref_show_invoke;
	ot->poll= ED_operator_screenactive;
}

/********************* new screen operator *********************/

static int screen_new_exec(bContext *C, wmOperator *op)
{
	wmWindow *win= CTX_wm_window(C);
	bScreen *sc= CTX_wm_screen(C);

	sc= ED_screen_duplicate(win, sc);
	WM_event_add_notifier(C, NC_SCREEN|ND_SCREENBROWSE, sc);

	return OPERATOR_FINISHED;
}

void SCREEN_OT_new(wmOperatorType *ot)
{
	/* identifiers */
	ot->name= "New Screen";
	ot->idname= "SCREEN_OT_new";
	
	/* api callbacks */
	ot->exec= screen_new_exec;

	/* flags */
	ot->flag= OPTYPE_REGISTER|OPTYPE_UNDO;
}

/********************* delete screen operator *********************/

static int screen_delete_exec(bContext *C, wmOperator *op)
{
	bScreen *sc= CTX_wm_screen(C);

	WM_event_add_notifier(C, NC_SCREEN|ND_SCREENDELETE, sc);

	return OPERATOR_FINISHED;
}

void SCREEN_OT_delete(wmOperatorType *ot)
{
	/* identifiers */
	ot->name= "Delete Scene";
	ot->idname= "SCREEN_OT_delete";
	
	/* api callbacks */
	ot->exec= screen_delete_exec;

	/* flags */
	ot->flag= OPTYPE_REGISTER|OPTYPE_UNDO;
}

/********************* new scene operator *********************/

static int scene_new_exec(bContext *C, wmOperator *op)
{
	Scene *newscene, *scene= CTX_data_scene(C);
	Main *bmain= CTX_data_main(C);
	int type= RNA_enum_get(op->ptr, "type");

	newscene= copy_scene(bmain, scene, type);

	/* these can't be handled in blenkernel curently, so do them here */
	if(type == SCE_COPY_LINK_DATA)
		ED_object_single_users(newscene, 0);
	else if(type == SCE_COPY_FULL)
		ED_object_single_users(newscene, 1);

	WM_event_add_notifier(C, NC_SCENE|ND_SCENEBROWSE, newscene);

	return OPERATOR_FINISHED;
}

void SCENE_OT_new(wmOperatorType *ot)
{
	static EnumPropertyItem type_items[]= {
		{SCE_COPY_EMPTY, "EMPTY", 0, "Empty", "Add empty scene."},
		{SCE_COPY_LINK_OB, "LINK_OBJECTS", 0, "Link Objects", "Link to the objects from the current scene."},
		{SCE_COPY_LINK_DATA, "LINK_OBJECT_DATA", 0, "Link Object Data", "Copy objects linked to data from the current scene."},
		{SCE_COPY_FULL, "FULL_COPY", 0, "Full Copy", "Make a full copy of the current scene."},
		{0, NULL, 0, NULL, NULL}};

	/* identifiers */
	ot->name= "New Scene";
	ot->idname= "SCENE_OT_new";
	
	/* api callbacks */
	ot->exec= scene_new_exec;
	ot->invoke= WM_menu_invoke;

	/* flags */
	ot->flag= OPTYPE_REGISTER|OPTYPE_UNDO;

	/* properties */
	RNA_def_enum(ot->srna, "type", type_items, 0, "Type", "");
}

/********************* delete scene operator *********************/

static int scene_delete_exec(bContext *C, wmOperator *op)
{
	Scene *scene= CTX_data_scene(C);

	WM_event_add_notifier(C, NC_SCENE|ND_SCENEDELETE, scene);

	return OPERATOR_FINISHED;
}

void SCENE_OT_delete(wmOperatorType *ot)
{
	/* identifiers */
	ot->name= "Delete Scene";
	ot->idname= "SCENE_OT_delete";
	
	/* api callbacks */
	ot->exec= scene_delete_exec;

	/* flags */
	ot->flag= OPTYPE_REGISTER|OPTYPE_UNDO;
}

/* ****************  Assigning operatortypes to global list, adding handlers **************** */

/* called in spacetypes.c */
void ED_operatortypes_screen(void)
{
	/* generic UI stuff */
	WM_operatortype_append(SCREEN_OT_actionzone);
	WM_operatortype_append(SCREEN_OT_repeat_last);
	WM_operatortype_append(SCREEN_OT_repeat_history);
	WM_operatortype_append(SCREEN_OT_redo_last);
	
	/* screen tools */
	WM_operatortype_append(SCREEN_OT_area_move);
	WM_operatortype_append(SCREEN_OT_area_split);
	WM_operatortype_append(SCREEN_OT_area_join);
	WM_operatortype_append(SCREEN_OT_area_dupli);
	WM_operatortype_append(SCREEN_OT_area_swap);
	WM_operatortype_append(SCREEN_OT_region_split);
	WM_operatortype_append(SCREEN_OT_region_foursplit);
	WM_operatortype_append(SCREEN_OT_region_flip);
	WM_operatortype_append(SCREEN_OT_region_scale);
	WM_operatortype_append(SCREEN_OT_screen_set);
	WM_operatortype_append(SCREEN_OT_screen_full_area);
	WM_operatortype_append(SCREEN_OT_screenshot);
	WM_operatortype_append(SCREEN_OT_screencast);
	WM_operatortype_append(SCREEN_OT_userpref_show);
	
	/*frame changes*/
	WM_operatortype_append(SCREEN_OT_frame_offset);
	WM_operatortype_append(SCREEN_OT_frame_jump);
	WM_operatortype_append(SCREEN_OT_keyframe_jump);
	
	WM_operatortype_append(SCREEN_OT_animation_step);
	WM_operatortype_append(SCREEN_OT_animation_play);
	
	/* render */
	WM_operatortype_append(SCREEN_OT_render);
	WM_operatortype_append(SCREEN_OT_render_view_cancel);
	WM_operatortype_append(SCREEN_OT_render_view_show);

	/* new/delete */
	WM_operatortype_append(SCREEN_OT_new);
	WM_operatortype_append(SCREEN_OT_delete);
	WM_operatortype_append(SCENE_OT_new);
	WM_operatortype_append(SCENE_OT_delete);

	/* tools shared by more space types */
	WM_operatortype_append(ED_OT_undo);
	WM_operatortype_append(ED_OT_redo);	
	
}

static void keymap_modal_set(wmWindowManager *wm)
{
	static EnumPropertyItem modal_items[] = {
		{KM_MODAL_CANCEL, "CANCEL", 0, "Cancel", ""},
		{KM_MODAL_APPLY, "APPLY", 0, "Apply", ""},
		{KM_MODAL_STEP10, "STEP10", 0, "Steps on", ""},
		{KM_MODAL_STEP10_OFF, "STEP10_OFF", 0, "Steps off", ""},
		{0, NULL, 0, NULL, NULL}};
	wmKeyMap *keymap;
	
	/* Standard Modal keymap ------------------------------------------------ */
	keymap= WM_modalkeymap_add(wm, "Standard Modal Map", modal_items);
	
	WM_modalkeymap_add_item(keymap, ESCKEY,    KM_PRESS, KM_ANY, 0, KM_MODAL_CANCEL);
	WM_modalkeymap_add_item(keymap, LEFTMOUSE, KM_ANY, KM_ANY, 0, KM_MODAL_APPLY);
	WM_modalkeymap_add_item(keymap, RETKEY, KM_PRESS, KM_ANY, 0, KM_MODAL_APPLY);
	WM_modalkeymap_add_item(keymap, PADENTER, KM_PRESS, KM_ANY, 0, KM_MODAL_APPLY);

	WM_modalkeymap_add_item(keymap, LEFTCTRLKEY, KM_PRESS, KM_ANY, 0, KM_MODAL_STEP10);
	WM_modalkeymap_add_item(keymap, LEFTCTRLKEY, KM_RELEASE, KM_ANY, 0, KM_MODAL_STEP10_OFF);
	
	WM_modalkeymap_assign(keymap, "SCREEN_OT_area_move");

}

/* called in spacetypes.c */
void ED_keymap_screen(wmWindowManager *wm)
{
	ListBase *keymap;
	
	/* Screen General ------------------------------------------------ */
	keymap= WM_keymap_listbase(wm, "Screen", 0, 0);
	
	
	/* standard timers */
	WM_keymap_add_item(keymap, "SCREEN_OT_animation_step", TIMER0, KM_ANY, KM_ANY, 0);
	
	RNA_int_set(WM_keymap_add_item(keymap, "SCREEN_OT_actionzone", LEFTMOUSE, KM_PRESS, 0, 0)->ptr, "modifier", 0);
	RNA_int_set(WM_keymap_add_item(keymap, "SCREEN_OT_actionzone", LEFTMOUSE, KM_PRESS, KM_SHIFT, 0)->ptr, "modifier", 1);
	RNA_int_set(WM_keymap_add_item(keymap, "SCREEN_OT_actionzone", LEFTMOUSE, KM_PRESS, KM_ALT, 0)->ptr, "modifier", 2);
	
	/* screen tools */
	WM_keymap_verify_item(keymap, "SCREEN_OT_area_split", EVT_ACTIONZONE_AREA, 0, 0, 0);
	WM_keymap_verify_item(keymap, "SCREEN_OT_area_join", EVT_ACTIONZONE_AREA, 0, 0, 0);
	WM_keymap_verify_item(keymap, "SCREEN_OT_area_dupli", EVT_ACTIONZONE_AREA, 0, KM_SHIFT, 0);
	WM_keymap_verify_item(keymap, "SCREEN_OT_area_swap", EVT_ACTIONZONE_AREA, 0, KM_ALT, 0);
	WM_keymap_verify_item(keymap, "SCREEN_OT_region_scale", EVT_ACTIONZONE_REGION, 0, 0, 0);
			/* area move after action zones */
	WM_keymap_verify_item(keymap, "SCREEN_OT_area_move", LEFTMOUSE, KM_PRESS, 0, 0);
	
	RNA_int_set(WM_keymap_add_item(keymap, "SCREEN_OT_screen_set", RIGHTARROWKEY, KM_PRESS, KM_CTRL, 0)->ptr, "delta", 1);
	RNA_int_set(WM_keymap_add_item(keymap, "SCREEN_OT_screen_set", LEFTARROWKEY, KM_PRESS, KM_CTRL, 0)->ptr, "delta", -1);
	WM_keymap_add_item(keymap, "SCREEN_OT_screen_full_area", UPARROWKEY, KM_PRESS, KM_CTRL, 0);
	WM_keymap_add_item(keymap, "SCREEN_OT_screen_full_area", DOWNARROWKEY, KM_PRESS, KM_CTRL, 0);
	WM_keymap_add_item(keymap, "SCREEN_OT_screenshot", F3KEY, KM_PRESS, KM_CTRL, 0);
	WM_keymap_add_item(keymap, "SCREEN_OT_screencast", F3KEY, KM_PRESS, KM_ALT, 0);

	 /* tests */
	WM_keymap_add_item(keymap, "SCREEN_OT_region_split", SKEY, KM_PRESS, KM_CTRL|KM_ALT, 0);
	WM_keymap_add_item(keymap, "SCREEN_OT_region_foursplit", SKEY, KM_PRESS, KM_CTRL|KM_ALT|KM_SHIFT, 0);
	
	WM_keymap_verify_item(keymap, "SCREEN_OT_repeat_history", F3KEY, KM_PRESS, 0, 0);
	WM_keymap_add_item(keymap, "SCREEN_OT_repeat_last", RKEY, KM_PRESS, KM_CTRL, 0);
	WM_keymap_add_item(keymap, "SCREEN_OT_repeat_last", RKEY, KM_PRESS, KM_OSKEY, 0);
	WM_keymap_add_item(keymap, "SCREEN_OT_region_flip", F5KEY, KM_PRESS, 0, 0);
	WM_keymap_verify_item(keymap, "SCREEN_OT_redo_last", F6KEY, KM_PRESS, 0, 0);
	
	RNA_string_set(WM_keymap_add_item(keymap, "SCRIPT_OT_python_file_run", F7KEY, KM_PRESS, 0, 0)->ptr, "filename", "test.py");
	WM_keymap_verify_item(keymap, "SCRIPT_OT_python_run_ui_scripts", F8KEY, KM_PRESS, 0, 0);

	/* files */
	WM_keymap_add_item(keymap, "FILE_OT_exec", RETKEY, KM_PRESS, 0, 0);
	WM_keymap_add_item(keymap, "FILE_OT_cancel", ESCKEY, KM_PRESS, 0, 0);
	
	/* undo */
	WM_keymap_add_item(keymap, "ED_OT_undo", ZKEY, KM_PRESS, KM_CTRL, 0);
	WM_keymap_add_item(keymap, "ED_OT_undo", ZKEY, KM_PRESS, KM_OSKEY, 0);
	WM_keymap_add_item(keymap, "ED_OT_redo", ZKEY, KM_PRESS, KM_SHIFT|KM_CTRL, 0);
	WM_keymap_add_item(keymap, "ED_OT_redo", ZKEY, KM_PRESS, KM_SHIFT|KM_OSKEY, 0);
						  
	/* render */
	WM_keymap_add_item(keymap, "SCREEN_OT_render", F12KEY, KM_PRESS, 0, 0);
//	WM_keymap_add_item(keymap, "SCREEN_OT_render", RETKEY, KM_PRESS, KM_CTRL, 0);
//	WM_keymap_add_item(keymap, "SCREEN_OT_render", RETKEY, KM_PRESS, KM_OSKEY, 0);
	RNA_boolean_set(WM_keymap_add_item(keymap, "SCREEN_OT_render", F12KEY, KM_PRESS, KM_CTRL, 0)->ptr, "animation", 1);
//	RNA_boolean_set(WM_keymap_add_item(keymap, "SCREEN_OT_render", RETKEY, KM_PRESS, KM_CTRL|KM_SHIFT, 0)->ptr, "animation", 1);
//	RNA_boolean_set(WM_keymap_add_item(keymap, "SCREEN_OT_render", RETKEY, KM_PRESS, KM_OSKEY|KM_SHIFT, 0)->ptr, "animation", 1);
	WM_keymap_add_item(keymap, "SCREEN_OT_render_view_cancel", ESCKEY, KM_PRESS, 0, 0);
	WM_keymap_add_item(keymap, "SCREEN_OT_render_view_show", F11KEY, KM_PRESS, 0, 0);
	
	/* user prefs */
	WM_keymap_add_item(keymap, "SCREEN_OT_userpref_show", COMMAKEY, KM_PRESS, KM_CTRL, 0);
	WM_keymap_add_item(keymap, "SCREEN_OT_userpref_show", COMMAKEY, KM_PRESS, KM_OSKEY, 0);
	
	/* Anim Playback ------------------------------------------------ */
	keymap= WM_keymap_listbase(wm, "Frames", 0, 0);
	
	/* frame offsets */
	RNA_int_set(WM_keymap_add_item(keymap, "SCREEN_OT_frame_offset", UPARROWKEY, KM_PRESS, 0, 0)->ptr, "delta", 10);
	RNA_int_set(WM_keymap_add_item(keymap, "SCREEN_OT_frame_offset", DOWNARROWKEY, KM_PRESS, 0, 0)->ptr, "delta", -10);
	RNA_int_set(WM_keymap_add_item(keymap, "SCREEN_OT_frame_offset", LEFTARROWKEY, KM_PRESS, 0, 0)->ptr, "delta", -1);
	RNA_int_set(WM_keymap_add_item(keymap, "SCREEN_OT_frame_offset", RIGHTARROWKEY, KM_PRESS, 0, 0)->ptr, "delta", 1);
	
	WM_keymap_add_item(keymap, "SCREEN_OT_frame_jump", DOWNARROWKEY, KM_PRESS, KM_SHIFT, 0);
	RNA_boolean_set(WM_keymap_add_item(keymap, "SCREEN_OT_frame_jump", RIGHTARROWKEY, KM_PRESS, KM_SHIFT, 0)->ptr, "end", 1);
	RNA_boolean_set(WM_keymap_add_item(keymap, "SCREEN_OT_frame_jump", LEFTARROWKEY, KM_PRESS, KM_SHIFT, 0)->ptr, "end", 0);
	
	WM_keymap_add_item(keymap, "SCREEN_OT_keyframe_jump", PAGEUPKEY, KM_PRESS, KM_CTRL, 0);
	RNA_boolean_set(WM_keymap_add_item(keymap, "SCREEN_OT_keyframe_jump", PAGEDOWNKEY, KM_PRESS, KM_CTRL, 0)->ptr, "next", 0);
	
	/* play (forward and backwards) */
	WM_keymap_add_item(keymap, "SCREEN_OT_animation_play", AKEY, KM_PRESS, KM_ALT, 0);
	WM_keymap_add_item(keymap, "SCREEN_OT_animation_play", KKEY, KM_PRESS, 0, LKEY);
	RNA_boolean_set(WM_keymap_add_item(keymap, "SCREEN_OT_animation_play", AKEY, KM_PRESS, KM_ALT|KM_SHIFT, 0)->ptr, "reverse", 1);

	keymap_modal_set(wm);
}
<|MERGE_RESOLUTION|>--- conflicted
+++ resolved
@@ -57,11 +57,8 @@
 #include "BKE_scene.h"
 #include "BKE_screen.h"
 #include "BKE_utildefines.h"
-<<<<<<< HEAD
 #include "BKE_tessmesh.h"
-=======
 #include "BKE_sound.h"
->>>>>>> d893b0f9
 
 #include "WM_api.h"
 #include "WM_types.h"
@@ -2222,7 +2219,7 @@
 		ScreenAnimData *sad= wt->customdata;
 		ScrArea *sa;
 		int sync;
-
+		
 		/* sync, don't sync, or follow scene setting */
 		if(sad->flag & ANIMPLAY_FLAG_SYNC) sync= 1;
 		else if(sad->flag & ANIMPLAY_FLAG_NO_SYNC) sync= 0;
@@ -2231,7 +2228,7 @@
 		if(sync) {
 			/* skip frames */
 			int step = floor(wt->duration * FPS);
-			if(sad->flag & ANIMPLAY_FLAG_REVERSE) // XXX does this option work with audio?
+			if (sad->flag & ANIMPLAY_FLAG_REVERSE) // XXX does this option work with audio?
 				scene->r.cfra -= step;
 			else
 				scene->r.cfra += step;
@@ -2239,7 +2236,7 @@
 		}
 		else {
 			/* one frame +/- */
-			if(sad->flag & ANIMPLAY_FLAG_REVERSE)
+			if (sad->flag & ANIMPLAY_FLAG_REVERSE)
 				scene->r.cfra--;
 			else
 				scene->r.cfra++;
@@ -2281,7 +2278,7 @@
 
 		/* since we follow drawflags, we can't send notifier but tag regions ourselves */
 		ED_update_for_newframe(C, 1);
-
+		
 		sound_update_playing(C);
 
 		for(sa= screen->areabase.first; sa; sa= sa->next) {
@@ -2330,7 +2327,7 @@
 		ScrArea *sa= CTX_wm_area(C);
 		int mode= (RNA_boolean_get(op->ptr, "reverse")) ? -1 : 1;
 		int sync= -1;
-
+		
 		if(RNA_property_is_set(op->ptr, "sync"))
 			sync= (RNA_boolean_get(op->ptr, "sync"));
 		
@@ -2342,7 +2339,7 @@
 			
 			/* update region if TIME_REGION was set, to leftmost 3d window */
 			ED_screen_animation_timer_update(C, stime->redraws);
-		}
+			}
 		else {
 			ED_screen_animation_timer(C, TIME_REGION|TIME_ALL_3D_WIN, sync, mode);
 			
