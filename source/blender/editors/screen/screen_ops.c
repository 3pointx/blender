/*
 * ***** BEGIN GPL LICENSE BLOCK *****
 *
 * This program is free software; you can redistribute it and/or
 * modify it under the terms of the GNU General Public License
 * as published by the Free Software Foundation; either version 2
 * of the License, or (at your option) any later version. 
 *
 * This program is distributed in the hope that it will be useful,
 * but WITHOUT ANY WARRANTY; without even the implied warranty of
 * MERCHANTABILITY or FITNESS FOR A PARTICULAR PURPOSE.  See the
 * GNU General Public License for more details.
 *
 * You should have received a copy of the GNU General Public License
 * along with this program; if not, write to the Free Software Foundation,
 * Inc., 51 Franklin Street, Fifth Floor, Boston, MA 02110-1301, USA.
 *
 * The Original Code is Copyright (C) 2008 Blender Foundation.
 * All rights reserved.
 *
 *
 * ***** END GPL LICENSE BLOCK *****
 */

/** \file blender/editors/screen/screen_ops.c
 *  \ingroup edscr
 */


#include <math.h>
#include <string.h>

#include "MEM_guardedalloc.h"

#include "BLI_math.h"
#include "BLI_blenlib.h"
#include "BLI_dlrbTree.h"
#include "BLI_utildefines.h"

#include "BLT_translation.h"

#include "DNA_armature_types.h"
#include "DNA_lattice_types.h"
#include "DNA_object_types.h"
#include "DNA_curve_types.h"
#include "DNA_gpencil_types.h"
#include "DNA_scene_types.h"
#include "DNA_meta_types.h"
#include "DNA_mask_types.h"
#include "DNA_node_types.h"
#include "DNA_workspace_types.h"
#include "DNA_userdef_types.h"

#include "BKE_context.h"
#include "BKE_customdata.h"
#include "BKE_global.h"
#include "BKE_icons.h"
#include "BKE_main.h"
#include "BKE_object.h"
#include "BKE_report.h"
#include "BKE_scene.h"
#include "BKE_screen.h"
#include "BKE_editmesh.h"
#include "BKE_sound.h"
#include "BKE_mask.h"
#include "BKE_workspace.h"

#include "WM_api.h"
#include "WM_types.h"

#include "ED_armature.h"
#include "ED_clip.h"
#include "ED_image.h"
#include "ED_keyframes_draw.h"
#include "ED_object.h"
#include "ED_screen.h"
#include "ED_screen_types.h"
#include "ED_sequencer.h"
#include "ED_util.h"
#include "ED_view3d.h"

#include "RNA_access.h"
#include "RNA_define.h"

#include "UI_interface.h"
#include "UI_resources.h"
#include "UI_view2d.h"

#include "screen_intern.h"  /* own module include */

#define KM_MODAL_CANCEL     1
#define KM_MODAL_APPLY      2
#define KM_MODAL_STEP10     3
#define KM_MODAL_STEP10_OFF 4

/* ************** Exported Poll tests ********************** */

int ED_operator_regionactive(bContext *C)
{
	if (CTX_wm_window(C) == NULL) return 0;
	if (CTX_wm_screen(C) == NULL) return 0;
	if (CTX_wm_region(C) == NULL) return 0;
	return 1;
}

int ED_operator_areaactive(bContext *C)
{
	if (CTX_wm_window(C) == NULL) return 0;
	if (CTX_wm_screen(C) == NULL) return 0;
	if (CTX_wm_area(C) == NULL) return 0;
	return 1;
}

int ED_operator_screenactive(bContext *C)
{
	if (CTX_wm_window(C) == NULL) return 0;
	if (CTX_wm_screen(C) == NULL) return 0;
	return 1;
}

/* XXX added this to prevent anim state to change during renders */
static int ED_operator_screenactive_norender(bContext *C)
{
	if (G.is_rendering) return 0;
	if (CTX_wm_window(C) == NULL) return 0;
	if (CTX_wm_screen(C) == NULL) return 0;
	return 1;
}


static int screen_active_editable(bContext *C)
{
	if (ED_operator_screenactive(C)) {
		/* no full window splitting allowed */
		if (CTX_wm_screen(C)->state != SCREENNORMAL)
			return 0;
		return 1;
	}
	return 0;
}

static ARegion *screen_find_region_type(bContext *C, int type)
{
	ARegion *ar = CTX_wm_region(C);

	/* find the header region
	 * - try context first, but upon failing, search all regions in area...
	 */
	if ((ar == NULL) || (ar->regiontype != type)) {
		ScrArea *sa = CTX_wm_area(C);
		ar = BKE_area_find_region_type(sa, type);
	}
	else {
		ar = NULL;
	}

	return ar;
}

/* when mouse is over area-edge */
int ED_operator_screen_mainwinactive(bContext *C)
{
	bScreen *screen;
	if (CTX_wm_window(C) == NULL) return 0;
	screen = CTX_wm_screen(C);
	if (screen == NULL) return 0;
	if (screen->subwinactive != screen->mainwin) return 0;
	return 1;
}

int ED_operator_scene_editable(bContext *C)
{
	Scene *scene = CTX_data_scene(C);
	if (scene && !ID_IS_LINKED_DATABLOCK(scene))
		return 1;
	return 0;
}

int ED_operator_objectmode(bContext *C)
{
	Scene *scene = CTX_data_scene(C);
	Object *obact = CTX_data_active_object(C);

	if (scene == NULL || ID_IS_LINKED_DATABLOCK(scene))
		return 0;
	if (CTX_data_edit_object(C))
		return 0;
	
	/* add a check for ob->mode too? */
	if (obact && (obact->mode != OB_MODE_OBJECT))
		return 0;
	
	return 1;
}


static bool ed_spacetype_test(bContext *C, int type)
{
	if (ED_operator_areaactive(C)) {
		SpaceLink *sl = (SpaceLink *)CTX_wm_space_data(C);
		return sl && (sl->spacetype == type);
	}
	return 0;
}

int ED_operator_view3d_active(bContext *C)
{
	return ed_spacetype_test(C, SPACE_VIEW3D);
}

int ED_operator_region_view3d_active(bContext *C)
{
	if (CTX_wm_region_view3d(C))
		return true;

	CTX_wm_operator_poll_msg_set(C, "expected a view3d region");
	return false;
}

/* generic for any view2d which uses anim_ops */
int ED_operator_animview_active(bContext *C)
{
	if (ED_operator_areaactive(C)) {
		SpaceLink *sl = (SpaceLink *)CTX_wm_space_data(C);
		if (sl && (ELEM(sl->spacetype, SPACE_SEQ, SPACE_ACTION, SPACE_NLA, SPACE_IPO, SPACE_TIME)))
			return true;
	}

	CTX_wm_operator_poll_msg_set(C, "expected a timeline/animation area to be active");
	return 0;
}

int ED_operator_timeline_active(bContext *C)
{
	return ed_spacetype_test(C, SPACE_TIME);
}

int ED_operator_outliner_active(bContext *C)
{
	return ed_spacetype_test(C, SPACE_OUTLINER);
}

int ED_operator_outliner_active_no_editobject(bContext *C)
{
	if (ed_spacetype_test(C, SPACE_OUTLINER)) {
		Object *ob = ED_object_active_context(C);
		Object *obedit = CTX_data_edit_object(C);
		if (ob && ob == obedit)
			return 0;
		else
			return 1;
	}
	return 0;
}

int ED_operator_file_active(bContext *C)
{
	return ed_spacetype_test(C, SPACE_FILE);
}

int ED_operator_action_active(bContext *C)
{
	return ed_spacetype_test(C, SPACE_ACTION);
}

int ED_operator_buttons_active(bContext *C)
{
	return ed_spacetype_test(C, SPACE_BUTS);
}

int ED_operator_node_active(bContext *C)
{
	SpaceNode *snode = CTX_wm_space_node(C);
	
	if (snode && snode->edittree)
		return 1;
	
	return 0;
}

int ED_operator_node_editable(bContext *C)
{
	SpaceNode *snode = CTX_wm_space_node(C);
	
	if (snode && snode->edittree && !ID_IS_LINKED_DATABLOCK(snode->edittree))
		return 1;
	
	return 0;
}

int ED_operator_graphedit_active(bContext *C)
{
	return ed_spacetype_test(C, SPACE_IPO);
}

int ED_operator_sequencer_active(bContext *C)
{
	return ed_spacetype_test(C, SPACE_SEQ);
}

int ED_operator_sequencer_active_editable(bContext *C)
{
	return ed_spacetype_test(C, SPACE_SEQ) && ED_operator_scene_editable(C);
}

int ED_operator_image_active(bContext *C)
{
	return ed_spacetype_test(C, SPACE_IMAGE);
}

int ED_operator_nla_active(bContext *C)
{
	return ed_spacetype_test(C, SPACE_NLA);
}

int ED_operator_logic_active(bContext *C)
{
	return ed_spacetype_test(C, SPACE_LOGIC);
}

int ED_operator_info_active(bContext *C)
{
	return ed_spacetype_test(C, SPACE_INFO);
}


int ED_operator_console_active(bContext *C)
{
	return ed_spacetype_test(C, SPACE_CONSOLE);
}

static int ed_object_hidden(Object *ob)
{
	/* if hidden but in edit mode, we still display, can happen with animation */
	return ((ob->restrictflag & OB_RESTRICT_VIEW) && !(ob->mode & OB_MODE_EDIT));
}

int ED_operator_object_active(bContext *C)
{
	Object *ob = ED_object_active_context(C);
	return ((ob != NULL) && !ed_object_hidden(ob));
}

int ED_operator_object_active_editable(bContext *C)
{
	Object *ob = ED_object_active_context(C);
	return ((ob != NULL) && !ID_IS_LINKED_DATABLOCK(ob) && !ed_object_hidden(ob));
}

int ED_operator_object_active_editable_mesh(bContext *C)
{
	Object *ob = ED_object_active_context(C);
	return ((ob != NULL) && !ID_IS_LINKED_DATABLOCK(ob) && !ed_object_hidden(ob) &&
	        (ob->type == OB_MESH) && !ID_IS_LINKED_DATABLOCK(ob->data));
}

int ED_operator_object_active_editable_font(bContext *C)
{
	Object *ob = ED_object_active_context(C);
	return ((ob != NULL) && !ID_IS_LINKED_DATABLOCK(ob) && !ed_object_hidden(ob) &&
	        (ob->type == OB_FONT));
}

int ED_operator_editmesh(bContext *C)
{
	Object *obedit = CTX_data_edit_object(C);
	if (obedit && obedit->type == OB_MESH)
		return NULL != BKE_editmesh_from_object(obedit);
	return 0;
}

int ED_operator_editmesh_view3d(bContext *C)
{
	return ED_operator_editmesh(C) && ED_operator_view3d_active(C);
}

int ED_operator_editmesh_region_view3d(bContext *C)
{
	if (ED_operator_editmesh(C) && CTX_wm_region_view3d(C))
		return 1;

	CTX_wm_operator_poll_msg_set(C, "expected a view3d region & editmesh");
	return 0;
}

int ED_operator_editarmature(bContext *C)
{
	Object *obedit = CTX_data_edit_object(C);
	if (obedit && obedit->type == OB_ARMATURE)
		return NULL != ((bArmature *)obedit->data)->edbo;
	return 0;
}

/**
 * \brief check for pose mode (no mixed modes)
 *
 * We want to enable most pose operations in weight paint mode,
 * when it comes to transforming bones, but managing bones layers/groups
 * can be left for pose mode only. (not weight paint mode)
 */
int ED_operator_posemode_exclusive(bContext *C)
{
	Object *obact = CTX_data_active_object(C);

	if (obact && !(obact->mode & OB_MODE_EDIT)) {
		Object *obpose;
		if ((obpose = BKE_object_pose_armature_get(obact))) {
			if (obact == obpose) {
				return 1;
			}
		}
	}

	return 0;
}

/* allows for pinned pose objects to be used in the object buttons
 * and the non-active pose object to be used in the 3D view */
int ED_operator_posemode_context(bContext *C)
{
	Object *obpose = ED_pose_object_from_context(C);

	if (obpose && !(obpose->mode & OB_MODE_EDIT)) {
		if (BKE_object_pose_context_check(obpose)) {
			return 1;
		}
	}

	return 0;
}

int ED_operator_posemode(bContext *C)
{
	Object *obact = CTX_data_active_object(C);

	if (obact && !(obact->mode & OB_MODE_EDIT)) {
		Object *obpose;
		if ((obpose = BKE_object_pose_armature_get(obact))) {
			if ((obact == obpose) || (obact->mode & OB_MODE_WEIGHT_PAINT)) {
				return 1;
			}
		}
	}

	return 0;
}

int ED_operator_posemode_local(bContext *C)
{
	if (ED_operator_posemode(C)) {
		Object *ob = BKE_object_pose_armature_get(CTX_data_active_object(C));
		bArmature *arm = ob->data;
		return !(ID_IS_LINKED_DATABLOCK(&ob->id) ||
		         ID_IS_LINKED_DATABLOCK(&arm->id));
	}
	return false;
}

/* wrapper for ED_space_image_show_uvedit */
int ED_operator_uvedit(bContext *C)
{
	SpaceImage *sima = CTX_wm_space_image(C);
	Object *obedit = CTX_data_edit_object(C);
	return ED_space_image_show_uvedit(sima, obedit);
}

int ED_operator_uvedit_space_image(bContext *C)
{
	SpaceImage *sima = CTX_wm_space_image(C);
	Object *obedit = CTX_data_edit_object(C);
	return sima && ED_space_image_show_uvedit(sima, obedit);
}

int ED_operator_uvmap(bContext *C)
{
	Object *obedit = CTX_data_edit_object(C);
	BMEditMesh *em = NULL;
	
	if (obedit && obedit->type == OB_MESH) {
		em = BKE_editmesh_from_object(obedit);
	}
	
	if (em && (em->bm->totface)) {
		return true;
	}
	
	return false;
}

int ED_operator_editsurfcurve(bContext *C)
{
	Object *obedit = CTX_data_edit_object(C);
	if (obedit && ELEM(obedit->type, OB_CURVE, OB_SURF))
		return NULL != ((Curve *)obedit->data)->editnurb;
	return 0;
}

int ED_operator_editsurfcurve_region_view3d(bContext *C)
{
	if (ED_operator_editsurfcurve(C) && CTX_wm_region_view3d(C))
		return 1;

	CTX_wm_operator_poll_msg_set(C, "expected a view3d region & editcurve");
	return 0;
}

int ED_operator_editcurve(bContext *C)
{
	Object *obedit = CTX_data_edit_object(C);
	if (obedit && obedit->type == OB_CURVE)
		return NULL != ((Curve *)obedit->data)->editnurb;
	return 0;
}

int ED_operator_editcurve_3d(bContext *C)
{
	Object *obedit = CTX_data_edit_object(C);
	if (obedit && obedit->type == OB_CURVE) {
		Curve *cu = (Curve *)obedit->data;

		return (cu->flag & CU_3D) && (NULL != cu->editnurb);
	}
	return 0;
}

int ED_operator_editsurf(bContext *C)
{
	Object *obedit = CTX_data_edit_object(C);
	if (obedit && obedit->type == OB_SURF)
		return NULL != ((Curve *)obedit->data)->editnurb;
	return 0;
}

int ED_operator_editfont(bContext *C)
{
	Object *obedit = CTX_data_edit_object(C);
	if (obedit && obedit->type == OB_FONT)
		return NULL != ((Curve *)obedit->data)->editfont;
	return 0;
}

int ED_operator_editlattice(bContext *C)
{
	Object *obedit = CTX_data_edit_object(C);
	if (obedit && obedit->type == OB_LATTICE)
		return NULL != ((Lattice *)obedit->data)->editlatt;
	return 0;
}

int ED_operator_editmball(bContext *C)
{
	Object *obedit = CTX_data_edit_object(C);
	if (obedit && obedit->type == OB_MBALL)
		return NULL != ((MetaBall *)obedit->data)->editelems;
	return 0;
}

int ED_operator_mask(bContext *C)
{
	ScrArea *sa = CTX_wm_area(C);
	if (sa && sa->spacedata.first) {
		switch (sa->spacetype) {
			case SPACE_CLIP:
			{
				SpaceClip *sc = sa->spacedata.first;
				return ED_space_clip_check_show_maskedit(sc);
			}
			case SPACE_SEQ:
			{
				SpaceSeq *sseq = sa->spacedata.first;
				Scene *scene = CTX_data_scene(C);
				return ED_space_sequencer_check_show_maskedit(sseq, scene);
			}
			case SPACE_IMAGE:
			{
				SpaceImage *sima = sa->spacedata.first;
				SceneLayer *sl = CTX_data_scene_layer(C);
				return ED_space_image_check_show_maskedit(sl, sima);
			}
		}
	}

	return false;
}

/* *************************** action zone operator ************************** */

/* operator state vars used:  
 * none
 * 
 * functions:
 * 
 * apply() set actionzone event
 * 
 * exit()	free customdata
 * 
 * callbacks:
 * 
 * exec()	never used
 * 
 * invoke() check if in zone  
 * add customdata, put mouseco and area in it
 * add modal handler
 * 
 * modal()	accept modal events while doing it
 * call apply() with gesture info, active window, nonactive window
 * call exit() and remove handler when LMB confirm
 */

typedef struct sActionzoneData {
	ScrArea *sa1, *sa2;
	AZone *az;
	int x, y, gesture_dir, modifier;
} sActionzoneData;

/* quick poll to save operators to be created and handled */
static int actionzone_area_poll(bContext *C)
{
	wmWindow *win = CTX_wm_window(C);
	ScrArea *sa = CTX_wm_area(C);
	
	if (sa && win && win->eventstate) {
		const int *xy = &win->eventstate->x;
		AZone *az;
		
		for (az = sa->actionzones.first; az; az = az->next)
			if (BLI_rcti_isect_pt_v(&az->rect, xy))
				return 1;
	}
	return 0;
}

/* the debug drawing of the click_rect is in area_draw_azone_fullscreen, keep both in sync */
static void fullscreen_click_rcti_init(rcti *rect, const short x1, const short y1, const short x2, const short y2)
{
	int x = x2 - ((float) x2 - x1) * 0.5f / UI_DPI_FAC;
	int y = y2 - ((float) y2 - y1) * 0.5f / UI_DPI_FAC;
	float icon_size = UI_DPI_ICON_SIZE + 7 * UI_DPI_FAC;

	/* adjust the icon distance from the corner */
	x += 36.0f / UI_DPI_FAC;
	y += 36.0f / UI_DPI_FAC;

	/* draws from the left bottom corner of the icon */
	x -= UI_DPI_ICON_SIZE;
	y -= UI_DPI_ICON_SIZE;

	BLI_rcti_init(rect, x, x + icon_size, y, y + icon_size);
}

AZone *is_in_area_actionzone(ScrArea *sa, const int xy[2])
{
	AZone *az = NULL;
	
	for (az = sa->actionzones.first; az; az = az->next) {
		if (BLI_rcti_isect_pt_v(&az->rect, xy)) {
			if (az->type == AZONE_AREA) {
				/* no triangle intersect but a hotspot circle based on corner */
				int radius = (xy[0] - az->x1) * (xy[0] - az->x1) + (xy[1] - az->y1) * (xy[1] - az->y1);
				
				if (radius <= AZONESPOT * AZONESPOT)
					break;
			}
			else if (az->type == AZONE_REGION) {
				break;
			}
			else if (az->type == AZONE_FULLSCREEN) {
				int mouse_radius, spot_radius, fadein_radius, fadeout_radius;
				rcti click_rect;

				fullscreen_click_rcti_init(&click_rect, az->x1, az->y1, az->x2, az->y2);

				if (BLI_rcti_isect_pt_v(&click_rect, xy)) {
					az->alpha = 1.0f;
				}
				else {
					mouse_radius = (xy[0] - az->x2) * (xy[0] - az->x2) + (xy[1] - az->y2) * (xy[1] - az->y2);
					spot_radius = AZONESPOT * AZONESPOT;
					fadein_radius = AZONEFADEIN * AZONEFADEIN;
					fadeout_radius = AZONEFADEOUT * AZONEFADEOUT;

					if (mouse_radius < spot_radius) {
						az->alpha = 1.0f;
					}
					else if (mouse_radius < fadein_radius) {
						az->alpha = 1.0f;
					}
					else if (mouse_radius < fadeout_radius) {
						az->alpha = 1.0f - ((float)(mouse_radius - fadein_radius)) / ((float)(fadeout_radius - fadein_radius));
					}
					else {
						az->alpha = 0.0f;
					}

					/* fade in/out but no click */
					az = NULL;
				}

				/* XXX force redraw to show/hide the action zone */
				ED_area_tag_redraw(sa);
				break;
			}
		}
	}
	
	return az;
}


static void actionzone_exit(wmOperator *op)
{
	if (op->customdata)
		MEM_freeN(op->customdata);
	op->customdata = NULL;
}

/* send EVT_ACTIONZONE event */
static void actionzone_apply(bContext *C, wmOperator *op, int type)
{
	wmEvent event;
	wmWindow *win = CTX_wm_window(C);
	sActionzoneData *sad = op->customdata;
	
	sad->modifier = RNA_int_get(op->ptr, "modifier");
	
	wm_event_init_from_window(win, &event);

	if (type == AZONE_AREA)
		event.type = EVT_ACTIONZONE_AREA;
	else if (type == AZONE_FULLSCREEN)
		event.type = EVT_ACTIONZONE_FULLSCREEN;
	else
		event.type = EVT_ACTIONZONE_REGION;

	event.val = KM_NOTHING;
	event.customdata = op->customdata;
	event.customdatafree = true;
	op->customdata = NULL;
	
	wm_event_add(win, &event);
}

static int actionzone_invoke(bContext *C, wmOperator *op, const wmEvent *event)
{
	ScrArea *sa = CTX_wm_area(C);
	AZone *az = is_in_area_actionzone(sa, &event->x);
	sActionzoneData *sad;
	
	/* quick escape */
	if (az == NULL)
		return OPERATOR_PASS_THROUGH;
	
	/* ok we do the actionzone */
	sad = op->customdata = MEM_callocN(sizeof(sActionzoneData), "sActionzoneData");
	sad->sa1 = sa;
	sad->az = az;
	sad->x = event->x; sad->y = event->y;
	
	/* region azone directly reacts on mouse clicks */
	if (ELEM(sad->az->type, AZONE_REGION, AZONE_FULLSCREEN)) {
		actionzone_apply(C, op, sad->az->type);
		actionzone_exit(op);
		return OPERATOR_FINISHED;
	}
	else {
		/* add modal handler */
		WM_event_add_modal_handler(C, op);
		
		return OPERATOR_RUNNING_MODAL;
	}
}


static int actionzone_modal(bContext *C, wmOperator *op, const wmEvent *event)
{
	wmWindow *win = CTX_wm_window(C);
	bScreen *sc = CTX_wm_screen(C);
	sActionzoneData *sad = op->customdata;
	const int winsize_x = WM_window_pixels_x(win);
	const int winsize_y = WM_window_pixels_y(win);

	switch (event->type) {
		case MOUSEMOVE:
		{
			bool is_gesture;

			const int delta_x = (event->x - sad->x);
			const int delta_y = (event->y - sad->y);

			/* calculate gesture direction */
			if (delta_y > ABS(delta_x))
				sad->gesture_dir = 'n';
			else if (delta_x > ABS(delta_y))
				sad->gesture_dir = 'e';
			else if (delta_y < -ABS(delta_x))
				sad->gesture_dir = 's';
			else
				sad->gesture_dir = 'w';
			
			if (sad->az->type == AZONE_AREA) {
				/* once we drag outside the actionzone, register a gesture
				 * check we're not on an edge so join finds the other area */
				is_gesture = ((is_in_area_actionzone(sad->sa1, &event->x) != sad->az) &&
				              (screen_find_active_scredge(sc, winsize_x, winsize_y, event->x, event->y) == NULL));
			}
			else {
				const int delta_min = 1;
				is_gesture = (ABS(delta_x) > delta_min || ABS(delta_y) > delta_min);
			}

			/* gesture is large enough? */
			if (is_gesture) {
				/* second area, for join when (sa1 != sa2) */
				sad->sa2 = BKE_screen_find_area_xy(sc, SPACE_TYPE_ANY, event->x, event->y);
				/* apply sends event */
				actionzone_apply(C, op, sad->az->type);
				actionzone_exit(op);
				
				return OPERATOR_FINISHED;
			}
			break;
		}
		case ESCKEY:
			actionzone_exit(op);
			return OPERATOR_CANCELLED;
		case LEFTMOUSE:
			actionzone_exit(op);
			return OPERATOR_CANCELLED;
			
	}
	
	return OPERATOR_RUNNING_MODAL;
}

static void actionzone_cancel(bContext *UNUSED(C), wmOperator *op)
{
	actionzone_exit(op);
}

static void SCREEN_OT_actionzone(wmOperatorType *ot)
{
	/* identifiers */
	ot->name = "Handle Area Action Zones";
	ot->description = "Handle area action zones for mouse actions/gestures";
	ot->idname = "SCREEN_OT_actionzone";
	
	ot->invoke = actionzone_invoke;
	ot->modal = actionzone_modal;
	ot->poll = actionzone_area_poll;
	ot->cancel = actionzone_cancel;
	
	/* flags */
	ot->flag = OPTYPE_BLOCKING | OPTYPE_INTERNAL;
	
	RNA_def_int(ot->srna, "modifier", 0, 0, 2, "Modifier", "Modifier state", 0, 2);
}

/* ************** swap area operator *********************************** */

/* operator state vars used:  
 * sa1		start area
 * sa2		area to swap with
 * 
 * functions:
 * 
 * init()   set custom data for operator, based on actionzone event custom data
 * 
 * cancel()	cancel the operator
 * 
 * exit()	cleanup, send notifier
 * 
 * callbacks:
 * 
 * invoke() gets called on shift+lmb drag in actionzone
 * call init(), add handler
 * 
 * modal()  accept modal events while doing it
 */

typedef struct sAreaSwapData {
	ScrArea *sa1, *sa2;
} sAreaSwapData;

static int area_swap_init(wmOperator *op, const wmEvent *event)
{
	sAreaSwapData *sd = NULL;
	sActionzoneData *sad = event->customdata;
	
	if (sad == NULL || sad->sa1 == NULL)
		return 0;
	
	sd = MEM_callocN(sizeof(sAreaSwapData), "sAreaSwapData");
	sd->sa1 = sad->sa1;
	sd->sa2 = sad->sa2;
	op->customdata = sd;
	
	return 1;
}


static void area_swap_exit(bContext *C, wmOperator *op)
{
	WM_cursor_modal_restore(CTX_wm_window(C));
	if (op->customdata)
		MEM_freeN(op->customdata);
	op->customdata = NULL;
}

static void area_swap_cancel(bContext *C, wmOperator *op)
{
	area_swap_exit(C, op);
}

static int area_swap_invoke(bContext *C, wmOperator *op, const wmEvent *event)
{
	
	if (!area_swap_init(op, event))
		return OPERATOR_PASS_THROUGH;
	
	/* add modal handler */
	WM_cursor_modal_set(CTX_wm_window(C), BC_SWAPAREA_CURSOR);
	WM_event_add_modal_handler(C, op);
	
	return OPERATOR_RUNNING_MODAL;
	
}

static int area_swap_modal(bContext *C, wmOperator *op, const wmEvent *event)
{
	sActionzoneData *sad = op->customdata;
	
	switch (event->type) {
		case MOUSEMOVE:
			/* second area, for join */
			sad->sa2 = BKE_screen_find_area_xy(CTX_wm_screen(C), SPACE_TYPE_ANY, event->x, event->y);
			break;
		case LEFTMOUSE: /* release LMB */
			if (event->val == KM_RELEASE) {
				if (!sad->sa2 || sad->sa1 == sad->sa2) {
					area_swap_cancel(C, op);
					return OPERATOR_CANCELLED;
				}

				ED_area_tag_redraw(sad->sa1);
				ED_area_tag_redraw(sad->sa2);

				ED_area_swapspace(C, sad->sa1, sad->sa2);
				
				area_swap_exit(C, op);
				
				WM_event_add_notifier(C, NC_SCREEN | NA_EDITED, NULL);
				
				return OPERATOR_FINISHED;
			}
			break;
			
		case ESCKEY:
			area_swap_cancel(C, op);
			return OPERATOR_CANCELLED;
	}
	return OPERATOR_RUNNING_MODAL;
}

static void SCREEN_OT_area_swap(wmOperatorType *ot)
{
	ot->name = "Swap Areas";
	ot->description = "Swap selected areas screen positions";
	ot->idname = "SCREEN_OT_area_swap";
	
	ot->invoke = area_swap_invoke;
	ot->modal = area_swap_modal;
	ot->poll = ED_operator_areaactive;
	ot->cancel = area_swap_cancel;
	
	ot->flag = OPTYPE_BLOCKING;
}

/* *********** Duplicate area as new window operator ****************** */

/* operator callback */
static int area_dupli_invoke(bContext *C, wmOperator *op, const wmEvent *event)
{
	wmWindow *newwin, *win = CTX_wm_window(C);
	Scene *scene;
	WorkSpace *workspace = WM_window_get_active_workspace(win);
	WorkSpaceLayout *layout_old = WM_window_get_active_layout(win);
	WorkSpaceLayout *layout_new;
	bScreen *newsc;
	ScrArea *sa;
	rcti rect;
	
	win = CTX_wm_window(C);
	scene = CTX_data_scene(C);
	sa = CTX_wm_area(C);
	
	/* XXX hrmf! */
	if (event->type == EVT_ACTIONZONE_AREA) {
		sActionzoneData *sad = event->customdata;
		
		if (sad == NULL)
			return OPERATOR_PASS_THROUGH;
		
		sa = sad->sa1;
	}

	/* adds window to WM */
	rect = sa->totrct;
	BLI_rcti_translate(&rect, win->posx, win->posy);
	rect.xmax = rect.xmin + BLI_rcti_size_x(&rect) / U.pixelsize;
	rect.ymax = rect.ymin + BLI_rcti_size_y(&rect) / U.pixelsize;

	newwin = WM_window_open(C, &rect);
	if (newwin == NULL) {
		BKE_report(op->reports, RPT_ERROR, "Failed to open window!");
		goto finally;
	}

	*newwin->stereo3d_format = *win->stereo3d_format;

	newwin->scene = scene;

	WM_window_set_active_workspace(newwin, workspace);
	/* allocs new screen and adds to newly created window, using window size */
	layout_new = ED_workspace_layout_add(workspace, newwin, BKE_workspace_layout_name_get(layout_old));
	newsc = BKE_workspace_layout_screen_get(layout_new);
	WM_window_set_active_layout(newwin, workspace, layout_new);

	/* copy area to new screen */
	ED_area_data_copy((ScrArea *)newsc->areabase.first, sa, true);

	ED_area_tag_redraw((ScrArea *)newsc->areabase.first);

	/* screen, areas init */
	WM_event_add_notifier(C, NC_SCREEN | NA_EDITED, NULL);


finally:
	if (event->type == EVT_ACTIONZONE_AREA)
		actionzone_exit(op);
	
	if (newwin) {
		return OPERATOR_FINISHED;
	}
	else {
		return OPERATOR_CANCELLED;
	}
}

static void SCREEN_OT_area_dupli(wmOperatorType *ot)
{
	ot->name = "Duplicate Area into New Window";
	ot->description = "Duplicate selected area into new window";
	ot->idname = "SCREEN_OT_area_dupli";
	
	ot->invoke = area_dupli_invoke;
	ot->poll = ED_operator_areaactive;
}


/* ************** move area edge operator *********************************** */

/* operator state vars used:  
 * x, y             mouse coord near edge
 * delta            movement of edge
 * 
 * functions:
 * 
 * init()   set default property values, find edge based on mouse coords, test
 * if the edge can be moved, select edges, calculate min and max movement
 * 
 * apply()	apply delta on selection
 * 
 * exit()	cleanup, send notifier
 * 
 * cancel() cancel moving
 * 
 * callbacks:
 * 
 * exec()   execute without any user interaction, based on properties
 * call init(), apply(), exit()
 * 
 * invoke() gets called on mouse click near edge
 * call init(), add handler
 * 
 * modal()  accept modal events while doing it
 * call apply() with delta motion
 * call exit() and remove handler
 */

typedef struct sAreaMoveData {
	int bigger, smaller, origval, step;
	char dir;
} sAreaMoveData;

/* helper call to move area-edge, sets limits
 * need window size in order to get correct limits */
static void area_move_set_limits(bScreen *sc, int dir,
                                 const int winsize_x, const int winsize_y,
                                 int *bigger, int *smaller)
{
	ScrArea *sa;
	int areaminy = ED_area_headersize();
	int areamin;
	
	/* we check all areas and test for free space with MINSIZE */
	*bigger = *smaller = 100000;
	
	for (sa = sc->areabase.first; sa; sa = sa->next) {
		if (dir == 'h') {
			int y1;
			areamin = areaminy;
			
			if (sa->v1->vec.y > 0)
				areamin += U.pixelsize;
			if (sa->v2->vec.y < winsize_y - 1)
				areamin += U.pixelsize;
			
			y1 = sa->v2->vec.y - sa->v1->vec.y + 1 - areamin;
			
			/* if top or down edge selected, test height */
			if (sa->v1->editflag && sa->v4->editflag)
				*bigger = min_ii(*bigger, y1);
			else if (sa->v2->editflag && sa->v3->editflag)
				*smaller = min_ii(*smaller, y1);
		}
		else {
			int x1;
			areamin = AREAMINX;
			
			if (sa->v1->vec.x > 0)
				areamin += U.pixelsize;
			if (sa->v4->vec.x < winsize_x - 1)
				areamin += U.pixelsize;
			
			x1 = sa->v4->vec.x - sa->v1->vec.x + 1 - areamin;
			
			/* if left or right edge selected, test width */
			if (sa->v1->editflag && sa->v2->editflag)
				*bigger = min_ii(*bigger, x1);
			else if (sa->v3->editflag && sa->v4->editflag)
				*smaller = min_ii(*smaller, x1);
		}
	}
}

/* validate selection inside screen, set variables OK */
/* return 0: init failed */
static int area_move_init(bContext *C, wmOperator *op)
{
	bScreen *sc = CTX_wm_screen(C);
	wmWindow *win = CTX_wm_window(C);
	ScrEdge *actedge;
	sAreaMoveData *md;
	ScrVert *v1;
	const int winsize_x = WM_window_pixels_x(win);
	const int winsize_y = WM_window_pixels_y(win);
	int x, y;
	
	/* required properties */
	x = RNA_int_get(op->ptr, "x");
	y = RNA_int_get(op->ptr, "y");
	
	/* setup */
	actedge = screen_find_active_scredge(sc, winsize_x, winsize_y, x, y);
	if (actedge == NULL) return 0;
	
	md = MEM_callocN(sizeof(sAreaMoveData), "sAreaMoveData");
	op->customdata = md;
	
	md->dir = scredge_is_horizontal(actedge) ? 'h' : 'v';
	if (md->dir == 'h') md->origval = actedge->v1->vec.y;
	else md->origval = actedge->v1->vec.x;
	
	select_connected_scredge(sc, actedge);
	/* now all vertices with 'flag==1' are the ones that can be moved. Move this to editflag */
	for (v1 = sc->vertbase.first; v1; v1 = v1->next)
		v1->editflag = v1->flag;
	
	area_move_set_limits(sc, md->dir, winsize_x, winsize_y, &md->bigger, &md->smaller);
	
	return 1;
}

/* moves selected screen edge amount of delta, used by split & move */
static void area_move_apply_do(bContext *C, int origval, int delta, int dir, int bigger, int smaller)
{
	wmWindow *win = CTX_wm_window(C);
	const int winsize_x = WM_window_pixels_x(win);
	const int winsize_y = WM_window_pixels_y(win);
	bScreen *sc = CTX_wm_screen(C);
	ScrVert *v1;
	ScrArea *sa;
	int doredraw = 0;
	int oldval;
	
	delta = CLAMPIS(delta, -smaller, bigger);
	
	for (v1 = sc->vertbase.first; v1; v1 = v1->next) {
		if (v1->editflag) {
			/* that way a nice AREAGRID  */
			if ((dir == 'v') && v1->vec.x > 0 && v1->vec.x < winsize_x - 1) {
				oldval = v1->vec.x;
				v1->vec.x = origval + delta;
				
				if (delta != bigger && delta != -smaller) {
					v1->vec.x -= (v1->vec.x % AREAGRID);
					v1->vec.x = CLAMPIS(v1->vec.x, origval - smaller, origval + bigger);
				}
				if (oldval != v1->vec.x)
					doredraw = 1;
			}
			if ((dir == 'h') && v1->vec.y > 0 && v1->vec.y < winsize_y - 1) {
				oldval = v1->vec.y;
				v1->vec.y = origval + delta;
				
				if (delta != bigger && delta != smaller) {
					v1->vec.y -= (v1->vec.y % AREAGRID);
					v1->vec.y = CLAMPIS(v1->vec.y, origval - smaller, origval + bigger);
				}
				if (oldval != v1->vec.y)
					doredraw = 1;
			}
		}
	}

	/* only redraw if we actually moved a screen vert, for AREAGRID */
	if (doredraw) {
		for (sa = sc->areabase.first; sa; sa = sa->next) {
			if (sa->v1->editflag || sa->v2->editflag || sa->v3->editflag || sa->v4->editflag)
				ED_area_tag_redraw(sa);
		}

		WM_event_add_notifier(C, NC_SCREEN | NA_EDITED, NULL); /* redraw everything */
		/* Update preview thumbnail */
		BKE_icon_changed(sc->id.icon_id);
	}
}

static void area_move_apply(bContext *C, wmOperator *op)
{
	sAreaMoveData *md = op->customdata;
	int delta;
	
	delta = RNA_int_get(op->ptr, "delta");
	area_move_apply_do(C, md->origval, delta, md->dir, md->bigger, md->smaller);
}

static void area_move_exit(bContext *C, wmOperator *op)
{
	if (op->customdata)
		MEM_freeN(op->customdata);
	op->customdata = NULL;
	
	/* this makes sure aligned edges will result in aligned grabbing */
	removedouble_scrverts(CTX_wm_screen(C));
	removedouble_scredges(CTX_wm_screen(C));
}

static int area_move_exec(bContext *C, wmOperator *op)
{
	if (!area_move_init(C, op))
		return OPERATOR_CANCELLED;
	
	area_move_apply(C, op);
	area_move_exit(C, op);
	
	return OPERATOR_FINISHED;
}

/* interaction callback */
static int area_move_invoke(bContext *C, wmOperator *op, const wmEvent *event)
{
	RNA_int_set(op->ptr, "x", event->x);
	RNA_int_set(op->ptr, "y", event->y);
	
	if (!area_move_init(C, op)) 
		return OPERATOR_PASS_THROUGH;
	
	/* add temp handler */
	WM_event_add_modal_handler(C, op);
	
	return OPERATOR_RUNNING_MODAL;
}

static void area_move_cancel(bContext *C, wmOperator *op)
{
	
	RNA_int_set(op->ptr, "delta", 0);
	area_move_apply(C, op);
	area_move_exit(C, op);
}

/* modal callback for while moving edges */
static int area_move_modal(bContext *C, wmOperator *op, const wmEvent *event)
{
	sAreaMoveData *md = op->customdata;
	int delta, x, y;
	
	/* execute the events */
	switch (event->type) {
		case MOUSEMOVE:
		{
			x = RNA_int_get(op->ptr, "x");
			y = RNA_int_get(op->ptr, "y");
			
			delta = (md->dir == 'v') ? event->x - x : event->y - y;
			if (md->step) delta = delta - (delta % md->step);
			RNA_int_set(op->ptr, "delta", delta);
			
			area_move_apply(C, op);
			break;
		}
		case EVT_MODAL_MAP:
		{
			switch (event->val) {
				case KM_MODAL_APPLY:
					area_move_exit(C, op);
					return OPERATOR_FINISHED;
					
				case KM_MODAL_CANCEL:
					area_move_cancel(C, op);
					return OPERATOR_CANCELLED;
					
				case KM_MODAL_STEP10:
					md->step = 10;
					break;
				case KM_MODAL_STEP10_OFF:
					md->step = 0;
					break;
			}
			break;
		}
	}
	
	return OPERATOR_RUNNING_MODAL;
}

static void SCREEN_OT_area_move(wmOperatorType *ot)
{
	/* identifiers */
	ot->name = "Move Area Edges";
	ot->description = "Move selected area edges";
	ot->idname = "SCREEN_OT_area_move";
	
	ot->exec = area_move_exec;
	ot->invoke = area_move_invoke;
	ot->cancel = area_move_cancel;
	ot->modal = area_move_modal;
	ot->poll = ED_operator_screen_mainwinactive; /* when mouse is over area-edge */
	
	/* flags */
	ot->flag = OPTYPE_BLOCKING | OPTYPE_INTERNAL;
	
	/* rna */
	RNA_def_int(ot->srna, "x", 0, INT_MIN, INT_MAX, "X", "", INT_MIN, INT_MAX);
	RNA_def_int(ot->srna, "y", 0, INT_MIN, INT_MAX, "Y", "", INT_MIN, INT_MAX);
	RNA_def_int(ot->srna, "delta", 0, INT_MIN, INT_MAX, "Delta", "", INT_MIN, INT_MAX);
}

/* ************** split area operator *********************************** */

/* 
 * operator state vars:  
 * fac              spit point
 * dir              direction 'v' or 'h'
 * 
 * operator customdata:
 * area             pointer to (active) area
 * x, y			last used mouse pos
 * (more, see below)
 * 
 * functions:
 * 
 * init()   set default property values, find area based on context
 * 
 * apply()	split area based on state vars
 * 
 * exit()	cleanup, send notifier
 * 
 * cancel() remove duplicated area
 * 
 * callbacks:
 * 
 * exec()   execute without any user interaction, based on state vars
 * call init(), apply(), exit()
 * 
 * invoke() gets called on mouse click in action-widget
 * call init(), add modal handler
 * call apply() with initial motion
 * 
 * modal()  accept modal events while doing it
 * call move-areas code with delta motion
 * call exit() or cancel() and remove handler
 */

typedef struct sAreaSplitData {
	int x, y;   /* last used mouse position */
	
	int origval;            /* for move areas */
	int bigger, smaller;    /* constraints for moving new edge */
	int delta;              /* delta move edge */
	int origmin, origsize;  /* to calculate fac, for property storage */
	int previewmode;        /* draw previewline, then split */

	ScrEdge *nedge;         /* new edge */
	ScrArea *sarea;         /* start area */
	ScrArea *narea;         /* new area */
	
} sAreaSplitData;

/* generic init, menu case, doesn't need active area */
static int area_split_menu_init(bContext *C, wmOperator *op)
{
	sAreaSplitData *sd;
	
	/* custom data */
	sd = (sAreaSplitData *)MEM_callocN(sizeof(sAreaSplitData), "op_area_split");
	op->customdata = sd;
	
	sd->sarea = CTX_wm_area(C);
	
	if (sd->sarea) {
		int dir = RNA_enum_get(op->ptr, "direction");

		if (dir == 'h')
			sd->sarea->flag |= AREA_FLAG_DRAWSPLIT_H;
		else
			sd->sarea->flag |= AREA_FLAG_DRAWSPLIT_V;
	}
	return 1;
}

/* generic init, no UI stuff here, assumes active area */
static int area_split_init(bContext *C, wmOperator *op)
{
	ScrArea *sa = CTX_wm_area(C);
	sAreaSplitData *sd;
	int areaminy = ED_area_headersize() + 1;
	int dir;
	
	/* required context */
	if (sa == NULL) return 0;
	
	/* required properties */
	dir = RNA_enum_get(op->ptr, "direction");
	
	/* minimal size */
	if (dir == 'v' && sa->winx < 2 * AREAMINX) return 0;
	if (dir == 'h' && sa->winy < 2 * areaminy) return 0;
	
	/* custom data */
	sd = (sAreaSplitData *)MEM_callocN(sizeof(sAreaSplitData), "op_area_split");
	op->customdata = sd;
	
	sd->sarea = sa;
	sd->origsize = dir == 'v' ? sa->winx : sa->winy;
	sd->origmin = dir == 'v' ? sa->totrct.xmin : sa->totrct.ymin;
	
	return 1;
}

/* with sa as center, sb is located at: 0=W, 1=N, 2=E, 3=S */
/* used with split operator */
static ScrEdge *area_findsharededge(bScreen *screen, ScrArea *sa, ScrArea *sb)
{
	ScrVert *sav1 = sa->v1;
	ScrVert *sav2 = sa->v2;
	ScrVert *sav3 = sa->v3;
	ScrVert *sav4 = sa->v4;
	ScrVert *sbv1 = sb->v1;
	ScrVert *sbv2 = sb->v2;
	ScrVert *sbv3 = sb->v3;
	ScrVert *sbv4 = sb->v4;
	
	if (sav1 == sbv4 && sav2 == sbv3) { /* sa to right of sb = W */
		return screen_findedge(screen, sav1, sav2);
	}
	else if (sav2 == sbv1 && sav3 == sbv4) { /* sa to bottom of sb = N */
		return screen_findedge(screen, sav2, sav3);
	}
	else if (sav3 == sbv2 && sav4 == sbv1) { /* sa to left of sb = E */
		return screen_findedge(screen, sav3, sav4);
	}
	else if (sav1 == sbv2 && sav4 == sbv3) { /* sa on top of sb = S*/
		return screen_findedge(screen, sav1, sav4);
	}
	
	return NULL;
}


/* do the split, return success */
static int area_split_apply(bContext *C, wmOperator *op)
{
	bScreen *sc = CTX_wm_screen(C);
	sAreaSplitData *sd = (sAreaSplitData *)op->customdata;
	float fac;
	int dir;
	
	fac = RNA_float_get(op->ptr, "factor");
	dir = RNA_enum_get(op->ptr, "direction");
	
	sd->narea = area_split(sc, sd->sarea, dir, fac, 0); /* 0 = no merge */
	
	if (sd->narea) {
		ScrVert *sv;
		
		sd->nedge = area_findsharededge(sc, sd->sarea, sd->narea);
		
		/* select newly created edge, prepare for moving edge */
		for (sv = sc->vertbase.first; sv; sv = sv->next)
			sv->editflag = 0;
		
		sd->nedge->v1->editflag = 1;
		sd->nedge->v2->editflag = 1;
		
		if (dir == 'h') sd->origval = sd->nedge->v1->vec.y;
		else sd->origval = sd->nedge->v1->vec.x;

		ED_area_tag_redraw(sd->sarea);
		ED_area_tag_redraw(sd->narea);

		WM_event_add_notifier(C, NC_SCREEN | NA_EDITED, NULL);
		/* Update preview thumbnail */
		BKE_icon_changed(sc->id.icon_id);

		return 1;
	}
	
	return 0;
}

static void area_split_exit(bContext *C, wmOperator *op)
{
	if (op->customdata) {
		sAreaSplitData *sd = (sAreaSplitData *)op->customdata;
		if (sd->sarea) ED_area_tag_redraw(sd->sarea);
		if (sd->narea) ED_area_tag_redraw(sd->narea);

		if (sd->sarea)
			sd->sarea->flag &= ~(AREA_FLAG_DRAWSPLIT_H | AREA_FLAG_DRAWSPLIT_V);
		
		MEM_freeN(op->customdata);
		op->customdata = NULL;
	}
	
	WM_cursor_modal_restore(CTX_wm_window(C));
	WM_event_add_notifier(C, NC_SCREEN | NA_EDITED, NULL);
	
	/* this makes sure aligned edges will result in aligned grabbing */
	removedouble_scrverts(CTX_wm_screen(C));
	removedouble_scredges(CTX_wm_screen(C));
}


/* UI callback, adds new handler */
static int area_split_invoke(bContext *C, wmOperator *op, const wmEvent *event)
{
	wmWindow *win = CTX_wm_window(C);
	bScreen *sc = CTX_wm_screen(C);
	sAreaSplitData *sd;
	const int winsize_x = WM_window_pixels_x(win);
	const int winsize_y = WM_window_pixels_y(win);
	int dir;
	
	/* no full window splitting allowed */
	if (sc->state != SCREENNORMAL)
		return OPERATOR_CANCELLED;
	
	if (event->type == EVT_ACTIONZONE_AREA) {
		sActionzoneData *sad = event->customdata;
		
		if (sad == NULL || sad->modifier > 0) {
			return OPERATOR_PASS_THROUGH;
		}
		
		/* verify *sad itself */
		if (sad->sa1 == NULL || sad->az == NULL)
			return OPERATOR_PASS_THROUGH;
		
		/* is this our *sad? if areas not equal it should be passed on */
		if (CTX_wm_area(C) != sad->sa1 || sad->sa1 != sad->sa2)
			return OPERATOR_PASS_THROUGH;
		
		/* prepare operator state vars */
		if (sad->gesture_dir == 'n' || sad->gesture_dir == 's') {
			dir = 'h';
			RNA_float_set(op->ptr, "factor", ((float)(event->x - sad->sa1->v1->vec.x)) / (float)sad->sa1->winx);
		}
		else {
			dir = 'v';
			RNA_float_set(op->ptr, "factor", ((float)(event->y - sad->sa1->v1->vec.y)) / (float)sad->sa1->winy);
		}
		RNA_enum_set(op->ptr, "direction", dir);
		
		/* general init, also non-UI case, adds customdata, sets area and defaults */
		if (!area_split_init(C, op))
			return OPERATOR_PASS_THROUGH;
		
	}
	else {
		ScrEdge *actedge;
		int x, y;
		
		/* retrieve initial mouse coord, so we can find the active edge */
		if (RNA_struct_property_is_set(op->ptr, "mouse_x"))
			x = RNA_int_get(op->ptr, "mouse_x");
		else
			x = event->x;
		
		if (RNA_struct_property_is_set(op->ptr, "mouse_y"))
			y = RNA_int_get(op->ptr, "mouse_y");
		else
			y = event->x;
		
		actedge = screen_find_active_scredge(sc, winsize_x, winsize_y, x, y);
		if (actedge == NULL)
			return OPERATOR_CANCELLED;
		
		dir = scredge_is_horizontal(actedge) ? 'v' : 'h';
		
		RNA_enum_set(op->ptr, "direction", dir);
		
		/* special case, adds customdata, sets defaults */
		if (!area_split_menu_init(C, op))
			return OPERATOR_CANCELLED;
		
	}
	
	sd = (sAreaSplitData *)op->customdata;
	
	sd->x = event->x;
	sd->y = event->y;
	
	if (event->type == EVT_ACTIONZONE_AREA) {
		
		/* do the split */
		if (area_split_apply(C, op)) {
			area_move_set_limits(sc, dir, winsize_x, winsize_y, &sd->bigger, &sd->smaller);
			
			/* add temp handler for edge move or cancel */
			WM_event_add_modal_handler(C, op);
			
			return OPERATOR_RUNNING_MODAL;
		}
	}
	else {
		sd->previewmode = 1;
		/* add temp handler for edge move or cancel */
		WM_event_add_modal_handler(C, op);
		
		return OPERATOR_RUNNING_MODAL;
		
	}
	
	return OPERATOR_PASS_THROUGH;
}

/* function to be called outside UI context, or for redo */
static int area_split_exec(bContext *C, wmOperator *op)
{
	
	if (!area_split_init(C, op))
		return OPERATOR_CANCELLED;
	
	area_split_apply(C, op);
	area_split_exit(C, op);
	
	return OPERATOR_FINISHED;
}


static void area_split_cancel(bContext *C, wmOperator *op)
{
	sAreaSplitData *sd = (sAreaSplitData *)op->customdata;
	
	if (sd->previewmode) {
	}
	else {
		if (screen_area_join(C, CTX_wm_screen(C), sd->sarea, sd->narea)) {
			if (CTX_wm_area(C) == sd->narea) {
				CTX_wm_area_set(C, NULL);
				CTX_wm_region_set(C, NULL);
			}
			sd->narea = NULL;
		}
	}
	area_split_exit(C, op);
}

static int area_split_modal(bContext *C, wmOperator *op, const wmEvent *event)
{
	sAreaSplitData *sd = (sAreaSplitData *)op->customdata;
	float fac;
	int dir;
	
	/* execute the events */
	switch (event->type) {
		case MOUSEMOVE:
			dir = RNA_enum_get(op->ptr, "direction");
			
			sd->delta = (dir == 'v') ? event->x - sd->origval : event->y - sd->origval;
			if (sd->previewmode == 0)
				area_move_apply_do(C, sd->origval, sd->delta, dir, sd->bigger, sd->smaller);
			else {
				if (sd->sarea) {
					sd->sarea->flag &= ~(AREA_FLAG_DRAWSPLIT_H | AREA_FLAG_DRAWSPLIT_V);
					ED_area_tag_redraw(sd->sarea);
				}
				/* area context not set */
				sd->sarea = BKE_screen_find_area_xy(CTX_wm_screen(C), SPACE_TYPE_ANY, event->x, event->y);
				
				if (sd->sarea) {
					ED_area_tag_redraw(sd->sarea);
					if (dir == 'v') {
						sd->origsize = sd->sarea->winx;
						sd->origmin = sd->sarea->totrct.xmin;
						sd->sarea->flag |= AREA_FLAG_DRAWSPLIT_V;
					}
					else {
						sd->origsize = sd->sarea->winy;
						sd->origmin = sd->sarea->totrct.ymin;
						sd->sarea->flag |= AREA_FLAG_DRAWSPLIT_H;
					}
				}
				
				CTX_wm_screen(C)->do_draw = true;

			}
			
			fac = (dir == 'v') ? event->x - sd->origmin : event->y - sd->origmin;
			RNA_float_set(op->ptr, "factor", fac / (float)sd->origsize);
			
			break;
			
		case LEFTMOUSE:
			if (sd->previewmode) {
				area_split_apply(C, op);
				area_split_exit(C, op);
				return OPERATOR_FINISHED;
			}
			else {
				if (event->val == KM_RELEASE) { /* mouse up */
					area_split_exit(C, op);
					return OPERATOR_FINISHED;
				}
			}
			break;
			
		case MIDDLEMOUSE:
		case TABKEY:
			if (sd->previewmode == 0) {
			}
			else {
				dir = RNA_enum_get(op->ptr, "direction");
				
				if (event->val == KM_PRESS) {
					if (sd->sarea) {
						sd->sarea->flag &= ~(AREA_FLAG_DRAWSPLIT_H | AREA_FLAG_DRAWSPLIT_V);
						ED_area_tag_redraw(sd->sarea);
						
						if (dir == 'v') {
							RNA_enum_set(op->ptr, "direction", 'h');
							sd->sarea->flag |= AREA_FLAG_DRAWSPLIT_H;
							
							WM_cursor_set(CTX_wm_window(C), CURSOR_X_MOVE);
						}
						else {
							RNA_enum_set(op->ptr, "direction", 'v');
							sd->sarea->flag |= AREA_FLAG_DRAWSPLIT_V;
							
							WM_cursor_set(CTX_wm_window(C), CURSOR_Y_MOVE);
						}
					}
				}
			}
			
			break;
			
		case RIGHTMOUSE: /* cancel operation */
		case ESCKEY:
			area_split_cancel(C, op);
			return OPERATOR_CANCELLED;
	}
	
	return OPERATOR_RUNNING_MODAL;
}

static const EnumPropertyItem prop_direction_items[] = {
	{'h', "HORIZONTAL", 0, "Horizontal", ""},
	{'v', "VERTICAL", 0, "Vertical", ""},
	{0, NULL, 0, NULL, NULL}
};

static void SCREEN_OT_area_split(wmOperatorType *ot)
{
	ot->name = "Split Area";
	ot->description = "Split selected area into new windows";
	ot->idname = "SCREEN_OT_area_split";
	
	ot->exec = area_split_exec;
	ot->invoke = area_split_invoke;
	ot->modal = area_split_modal;
	ot->cancel = area_split_cancel;
	
	ot->poll = screen_active_editable;

	/* flags */
	ot->flag = OPTYPE_BLOCKING | OPTYPE_INTERNAL;
	
	/* rna */
	RNA_def_enum(ot->srna, "direction", prop_direction_items, 'h', "Direction", "");
	RNA_def_float(ot->srna, "factor", 0.5f, 0.0, 1.0, "Factor", "", 0.0, 1.0);
	RNA_def_int(ot->srna, "mouse_x", -100, INT_MIN, INT_MAX, "Mouse X", "", INT_MIN, INT_MAX);
	RNA_def_int(ot->srna, "mouse_y", -100, INT_MIN, INT_MAX, "Mouse Y", "", INT_MIN, INT_MAX);
}



/* ************** scale region edge operator *********************************** */

typedef struct RegionMoveData {
	AZone *az;
	ARegion *ar;
	ScrArea *sa;
	int bigger, smaller, origval;
	int origx, origy;
	int maxsize;
	AZEdge edge;
	
} RegionMoveData;


static int area_max_regionsize(ScrArea *sa, ARegion *scalear, AZEdge edge)
{
	ARegion *ar;
	int dist;
	
	if (edge == AE_RIGHT_TO_TOPLEFT || edge == AE_LEFT_TO_TOPRIGHT) {
		dist = BLI_rcti_size_x(&sa->totrct);
	}
	else {  /* AE_BOTTOM_TO_TOPLEFT, AE_TOP_TO_BOTTOMRIGHT */
		dist = BLI_rcti_size_y(&sa->totrct);
	}
	
	/* subtractwidth of regions on opposite side 
	 * prevents dragging regions into other opposite regions */
	for (ar = sa->regionbase.first; ar; ar = ar->next) {
		if (ar == scalear)
			continue;
		
		if (scalear->alignment == RGN_ALIGN_TOP && ar->alignment == RGN_ALIGN_BOTTOM)
			dist -= ar->winy;
		else if (scalear->alignment == RGN_ALIGN_BOTTOM && ar->alignment == RGN_ALIGN_TOP)
			dist -= ar->winy;
		else if (scalear->alignment == RGN_ALIGN_LEFT && ar->alignment == RGN_ALIGN_RIGHT)
			dist -= ar->winx;
		else if (scalear->alignment == RGN_ALIGN_RIGHT && ar->alignment == RGN_ALIGN_LEFT)
			dist -= ar->winx;
		
		/* case of regions in regions, like operator properties panel */
		/* these can sit on top of other regions such as headers, so account for this */
		else if (edge == AE_BOTTOM_TO_TOPLEFT && scalear->alignment & RGN_ALIGN_TOP &&
		         ar->alignment == RGN_ALIGN_TOP && ar->regiontype == RGN_TYPE_HEADER)
		{
			dist -= ar->winy;
		}
		else if (edge == AE_TOP_TO_BOTTOMRIGHT && scalear->alignment & RGN_ALIGN_BOTTOM &&
		         ar->alignment == RGN_ALIGN_BOTTOM && ar->regiontype == RGN_TYPE_HEADER)
		{
			dist -= ar->winy;
		}
	}

	return dist;
}

static int region_scale_invoke(bContext *C, wmOperator *op, const wmEvent *event)
{
	sActionzoneData *sad = event->customdata;
	AZone *az;
	
	if (event->type != EVT_ACTIONZONE_REGION) {
		BKE_report(op->reports, RPT_ERROR, "Can only scale region size from an action zone");
		return OPERATOR_CANCELLED;
	}
	
	az = sad->az;
	
	if (az->ar) {
		RegionMoveData *rmd = MEM_callocN(sizeof(RegionMoveData), "RegionMoveData");
		int maxsize;
		
		op->customdata = rmd;
		
		rmd->az = az;
		rmd->ar = az->ar;
		rmd->sa = sad->sa1;
		rmd->edge = az->edge;
		rmd->origx = event->x;
		rmd->origy = event->y;
		rmd->maxsize = area_max_regionsize(rmd->sa, rmd->ar, rmd->edge);
		
		/* if not set we do now, otherwise it uses type */
		if (rmd->ar->sizex == 0)
			rmd->ar->sizex = rmd->ar->winx;
		if (rmd->ar->sizey == 0)
			rmd->ar->sizey = rmd->ar->winy;
		
		/* now copy to regionmovedata */
		if (rmd->edge == AE_LEFT_TO_TOPRIGHT || rmd->edge == AE_RIGHT_TO_TOPLEFT) {
			rmd->origval = rmd->ar->sizex;
		}
		else {
			rmd->origval = rmd->ar->sizey;
		}
		
		/* limit headers to standard height for now */
		if (rmd->ar->regiontype == RGN_TYPE_HEADER)
			maxsize = ED_area_headersize();
		else
			maxsize = 1000;
		
		CLAMP(rmd->maxsize, 0, maxsize);
		
		/* add temp handler */
		WM_event_add_modal_handler(C, op);
		
		return OPERATOR_RUNNING_MODAL;
	}
	
	return OPERATOR_FINISHED;
}

static int region_scale_get_maxsize(RegionMoveData *rmd)
{
	int maxsize = 0;

	if (rmd->edge == AE_LEFT_TO_TOPRIGHT || rmd->edge == AE_RIGHT_TO_TOPLEFT) {
		return  (int) ( (rmd->sa->winx / UI_DPI_FAC) - UI_UNIT_X);
	}

	if (rmd->ar->regiontype == RGN_TYPE_TOOL_PROPS) {
		/* this calculation seems overly verbose
		 * can someone explain why this method is necessary? - campbell */
		maxsize = rmd->maxsize - ((rmd->sa->headertype == HEADERTOP) ? UI_UNIT_Y * 2 : UI_UNIT_Y) - (UI_UNIT_Y / 4);
	}

	return maxsize;
}

static void region_scale_validate_size(RegionMoveData *rmd)
{
	if ((rmd->ar->flag & RGN_FLAG_HIDDEN) == 0) {
		short *size, maxsize = -1;


		if (rmd->edge == AE_LEFT_TO_TOPRIGHT || rmd->edge == AE_RIGHT_TO_TOPLEFT)
			size = &rmd->ar->sizex;
		else
			size = &rmd->ar->sizey;

		maxsize = region_scale_get_maxsize(rmd);

		if (*size > maxsize && maxsize > 0)
			*size = maxsize;
	}
}

static void region_scale_toggle_hidden(bContext *C, RegionMoveData *rmd)
{
	/* hidden areas may have bad 'View2D.cur' value,
	 * correct before displaying. see T45156 */
	if (rmd->ar->flag & RGN_FLAG_HIDDEN) {
		UI_view2d_curRect_validate(&rmd->ar->v2d);
	}

	region_toggle_hidden(C, rmd->ar, 0);
	region_scale_validate_size(rmd);
}

static int region_scale_modal(bContext *C, wmOperator *op, const wmEvent *event)
{
	RegionMoveData *rmd = op->customdata;
	int delta;
	
	/* execute the events */
	switch (event->type) {
		case MOUSEMOVE:
			
			if (rmd->edge == AE_LEFT_TO_TOPRIGHT || rmd->edge == AE_RIGHT_TO_TOPLEFT) {
				delta = event->x - rmd->origx;
				if (rmd->edge == AE_LEFT_TO_TOPRIGHT) delta = -delta;
				
				/* region sizes now get multiplied */
				delta /= UI_DPI_FAC;
				
				rmd->ar->sizex = rmd->origval + delta;
				CLAMP(rmd->ar->sizex, 0, rmd->maxsize);
				
				if (rmd->ar->sizex < UI_UNIT_X) {
					rmd->ar->sizex = rmd->origval;
					if (!(rmd->ar->flag & RGN_FLAG_HIDDEN))
						region_scale_toggle_hidden(C, rmd);
				}
				else if (rmd->ar->flag & RGN_FLAG_HIDDEN)
					region_scale_toggle_hidden(C, rmd);
			}
			else {
				int maxsize = region_scale_get_maxsize(rmd);
				delta = event->y - rmd->origy;
				if (rmd->edge == AE_BOTTOM_TO_TOPLEFT) delta = -delta;
				
				/* region sizes now get multiplied */
				delta /= UI_DPI_FAC;

				rmd->ar->sizey = rmd->origval + delta;
				CLAMP(rmd->ar->sizey, 0, rmd->maxsize);

				/* note, 'UI_UNIT_Y/4' means you need to drag the header almost
				 * all the way down for it to become hidden, this is done
				 * otherwise its too easy to do this by accident */
				if (rmd->ar->sizey < UI_UNIT_Y / 4) {
					rmd->ar->sizey = rmd->origval;
					if (!(rmd->ar->flag & RGN_FLAG_HIDDEN))
						region_scale_toggle_hidden(C, rmd);
				}
				else if (maxsize > 0 && (rmd->ar->sizey > maxsize)) 
					rmd->ar->sizey = maxsize;
				else if (rmd->ar->flag & RGN_FLAG_HIDDEN)
					region_scale_toggle_hidden(C, rmd);
			}
			ED_area_tag_redraw(rmd->sa);
			WM_event_add_notifier(C, NC_SCREEN | NA_EDITED, NULL);
			
			break;
			
		case LEFTMOUSE:
			if (event->val == KM_RELEASE) {
				
				if (ABS(event->x - rmd->origx) < 2 && ABS(event->y - rmd->origy) < 2) {
					if (rmd->ar->flag & RGN_FLAG_HIDDEN) {
						region_scale_toggle_hidden(C, rmd);
					}
					else if (rmd->ar->flag & RGN_FLAG_TOO_SMALL) {
						region_scale_validate_size(rmd);
					}

					ED_area_tag_redraw(rmd->sa);
					WM_event_add_notifier(C, NC_SCREEN | NA_EDITED, NULL);
				}
				MEM_freeN(op->customdata);
				op->customdata = NULL;
				
				return OPERATOR_FINISHED;
			}
			break;
			
		case ESCKEY:
			break;
	}
	
	return OPERATOR_RUNNING_MODAL;
}

static void region_scale_cancel(bContext *UNUSED(C), wmOperator *op)
{
	MEM_freeN(op->customdata);
	op->customdata = NULL;
}

static void SCREEN_OT_region_scale(wmOperatorType *ot)
{
	/* identifiers */
	ot->name = "Scale Region Size";
	ot->description = "Scale selected area";
	ot->idname = "SCREEN_OT_region_scale";
	
	ot->invoke = region_scale_invoke;
	ot->modal = region_scale_modal;
	ot->cancel = region_scale_cancel;
	
	ot->poll = ED_operator_areaactive;
	
	/* flags */
	ot->flag = OPTYPE_BLOCKING | OPTYPE_INTERNAL;
}


/* ************** frame change operator ***************************** */

static void areas_do_frame_follow(bContext *C, bool middle)
{
	bScreen *scr = CTX_wm_screen(C);
	Scene *scene = CTX_data_scene(C);
	wmWindowManager *wm = CTX_wm_manager(C);
	for (wmWindow *window = wm->windows.first; window; window = window->next) {
		const bScreen *screen = WM_window_get_active_screen(window);

		for (ScrArea *sa = screen->areabase.first; sa; sa = sa->next) {
			for (ARegion *ar = sa->regionbase.first; ar; ar = ar->next) {
				/* do follow here if editor type supports it */
				if ((scr->redraws_flag & TIME_FOLLOW)) {
					if ((ar->regiontype == RGN_TYPE_WINDOW &&
					     ELEM(sa->spacetype, SPACE_SEQ, SPACE_TIME, SPACE_IPO, SPACE_ACTION, SPACE_NLA)) ||
					    (sa->spacetype == SPACE_CLIP && ar->regiontype == RGN_TYPE_PREVIEW))
					{
						float w = BLI_rctf_size_x(&ar->v2d.cur);

						if (middle) {
							if ((scene->r.cfra < ar->v2d.cur.xmin) || (scene->r.cfra > ar->v2d.cur.xmax)) {
								ar->v2d.cur.xmax = scene->r.cfra + (w / 2);
								ar->v2d.cur.xmin = scene->r.cfra - (w / 2);
							}
						}
						else {
							if (scene->r.cfra < ar->v2d.cur.xmin) {
								ar->v2d.cur.xmax = scene->r.cfra;
								ar->v2d.cur.xmin = ar->v2d.cur.xmax - w;
							}
							else if (scene->r.cfra > ar->v2d.cur.xmax) {
								ar->v2d.cur.xmin = scene->r.cfra;
								ar->v2d.cur.xmax = ar->v2d.cur.xmin + w;
							}
						}
					}
				}
			}
		}
	}
}

/* function to be called outside UI context, or for redo */
static int frame_offset_exec(bContext *C, wmOperator *op)
{
	Main *bmain = CTX_data_main(C);
	Scene *scene = CTX_data_scene(C);
	int delta;
	
	delta = RNA_int_get(op->ptr, "delta");

	CFRA += delta;
	FRAMENUMBER_MIN_CLAMP(CFRA);
	SUBFRA = 0.f;
	
	areas_do_frame_follow(C, false);

	BKE_sound_seek_scene(bmain, scene);

	WM_event_add_notifier(C, NC_SCENE | ND_FRAME, scene);
	
	return OPERATOR_FINISHED;
}

static void SCREEN_OT_frame_offset(wmOperatorType *ot)
{
	ot->name = "Frame Offset";
	ot->idname = "SCREEN_OT_frame_offset";
	ot->description = "Move current frame forward/backward by a given number";
	
	ot->exec = frame_offset_exec;
	
	ot->poll = ED_operator_screenactive_norender;
	ot->flag = OPTYPE_UNDO_GROUPED;
	ot->undo_group = "FRAME_CHANGE";
	
	/* rna */
	RNA_def_int(ot->srna, "delta", 0, INT_MIN, INT_MAX, "Delta", "", INT_MIN, INT_MAX);
}


/* function to be called outside UI context, or for redo */
static int frame_jump_exec(bContext *C, wmOperator *op)
{
	Main *bmain = CTX_data_main(C);
	Scene *scene = CTX_data_scene(C);
	wmTimer *animtimer = CTX_wm_screen(C)->animtimer;

	/* Don't change CFRA directly if animtimer is running as this can cause
	 * first/last frame not to be actually shown (bad since for example physics
	 * simulations aren't reset properly).
	 */
	if (animtimer) {
		ScreenAnimData *sad = animtimer->customdata;
		
		sad->flag |= ANIMPLAY_FLAG_USE_NEXT_FRAME;
		
		if (RNA_boolean_get(op->ptr, "end"))
			sad->nextfra = PEFRA;
		else
			sad->nextfra = PSFRA;
	}
	else {
		if (RNA_boolean_get(op->ptr, "end"))
			CFRA = PEFRA;
		else
			CFRA = PSFRA;
		
		areas_do_frame_follow(C, true);

		BKE_sound_seek_scene(bmain, scene);

		WM_event_add_notifier(C, NC_SCENE | ND_FRAME, scene);
	}
	
	return OPERATOR_FINISHED;
}

static void SCREEN_OT_frame_jump(wmOperatorType *ot)
{
	ot->name = "Jump to Endpoint";
	ot->description = "Jump to first/last frame in frame range";
	ot->idname = "SCREEN_OT_frame_jump";
	
	ot->exec = frame_jump_exec;
	
	ot->poll = ED_operator_screenactive_norender;
	ot->flag = OPTYPE_UNDO_GROUPED;
	ot->undo_group = "FRAME_CHANGE";
	
	/* rna */
	RNA_def_boolean(ot->srna, "end", 0, "Last Frame", "Jump to the last frame of the frame range");
}


/* ************** jump to keyframe operator ***************************** */

/* function to be called outside UI context, or for redo */
static int keyframe_jump_exec(bContext *C, wmOperator *op)
{
	Main *bmain = CTX_data_main(C);
	Scene *scene = CTX_data_scene(C);
	Object *ob = CTX_data_active_object(C);
	bDopeSheet ads = {NULL};
	DLRBT_Tree keys;
	ActKeyColumn *ak;
	float cfra;
	const bool next = RNA_boolean_get(op->ptr, "next");
	bool done = false;
	
	/* sanity checks */
	if (scene == NULL)
		return OPERATOR_CANCELLED;

	cfra = (float)(CFRA);

	/* init binarytree-list for getting keyframes */
	BLI_dlrbTree_init(&keys);
	
	/* seed up dummy dopesheet context with flags to perform necessary filtering */
	if ((scene->flag & SCE_KEYS_NO_SELONLY) == 0) {
		/* only selected channels are included */
		ads.filterflag |= ADS_FILTER_ONLYSEL;
	}
	
	/* populate tree with keyframe nodes */
	scene_to_keylist(&ads, scene, &keys, NULL);
	gpencil_to_keylist(&ads, scene->gpd, &keys);

	if (ob) {
		ob_to_keylist(&ads, ob, &keys, NULL);
		gpencil_to_keylist(&ads, ob->gpd, &keys);
	}
	
	{
		Mask *mask = CTX_data_edit_mask(C);
		if (mask) {
			MaskLayer *masklay = BKE_mask_layer_active(mask);
			mask_to_keylist(&ads, masklay, &keys);
		}
	}

	/* build linked-list for searching */
	BLI_dlrbTree_linkedlist_sync(&keys);
	
	/* find matching keyframe in the right direction */
	if (next)
		ak = (ActKeyColumn *)BLI_dlrbTree_search_next(&keys, compare_ak_cfraPtr, &cfra);
	else
		ak = (ActKeyColumn *)BLI_dlrbTree_search_prev(&keys, compare_ak_cfraPtr, &cfra);
	
	while ((ak != NULL) && (done == false)) {
		if (CFRA != (int)ak->cfra) {
			/* this changes the frame, so set the frame and we're done */
			CFRA = (int)ak->cfra;
			done = true;
		}
		else {
			/* take another step... */
			if (next) {
				ak = ak->next;
			}
			else {
				ak = ak->prev;
			}
		}
	}
	
	/* free temp stuff */
	BLI_dlrbTree_free(&keys);

	/* any success? */
	if (done == false) {
		BKE_report(op->reports, RPT_INFO, "No more keyframes to jump to in this direction");

		return OPERATOR_CANCELLED;
	}
	else {
		areas_do_frame_follow(C, true);

		BKE_sound_seek_scene(bmain, scene);

		WM_event_add_notifier(C, NC_SCENE | ND_FRAME, scene);

		return OPERATOR_FINISHED;
	}
}

static void SCREEN_OT_keyframe_jump(wmOperatorType *ot)
{
	ot->name = "Jump to Keyframe";
	ot->description = "Jump to previous/next keyframe";
	ot->idname = "SCREEN_OT_keyframe_jump";
	
	ot->exec = keyframe_jump_exec;
	
	ot->poll = ED_operator_screenactive_norender;
	ot->flag = OPTYPE_UNDO_GROUPED;
	ot->undo_group = "FRAME_CHANGE";
	
	/* properties */
	RNA_def_boolean(ot->srna, "next", true, "Next Keyframe", "");
}

/* ************** jump to marker operator ***************************** */

/* function to be called outside UI context, or for redo */
static int marker_jump_exec(bContext *C, wmOperator *op)
{
	Main *bmain = CTX_data_main(C);
	Scene *scene = CTX_data_scene(C);
	TimeMarker *marker;
	int closest = CFRA;
	const bool next = RNA_boolean_get(op->ptr, "next");
	bool found = false;

	/* find matching marker in the right direction */
	for (marker = scene->markers.first; marker; marker = marker->next) {
		if (next) {
			if ((marker->frame > CFRA) && (!found || closest > marker->frame)) {
				closest = marker->frame;
				found = true;
			}
		}
		else {
			if ((marker->frame < CFRA) && (!found || closest < marker->frame)) {
				closest = marker->frame;
				found = true;
			}
		}
	}

	/* any success? */
	if (!found) {
		BKE_report(op->reports, RPT_INFO, "No more markers to jump to in this direction");

		return OPERATOR_CANCELLED;
	}
	else {
		CFRA = closest;

		areas_do_frame_follow(C, true);

		BKE_sound_seek_scene(bmain, scene);

		WM_event_add_notifier(C, NC_SCENE | ND_FRAME, scene);

		return OPERATOR_FINISHED;
	}
}

static void SCREEN_OT_marker_jump(wmOperatorType *ot)
{
	ot->name = "Jump to Marker";
	ot->description = "Jump to previous/next marker";
	ot->idname = "SCREEN_OT_marker_jump";

	ot->exec = marker_jump_exec;

	ot->poll = ED_operator_screenactive_norender;
	ot->flag = OPTYPE_UNDO_GROUPED;
	ot->undo_group = "FRAME_CHANGE";

	/* properties */
	RNA_def_boolean(ot->srna, "next", true, "Next Marker", "");
}

/* ************** switch screen operator ***************************** */

/* function to be called outside UI context, or for redo */
static int screen_set_exec(bContext *C, wmOperator *op)
{
	WorkSpace *workspace = CTX_wm_workspace(C);
	int delta = RNA_int_get(op->ptr, "delta");

	if (ED_workspace_layout_cycle(workspace, delta, C)) {
		return OPERATOR_FINISHED;
	}

	return OPERATOR_CANCELLED;
}

static void SCREEN_OT_screen_set(wmOperatorType *ot)
{
	ot->name = "Set Screen";
	ot->description = "Cycle through available screens";
	ot->idname = "SCREEN_OT_screen_set";
	
	ot->exec = screen_set_exec;
	ot->poll = ED_operator_screenactive;

	/* rna */
	RNA_def_int(ot->srna, "delta", 0, INT_MIN, INT_MAX, "Delta", "", INT_MIN, INT_MAX);
}

/* ************** screen full-area operator ***************************** */


/* function to be called outside UI context, or for redo */
static int screen_maximize_area_exec(bContext *C, wmOperator *op)
{
	bScreen *screen = CTX_wm_screen(C);
	ScrArea *sa = NULL;
	const bool hide_panels = RNA_boolean_get(op->ptr, "use_hide_panels");
	
	/* search current screen for 'fullscreen' areas */
	/* prevents restoring info header, when mouse is over it */
	for (sa = screen->areabase.first; sa; sa = sa->next) {
		if (sa->full) break;
	}
	
	if (sa == NULL) {
		sa = CTX_wm_area(C);
	}
	
	if (hide_panels) {
		if (!ELEM(screen->state, SCREENNORMAL, SCREENFULL)) {
			return OPERATOR_CANCELLED;
		}
		ED_screen_state_toggle(C, CTX_wm_window(C), sa, SCREENFULL);
	}
	else {
		if (!ELEM(screen->state, SCREENNORMAL, SCREENMAXIMIZED)) {
			return OPERATOR_CANCELLED;
		}
		ED_screen_state_toggle(C, CTX_wm_window(C), sa, SCREENMAXIMIZED);
	}

	return OPERATOR_FINISHED;
}

static void SCREEN_OT_screen_full_area(wmOperatorType *ot)
{
	PropertyRNA *prop;

	ot->name = "Toggle Maximize Area";
	ot->description = "Toggle display selected area as fullscreen/maximized";
	ot->idname = "SCREEN_OT_screen_full_area";
	
	ot->exec = screen_maximize_area_exec;
	ot->poll = ED_operator_areaactive;
	ot->flag = 0;

	prop = RNA_def_boolean(ot->srna, "use_hide_panels", false, "Hide Panels", "Hide all the panels");
	RNA_def_property_flag(prop, PROP_SKIP_SAVE);
}

/* ************** join area operator ********************************************** */

/* operator state vars used:  
 * x1, y1     mouse coord in first area, which will disappear
 * x2, y2     mouse coord in 2nd area, which will become joined
 * 
 * functions:
 * 
 * init()   find edge based on state vars 
 * test if the edge divides two areas, 
 * store active and nonactive area,
 * 
 * apply()  do the actual join
 * 
 * exit()	cleanup, send notifier
 * 
 * callbacks:
 * 
 * exec()	calls init, apply, exit 
 * 
 * invoke() sets mouse coords in x,y
 * call init()
 * add modal handler
 * 
 * modal()	accept modal events while doing it
 * call apply() with active window and nonactive window
 * call exit() and remove handler when LMB confirm
 */

typedef struct sAreaJoinData {
	ScrArea *sa1;   /* first area to be considered */
	ScrArea *sa2;   /* second area to be considered */
	ScrArea *scr;   /* designed for removal */

} sAreaJoinData;


/* validate selection inside screen, set variables OK */
/* return 0: init failed */
/* XXX todo: find edge based on (x,y) and set other area? */
static int area_join_init(bContext *C, wmOperator *op)
{
	ScrArea *sa1, *sa2;
	sAreaJoinData *jd = NULL;
	int x1, y1;
	int x2, y2;
	int shared = 0;
	
	/* required properties, make negative to get return 0 if not set by caller */
	x1 = RNA_int_get(op->ptr, "min_x");
	y1 = RNA_int_get(op->ptr, "min_y");
	x2 = RNA_int_get(op->ptr, "max_x");
	y2 = RNA_int_get(op->ptr, "max_y");
	
	sa1 = BKE_screen_find_area_xy(CTX_wm_screen(C), SPACE_TYPE_ANY, x1, y1);
	sa2 = BKE_screen_find_area_xy(CTX_wm_screen(C), SPACE_TYPE_ANY, x2, y2);
	if (sa1 == NULL || sa2 == NULL || sa1 == sa2)
		return 0;
	
	/* do areas share an edge? */
	if (sa1->v1 == sa2->v1 || sa1->v1 == sa2->v2 || sa1->v1 == sa2->v3 || sa1->v1 == sa2->v4) shared++;
	if (sa1->v2 == sa2->v1 || sa1->v2 == sa2->v2 || sa1->v2 == sa2->v3 || sa1->v2 == sa2->v4) shared++;
	if (sa1->v3 == sa2->v1 || sa1->v3 == sa2->v2 || sa1->v3 == sa2->v3 || sa1->v3 == sa2->v4) shared++;
	if (sa1->v4 == sa2->v1 || sa1->v4 == sa2->v2 || sa1->v4 == sa2->v3 || sa1->v4 == sa2->v4) shared++;
	if (shared != 2) {
		printf("areas don't share edge\n");
		return 0;
	}
	
	jd = (sAreaJoinData *)MEM_callocN(sizeof(sAreaJoinData), "op_area_join");
	
	jd->sa1 = sa1;
	jd->sa1->flag |= AREA_FLAG_DRAWJOINFROM;
	jd->sa2 = sa2;
	jd->sa2->flag |= AREA_FLAG_DRAWJOINTO;
	
	op->customdata = jd;
	
	return 1;
}

/* apply the join of the areas (space types) */
static int area_join_apply(bContext *C, wmOperator *op)
{
	sAreaJoinData *jd = (sAreaJoinData *)op->customdata;
	if (!jd) return 0;
	
	if (!screen_area_join(C, CTX_wm_screen(C), jd->sa1, jd->sa2)) {
		return 0;
	}
	if (CTX_wm_area(C) == jd->sa2) {
		CTX_wm_area_set(C, NULL);
		CTX_wm_region_set(C, NULL);
	}
	
	return 1;
}

/* finish operation */
static void area_join_exit(bContext *C, wmOperator *op)
{
	if (op->customdata) {
		MEM_freeN(op->customdata);
		op->customdata = NULL;
	}
	
	/* this makes sure aligned edges will result in aligned grabbing */
	removedouble_scredges(CTX_wm_screen(C));
	removenotused_scredges(CTX_wm_screen(C));
	removenotused_scrverts(CTX_wm_screen(C));
}

static int area_join_exec(bContext *C, wmOperator *op)
{
	if (!area_join_init(C, op)) 
		return OPERATOR_CANCELLED;
	
	area_join_apply(C, op);
	area_join_exit(C, op);
	
	return OPERATOR_FINISHED;
}

/* interaction callback */
static int area_join_invoke(bContext *C, wmOperator *op, const wmEvent *event)
{
	
	if (event->type == EVT_ACTIONZONE_AREA) {
		sActionzoneData *sad = event->customdata;
		
		if (sad == NULL || sad->modifier > 0) {
			return OPERATOR_PASS_THROUGH;
		}
		
		/* verify *sad itself */
		if (sad->sa1 == NULL || sad->sa2 == NULL)
			return OPERATOR_PASS_THROUGH;
		
		/* is this our *sad? if areas equal it should be passed on */
		if (sad->sa1 == sad->sa2)
			return OPERATOR_PASS_THROUGH;
		
		/* prepare operator state vars */
		RNA_int_set(op->ptr, "min_x", sad->x);
		RNA_int_set(op->ptr, "min_y", sad->y);
		RNA_int_set(op->ptr, "max_x", event->x);
		RNA_int_set(op->ptr, "max_y", event->y);
	}
	
	
	if (!area_join_init(C, op)) 
		return OPERATOR_PASS_THROUGH;
	
	/* add temp handler */
	WM_event_add_modal_handler(C, op);
	
	return OPERATOR_RUNNING_MODAL;
}

static void area_join_cancel(bContext *C, wmOperator *op)
{
	sAreaJoinData *jd = (sAreaJoinData *)op->customdata;
	
	if (jd->sa1) {
		jd->sa1->flag &= ~AREA_FLAG_DRAWJOINFROM;
		jd->sa1->flag &= ~AREA_FLAG_DRAWJOINTO;
	}
	if (jd->sa2) {
		jd->sa2->flag &= ~AREA_FLAG_DRAWJOINFROM;
		jd->sa2->flag &= ~AREA_FLAG_DRAWJOINTO;
	}
	
	WM_event_add_notifier(C, NC_WINDOW, NULL);
	
	area_join_exit(C, op);
}

/* modal callback while selecting area (space) that will be removed */
static int area_join_modal(bContext *C, wmOperator *op, const wmEvent *event)
{
	bScreen *sc = CTX_wm_screen(C);
	sAreaJoinData *jd = (sAreaJoinData *)op->customdata;
	
	/* execute the events */
	switch (event->type) {
			
		case MOUSEMOVE: 
		{
			ScrArea *sa = BKE_screen_find_area_xy(sc, SPACE_TYPE_ANY, event->x, event->y);
			int dir;
			
			if (sa) {
				if (jd->sa1 != sa) {
					dir = area_getorientation(jd->sa1, sa);
					if (dir != -1) {
						if (jd->sa2) jd->sa2->flag &= ~AREA_FLAG_DRAWJOINTO;
						jd->sa2 = sa;
						jd->sa2->flag |= AREA_FLAG_DRAWJOINTO;
					}
					else {
						/* we are not bordering on the previously selected area 
						 * we check if area has common border with the one marked for removal
						 * in this case we can swap areas.
						 */
						dir = area_getorientation(sa, jd->sa2);
						if (dir != -1) {
							if (jd->sa1) jd->sa1->flag &= ~AREA_FLAG_DRAWJOINFROM;
							if (jd->sa2) jd->sa2->flag &= ~AREA_FLAG_DRAWJOINTO;
							jd->sa1 = jd->sa2;
							jd->sa2 = sa;
							if (jd->sa1) jd->sa1->flag |= AREA_FLAG_DRAWJOINFROM;
							if (jd->sa2) jd->sa2->flag |= AREA_FLAG_DRAWJOINTO;
						}
						else {
							if (jd->sa2) jd->sa2->flag &= ~AREA_FLAG_DRAWJOINTO;
							jd->sa2 = NULL;
						}
					}
					WM_event_add_notifier(C, NC_WINDOW, NULL);
				}
				else {
					/* we are back in the area previously selected for keeping 
					 * we swap the areas if possible to allow user to choose */
					if (jd->sa2 != NULL) {
						if (jd->sa1) jd->sa1->flag &= ~AREA_FLAG_DRAWJOINFROM;
						if (jd->sa2) jd->sa2->flag &= ~AREA_FLAG_DRAWJOINTO;
						jd->sa1 = jd->sa2;
						jd->sa2 = sa;
						if (jd->sa1) jd->sa1->flag |= AREA_FLAG_DRAWJOINFROM;
						if (jd->sa2) jd->sa2->flag |= AREA_FLAG_DRAWJOINTO;
						dir = area_getorientation(jd->sa1, jd->sa2);
						if (dir == -1) {
							printf("oops, didn't expect that!\n");
						}
					}
					else {
						dir = area_getorientation(jd->sa1, sa);
						if (dir != -1) {
							if (jd->sa2) jd->sa2->flag &= ~AREA_FLAG_DRAWJOINTO;
							jd->sa2 = sa;
							jd->sa2->flag |= AREA_FLAG_DRAWJOINTO;
						}
					}
					WM_event_add_notifier(C, NC_WINDOW, NULL);
				}
			}
			break;
		}
		case LEFTMOUSE:
			if (event->val == KM_RELEASE) {
				ED_area_tag_redraw(jd->sa1);
				ED_area_tag_redraw(jd->sa2);

				area_join_apply(C, op);
				WM_event_add_notifier(C, NC_SCREEN | NA_EDITED, NULL);
				area_join_exit(C, op);
				return OPERATOR_FINISHED;
			}
			break;
			
		case RIGHTMOUSE:
		case ESCKEY:
			area_join_cancel(C, op);
			return OPERATOR_CANCELLED;
	}
	
	return OPERATOR_RUNNING_MODAL;
}

/* Operator for joining two areas (space types) */
static void SCREEN_OT_area_join(wmOperatorType *ot)
{
	/* identifiers */
	ot->name = "Join Area";
	ot->description = "Join selected areas into new window";
	ot->idname = "SCREEN_OT_area_join";
	
	/* api callbacks */
	ot->exec = area_join_exec;
	ot->invoke = area_join_invoke;
	ot->modal = area_join_modal;
	ot->poll = screen_active_editable;
	ot->cancel = area_join_cancel;
	
	/* flags */
	ot->flag = OPTYPE_BLOCKING | OPTYPE_INTERNAL;
	
	/* rna */
	RNA_def_int(ot->srna, "min_x", -100, INT_MIN, INT_MAX, "X 1", "", INT_MIN, INT_MAX);
	RNA_def_int(ot->srna, "min_y", -100, INT_MIN, INT_MAX, "Y 1", "", INT_MIN, INT_MAX);
	RNA_def_int(ot->srna, "max_x", -100, INT_MIN, INT_MAX, "X 2", "", INT_MIN, INT_MAX);
	RNA_def_int(ot->srna, "max_y", -100, INT_MIN, INT_MAX, "Y 2", "", INT_MIN, INT_MAX);
}

/* ******************************* */

static int screen_area_options_invoke(bContext *C, wmOperator *op, const wmEvent *event)
{
	wmWindow *win = CTX_wm_window(C);
	bScreen *sc = CTX_wm_screen(C);
	uiPopupMenu *pup;
	uiLayout *layout;
	PointerRNA ptr;
	ScrEdge *actedge;
	const int winsize_x = WM_window_pixels_x(win);
	const int winsize_y = WM_window_pixels_y(win);

	actedge = screen_find_active_scredge(sc, winsize_x, winsize_y, event->x, event->y);
	
	if (actedge == NULL) return OPERATOR_CANCELLED;
	
	pup = UI_popup_menu_begin(C, RNA_struct_ui_name(op->type->srna), ICON_NONE);
	layout = UI_popup_menu_layout(pup);
	
	ptr = uiItemFullO(layout, "SCREEN_OT_area_split", NULL, ICON_NONE, NULL, WM_OP_INVOKE_DEFAULT, UI_ITEM_O_RETURN_PROPS);
	/* store initial mouse cursor position */
	RNA_int_set(&ptr, "mouse_x", event->x);
	RNA_int_set(&ptr, "mouse_y", event->y);

	ptr = uiItemFullO(layout, "SCREEN_OT_area_join", NULL, ICON_NONE, NULL, WM_OP_INVOKE_DEFAULT, UI_ITEM_O_RETURN_PROPS);
	/* mouse cursor on edge, '4' can fail on wide edges... */
	RNA_int_set(&ptr, "min_x", event->x + 4);
	RNA_int_set(&ptr, "min_y", event->y + 4);
	RNA_int_set(&ptr, "max_x", event->x - 4);
	RNA_int_set(&ptr, "max_y", event->y - 4);
	
	UI_popup_menu_end(C, pup);
	
	return OPERATOR_INTERFACE;
}

static void SCREEN_OT_area_options(wmOperatorType *ot)
{
	/* identifiers */
	ot->name = "Area Options";
	ot->description = "Operations for splitting and merging";
	ot->idname = "SCREEN_OT_area_options";
	
	/* api callbacks */
	ot->invoke = screen_area_options_invoke;
	
	ot->poll = ED_operator_screen_mainwinactive;

	/* flags */
	ot->flag = OPTYPE_INTERNAL;
}


/* ******************************* */


static int spacedata_cleanup_exec(bContext *C, wmOperator *op)
{
	Main *bmain = CTX_data_main(C);
	bScreen *screen;
	ScrArea *sa;
	int tot = 0;
	
	for (screen = bmain->screen.first; screen; screen = screen->id.next) {
		for (sa = screen->areabase.first; sa; sa = sa->next) {
			if (sa->spacedata.first != sa->spacedata.last) {
				SpaceLink *sl = sa->spacedata.first;

				BLI_remlink(&sa->spacedata, sl);
				tot += BLI_listbase_count(&sa->spacedata);
				BKE_spacedata_freelist(&sa->spacedata);
				BLI_addtail(&sa->spacedata, sl);
			}
		}
	}
	BKE_reportf(op->reports, RPT_INFO, "Removed amount of editors: %d", tot);
	
	return OPERATOR_FINISHED;
}

static void SCREEN_OT_spacedata_cleanup(wmOperatorType *ot)
{
	/* identifiers */
	ot->name = "Clean-up Space-data";
	ot->description = "Remove unused settings for invisible editors";
	ot->idname = "SCREEN_OT_spacedata_cleanup";
	
	/* api callbacks */
	ot->exec = spacedata_cleanup_exec;
	ot->poll = WM_operator_winactive;
	
}

/* ************** repeat last operator ***************************** */

static int repeat_last_exec(bContext *C, wmOperator *UNUSED(op))
{
	wmWindowManager *wm = CTX_wm_manager(C);
	wmOperator *lastop = wm->operators.last;

	/* Seek last registered operator */
	while (lastop) {
		if (lastop->type->flag & OPTYPE_REGISTER) {
			break;
		}
		else {
			lastop = lastop->prev;
		}
	}

	if (lastop) {
		WM_operator_free_all_after(wm, lastop);
		WM_operator_repeat(C, lastop);
	}
	
	return OPERATOR_CANCELLED;
}

static void SCREEN_OT_repeat_last(wmOperatorType *ot)
{
	/* identifiers */
	ot->name = "Repeat Last";
	ot->description = "Repeat last action";
	ot->idname = "SCREEN_OT_repeat_last";
	
	/* api callbacks */
	ot->exec = repeat_last_exec;
	
	ot->poll = ED_operator_screenactive;
	
}

static int repeat_history_invoke(bContext *C, wmOperator *op, const wmEvent *UNUSED(event))
{
	wmWindowManager *wm = CTX_wm_manager(C);
	wmOperator *lastop;
	uiPopupMenu *pup;
	uiLayout *layout;
	int items, i;
	
	items = BLI_listbase_count(&wm->operators);
	if (items == 0)
		return OPERATOR_CANCELLED;
	
	pup = UI_popup_menu_begin(C, RNA_struct_ui_name(op->type->srna), ICON_NONE);
	layout = UI_popup_menu_layout(pup);
	
	for (i = items - 1, lastop = wm->operators.last; lastop; lastop = lastop->prev, i--)
		if ((lastop->type->flag & OPTYPE_REGISTER) && WM_operator_repeat_check(C, lastop)) {
			uiItemIntO(layout, RNA_struct_ui_name(lastop->type->srna), ICON_NONE, op->type->idname, "index", i);
		}
	
	UI_popup_menu_end(C, pup);
	
	return OPERATOR_INTERFACE;
}

static int repeat_history_exec(bContext *C, wmOperator *op)
{
	wmWindowManager *wm = CTX_wm_manager(C);
	
	op = BLI_findlink(&wm->operators, RNA_int_get(op->ptr, "index"));
	if (op) {
		/* let's put it as last operator in list */
		BLI_remlink(&wm->operators, op);
		BLI_addtail(&wm->operators, op);
		
		WM_operator_repeat(C, op);
	}
	
	return OPERATOR_FINISHED;
}

static void SCREEN_OT_repeat_history(wmOperatorType *ot)
{
	/* identifiers */
	ot->name = "Repeat History";
	ot->description = "Display menu for previous actions performed";
	ot->idname = "SCREEN_OT_repeat_history";
	
	/* api callbacks */
	ot->invoke = repeat_history_invoke;
	ot->exec = repeat_history_exec;
	
	ot->poll = ED_operator_screenactive;
	
	RNA_def_int(ot->srna, "index", 0, 0, INT_MAX, "Index", "", 0, 1000);
}

/* ********************** redo operator ***************************** */

static int redo_last_invoke(bContext *C, wmOperator *UNUSED(op), const wmEvent *UNUSED(event))
{
	wmOperator *lastop = WM_operator_last_redo(C);
	
	if (lastop)
		WM_operator_redo_popup(C, lastop);
	
	return OPERATOR_CANCELLED;
}

static void SCREEN_OT_redo_last(wmOperatorType *ot)
{
	/* identifiers */
	ot->name = "Redo Last";
	ot->description = "Display menu for last action performed";
	ot->idname = "SCREEN_OT_redo_last";
	
	/* api callbacks */
	ot->invoke = redo_last_invoke;
	
	ot->poll = ED_operator_screenactive;
}

/* ************** region four-split operator ***************************** */

static void view3d_localview_update_rv3d(struct RegionView3D *rv3d)
{
	if (rv3d->localvd) {
		rv3d->localvd->view = rv3d->view;
		rv3d->localvd->persp = rv3d->persp;
		copy_qt_qt(rv3d->localvd->viewquat, rv3d->viewquat);
	}
}

static void region_quadview_init_rv3d(ScrArea *sa, ARegion *ar,
                                      const char viewlock, const char view, const char persp)
{
	RegionView3D *rv3d = ar->regiondata;

	if (persp == RV3D_CAMOB) {
		ED_view3d_lastview_store(rv3d);
	}

	rv3d->viewlock = viewlock;
	rv3d->view = view;
	rv3d->persp = persp;

	ED_view3d_lock(rv3d);
	view3d_localview_update_rv3d(rv3d);
	if ((viewlock & RV3D_BOXCLIP) && (persp == RV3D_ORTHO)) {
		ED_view3d_quadview_update(sa, ar, true);
	}
}

/* insert a region in the area region list */
static int region_quadview_exec(bContext *C, wmOperator *op)
{
	ARegion *ar = CTX_wm_region(C);
	
	/* some rules... */
	if (ar->regiontype != RGN_TYPE_WINDOW) {
		BKE_report(op->reports, RPT_ERROR, "Only window region can be 4-splitted");
	}
	else if (ar->alignment == RGN_ALIGN_QSPLIT) {
		/* Exit quad-view */
		ScrArea *sa = CTX_wm_area(C);
		ARegion *arn;
		
		/* keep current region */
		ar->alignment = 0;
		
		if (sa->spacetype == SPACE_VIEW3D) {
			ARegion *ar_iter;
			RegionView3D *rv3d = ar->regiondata;

			/* if this is a locked view, use settings from 'User' view */
			if (rv3d->viewlock) {
				View3D *v3d_user;
				ARegion *ar_user;

				if (ED_view3d_context_user_region(C, &v3d_user, &ar_user)) {
					if (ar != ar_user) {
						SWAP(void *, ar->regiondata, ar_user->regiondata);
						rv3d = ar->regiondata;
					}
				}
			}

			rv3d->viewlock_quad = RV3D_VIEWLOCK_INIT;
			rv3d->viewlock = 0;
			rv3d->rflag &= ~RV3D_CLIPPING;

			/* accumulate locks, incase they're mixed */
			for (ar_iter = sa->regionbase.first; ar_iter; ar_iter = ar_iter->next) {
				if (ar_iter->regiontype == RGN_TYPE_WINDOW) {
					RegionView3D *rv3d_iter = ar_iter->regiondata;
					rv3d->viewlock_quad |= rv3d_iter->viewlock;
				}
			}
		}
		
		for (ar = sa->regionbase.first; ar; ar = arn) {
			arn = ar->next;
			if (ar->alignment == RGN_ALIGN_QSPLIT) {
				ED_region_exit(C, ar);
				BKE_area_region_free(sa->type, ar);
				BLI_remlink(&sa->regionbase, ar);
				MEM_freeN(ar);
			}
		}
		ED_area_tag_redraw(sa);
		WM_event_add_notifier(C, NC_SCREEN | NA_EDITED, NULL);
	}
	else if (ar->next) {
		BKE_report(op->reports, RPT_ERROR, "Only last region can be 4-splitted");
	}
	else {
		/* Enter quad-view */
		ScrArea *sa = CTX_wm_area(C);
		ARegion *newar;
		int count;
		
		ar->alignment = RGN_ALIGN_QSPLIT;
		
		for (count = 0; count < 3; count++) {
			newar = BKE_area_region_copy(sa->type, ar);
			BLI_addtail(&sa->regionbase, newar);
		}
		
		/* lock views and set them */
		if (sa->spacetype == SPACE_VIEW3D) {
			View3D *v3d = sa->spacedata.first;
			int index_qsplit = 0;

			/* run ED_view3d_lock() so the correct 'rv3d->viewquat' is set,
			 * otherwise when restoring rv3d->localvd the 'viewquat' won't
			 * match the 'view', set on entering localview See: [#26315],
			 *
			 * We could avoid manipulating rv3d->localvd here if exiting
			 * localview with a 4-split would assign these view locks */
			RegionView3D *rv3d = ar->regiondata;
			const char viewlock = (rv3d->viewlock_quad & RV3D_VIEWLOCK_INIT) ?
			                      (rv3d->viewlock_quad & ~RV3D_VIEWLOCK_INIT) : RV3D_LOCKED;

			region_quadview_init_rv3d(sa, ar,              viewlock, ED_view3d_lock_view_from_index(index_qsplit++), RV3D_ORTHO);
			region_quadview_init_rv3d(sa, (ar = ar->next), viewlock, ED_view3d_lock_view_from_index(index_qsplit++), RV3D_ORTHO);
			region_quadview_init_rv3d(sa, (ar = ar->next), viewlock, ED_view3d_lock_view_from_index(index_qsplit++), RV3D_ORTHO);
			/* forcing camera is distracting */
#if 0
			if (v3d->camera) region_quadview_init_rv3d(sa, (ar = ar->next), 0, RV3D_VIEW_CAMERA, RV3D_CAMOB);
			else             region_quadview_init_rv3d(sa, (ar = ar->next), 0, RV3D_VIEW_USER,   RV3D_PERSP);
#else
			(void)v3d;
#endif
		}
		ED_area_tag_redraw(sa);
		WM_event_add_notifier(C, NC_SCREEN | NA_EDITED, NULL);
	}
	
	
	return OPERATOR_FINISHED;
}

static void SCREEN_OT_region_quadview(wmOperatorType *ot)
{
	/* identifiers */
	ot->name = "Toggle Quad View";
	ot->description = "Split selected area into camera, front, right & top views";
	ot->idname = "SCREEN_OT_region_quadview";
	
	/* api callbacks */
	ot->exec = region_quadview_exec;
	ot->poll = ED_operator_region_view3d_active;
	ot->flag = 0;
}


/* ************** region flip operator ***************************** */

/* flip a region alignment */
static int region_flip_exec(bContext *C, wmOperator *UNUSED(op))
{
	ARegion *ar = CTX_wm_region(C);
	
	if (!ar)
		return OPERATOR_CANCELLED;
	
	if (ar->alignment == RGN_ALIGN_TOP)
		ar->alignment = RGN_ALIGN_BOTTOM;
	else if (ar->alignment == RGN_ALIGN_BOTTOM)
		ar->alignment = RGN_ALIGN_TOP;
	else if (ar->alignment == RGN_ALIGN_LEFT)
		ar->alignment = RGN_ALIGN_RIGHT;
	else if (ar->alignment == RGN_ALIGN_RIGHT)
		ar->alignment = RGN_ALIGN_LEFT;

	ED_area_tag_redraw(CTX_wm_area(C));
	WM_event_add_notifier(C, NC_SCREEN | NA_EDITED, NULL);
	
	return OPERATOR_FINISHED;
}


static void SCREEN_OT_region_flip(wmOperatorType *ot)
{
	/* identifiers */
	ot->name = "Flip Region";
	ot->idname = "SCREEN_OT_region_flip";
	ot->description = "Toggle the region's alignment (left/right or top/bottom)";
	
	/* api callbacks */
	ot->exec = region_flip_exec;
	ot->poll = ED_operator_areaactive;
	ot->flag = 0;
}

/* ************** header operator ***************************** */
static int header_exec(bContext *C, wmOperator *UNUSED(op))
{
	ARegion *ar = screen_find_region_type(C, RGN_TYPE_HEADER);

	if (ar == NULL) {
		return OPERATOR_CANCELLED;
	}

	ar->flag ^= RGN_FLAG_HIDDEN;

	ED_area_tag_redraw(CTX_wm_area(C));

	WM_event_add_notifier(C, NC_SCREEN | NA_EDITED, NULL);

	return OPERATOR_FINISHED;
}

static void SCREEN_OT_header(wmOperatorType *ot)
{
	/* identifiers */
	ot->name = "Toggle Header";
	ot->description = "Toggle header display";
	ot->idname = "SCREEN_OT_header";

	/* api callbacks */
	ot->exec = header_exec;
}

/* ************** header flip operator ***************************** */

/* flip a header region alignment */
static int header_flip_exec(bContext *C, wmOperator *UNUSED(op))
{
	ARegion *ar = screen_find_region_type(C, RGN_TYPE_HEADER);

	if (ar == NULL) {
		return OPERATOR_CANCELLED;
	}
	
	/* copied from SCREEN_OT_region_flip */
	if (ar->alignment == RGN_ALIGN_TOP)
		ar->alignment = RGN_ALIGN_BOTTOM;
	else if (ar->alignment == RGN_ALIGN_BOTTOM)
		ar->alignment = RGN_ALIGN_TOP;
	else if (ar->alignment == RGN_ALIGN_LEFT)
		ar->alignment = RGN_ALIGN_RIGHT;
	else if (ar->alignment == RGN_ALIGN_RIGHT)
		ar->alignment = RGN_ALIGN_LEFT;

	ED_area_tag_redraw(CTX_wm_area(C));

	WM_event_add_notifier(C, NC_SCREEN | NA_EDITED, NULL);
	
	return OPERATOR_FINISHED;
}


static void SCREEN_OT_header_flip(wmOperatorType *ot)
{
	/* identifiers */
	ot->name = "Flip Header Region";
	ot->idname = "SCREEN_OT_header_flip";
	ot->description = "Toggle the header over/below the main window area";
	
	/* api callbacks */
	ot->exec = header_flip_exec;
	
	ot->poll = ED_operator_areaactive;
	ot->flag = 0;
}



/* ************** show menus operator ***************************** */

/* show/hide header text menus */
static int header_toggle_menus_exec(bContext *C, wmOperator *UNUSED(op))
{
	ScrArea *sa = CTX_wm_area(C);

	sa->flag = sa->flag ^ HEADER_NO_PULLDOWN;

	ED_area_tag_redraw(sa);
	WM_event_add_notifier(C, NC_SCREEN | NA_EDITED, NULL);

	return OPERATOR_FINISHED;
}


static void SCREEN_OT_header_toggle_menus(wmOperatorType *ot)
{
	/* identifiers */
	ot->name = "Expand/Collapse Header Menus";
	ot->idname = "SCREEN_OT_header_toggle_menus";
	ot->description = "Expand or collapse the header pulldown menus";
	
	/* api callbacks */
	ot->exec = header_toggle_menus_exec;
	ot->poll = ED_operator_areaactive;
	ot->flag = 0;
}


/* ************** header tools operator ***************************** */
void ED_screens_header_tools_menu_create(bContext *C, uiLayout *layout, void *UNUSED(arg))
{
	ScrArea *sa = CTX_wm_area(C);
	ARegion *ar = CTX_wm_region(C);

	/* XXX SCREEN_OT_region_flip doesn't work - gets wrong context for active region, so added custom operator. */
	if (ar->alignment == RGN_ALIGN_TOP)
		uiItemO(layout, IFACE_("Flip to Bottom"), ICON_NONE, "SCREEN_OT_header_flip");
	else
		uiItemO(layout, IFACE_("Flip to Top"), ICON_NONE, "SCREEN_OT_header_flip");

	uiItemO(layout, IFACE_("Collapse Menus"),
	        (sa->flag & HEADER_NO_PULLDOWN) ? ICON_CHECKBOX_HLT : ICON_CHECKBOX_DEHLT,
	        "SCREEN_OT_header_toggle_menus");

	uiItemS(layout);

	/* file browser should be fullscreen all the time, but other regions can be maximized/restored... */
	if (sa->spacetype != SPACE_FILE) {
		if (sa->full) 
			uiItemO(layout, IFACE_("Tile Area"), ICON_NONE, "SCREEN_OT_screen_full_area");
		else
			uiItemO(layout, IFACE_("Maximize Area"), ICON_NONE, "SCREEN_OT_screen_full_area");
	}
}

static int header_toolbox_invoke(bContext *C, wmOperator *UNUSED(op), const wmEvent *UNUSED(event))
{
	uiPopupMenu *pup;
	uiLayout *layout;

	pup = UI_popup_menu_begin(C, IFACE_("Header"), ICON_NONE);
	layout = UI_popup_menu_layout(pup);

	ED_screens_header_tools_menu_create(C, layout, NULL);

	UI_popup_menu_end(C, pup);

	return OPERATOR_INTERFACE;
}

static void SCREEN_OT_header_toolbox(wmOperatorType *ot)
{
	/* identifiers */
	ot->name = "Header Toolbox";
	ot->description = "Display header region toolbox";
	ot->idname = "SCREEN_OT_header_toolbox";
	
	/* api callbacks */
	ot->invoke = header_toolbox_invoke;
}

/* ****************** anim player, with timer ***************** */

static int match_area_with_refresh(int spacetype, int refresh)
{
	switch (spacetype) {
		case SPACE_TIME:
			if (refresh & SPACE_TIME)
				return 1;
			break;
	}
	
	return 0;
}

static int match_region_with_redraws(int spacetype, int regiontype, int redraws, bool from_anim_edit)
{
	if (regiontype == RGN_TYPE_WINDOW) {
		
		switch (spacetype) {
			case SPACE_VIEW3D:
				if ((redraws & TIME_ALL_3D_WIN) || from_anim_edit)
					return 1;
				break;
			case SPACE_IPO:
			case SPACE_ACTION:
			case SPACE_NLA:
				if ((redraws & TIME_ALL_ANIM_WIN) || from_anim_edit)
					return 1;
				break;
			case SPACE_TIME:
				/* if only 1 window or 3d windows, we do timeline too */
				if ((redraws & (TIME_ALL_ANIM_WIN | TIME_REGION | TIME_ALL_3D_WIN)) || from_anim_edit)
					return 1;
				break;
			case SPACE_BUTS:
				if (redraws & TIME_ALL_BUTS_WIN)
					return 1;
				break;
			case SPACE_SEQ:
				if ((redraws & (TIME_SEQ | TIME_ALL_ANIM_WIN)) || from_anim_edit)
					return 1;
				break;
			case SPACE_NODE:
				if (redraws & (TIME_NODES))
					return 1;
				break;
			case SPACE_IMAGE:
				if ((redraws & TIME_ALL_IMAGE_WIN) || from_anim_edit)
					return 1;
				break;
			case SPACE_CLIP:
				if ((redraws & TIME_CLIPS) || from_anim_edit)
					return 1;
				break;
				
		}
	}
	else if (regiontype == RGN_TYPE_CHANNELS) {
		switch (spacetype) {
			case SPACE_IPO:
			case SPACE_ACTION:
			case SPACE_NLA:
				if (redraws & TIME_ALL_ANIM_WIN)
					return 1;
				break;
		}
	}
	else if (regiontype == RGN_TYPE_UI) {
		if (spacetype == SPACE_CLIP) {
			/* Track Preview button is on Properties Editor in SpaceClip,
			 * and it's very common case when users want it be refreshing
			 * during playback, so asking people to enable special option
			 * for this is a bit tricky, so add exception here for refreshing
			 * Properties Editor for SpaceClip always */
			return 1;
		}

		if (redraws & TIME_ALL_BUTS_WIN)
			return 1;
	}
	else if (regiontype == RGN_TYPE_HEADER) {
		if (spacetype == SPACE_TIME)
			return 1;
	}
	else if (regiontype == RGN_TYPE_PREVIEW) {
		switch (spacetype) {
			case SPACE_SEQ:
				if (redraws & (TIME_SEQ | TIME_ALL_ANIM_WIN))
					return 1;
				break;
			case SPACE_CLIP:
				return 1;
		}
	}
	return 0;
}

//#define PROFILE_AUDIO_SYNCH

static int screen_animation_step(bContext *C, wmOperator *UNUSED(op), const wmEvent *event)
{
	bScreen *screen = CTX_wm_screen(C);

#ifdef PROFILE_AUDIO_SYNCH
	static int old_frame = 0;
	int newfra_int;
#endif

	if (screen->animtimer && screen->animtimer == event->customdata) {
		Main *bmain = CTX_data_main(C);
		Scene *scene = CTX_data_scene(C);
		wmTimer *wt = screen->animtimer;
		ScreenAnimData *sad = wt->customdata;
		wmWindowManager *wm = CTX_wm_manager(C);
		wmWindow *window;
		ScrArea *sa;
		int sync;
		float time;
		
		/* sync, don't sync, or follow scene setting */
		if (sad->flag & ANIMPLAY_FLAG_SYNC) sync = 1;
		else if (sad->flag & ANIMPLAY_FLAG_NO_SYNC) sync = 0;
		else sync = (scene->flag & SCE_FRAME_DROP);
		
		if ((scene->audio.flag & AUDIO_SYNC) &&
		    (sad->flag & ANIMPLAY_FLAG_REVERSE) == false &&
		    isfinite(time = BKE_sound_sync_scene(scene)))
		{
			double newfra = (double)time * FPS;

			/* give some space here to avoid jumps */
			if (newfra + 0.5 > scene->r.cfra && newfra - 0.5 < scene->r.cfra)
				scene->r.cfra++;
			else
				scene->r.cfra = newfra + 0.5;

#ifdef PROFILE_AUDIO_SYNCH
			newfra_int = scene->r.cfra;
			if (newfra_int < old_frame) {
				printf("back jump detected, frame %d!\n", newfra_int);
			}
			else if (newfra_int > old_frame + 1) {
				printf("forward jump detected, frame %d!\n", newfra_int);
			}
			fflush(stdout);
			old_frame = newfra_int;
#endif
		}
		else {
			if (sync) {
				/* note: this is very simplistic,
				 * its has problem that it may skip too many frames.
				 * however at least this gives a less jittery playback */
				const int step = max_ii(1, floor((wt->duration - sad->last_duration) * FPS));

				/* skip frames */
				if (sad->flag & ANIMPLAY_FLAG_REVERSE)
					scene->r.cfra -= step;
				else
					scene->r.cfra += step;
			}
			else {
				/* one frame +/- */
				if (sad->flag & ANIMPLAY_FLAG_REVERSE)
					scene->r.cfra--;
				else
					scene->r.cfra++;
			}
		}
		
		sad->last_duration = wt->duration;

		/* reset 'jumped' flag before checking if we need to jump... */
		sad->flag &= ~ANIMPLAY_FLAG_JUMPED;
		
		if (sad->flag & ANIMPLAY_FLAG_REVERSE) {
			/* jump back to end? */
			if (PRVRANGEON) {
				if (scene->r.cfra < scene->r.psfra) {
					scene->r.cfra = scene->r.pefra;
					sad->flag |= ANIMPLAY_FLAG_JUMPED;
				}
			}
			else {
				if (scene->r.cfra < scene->r.sfra) {
					scene->r.cfra = scene->r.efra;
					sad->flag |= ANIMPLAY_FLAG_JUMPED;
				}
			}
		}
		else {
			/* jump back to start? */
			if (PRVRANGEON) {
				if (scene->r.cfra > scene->r.pefra) {
					scene->r.cfra = scene->r.psfra;
					sad->flag |= ANIMPLAY_FLAG_JUMPED;
				}
			}
			else {
				if (scene->r.cfra > scene->r.efra) {
					scene->r.cfra = scene->r.sfra;
					sad->flag |= ANIMPLAY_FLAG_JUMPED;
				}
			}
		}

		/* next frame overridden by user action (pressed jump to first/last frame) */
		if (sad->flag & ANIMPLAY_FLAG_USE_NEXT_FRAME) {
			scene->r.cfra = sad->nextfra;
			sad->flag &= ~ANIMPLAY_FLAG_USE_NEXT_FRAME;
			sad->flag |= ANIMPLAY_FLAG_JUMPED;
		}
		
		if (sad->flag & ANIMPLAY_FLAG_JUMPED) {
			BKE_sound_seek_scene(bmain, scene);
#ifdef PROFILE_AUDIO_SYNCH
			old_frame = CFRA;
#endif
		}
		
		/* since we follow drawflags, we can't send notifier but tag regions ourselves */
		ED_update_for_newframe(bmain, scene, 1);

		for (window = wm->windows.first; window; window = window->next) {
			const bScreen *win_screen = WM_window_get_active_screen(window);

			for (sa = win_screen->areabase.first; sa; sa = sa->next) {
				ARegion *ar;
				for (ar = sa->regionbase.first; ar; ar = ar->next) {
					bool redraw = false;
					if (ar == sad->ar) {
						redraw = true;
					}
					else if (match_region_with_redraws(sa->spacetype, ar->regiontype, sad->redraws, sad->from_anim_edit)) {
						redraw = true;
					}

					if (redraw) {
						ED_region_tag_redraw(ar);
						/* do follow here if editor type supports it */
						if ((sad->redraws & TIME_FOLLOW)) {
							if ((ar->regiontype == RGN_TYPE_WINDOW &&
							     ELEM(sa->spacetype, SPACE_SEQ, SPACE_TIME, SPACE_IPO, SPACE_ACTION, SPACE_NLA)) ||
							    (sa->spacetype == SPACE_CLIP && ar->regiontype == RGN_TYPE_PREVIEW))
							{
								float w = BLI_rctf_size_x(&ar->v2d.cur);
								if (scene->r.cfra < ar->v2d.cur.xmin) {
									ar->v2d.cur.xmax = scene->r.cfra;
									ar->v2d.cur.xmin = ar->v2d.cur.xmax - w;
								}
								else if (scene->r.cfra > ar->v2d.cur.xmax) {
									ar->v2d.cur.xmin = scene->r.cfra;
									ar->v2d.cur.xmax = ar->v2d.cur.xmin + w;
								}
							}
						}
					}
				}
				
				if (match_area_with_refresh(sa->spacetype, sad->refresh))
					ED_area_tag_refresh(sa);
			}
		}
			
		/* update frame rate info too 
		 * NOTE: this may not be accurate enough, since we might need this after modifiers/etc. 
		 * have been calculated instead of just before updates have been done?
		 */
		ED_refresh_viewport_fps(C);
		
		/* recalculate the timestep for the timer now that we've finished calculating this,
		 * since the frames-per-second value may have been changed
		 */
		/* TODO: this may make evaluation a bit slower if the value doesn't change... any way to avoid this? */
		wt->timestep = (1.0 / FPS);
		
		return OPERATOR_FINISHED;
	}
	return OPERATOR_PASS_THROUGH;
}

static void SCREEN_OT_animation_step(wmOperatorType *ot)
{
	/* identifiers */
	ot->name = "Animation Step";
	ot->description = "Step through animation by position";
	ot->idname = "SCREEN_OT_animation_step";
	
	/* api callbacks */
	ot->invoke = screen_animation_step;
	
	ot->poll = ED_operator_screenactive_norender;
	
}

/* ****************** anim player, starts or ends timer ***************** */

/* find window that owns the animation timer */
bScreen *ED_screen_animation_playing(const wmWindowManager *wm)
{
	for (wmWindow *win = wm->windows.first; win; win = win->next) {
		bScreen *screen = WM_window_get_active_screen(win);

		if (screen->animtimer || screen->scrubbing) {
			return screen;
		}
	}

	return NULL;
}

bScreen *ED_screen_animation_no_scrub(const wmWindowManager *wm)
{
	for (wmWindow *win = wm->windows.first; win; win = win->next) {
		bScreen *screen = WM_window_get_active_screen(win);

		if (screen->animtimer) {
			return screen;
		}
	}

	return NULL;
}


/* toggle operator */
int ED_screen_animation_play(bContext *C, int sync, int mode)
{
	bScreen *screen = CTX_wm_screen(C);
	Scene *scene = CTX_data_scene(C);

	if (ED_screen_animation_playing(CTX_wm_manager(C))) {
		/* stop playback now */
		ED_screen_animation_timer(C, 0, 0, 0, 0);
		BKE_sound_stop_scene(scene);

		WM_event_add_notifier(C, NC_SCENE | ND_FRAME, scene);
	}
	else {
		int refresh = SPACE_TIME; /* these settings are currently only available from a menu in the TimeLine */
		
		if (mode == 1)  /* XXX only play audio forwards!? */
			BKE_sound_play_scene(scene);
		
		ED_screen_animation_timer(C, screen->redraws_flag, refresh, sync, mode);
		
		if (screen->animtimer) {
			wmTimer *wt = screen->animtimer;
			ScreenAnimData *sad = wt->customdata;
			
			sad->ar = CTX_wm_region(C);
		}
	}

	return OPERATOR_FINISHED;
}

static int screen_animation_play_exec(bContext *C, wmOperator *op)
{
	int mode = (RNA_boolean_get(op->ptr, "reverse")) ? -1 : 1;
	int sync = -1;
	
	if (RNA_struct_property_is_set(op->ptr, "sync"))
		sync = (RNA_boolean_get(op->ptr, "sync"));
	
	return ED_screen_animation_play(C, sync, mode);
}

static void SCREEN_OT_animation_play(wmOperatorType *ot)
{
	PropertyRNA *prop;

	/* identifiers */
	ot->name = "Play Animation";
	ot->description = "Play animation";
	ot->idname = "SCREEN_OT_animation_play";
	
	/* api callbacks */
	ot->exec = screen_animation_play_exec;
	
	ot->poll = ED_operator_screenactive_norender;
	
	prop = RNA_def_boolean(ot->srna, "reverse", 0, "Play in Reverse", "Animation is played backwards");
	RNA_def_property_flag(prop, PROP_SKIP_SAVE);
	prop = RNA_def_boolean(ot->srna, "sync", 0, "Sync", "Drop frames to maintain framerate");
	RNA_def_property_flag(prop, PROP_SKIP_SAVE);
}

static int screen_animation_cancel_exec(bContext *C, wmOperator *op)
{
	bScreen *screen = ED_screen_animation_playing(CTX_wm_manager(C));

	if (screen) {
		if (RNA_boolean_get(op->ptr, "restore_frame") && screen->animtimer) {
			ScreenAnimData *sad = screen->animtimer->customdata;
			Scene *scene = CTX_data_scene(C);

			/* reset current frame before stopping, and just send a notifier to deal with the rest
			 * (since playback still needs to be stopped)
			 */
			scene->r.cfra = sad->sfra;

			WM_event_add_notifier(C, NC_SCENE | ND_FRAME, scene);
		}

		/* call the other "toggling" operator to clean up now */
		ED_screen_animation_play(C, 0, 0);
	}

	return OPERATOR_PASS_THROUGH;
}

static void SCREEN_OT_animation_cancel(wmOperatorType *ot)
{
	/* identifiers */
	ot->name = "Cancel Animation";
	ot->description = "Cancel animation, returning to the original frame";
	ot->idname = "SCREEN_OT_animation_cancel";
	
	/* api callbacks */
	ot->exec = screen_animation_cancel_exec;
	
	ot->poll = ED_operator_screenactive;

	RNA_def_boolean(ot->srna, "restore_frame", true, "Restore Frame", "Restore the frame when animation was initialized");
}

/* ************** border select operator (template) ***************************** */

/* operator state vars used: (added by default WM callbacks)   
 * xmin, ymin     
 * xmax, ymax     
 * 
 * customdata: the wmGesture pointer
 * 
 * callbacks:
 * 
 * exec()	has to be filled in by user
 * 
 * invoke() default WM function
 * adds modal handler
 * 
 * modal()	default WM function 
 * accept modal events while doing it, calls exec(), handles ESC and border drawing
 * 
 * poll()	has to be filled in by user for context
 */
#if 0
static int border_select_exec(bContext *C, wmOperator *op)
{
	int event_type = RNA_int_get(op->ptr, "event_type");
	
	if (event_type == LEFTMOUSE)
		printf("border select do select\n");
	else if (event_type == RIGHTMOUSE)
		printf("border select deselect\n");
	else 
		printf("border select do something\n");
	
	return 1;
}

static void SCREEN_OT_border_select(wmOperatorType *ot)
{
	/* identifiers */
	ot->name = "Border Select";
	ot->idname = "SCREEN_OT_border_select";
	
	/* api callbacks */
	ot->exec = border_select_exec;
	ot->invoke = WM_gesture_border_invoke;
	ot->modal = WM_gesture_border_modal;
	ot->cancel = WM_gesture_border_cancel;
	
	ot->poll = ED_operator_areaactive;
	
	/* rna */
	RNA_def_int(ot->srna, "event_type", 0, INT_MIN, INT_MAX, "Event Type", "", INT_MIN, INT_MAX);
	WM_operator_properties_border(ot);
}
#endif

/* *********************** generic fullscreen 'back' button *************** */


static int fullscreen_back_exec(bContext *C, wmOperator *op)
{
	bScreen *screen = CTX_wm_screen(C);
	ScrArea *sa = NULL;
	
	/* search current screen for 'fullscreen' areas */
	for (sa = screen->areabase.first; sa; sa = sa->next) {
		if (sa->full) break;
	}
	if (!sa) {
		BKE_report(op->reports, RPT_ERROR, "No fullscreen areas were found");
		return OPERATOR_CANCELLED;
	}

	ED_screen_full_prevspace(C, sa);

	return OPERATOR_FINISHED;
}

static void SCREEN_OT_back_to_previous(struct wmOperatorType *ot)
{
	/* identifiers */
	ot->name = "Back to Previous Screen";
	ot->description = "Revert back to the original screen layout, before fullscreen area overlay";
	ot->idname = "SCREEN_OT_back_to_previous";
	
	/* api callbacks */
	ot->exec = fullscreen_back_exec;
	ot->poll = ED_operator_screenactive;
}

/* *********** show user pref window ****** */

static int userpref_show_invoke(bContext *C, wmOperator *op, const wmEvent *event)
{
	int sizex = 800 * UI_DPI_FAC;
	int sizey = 480 * UI_DPI_FAC;
	
	/* changes context! */
	if (WM_window_open_temp(C, event->x, event->y, sizex, sizey, WM_WINDOW_USERPREFS) != NULL) {
		return OPERATOR_FINISHED;
	}
	else {
		BKE_report(op->reports, RPT_ERROR, "Failed to open window!");
		return OPERATOR_CANCELLED;
	}
}


static void SCREEN_OT_userpref_show(struct wmOperatorType *ot)
{
	/* identifiers */
	ot->name = "Show User Preferences";
	ot->description = "Show user preferences";
	ot->idname = "SCREEN_OT_userpref_show";
	
	/* api callbacks */
	ot->invoke = userpref_show_invoke;
	ot->poll = ED_operator_screenactive;
}

/********************* new screen operator *********************/

static int screen_new_exec(bContext *C, wmOperator *UNUSED(op))
{
	wmWindow *win = CTX_wm_window(C);
	WorkSpace *workspace = BKE_workspace_active_get(win->workspace_hook);
	WorkSpaceLayout *layout_old = BKE_workspace_active_layout_get(win->workspace_hook);
	WorkSpaceLayout *layout_new;

	layout_new = ED_workspace_layout_duplicate(workspace, layout_old, win);
	WM_event_add_notifier(C, NC_SCREEN | ND_LAYOUTBROWSE, layout_new);

	return OPERATOR_FINISHED;
}

static void SCREEN_OT_new(wmOperatorType *ot)
{
	/* identifiers */
	ot->name = "New Screen";
	ot->description = "Add a new screen";
	ot->idname = "SCREEN_OT_new";
	
	/* api callbacks */
	ot->exec = screen_new_exec;
	ot->poll = WM_operator_winactive;
}

/********************* delete screen operator *********************/

static int screen_delete_exec(bContext *C, wmOperator *UNUSED(op))
{
	bScreen *sc = CTX_wm_screen(C);
	WorkSpace *workspace = CTX_wm_workspace(C);
	WorkSpaceLayout *layout = BKE_workspace_layout_find(workspace, sc);

	WM_event_add_notifier(C, NC_SCREEN | ND_LAYOUTDELETE, layout);

	return OPERATOR_FINISHED;
}

static void SCREEN_OT_delete(wmOperatorType *ot)
{
	/* identifiers */
	ot->name = "Delete Screen";
	ot->description = "Delete active screen";
	ot->idname = "SCREEN_OT_delete";
	
	/* api callbacks */
	ot->exec = screen_delete_exec;
}

<<<<<<< HEAD
=======
/********************* new scene operator *********************/

static int scene_new_exec(bContext *C, wmOperator *op)
{
	Scene *newscene, *scene = CTX_data_scene(C);
	Main *bmain = CTX_data_main(C);
	int type = RNA_enum_get(op->ptr, "type");

	if (type == SCE_COPY_NEW) {
		newscene = BKE_scene_add(bmain, DATA_("Scene"));
	}
	else { /* different kinds of copying */
		newscene = BKE_scene_copy(bmain, scene, type);

		/* these can't be handled in blenkernel currently, so do them here */
		if (type == SCE_COPY_LINK_DATA) {
			ED_object_single_users(bmain, newscene, false, true);
		}
		else if (type == SCE_COPY_FULL) {
			ED_editors_flush_edits(C, false);
			ED_object_single_users(bmain, newscene, true, true);
		}
	}
	
	ED_screen_set_scene(C, CTX_wm_screen(C), newscene);
	
	WM_event_add_notifier(C, NC_SCENE | ND_SCENEBROWSE, newscene);
	
	return OPERATOR_FINISHED;
}

static void SCENE_OT_new(wmOperatorType *ot)
{
	static const EnumPropertyItem type_items[] = {
		{SCE_COPY_NEW, "NEW", 0, "New", "Add new scene"},
		{SCE_COPY_EMPTY, "EMPTY", 0, "Copy Settings", "Make a copy without any objects"},
		{SCE_COPY_LINK_OB, "LINK_OBJECTS", 0, "Link Objects", "Link to the objects from the current scene"},
		{SCE_COPY_LINK_DATA, "LINK_OBJECT_DATA", 0, "Link Object Data", "Copy objects linked to data from the current scene"},
		{SCE_COPY_FULL, "FULL_COPY", 0, "Full Copy", "Make a full copy of the current scene"},
		{0, NULL, 0, NULL, NULL}};
	
	/* identifiers */
	ot->name = "New Scene";
	ot->description = "Add new scene by type";
	ot->idname = "SCENE_OT_new";
	
	/* api callbacks */
	ot->exec = scene_new_exec;
	ot->invoke = WM_menu_invoke;
	
	/* flags */
	ot->flag = OPTYPE_REGISTER | OPTYPE_UNDO;
	
	/* properties */
	ot->prop = RNA_def_enum(ot->srna, "type", type_items, 0, "Type", "");
}

/********************* delete scene operator *********************/

static int scene_delete_exec(bContext *C, wmOperator *UNUSED(op))
{
	Scene *scene = CTX_data_scene(C);

	if (ED_screen_delete_scene(C, scene) == false) {
		return OPERATOR_CANCELLED;
	}

	if (G.debug & G_DEBUG)
		printf("scene delete %p\n", scene);

	WM_event_add_notifier(C, NC_SCENE | NA_REMOVED, scene);

	return OPERATOR_FINISHED;
}

static void SCENE_OT_delete(wmOperatorType *ot)
{
	/* identifiers */
	ot->name = "Delete Scene";
	ot->description = "Delete active scene";
	ot->idname = "SCENE_OT_delete";
	
	/* api callbacks */
	ot->exec = scene_delete_exec;
	
	/* flags */
	ot->flag = OPTYPE_REGISTER | OPTYPE_UNDO;
}

>>>>>>> ab7ebf2b
/* ***************** region alpha blending ***************** */

/* implementation note: a disappearing region needs at least 1 last draw with 100% backbuffer
 * texture over it- then triple buffer will clear it entirely.
 * This because flag RGN_HIDDEN is set in end - region doesnt draw at all then */

typedef struct RegionAlphaInfo {
	ScrArea *sa;
	ARegion *ar, *child_ar;	/* other region */
	int hidden;
} RegionAlphaInfo;

#define TIMEOUT		0.2f
#define TIMESTEP	0.04f

float ED_region_blend_factor(ARegion *ar)
{
	/* check parent too */
	if (ar->regiontimer == NULL && (ar->alignment & RGN_SPLIT_PREV) && ar->prev) {
		ar = ar->prev;
	}

	if (ar->regiontimer) {
		RegionAlphaInfo *rgi = ar->regiontimer->customdata;
		float alpha;

		alpha = (float)ar->regiontimer->duration / TIMEOUT;
		/* makes sure the blend out works 100% - without area redraws */
		if (rgi->hidden) alpha = 0.9f - TIMESTEP - alpha;
		
		CLAMP(alpha, 0.0f, 1.0f);
		return alpha;
	}
	return 1.0f;
}

/* assumes region has running region-blend timer */
static void region_blend_end(bContext *C, ARegion *ar, const bool is_running)
{
	RegionAlphaInfo *rgi = ar->regiontimer->customdata;
	
	/* always send redraw */
	ED_region_tag_redraw(ar);
	if (rgi->child_ar)
		ED_region_tag_redraw(rgi->child_ar);
	
	/* if running timer was hiding, the flag toggle went wrong */
	if (is_running) {
		if (rgi->hidden)
			rgi->ar->flag &= ~RGN_FLAG_HIDDEN;
	}
	else {
		if (rgi->hidden) {
			rgi->ar->flag |= rgi->hidden;
			ED_area_initialize(CTX_wm_manager(C), CTX_wm_window(C), rgi->sa);
		}
		/* area decoration needs redraw in end */
		ED_area_tag_redraw(rgi->sa);
	}
	WM_event_remove_timer(CTX_wm_manager(C), NULL, ar->regiontimer); /* frees rgi */
	ar->regiontimer = NULL;

}
/* assumes that *ar itself is not a splitted version from previous region */
void region_blend_start(bContext *C, ScrArea *sa, ARegion *ar)
{
	wmWindowManager *wm = CTX_wm_manager(C);
	wmWindow *win = CTX_wm_window(C);
	RegionAlphaInfo *rgi;
	
	/* end running timer */
	if (ar->regiontimer) {

		region_blend_end(C, ar, true);
	}
	rgi = MEM_callocN(sizeof(RegionAlphaInfo), "RegionAlphaInfo");
	
	rgi->hidden = ar->flag & RGN_FLAG_HIDDEN;
	rgi->sa = sa;
	rgi->ar = ar;
	ar->flag &= ~RGN_FLAG_HIDDEN;

	/* blend in, reinitialize regions because it got unhidden */
	if (rgi->hidden == 0)
		ED_area_initialize(wm, win, sa);
	else
		WM_event_remove_handlers(C, &ar->handlers);

	if (ar->next) {
		if (ar->next->alignment & RGN_SPLIT_PREV) {
			rgi->child_ar = ar->next;
		}
	}

	/* new timer */
	ar->regiontimer = WM_event_add_timer(wm, win, TIMERREGION, TIMESTEP);
	ar->regiontimer->customdata = rgi;

}

/* timer runs in win->handlers, so it cannot use context to find area/region */
static int region_blend_invoke(bContext *C, wmOperator *UNUSED(op), const wmEvent *event)
{
	RegionAlphaInfo *rgi;
	wmTimer *timer = event->customdata;
	
	/* event type is TIMERREGION, but we better check */
	if (event->type != TIMERREGION || timer == NULL)
		return OPERATOR_PASS_THROUGH;
	
	rgi = timer->customdata;
	
	/* always send redraws */
	ED_region_tag_redraw(rgi->ar);
	if (rgi->child_ar)
		ED_region_tag_redraw(rgi->child_ar);
	
	/* end timer? */
	if (rgi->ar->regiontimer->duration > (double)TIMEOUT) {
		region_blend_end(C, rgi->ar, false);
		return (OPERATOR_FINISHED | OPERATOR_PASS_THROUGH);
	}

	return (OPERATOR_FINISHED | OPERATOR_PASS_THROUGH);
}

static void SCREEN_OT_region_blend(wmOperatorType *ot)
{
	/* identifiers */
	ot->name = "Region Alpha";
	ot->idname = "SCREEN_OT_region_blend";
	ot->description = "Blend in and out overlapping region";
	
	/* api callbacks */
	ot->invoke = region_blend_invoke;
	
	/* flags */
	ot->flag = OPTYPE_INTERNAL;
	
	/* properties */
}

/* ******************** space context cycling operator ******************** */

/* SCREEN_OT_space_context_cycle direction */
enum {
	SPACE_CONTEXT_CYCLE_PREV,
	SPACE_CONTEXT_CYCLE_NEXT,
};

static const EnumPropertyItem space_context_cycle_direction[] = {
	{SPACE_CONTEXT_CYCLE_PREV, "PREV", 0, "Previous", ""},
	{SPACE_CONTEXT_CYCLE_NEXT, "NEXT", 0, "Next", ""},
	{0, NULL, 0, NULL, NULL}
};

static int space_context_cycle_poll(bContext *C)
{
	ScrArea *sa = CTX_wm_area(C);
	/* sa might be NULL if called out of window bounds */
	return (sa && ELEM(sa->spacetype, SPACE_BUTS, SPACE_USERPREF));
}

/**
 * Helper to get the correct RNA pointer/property pair for changing
 * the display context of active space type in \a sa.
 */
static void context_cycle_prop_get(
        bScreen *screen, const ScrArea *sa,
        PointerRNA *r_ptr, PropertyRNA **r_prop)
{
	const char *propname;

	switch (sa->spacetype) {
		case SPACE_BUTS:
			RNA_pointer_create(&screen->id, &RNA_SpaceProperties, sa->spacedata.first, r_ptr);
			propname = "context";
			break;
		case SPACE_USERPREF:
			RNA_pointer_create(NULL, &RNA_UserPreferences, &U, r_ptr);
			propname = "active_section";
			break;
		default:
			BLI_assert(0);
			propname = "";
	}

	*r_prop = RNA_struct_find_property(r_ptr, propname);
}

static int space_context_cycle_invoke(bContext *C, wmOperator *op, const wmEvent *UNUSED(event))
{
	const int direction = RNA_enum_get(op->ptr, "direction");

	PointerRNA ptr;
	PropertyRNA *prop;
	context_cycle_prop_get(CTX_wm_screen(C), CTX_wm_area(C), &ptr, &prop);

	const int old_context = RNA_property_enum_get(&ptr, prop);
	const int new_context = RNA_property_enum_step(
	                  C, &ptr, prop, old_context,
	                  direction == SPACE_CONTEXT_CYCLE_PREV ? -1 : 1);
	RNA_property_enum_set(&ptr, prop, new_context);
	RNA_property_update(C, &ptr, prop);

	return OPERATOR_FINISHED;
}

static void SCREEN_OT_space_context_cycle(wmOperatorType *ot)
{
	/* identifiers */
	ot->name = "Cycle Space Context";
	ot->description = "Cycle through the editor context by activating the next/previous one";
	ot->idname = "SCREEN_OT_space_context_cycle";

	/* api callbacks */
	ot->invoke = space_context_cycle_invoke;
	ot->poll = space_context_cycle_poll;

	ot->flag = 0;

	RNA_def_enum(ot->srna, "direction", space_context_cycle_direction, SPACE_CONTEXT_CYCLE_NEXT, "Direction",
	             "Direction to cycle through");
}


/* ****************  Assigning operatortypes to global list, adding handlers **************** */


/* called in spacetypes.c */
void ED_operatortypes_screen(void)
{
	/* generic UI stuff */
	WM_operatortype_append(SCREEN_OT_actionzone);
	WM_operatortype_append(SCREEN_OT_repeat_last);
	WM_operatortype_append(SCREEN_OT_repeat_history);
	WM_operatortype_append(SCREEN_OT_redo_last);
	
	/* screen tools */
	WM_operatortype_append(SCREEN_OT_area_move);
	WM_operatortype_append(SCREEN_OT_area_split);
	WM_operatortype_append(SCREEN_OT_area_join);
	WM_operatortype_append(SCREEN_OT_area_options);
	WM_operatortype_append(SCREEN_OT_area_dupli);
	WM_operatortype_append(SCREEN_OT_area_swap);
	WM_operatortype_append(SCREEN_OT_region_quadview);
	WM_operatortype_append(SCREEN_OT_region_scale);
	WM_operatortype_append(SCREEN_OT_region_flip);
	WM_operatortype_append(SCREEN_OT_header_flip);
	WM_operatortype_append(SCREEN_OT_header);
	WM_operatortype_append(SCREEN_OT_header_toggle_menus);
	WM_operatortype_append(SCREEN_OT_header_toolbox);
	WM_operatortype_append(SCREEN_OT_screen_set);
	WM_operatortype_append(SCREEN_OT_screen_full_area);
	WM_operatortype_append(SCREEN_OT_back_to_previous);
	WM_operatortype_append(SCREEN_OT_spacedata_cleanup);
	WM_operatortype_append(SCREEN_OT_screenshot);
	WM_operatortype_append(SCREEN_OT_screencast);
	WM_operatortype_append(SCREEN_OT_userpref_show);
	WM_operatortype_append(SCREEN_OT_region_blend);
	WM_operatortype_append(SCREEN_OT_space_context_cycle);
	
	/*frame changes*/
	WM_operatortype_append(SCREEN_OT_frame_offset);
	WM_operatortype_append(SCREEN_OT_frame_jump);
	WM_operatortype_append(SCREEN_OT_keyframe_jump);
	WM_operatortype_append(SCREEN_OT_marker_jump);
	
	WM_operatortype_append(SCREEN_OT_animation_step);
	WM_operatortype_append(SCREEN_OT_animation_play);
	WM_operatortype_append(SCREEN_OT_animation_cancel);

	/* new/delete */
	WM_operatortype_append(SCREEN_OT_new);
	WM_operatortype_append(SCREEN_OT_delete);

	/* tools shared by more space types */
	WM_operatortype_append(ED_OT_undo);
	WM_operatortype_append(ED_OT_undo_push);
	WM_operatortype_append(ED_OT_redo);
	WM_operatortype_append(ED_OT_undo_redo);
	WM_operatortype_append(ED_OT_undo_history);

	WM_operatortype_append(ED_OT_flush_edits);
	
}

static void keymap_modal_set(wmKeyConfig *keyconf)
{
	static const EnumPropertyItem modal_items[] = {
		{KM_MODAL_CANCEL, "CANCEL", 0, "Cancel", ""},
		{KM_MODAL_APPLY, "APPLY", 0, "Apply", ""},
		{KM_MODAL_STEP10, "STEP10", 0, "Steps on", ""},
		{KM_MODAL_STEP10_OFF, "STEP10_OFF", 0, "Steps off", ""},
		{0, NULL, 0, NULL, NULL}};
	wmKeyMap *keymap;
	
	/* Standard Modal keymap ------------------------------------------------ */
	keymap = WM_modalkeymap_add(keyconf, "Standard Modal Map", modal_items);
	
	WM_modalkeymap_add_item(keymap, ESCKEY,    KM_PRESS, KM_ANY, 0, KM_MODAL_CANCEL);
	WM_modalkeymap_add_item(keymap, LEFTMOUSE, KM_ANY, KM_ANY, 0, KM_MODAL_APPLY);
	WM_modalkeymap_add_item(keymap, RETKEY, KM_PRESS, KM_ANY, 0, KM_MODAL_APPLY);
	WM_modalkeymap_add_item(keymap, PADENTER, KM_PRESS, KM_ANY, 0, KM_MODAL_APPLY);
	
	WM_modalkeymap_add_item(keymap, LEFTCTRLKEY, KM_PRESS, KM_ANY, 0, KM_MODAL_STEP10);
	WM_modalkeymap_add_item(keymap, LEFTCTRLKEY, KM_RELEASE, KM_ANY, 0, KM_MODAL_STEP10_OFF);
	
	WM_modalkeymap_assign(keymap, "SCREEN_OT_area_move");
	
}

static int open_file_drop_poll(bContext *UNUSED(C), wmDrag *drag, const wmEvent *UNUSED(event))
{
	if (drag->type == WM_DRAG_PATH) {
		if (drag->icon == ICON_FILE_BLEND)
			return 1;
	}
	return 0;
}

static void open_file_drop_copy(wmDrag *drag, wmDropBox *drop)
{
	/* copy drag path to properties */
	RNA_string_set(drop->ptr, "filepath", drag->path);
	drop->opcontext = WM_OP_EXEC_DEFAULT;
}


/* called in spacetypes.c */
void ED_keymap_screen(wmKeyConfig *keyconf)
{
	ListBase *lb;
	wmKeyMap *keymap;
	wmKeyMapItem *kmi;
	
	/* Screen Editing ------------------------------------------------ */
	keymap = WM_keymap_find(keyconf, "Screen Editing", 0, 0);
	
	RNA_int_set(WM_keymap_add_item(keymap, "SCREEN_OT_actionzone", LEFTMOUSE, KM_PRESS, 0, 0)->ptr, "modifier", 0);
	RNA_int_set(WM_keymap_add_item(keymap, "SCREEN_OT_actionzone", LEFTMOUSE, KM_PRESS, KM_SHIFT, 0)->ptr, "modifier", 1);
	RNA_int_set(WM_keymap_add_item(keymap, "SCREEN_OT_actionzone", LEFTMOUSE, KM_PRESS, KM_CTRL, 0)->ptr, "modifier", 2);
	
	/* screen tools */
	WM_keymap_verify_item(keymap, "SCREEN_OT_area_split", EVT_ACTIONZONE_AREA, 0, 0, 0);
	WM_keymap_verify_item(keymap, "SCREEN_OT_area_join", EVT_ACTIONZONE_AREA, 0, 0, 0);
	WM_keymap_verify_item(keymap, "SCREEN_OT_area_dupli", EVT_ACTIONZONE_AREA, 0, KM_SHIFT, 0);
	WM_keymap_verify_item(keymap, "SCREEN_OT_area_swap", EVT_ACTIONZONE_AREA, 0, KM_CTRL, 0);
	WM_keymap_verify_item(keymap, "SCREEN_OT_region_scale", EVT_ACTIONZONE_REGION, 0, 0, 0);
	kmi = WM_keymap_add_item(keymap, "SCREEN_OT_screen_full_area", EVT_ACTIONZONE_FULLSCREEN, 0, 0, 0);
	RNA_boolean_set(kmi->ptr, "use_hide_panels", true);
	/* area move after action zones */
	WM_keymap_verify_item(keymap, "SCREEN_OT_area_move", LEFTMOUSE, KM_PRESS, 0, 0);
	
	WM_keymap_verify_item(keymap, "SCREEN_OT_area_options", RIGHTMOUSE, KM_PRESS, 0, 0);

	WM_keymap_add_item(keymap, "SCREEN_OT_header", F9KEY, KM_PRESS, KM_ALT, 0);

	/* Header Editing ------------------------------------------------ */
	/* note: this is only used when the cursor is inside the header */
	keymap = WM_keymap_find(keyconf, "Header", 0, 0);

	WM_keymap_add_item(keymap, "SCREEN_OT_header_toolbox", RIGHTMOUSE, KM_PRESS, 0, 0);

	/* Screen General ------------------------------------------------ */
	keymap = WM_keymap_find(keyconf, "Screen", 0, 0);
	
	/* standard timers */
	WM_keymap_add_item(keymap, "SCREEN_OT_animation_step", TIMER0, KM_ANY, KM_ANY, 0);
	WM_keymap_add_item(keymap, "SCREEN_OT_region_blend", TIMERREGION, KM_ANY, KM_ANY, 0);
	
	
	RNA_int_set(WM_keymap_add_item(keymap, "SCREEN_OT_screen_set", RIGHTARROWKEY, KM_PRESS, KM_CTRL, 0)->ptr, "delta", 1);
	RNA_int_set(WM_keymap_add_item(keymap, "SCREEN_OT_screen_set", LEFTARROWKEY, KM_PRESS, KM_CTRL, 0)->ptr, "delta", -1);
	WM_keymap_add_item(keymap, "SCREEN_OT_screen_full_area", UPARROWKEY, KM_PRESS, KM_CTRL, 0);
	WM_keymap_add_item(keymap, "SCREEN_OT_screen_full_area", DOWNARROWKEY, KM_PRESS, KM_CTRL, 0);
	WM_keymap_add_item(keymap, "SCREEN_OT_screen_full_area", SPACEKEY, KM_PRESS, KM_SHIFT, 0);
	kmi = WM_keymap_add_item(keymap, "SCREEN_OT_screen_full_area", F10KEY, KM_PRESS, KM_ALT, 0);
	RNA_boolean_set(kmi->ptr, "use_hide_panels", true);

	WM_keymap_add_item(keymap, "SCREEN_OT_screenshot", F3KEY, KM_PRESS, KM_CTRL, 0);
	WM_keymap_add_item(keymap, "SCREEN_OT_screencast", F3KEY, KM_PRESS, KM_ALT, 0);

	kmi = WM_keymap_add_item(keymap, "SCREEN_OT_space_context_cycle", TABKEY, KM_PRESS, KM_CTRL, 0);
	RNA_enum_set(kmi->ptr, "direction", SPACE_CONTEXT_CYCLE_NEXT);
	kmi = WM_keymap_add_item(keymap, "SCREEN_OT_space_context_cycle", TABKEY, KM_PRESS, KM_CTRL | KM_SHIFT, 0);
	RNA_enum_set(kmi->ptr, "direction", SPACE_CONTEXT_CYCLE_PREV);

	/* tests */
	WM_keymap_add_item(keymap, "SCREEN_OT_region_quadview", QKEY, KM_PRESS, KM_CTRL | KM_ALT, 0);
	WM_keymap_verify_item(keymap, "SCREEN_OT_repeat_history", F3KEY, KM_PRESS, 0, 0);
	WM_keymap_add_item(keymap, "SCREEN_OT_repeat_last", RKEY, KM_PRESS, KM_SHIFT, 0);
	WM_keymap_verify_item(keymap, "SCREEN_OT_region_flip", F5KEY, KM_PRESS, 0, 0);
	WM_keymap_verify_item(keymap, "SCREEN_OT_redo_last", F6KEY, KM_PRESS, 0, 0);
	WM_keymap_verify_item(keymap, "SCRIPT_OT_reload", F8KEY, KM_PRESS, 0, 0);
	
	/* files */
	WM_keymap_add_item(keymap, "FILE_OT_execute", RETKEY, KM_PRESS, 0, 0);
	WM_keymap_add_item(keymap, "FILE_OT_execute", PADENTER, KM_PRESS, 0, 0);
	WM_keymap_add_item(keymap, "FILE_OT_cancel", ESCKEY, KM_PRESS, 0, 0);
	
	/* undo */
#ifdef __APPLE__
	WM_keymap_add_item(keymap, "ED_OT_undo", ZKEY, KM_PRESS, KM_OSKEY, 0);
	WM_keymap_add_item(keymap, "ED_OT_redo", ZKEY, KM_PRESS, KM_SHIFT | KM_OSKEY, 0);
	WM_keymap_add_item(keymap, "ED_OT_undo_history", ZKEY, KM_PRESS, KM_ALT | KM_OSKEY, 0);
#endif
	WM_keymap_add_item(keymap, "ED_OT_undo", ZKEY, KM_PRESS, KM_CTRL, 0);
	WM_keymap_add_item(keymap, "ED_OT_redo", ZKEY, KM_PRESS, KM_SHIFT | KM_CTRL, 0);
	WM_keymap_add_item(keymap, "ED_OT_undo_history", ZKEY, KM_PRESS, KM_ALT | KM_CTRL, 0);
	
	
	/* render */
	kmi = WM_keymap_add_item(keymap, "RENDER_OT_render", F12KEY, KM_PRESS, 0, 0);
	RNA_boolean_set(kmi->ptr, "use_viewport", true);
	kmi = WM_keymap_add_item(keymap, "RENDER_OT_render", F12KEY, KM_PRESS, KM_CTRL, 0);
	RNA_boolean_set(kmi->ptr, "animation", true);
	RNA_boolean_set(kmi->ptr, "use_viewport", true);
	WM_keymap_add_item(keymap, "RENDER_OT_view_cancel", ESCKEY, KM_PRESS, 0, 0);
	WM_keymap_add_item(keymap, "RENDER_OT_view_show", F11KEY, KM_PRESS, 0, 0);
	WM_keymap_add_item(keymap, "RENDER_OT_play_rendered_anim", F11KEY, KM_PRESS, KM_CTRL, 0);
	
	/* user prefs */
#ifdef __APPLE__
	WM_keymap_add_item(keymap, "SCREEN_OT_userpref_show", COMMAKEY, KM_PRESS, KM_OSKEY, 0);
#endif
	WM_keymap_add_item(keymap, "SCREEN_OT_userpref_show", UKEY, KM_PRESS, KM_CTRL | KM_ALT, 0);
	
	
	/* Anim Playback ------------------------------------------------ */
	keymap = WM_keymap_find(keyconf, "Frames", 0, 0);
	
	/* frame offsets */
	RNA_int_set(WM_keymap_add_item(keymap, "SCREEN_OT_frame_offset", UPARROWKEY, KM_PRESS, KM_SHIFT, 0)->ptr, "delta", 10);
	RNA_int_set(WM_keymap_add_item(keymap, "SCREEN_OT_frame_offset", DOWNARROWKEY, KM_PRESS, KM_SHIFT, 0)->ptr, "delta", -10);
	RNA_int_set(WM_keymap_add_item(keymap, "SCREEN_OT_frame_offset", LEFTARROWKEY, KM_PRESS, 0, 0)->ptr, "delta", -1);
	RNA_int_set(WM_keymap_add_item(keymap, "SCREEN_OT_frame_offset", RIGHTARROWKEY, KM_PRESS, 0, 0)->ptr, "delta", 1);
	
	RNA_int_set(WM_keymap_add_item(keymap, "SCREEN_OT_frame_offset", WHEELDOWNMOUSE, KM_PRESS, KM_ALT, 0)->ptr, "delta", 1);
	RNA_int_set(WM_keymap_add_item(keymap, "SCREEN_OT_frame_offset", WHEELUPMOUSE, KM_PRESS, KM_ALT, 0)->ptr, "delta", -1);
	
	RNA_boolean_set(WM_keymap_add_item(keymap, "SCREEN_OT_frame_jump", UPARROWKEY, KM_PRESS, KM_CTRL | KM_SHIFT, 0)->ptr, "end", true);
	RNA_boolean_set(WM_keymap_add_item(keymap, "SCREEN_OT_frame_jump", DOWNARROWKEY, KM_PRESS, KM_CTRL | KM_SHIFT, 0)->ptr, "end", false);
	RNA_boolean_set(WM_keymap_add_item(keymap, "SCREEN_OT_frame_jump", RIGHTARROWKEY, KM_PRESS, KM_SHIFT, 0)->ptr, "end", true);
	RNA_boolean_set(WM_keymap_add_item(keymap, "SCREEN_OT_frame_jump", LEFTARROWKEY, KM_PRESS, KM_SHIFT, 0)->ptr, "end", false);
	
	kmi = WM_keymap_add_item(keymap, "SCREEN_OT_keyframe_jump", UPARROWKEY, KM_PRESS, 0, 0);
	RNA_boolean_set(kmi->ptr, "next", true);

	kmi = WM_keymap_add_item(keymap, "SCREEN_OT_keyframe_jump", DOWNARROWKEY, KM_PRESS, 0, 0);
	RNA_boolean_set(kmi->ptr, "next", false);
	
	kmi = WM_keymap_add_item(keymap, "SCREEN_OT_keyframe_jump", MEDIALAST, KM_PRESS, 0, 0);
	RNA_boolean_set(kmi->ptr, "next", true);

	kmi = WM_keymap_add_item(keymap, "SCREEN_OT_keyframe_jump", MEDIAFIRST, KM_PRESS, 0, 0);
	RNA_boolean_set(kmi->ptr, "next", false);

	
	/* play (forward and backwards) */
	WM_keymap_add_item(keymap, "SCREEN_OT_animation_play", AKEY, KM_PRESS, KM_ALT, 0);
	RNA_boolean_set(WM_keymap_add_item(keymap, "SCREEN_OT_animation_play", AKEY, KM_PRESS, KM_ALT | KM_SHIFT, 0)->ptr, "reverse", true);
	WM_keymap_add_item(keymap, "SCREEN_OT_animation_cancel", ESCKEY, KM_PRESS, 0, 0);
	
	WM_keymap_add_item(keymap, "SCREEN_OT_animation_play", MEDIAPLAY, KM_PRESS, 0, 0);
	WM_keymap_add_item(keymap, "SCREEN_OT_animation_cancel", MEDIASTOP, KM_PRESS, 0, 0);
	
	/* Alternative keys for animation and sequencer playing */
#if 0 /* XXX: disabled for restoring later... bad implementation */
	keymap = WM_keymap_find(keyconf, "Frames", 0, 0);
	kmi = WM_keymap_add_item(keymap, "SCREEN_OT_animation_play", RIGHTARROWKEY, KM_PRESS, KM_ALT, 0);
	RNA_boolean_set(kmi->ptr, "cycle_speed", true);
	
	kmi = WM_keymap_add_item(keymap, "SCREEN_OT_animation_play", LEFTARROWKEY, KM_PRESS, KM_ALT, 0);
	RNA_boolean_set(kmi->ptr, "reverse", true);
	RNA_boolean_set(kmi->ptr, "cycle_speed", true);
	
	WM_keymap_add_item(keymap, "SCREEN_OT_animation_play", DOWNARROWKEY, KM_PRESS, KM_ALT, 0);
#endif

	/* dropbox for entire window */
	lb = WM_dropboxmap_find("Window", 0, 0);
	WM_dropbox_add(lb, "WM_OT_open_mainfile", open_file_drop_poll, open_file_drop_copy);
	WM_dropbox_add(lb, "UI_OT_drop_color", UI_drop_color_poll, UI_drop_color_copy);

	keymap_modal_set(keyconf);
}
<|MERGE_RESOLUTION|>--- conflicted
+++ resolved
@@ -3931,98 +3931,6 @@
 	ot->exec = screen_delete_exec;
 }
 
-<<<<<<< HEAD
-=======
-/********************* new scene operator *********************/
-
-static int scene_new_exec(bContext *C, wmOperator *op)
-{
-	Scene *newscene, *scene = CTX_data_scene(C);
-	Main *bmain = CTX_data_main(C);
-	int type = RNA_enum_get(op->ptr, "type");
-
-	if (type == SCE_COPY_NEW) {
-		newscene = BKE_scene_add(bmain, DATA_("Scene"));
-	}
-	else { /* different kinds of copying */
-		newscene = BKE_scene_copy(bmain, scene, type);
-
-		/* these can't be handled in blenkernel currently, so do them here */
-		if (type == SCE_COPY_LINK_DATA) {
-			ED_object_single_users(bmain, newscene, false, true);
-		}
-		else if (type == SCE_COPY_FULL) {
-			ED_editors_flush_edits(C, false);
-			ED_object_single_users(bmain, newscene, true, true);
-		}
-	}
-	
-	ED_screen_set_scene(C, CTX_wm_screen(C), newscene);
-	
-	WM_event_add_notifier(C, NC_SCENE | ND_SCENEBROWSE, newscene);
-	
-	return OPERATOR_FINISHED;
-}
-
-static void SCENE_OT_new(wmOperatorType *ot)
-{
-	static const EnumPropertyItem type_items[] = {
-		{SCE_COPY_NEW, "NEW", 0, "New", "Add new scene"},
-		{SCE_COPY_EMPTY, "EMPTY", 0, "Copy Settings", "Make a copy without any objects"},
-		{SCE_COPY_LINK_OB, "LINK_OBJECTS", 0, "Link Objects", "Link to the objects from the current scene"},
-		{SCE_COPY_LINK_DATA, "LINK_OBJECT_DATA", 0, "Link Object Data", "Copy objects linked to data from the current scene"},
-		{SCE_COPY_FULL, "FULL_COPY", 0, "Full Copy", "Make a full copy of the current scene"},
-		{0, NULL, 0, NULL, NULL}};
-	
-	/* identifiers */
-	ot->name = "New Scene";
-	ot->description = "Add new scene by type";
-	ot->idname = "SCENE_OT_new";
-	
-	/* api callbacks */
-	ot->exec = scene_new_exec;
-	ot->invoke = WM_menu_invoke;
-	
-	/* flags */
-	ot->flag = OPTYPE_REGISTER | OPTYPE_UNDO;
-	
-	/* properties */
-	ot->prop = RNA_def_enum(ot->srna, "type", type_items, 0, "Type", "");
-}
-
-/********************* delete scene operator *********************/
-
-static int scene_delete_exec(bContext *C, wmOperator *UNUSED(op))
-{
-	Scene *scene = CTX_data_scene(C);
-
-	if (ED_screen_delete_scene(C, scene) == false) {
-		return OPERATOR_CANCELLED;
-	}
-
-	if (G.debug & G_DEBUG)
-		printf("scene delete %p\n", scene);
-
-	WM_event_add_notifier(C, NC_SCENE | NA_REMOVED, scene);
-
-	return OPERATOR_FINISHED;
-}
-
-static void SCENE_OT_delete(wmOperatorType *ot)
-{
-	/* identifiers */
-	ot->name = "Delete Scene";
-	ot->description = "Delete active scene";
-	ot->idname = "SCENE_OT_delete";
-	
-	/* api callbacks */
-	ot->exec = scene_delete_exec;
-	
-	/* flags */
-	ot->flag = OPTYPE_REGISTER | OPTYPE_UNDO;
-}
-
->>>>>>> ab7ebf2b
 /* ***************** region alpha blending ***************** */
 
 /* implementation note: a disappearing region needs at least 1 last draw with 100% backbuffer
