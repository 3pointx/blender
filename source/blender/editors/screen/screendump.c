/*
 * ***** BEGIN GPL LICENSE BLOCK *****
 *
 * This program is free software; you can redistribute it and/or
 * modify it under the terms of the GNU General Public License
 * as published by the Free Software Foundation; either version 2
 * of the License, or (at your option) any later version.
 *
 * This program is distributed in the hope that it will be useful,
 * but WITHOUT ANY WARRANTY; without even the implied warranty of
 * MERCHANTABILITY or FITNESS FOR A PARTICULAR PURPOSE.  See the
 * GNU General Public License for more details.
 *
 * You should have received a copy of the GNU General Public License
 * along with this program; if not, write to the Free Software Foundation,
 * Inc., 51 Franklin Street, Fifth Floor, Boston, MA 02110-1301, USA.
 *
 * The Original Code is Copyright (C) 2001-2002 by NaN Holding BV.
 * All rights reserved.
 *
 * Contributor(s): Blender Foundation
 *
 * ***** END GPL LICENSE BLOCK *****
 * Making screendumps.
 */

/** \file blender/editors/screen/screendump.c
 *  \ingroup edscr
 */


#include <string.h>
#include <errno.h>

#include "MEM_guardedalloc.h"

#include "BLI_blenlib.h"
#include "BLI_utildefines.h"
#include "BLI_math.h"

#include "IMB_imbuf_types.h"
#include "IMB_imbuf.h"

#include "DNA_scene_types.h"
#include "DNA_screen_types.h"
#include "DNA_space_types.h"
#include "DNA_userdef_types.h"

#include "BKE_context.h"
#include "BKE_global.h"
#include "BKE_main.h"
#include "BKE_image.h"
#include "BKE_report.h"
#include "BKE_writeavi.h"

#include "BIF_gl.h"

#include "GPU_immediate.h"
#include "GPU_immediate_util.h"

#include "RNA_access.h"
#include "RNA_define.h"

#include "UI_interface.h"

#include "WM_types.h"
#include "WM_api.h"

#include "PIL_time.h"


#include "screen_intern.h"

typedef struct ScreenshotData {
	unsigned int *dumprect;
	int dumpsx, dumpsy;
	rcti crop;

	ImageFormatData im_format;
} ScreenshotData;

static void screenshot_read_pixels(int x, int y, int w, int h, unsigned char *rect)
{
	int i;

	glReadPixels(x, y, w, h, GL_RGBA, GL_UNSIGNED_BYTE, rect);
	glFinish();

	/* clear alpha, it is not set to a meaningful value in opengl */
	for (i = 0, rect += 3; i < w * h; i++, rect += 4)
		*rect = 255;
}

/* get shot from frontbuffer */
static unsigned int *screenshot(bContext *C, int *dumpsx, int *dumpsy)
{
	wmWindow *win = CTX_wm_window(C);
	int x = 0, y = 0;
	unsigned int *dumprect = NULL;

	x = 0;
	y = 0;
	*dumpsx = WM_window_pixels_x(win);
	*dumpsy = WM_window_pixels_y(win);

	if (*dumpsx && *dumpsy) {

		dumprect = MEM_mallocN(sizeof(int) * (*dumpsx) * (*dumpsy), "dumprect");
		glReadBuffer(GL_FRONT);
		screenshot_read_pixels(x, y, *dumpsx, *dumpsy, (unsigned char *)dumprect);
		glReadBuffer(GL_BACK);
	}

	return dumprect;
}

/* call from both exec and invoke */
static int screenshot_data_create(bContext *C, wmOperator *op)
{
	unsigned int *dumprect;
	int dumpsx, dumpsy;

	/* do redraw so we don't show popups/menus */
	WM_redraw_windows(C);

	dumprect = screenshot(C, &dumpsx, &dumpsy);

	if (dumprect) {
		ScreenshotData *scd = MEM_callocN(sizeof(ScreenshotData), "screenshot");
		ScrArea *sa = CTX_wm_area(C);

		scd->dumpsx = dumpsx;
		scd->dumpsy = dumpsy;
		scd->dumprect = dumprect;
		if (sa) {
			scd->crop = sa->totrct;
		}

		BKE_imformat_defaults(&scd->im_format);

		op->customdata = scd;

		return true;
	}
	else {
		op->customdata = NULL;
		return false;
	}
}

static void screenshot_data_free(wmOperator *op)
{
	ScreenshotData *scd = op->customdata;

	if (scd) {
		if (scd->dumprect)
			MEM_freeN(scd->dumprect);
		MEM_freeN(scd);
		op->customdata = NULL;
	}
}

static void screenshot_crop(ImBuf *ibuf, rcti crop)
{
	unsigned int *to = ibuf->rect;
	unsigned int *from = ibuf->rect + crop.ymin * ibuf->x + crop.xmin;
	int crop_x = BLI_rcti_size_x(&crop);
	int crop_y = BLI_rcti_size_y(&crop);
	int y;

	if (crop_x > 0 && crop_y > 0) {
		for (y = 0; y < crop_y; y++, to += crop_x, from += ibuf->x)
			memmove(to, from, sizeof(unsigned int) * crop_x);

		ibuf->x = crop_x;
		ibuf->y = crop_y;
	}
}

static int screenshot_exec(bContext *C, wmOperator *op)
{
	ScreenshotData *scd = op->customdata;
	bool ok = false;

	if (scd == NULL) {
		/* when running exec directly */
		screenshot_data_create(C, op);
		scd = op->customdata;
	}

	if (scd) {
		if (scd->dumprect) {
			ImBuf *ibuf;
			char path[FILE_MAX];

			RNA_string_get(op->ptr, "filepath", path);
			BLI_path_abs(path, G.main->name);

			/* operator ensures the extension */
			ibuf = IMB_allocImBuf(scd->dumpsx, scd->dumpsy, 24, 0);
			ibuf->rect = scd->dumprect;

			/* crop to show only single editor */
			if (!RNA_boolean_get(op->ptr, "full"))
				screenshot_crop(ibuf, scd->crop);

			if (scd->im_format.planes == R_IMF_PLANES_BW) {
				/* bw screenshot? - users will notice if it fails! */
				IMB_color_to_bw(ibuf);
			}
			if (BKE_imbuf_write(ibuf, path, &scd->im_format)) {
				ok = true;
			}
			else {
				BKE_reportf(op->reports, RPT_ERROR, "Could not write image: %s", strerror(errno));
			}

			IMB_freeImBuf(ibuf);
		}
	}

	screenshot_data_free(op);

	return ok ? OPERATOR_FINISHED : OPERATOR_CANCELLED;
}

static int screenshot_invoke(bContext *C, wmOperator *op, const wmEvent *UNUSED(event))
{
	if (screenshot_data_create(C, op)) {
		if (RNA_struct_property_is_set(op->ptr, "filepath"))
			return screenshot_exec(C, op);

		/* extension is added by 'screenshot_check' after */
		char filepath[FILE_MAX] = "//screen";
		if (G.relbase_valid) {
			BLI_strncpy(filepath, G.main->name, sizeof(filepath));
			BLI_replace_extension(filepath, sizeof(filepath), "");  /* strip '.blend' */
		}
		RNA_string_set(op->ptr, "filepath", filepath);

		WM_event_add_fileselect(C, op);

		return OPERATOR_RUNNING_MODAL;
	}
	return OPERATOR_CANCELLED;
}

static bool screenshot_check(bContext *UNUSED(C), wmOperator *op)
{
	ScreenshotData *scd = op->customdata;
	return WM_operator_filesel_ensure_ext_imtype(op, &scd->im_format);
}

static void screenshot_cancel(bContext *UNUSED(C), wmOperator *op)
{
	screenshot_data_free(op);
}

static bool screenshot_draw_check_prop(PointerRNA *UNUSED(ptr), PropertyRNA *prop)
{
	const char *prop_id = RNA_property_identifier(prop);

	return !(STREQ(prop_id, "filepath"));
}

static void screenshot_draw(bContext *UNUSED(C), wmOperator *op)
{
	uiLayout *layout = op->layout;
	ScreenshotData *scd = op->customdata;
	PointerRNA ptr;

	/* image template */
	RNA_pointer_create(NULL, &RNA_ImageFormatSettings, &scd->im_format, &ptr);
	uiTemplateImageSettings(layout, &ptr, false);

	/* main draw call */
	RNA_pointer_create(NULL, op->type->srna, op->properties, &ptr);
	uiDefAutoButsRNA(layout, &ptr, screenshot_draw_check_prop, UI_BUT_LABEL_ALIGN_NONE, false);
}

static int screenshot_poll(bContext *C)
{
	if (G.background)
		return false;

	return WM_operator_winactive(C);
}

void SCREEN_OT_screenshot(wmOperatorType *ot)
{
	ot->name = "Save Screenshot"; /* weak: opname starting with 'save' makes filewindow give save-over */
	ot->idname = "SCREEN_OT_screenshot";
	ot->description = "Capture a picture of the active area or whole Blender window";

	ot->invoke = screenshot_invoke;
	ot->check = screenshot_check;
	ot->exec = screenshot_exec;
	ot->cancel = screenshot_cancel;
	ot->ui = screenshot_draw;
	ot->poll = screenshot_poll;

	ot->flag = 0;

	WM_operator_properties_filesel(
	        ot, FILE_TYPE_FOLDER | FILE_TYPE_IMAGE, FILE_SPECIAL, FILE_SAVE,
	        WM_FILESEL_FILEPATH, FILE_DEFAULTDISPLAY, FILE_SORT_ALPHA);
	RNA_def_boolean(ot->srna, "full", 1, "Full Screen",
	                "Capture the whole window (otherwise only capture the active area)");
}

/* *************** screenshot movie job ************************* */

typedef struct ScreenshotJob {
	Main *bmain;
	Scene *scene;
	wmWindowManager *wm;
	unsigned int *dumprect;
	int x, y, dumpsx, dumpsy;
	const short *stop;
	const short *do_update;
	ReportList reports;

	bMovieHandle *movie_handle;
	void *movie_ctx;
} ScreenshotJob;


static void screenshot_freejob(void *sjv)
{
	ScreenshotJob *sj = sjv;

	if (sj->dumprect)
		MEM_freeN(sj->dumprect);

	if (sj->movie_handle) {
		bMovieHandle *mh = sj->movie_handle;
		mh->end_movie(sj->movie_ctx);
		mh->context_free(sj->movie_ctx);
	}

	MEM_freeN(sj);
}


/* called before redraw notifiers, copies a new dumprect */
static void screenshot_updatejob(void *sjv)
{
	ScreenshotJob *sj = sjv;
	unsigned int *dumprect;

	if (sj->dumprect == NULL) {
		dumprect = MEM_mallocN(sizeof(int) * sj->dumpsx * sj->dumpsy, "dumprect");
		screenshot_read_pixels(sj->x, sj->y, sj->dumpsx, sj->dumpsy, (unsigned char *)dumprect);

		sj->dumprect = dumprect;
	}
}


/* only this runs inside thread */
static void screenshot_startjob(void *sjv, short *stop, short *do_update, float *UNUSED(progress))
{
	ScreenshotJob *sj = sjv;
	RenderData rd = sj->scene->r;
	bMovieHandle *mh = NULL;

	/* we need this as local variables for renderdata */
	rd.frs_sec = U.scrcastfps;
	rd.frs_sec_base = 1.0f;

	if (BKE_imtype_is_movie(rd.im_format.imtype)) {
		mh = BKE_movie_handle_get(sj->scene->r.im_format.imtype);
		if (mh == NULL) {
			printf("Movie format unsupported\n");
			return;
		}
		sj->movie_ctx = mh->context_create();
		sj->movie_handle = mh;

		if (!mh->start_movie(sj->movie_ctx, sj->scene, &rd, sj->dumpsx, sj->dumpsy, &sj->reports, false, "")) {
			printf("screencast job stopped\n");
			return;
		}
	}

	sj->stop = stop;
	sj->do_update = do_update;

	*do_update = true; /* wait for opengl rect */

	while (*stop == 0) {

		if (sj->dumprect) {

			if (mh) {
				if (mh->append_movie(sj->movie_ctx, &rd, rd.sfra, rd.cfra, (int *)sj->dumprect,
				                     sj->dumpsx, sj->dumpsy, "", &sj->reports))
				{
					BKE_reportf(&sj->reports, RPT_INFO, "Appended frame: %d", rd.cfra);
					printf("Appended frame %d\n", rd.cfra);
				}
				else {
					break;
				}
			}
			else {
				ImBuf *ibuf = IMB_allocImBuf(sj->dumpsx, sj->dumpsy, rd.im_format.planes, 0);
				char name[FILE_MAX];
				int ok;

				BKE_image_path_from_imformat(
				        name, rd.pic, sj->bmain->name, rd.cfra,
				        &rd.im_format, (rd.scemode & R_EXTENSION) != 0, true, NULL);

				ibuf->rect = sj->dumprect;
				ok = BKE_imbuf_write(ibuf, name, &rd.im_format);

				if (ok == 0) {
					printf("Write error: cannot save %s\n", name);
					BKE_reportf(&sj->reports, RPT_INFO, "Write error: cannot save %s", name);
					break;
				}
				else {
					printf("Saved file: %s\n", name);
					BKE_reportf(&sj->reports, RPT_INFO, "Saved file: %s", name);
				}

				/* imbuf knows which rects are not part of ibuf */
				IMB_freeImBuf(ibuf);
			}

			MEM_freeN(sj->dumprect);
			sj->dumprect = NULL;

			*do_update = true;

			rd.cfra++;

		}
		else
			PIL_sleep_ms(U.scrcastwait);
	}

	if (mh) {
		mh->end_movie(sj->movie_ctx);
		mh->context_free(sj->movie_ctx);
		sj->movie_handle = NULL;
	}

	BKE_report(&sj->reports, RPT_INFO, "Screencast job stopped");
}

/* Helper callback for drawing the cursor itself */
static void screencast_draw_cursor(bContext *UNUSED(C), int x, int y, void *UNUSED(p_ptr))
{
	glEnable(GL_LINE_SMOOTH);
	glEnable(GL_BLEND);

	Gwn_VertFormat *format = immVertexFormat();
	unsigned int pos = GWN_vertformat_attr_add(format, "pos", GWN_COMP_F32, 2, GWN_FETCH_FLOAT);

	immBindBuiltinProgram(GPU_SHADER_2D_UNIFORM_COLOR);

	immUniformColor4ub(0, 0, 0, 32);
	imm_draw_circle_fill_2d(pos, (float)x, (float)y, 20, 40);

	immUniformColor4ub(255, 255, 255, 128);
	imm_draw_circle_wire_2d(pos, (float)x, (float)y, 20, 40);

	immUnbindProgram();
<<<<<<< HEAD
	
=======

>>>>>>> 95011f6d
	glDisable(GL_BLEND);
	glDisable(GL_LINE_SMOOTH);
}

/* Turn brush cursor in 3D view on/off */
static void screencast_cursor_toggle(wmWindowManager *wm, short enable)
{
	static void *cursor = NULL;

	if (cursor && !enable) {
		/* clear cursor */
		WM_paint_cursor_end(wm, cursor);
		cursor = NULL;
	}
	else if (enable) {
		/* enable cursor */
		cursor = WM_paint_cursor_activate(wm, NULL, screencast_draw_cursor, NULL);
	}
}

static void screenshot_endjob(void *sjv)
{
	ScreenshotJob *sj = sjv;

	screencast_cursor_toggle(sj->wm, 0);
}


static int screencast_exec(bContext *C, wmOperator *op)
{
	wmWindowManager *wm = CTX_wm_manager(C);
	wmWindow *win = CTX_wm_window(C);
	bScreen *screen = CTX_wm_screen(C);
	wmJob *wm_job;
	ScreenshotJob *sj;

	/* if called again, stop the running job */
	if (WM_jobs_test(wm, screen, WM_JOB_TYPE_SCREENCAST))
		WM_jobs_stop(wm, screen, screenshot_startjob);

	wm_job = WM_jobs_get(wm, win, screen, "Screencast", 0, WM_JOB_TYPE_SCREENCAST);
	sj = MEM_callocN(sizeof(ScreenshotJob), "screenshot job");

	/* setup sj */
	if (RNA_boolean_get(op->ptr, "full")) {
		sj->x = 0;
		sj->y = 0;
		sj->dumpsx = WM_window_pixels_x(win);
		sj->dumpsy = WM_window_pixels_y(win);
	}
	else {
		ScrArea *curarea = CTX_wm_area(C);
		sj->x = curarea->totrct.xmin;
		sj->y = curarea->totrct.ymin;
		sj->dumpsx = curarea->totrct.xmax - sj->x;
		sj->dumpsy = curarea->totrct.ymax - sj->y;
	}
	sj->bmain = CTX_data_main(C);
	sj->scene = CTX_data_scene(C);
	sj->wm = wm;

	BKE_reports_init(&sj->reports, RPT_PRINT);

	/* setup job */
	WM_jobs_customdata_set(wm_job, sj, screenshot_freejob);
	WM_jobs_timer(wm_job, 0.1, 0, NC_SCREEN | ND_SCREENCAST);
	WM_jobs_callbacks(wm_job, screenshot_startjob, NULL, screenshot_updatejob, screenshot_endjob);

	WM_jobs_start(sj->wm, wm_job);

	screencast_cursor_toggle(sj->wm, 1);

	WM_event_add_notifier(C, NC_SCREEN | ND_SCREENCAST, screen);

	return OPERATOR_FINISHED;
}

void SCREEN_OT_screencast(wmOperatorType *ot)
{
	ot->name = "Make Screencast";
	ot->idname = "SCREEN_OT_screencast";
	ot->description = "Capture a video of the active area or whole Blender window";

	ot->invoke = WM_operator_confirm;
	ot->exec = screencast_exec;
	ot->poll = screenshot_poll;  /* shared poll */

	ot->flag = 0;

	RNA_def_property(ot->srna, "filepath", PROP_STRING, PROP_FILEPATH);
	RNA_def_boolean(ot->srna, "full", 1, "Full Screen",
	                "Capture the whole window (otherwise only capture the active area)");
}<|MERGE_RESOLUTION|>--- conflicted
+++ resolved
@@ -468,11 +468,7 @@
 	imm_draw_circle_wire_2d(pos, (float)x, (float)y, 20, 40);
 
 	immUnbindProgram();
-<<<<<<< HEAD
-	
-=======
-
->>>>>>> 95011f6d
+
 	glDisable(GL_BLEND);
 	glDisable(GL_LINE_SMOOTH);
 }
