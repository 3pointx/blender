/* SPDX-License-Identifier: GPL-2.0-or-later */

/** \file
 * \ingroup eduv
 *
 * \note The logic in this file closely follows editmesh_path.c
 */

#include <math.h>
#include <stdlib.h>
#include <string.h>

#include "BLI_linklist.h"
#include "DNA_windowmanager_types.h"
#include "MEM_guardedalloc.h"

#include "BLI_ghash.h"
#include "BLI_linklist_stack.h"
#include "BLI_math.h"
#include "BLI_math_vector.h"
#include "BLI_utildefines.h"

#include "DNA_image_types.h"
#include "DNA_mesh_types.h"
#include "DNA_meshdata_types.h"
#include "DNA_node_types.h"
#include "DNA_object_types.h"
#include "DNA_scene_types.h"
#include "DNA_space_types.h"

#include "BKE_context.h"
#include "BKE_customdata.h"
#include "BKE_editmesh.h"
#include "BKE_layer.h"
#include "BKE_mesh.h"
#include "BKE_report.h"

#include "DEG_depsgraph.h"
#include "DEG_depsgraph_query.h"

#include "ED_screen.h"
#include "ED_transform.h"
#include "ED_uvedit.h"

#include "RNA_access.h"
#include "RNA_define.h"

#include "WM_api.h"
#include "WM_types.h"

#include "UI_view2d.h"

#include "intern/bmesh_marking.h"
#include "uvedit_intern.h"

#include "bmesh_tools.h"

/* -------------------------------------------------------------------- */
/** \name Path Select Struct & Properties
 * \{ */

struct PathSelectParams {
  /** ensure the active element is the last selected item (handy for picking) */
  bool track_active;
  bool use_topology_distance;
  bool use_face_step;
  bool use_fill;
  struct CheckerIntervalParams interval_params;
};

struct UserData_UV {
  Scene *scene;
  BMEditMesh *em;
<<<<<<< HEAD
  UVMap_Offsets offsets;
=======
  int cd_loop_uv_offset;
>>>>>>> 047d0e6c
};

static void path_select_properties(wmOperatorType *ot)
{
  RNA_def_boolean(ot->srna,
                  "use_face_step",
                  false,
                  "Face Stepping",
                  "Traverse connected faces (includes diagonals and edge-rings)");
  RNA_def_boolean(ot->srna,
                  "use_topology_distance",
                  false,
                  "Topology Distance",
                  "Find the minimum number of steps, ignoring spatial distance");
  RNA_def_boolean(ot->srna,
                  "use_fill",
                  false,
                  "Fill Region",
                  "Select all paths between the source/destination elements");

  WM_operator_properties_checker_interval(ot, true);
}

static void path_select_params_from_op(wmOperator *op, struct PathSelectParams *op_params)
{
  op_params->track_active = false;
  op_params->use_face_step = RNA_boolean_get(op->ptr, "use_face_step");
  op_params->use_fill = RNA_boolean_get(op->ptr, "use_fill");
  op_params->use_topology_distance = RNA_boolean_get(op->ptr, "use_topology_distance");
  WM_operator_properties_checker_interval_from_op(op, &op_params->interval_params);
}

/** \} */

/* -------------------------------------------------------------------- */
/** \name UV Vert Path
 * \{ */

/* callbacks */
static bool verttag_filter_cb(BMLoop *l, void *user_data_v)
{
  struct UserData_UV *user_data = user_data_v;
  return uvedit_face_visible_test(user_data->scene, l->f);
}
static bool verttag_test_cb(BMLoop *l, void *user_data_v)
{
  /* All connected loops are selected or we return false. */
  struct UserData_UV *user_data = user_data_v;
  const Scene *scene = user_data->scene;
<<<<<<< HEAD
  const int cd_loop_uv_offset = user_data->offsets.uv;
  const float *luv = BM_ELEM_CD_GET_FLOAT_P(l, cd_loop_uv_offset);
=======
  const int cd_loop_uv_offset = user_data->cd_loop_uv_offset;
  const MLoopUV *luv = BM_ELEM_CD_GET_VOID_P(l, cd_loop_uv_offset);
>>>>>>> 047d0e6c
  BMIter iter;
  BMLoop *l_iter;
  BM_ITER_ELEM (l_iter, &iter, l->v, BM_LOOPS_OF_VERT) {
    if (verttag_filter_cb(l_iter, user_data)) {
      const float *luv_iter = BM_ELEM_CD_GET_FLOAT_P(l_iter, cd_loop_uv_offset);
      if (equals_v2v2(luv, luv_iter)) {
        if (!uvedit_uv_select_test(scene, l_iter, user_data->offsets)) {
          return false;
        }
      }
    }
  }
  return true;
}
static void verttag_set_cb(BMLoop *l, bool val, void *user_data_v)
{
  struct UserData_UV *user_data = user_data_v;
  const Scene *scene = user_data->scene;
  BMEditMesh *em = user_data->em;
<<<<<<< HEAD
  const uint cd_loop_uv_offset = user_data->offsets.uv;
  const float *luv = BM_ELEM_CD_GET_FLOAT_P(l, cd_loop_uv_offset);
=======
  const int cd_loop_uv_offset = user_data->cd_loop_uv_offset;
  const MLoopUV *luv = BM_ELEM_CD_GET_VOID_P(l, cd_loop_uv_offset);
>>>>>>> 047d0e6c
  BMIter iter;
  BMLoop *l_iter;
  BM_ITER_ELEM (l_iter, &iter, l->v, BM_LOOPS_OF_VERT) {
    if (verttag_filter_cb(l_iter, user_data)) {
<<<<<<< HEAD
      float const *luv_iter = BM_ELEM_CD_GET_FLOAT_P(l_iter, cd_loop_uv_offset);
      if (equals_v2v2(luv, luv_iter)) {
        uvedit_uv_select_set(scene, em, l_iter, val, false, user_data->offsets);
=======
      MLoopUV *luv_iter = BM_ELEM_CD_GET_VOID_P(l_iter, cd_loop_uv_offset);
      if (equals_v2v2(luv->uv, luv_iter->uv)) {
        uvedit_uv_select_set(scene, em->bm, l_iter, val, false, cd_loop_uv_offset);
>>>>>>> 047d0e6c
      }
    }
  }
}

static int mouse_mesh_uv_shortest_path_vert(Scene *scene,
                                            Object *obedit,
                                            const struct PathSelectParams *op_params,
                                            BMLoop *l_src,
                                            BMLoop *l_dst,
                                            const float aspect_y,
                                            const UVMap_Offsets offsets)
{
  BMEditMesh *em = BKE_editmesh_from_object(obedit);
  BMesh *bm = em->bm;
  int flush = 0;

  struct UserData_UV user_data = {
      .scene = scene,
      .em = em,
      .offsets = offsets,
  };

  const struct BMCalcPathUVParams params = {
      .use_topology_distance = op_params->use_topology_distance,
      .use_step_face = op_params->use_face_step,
      .aspect_y = aspect_y,
      .cd_loop_uv_offset = offsets.uv,
  };

  LinkNode *path = NULL;
  bool is_path_ordered = false;

  if (l_src != l_dst) {
    if (op_params->use_fill) {
      path = BM_mesh_calc_path_uv_region_vert(bm,
                                              (BMElem *)l_src,
                                              (BMElem *)l_dst,
                                              params.cd_loop_uv_offset,
                                              verttag_filter_cb,
                                              &user_data);
    }
    else {
      is_path_ordered = true;
      path = BM_mesh_calc_path_uv_vert(bm, l_src, l_dst, &params, verttag_filter_cb, &user_data);
    }
  }

  BMLoop *l_dst_last = l_dst;

  if (path) {
    /* toggle the flag */
    bool all_set = true;
    LinkNode *node = path;
    do {
      if (!verttag_test_cb((BMLoop *)node->link, &user_data)) {
        all_set = false;
        break;
      }
    } while ((node = node->next));

    int depth = -1;
    node = path;
    do {
      if ((is_path_ordered == false) ||
          WM_operator_properties_checker_interval_test(&op_params->interval_params, depth)) {
        verttag_set_cb((BMLoop *)node->link, !all_set, &user_data);
        if (is_path_ordered) {
          l_dst_last = node->link;
        }
      }
    } while ((void)depth++, (node = node->next));

    BLI_linklist_free(path, NULL);
    flush = all_set ? -1 : 1;
  }
  else {
    const bool is_act = !verttag_test_cb(l_dst, &user_data);
    verttag_set_cb(l_dst, is_act, &user_data); /* switch the face option */
  }

  if (op_params->track_active) {
    ED_uvedit_active_vert_loop_set(bm, l_dst_last);
  }
  return flush;
}

/* -------------------------------------------------------------------- */
/** \name UV Edge Path
 * \{ */

/* callbacks */
static bool edgetag_filter_cb(BMLoop *l, void *user_data_v)
{
  struct UserData_UV *user_data = user_data_v;
  return uvedit_face_visible_test(user_data->scene, l->f);
}
static bool edgetag_test_cb(BMLoop *l, void *user_data_v)
{
  /* All connected loops (UV) are selected or we return false. */
  struct UserData_UV *user_data = user_data_v;
  const Scene *scene = user_data->scene;
<<<<<<< HEAD
=======
  const int cd_loop_uv_offset = user_data->cd_loop_uv_offset;
>>>>>>> 047d0e6c
  BMIter iter;
  BMLoop *l_iter;
  BM_ITER_ELEM (l_iter, &iter, l->e, BM_LOOPS_OF_EDGE) {
    if (edgetag_filter_cb(l_iter, user_data)) {
      if (BM_loop_uv_share_edge_check(l, l_iter, user_data->offsets.uv)) {
        if (!uvedit_edge_select_test(scene, l_iter, user_data->offsets)) {
          return false;
        }
      }
    }
  }
  return true;
}
static void edgetag_set_cb(BMLoop *l, bool val, void *user_data_v)
{
  struct UserData_UV *user_data = user_data_v;
  const Scene *scene = user_data->scene;
  BMEditMesh *em = user_data->em;
<<<<<<< HEAD
  uvedit_edge_select_set_with_sticky(scene, em, l, val, false, user_data->offsets);
=======
  const int cd_loop_uv_offset = user_data->cd_loop_uv_offset;
  uvedit_edge_select_set_with_sticky(scene, em, l, val, false, cd_loop_uv_offset);
>>>>>>> 047d0e6c
}

static int mouse_mesh_uv_shortest_path_edge(Scene *scene,
                                            Object *obedit,
                                            const struct PathSelectParams *op_params,
                                            BMLoop *l_src,
                                            BMLoop *l_dst,
                                            const float aspect_y,
                                            const UVMap_Offsets offsets)
{
  BMEditMesh *em = BKE_editmesh_from_object(obedit);
  BMesh *bm = em->bm;
  int flush = 0;

  struct UserData_UV user_data = {
      .scene = scene,
      .em = em,
      .offsets = offsets,
  };

  const struct BMCalcPathUVParams params = {
      .use_topology_distance = op_params->use_topology_distance,
      .use_step_face = op_params->use_face_step,
      .aspect_y = aspect_y,
      .cd_loop_uv_offset = offsets.uv,
  };

  LinkNode *path = NULL;
  bool is_path_ordered = false;

  if (l_src != l_dst) {
    if (op_params->use_fill) {
      path = BM_mesh_calc_path_uv_region_edge(bm,
                                              (BMElem *)l_src,
                                              (BMElem *)l_dst,
                                              params.cd_loop_uv_offset,
                                              edgetag_filter_cb,
                                              &user_data);
    }
    else {
      is_path_ordered = true;
      path = BM_mesh_calc_path_uv_edge(bm, l_src, l_dst, &params, edgetag_filter_cb, &user_data);
    }
  }

  BMLoop *l_dst_last = l_dst;

  if (path) {
    /* toggle the flag */
    bool all_set = true;
    LinkNode *node = path;
    do {
      if (!edgetag_test_cb((BMLoop *)node->link, &user_data)) {
        all_set = false;
        break;
      }
    } while ((node = node->next));

    int depth = -1;
    node = path;
    do {
      if ((is_path_ordered == false) ||
          WM_operator_properties_checker_interval_test(&op_params->interval_params, depth)) {
        edgetag_set_cb((BMLoop *)node->link, !all_set, &user_data);
        if (is_path_ordered) {
          l_dst_last = node->link;
        }
      }
    } while ((void)depth++, (node = node->next));

    BLI_linklist_free(path, NULL);
    flush = all_set ? -1 : 1;
  }
  else {
    const bool is_act = !edgetag_test_cb(l_dst, &user_data);
    edgetag_set_cb(l_dst, is_act, &user_data); /* switch the face option */
  }

  if (op_params->track_active) {
    ED_uvedit_active_edge_loop_set(bm, l_dst_last);
  }
  return flush;
}

/** \} */

/* -------------------------------------------------------------------- */
/** \name UV Face Path
 * \{ */

/* callbacks */
static bool facetag_filter_cb(BMFace *f, void *user_data_v)
{
  struct UserData_UV *user_data = user_data_v;
  return uvedit_face_visible_test(user_data->scene, f);
}
static bool facetag_test_cb(BMFace *f, void *user_data_v)
{
  /* All connected loops are selected or we return false. */
  struct UserData_UV *user_data = user_data_v;
  const Scene *scene = user_data->scene;
<<<<<<< HEAD
=======
  const int cd_loop_uv_offset = user_data->cd_loop_uv_offset;
>>>>>>> 047d0e6c
  BMIter iter;
  BMLoop *l_iter;
  BM_ITER_ELEM (l_iter, &iter, f, BM_LOOPS_OF_FACE) {
    if (!uvedit_edge_select_test(scene, l_iter, user_data->offsets)) {
      return false;
    }
  }
  return true;
}
static void facetag_set_cb(BMFace *f, bool val, void *user_data_v)
{
  struct UserData_UV *user_data = user_data_v;
  const Scene *scene = user_data->scene;
  BMEditMesh *em = user_data->em;
<<<<<<< HEAD
  uvedit_face_select_set_with_sticky(scene, em, f, val, false, user_data->offsets);
=======
  const int cd_loop_uv_offset = user_data->cd_loop_uv_offset;
  uvedit_face_select_set_with_sticky(scene, em, f, val, false, cd_loop_uv_offset);
>>>>>>> 047d0e6c
}

static int mouse_mesh_uv_shortest_path_face(Scene *scene,
                                            Object *obedit,
                                            const struct PathSelectParams *op_params,
                                            BMFace *f_src,
                                            BMFace *f_dst,
                                            const float aspect_y,
                                            const UVMap_Offsets offsets)
{
  BMEditMesh *em = BKE_editmesh_from_object(obedit);
  BMesh *bm = em->bm;
  int flush = 0;

  struct UserData_UV user_data = {
      .scene = scene,
      .em = em,
      .offsets = offsets,
  };

  const struct BMCalcPathUVParams params = {
      .use_topology_distance = op_params->use_topology_distance,
      .use_step_face = op_params->use_face_step,
      .aspect_y = aspect_y,
      .cd_loop_uv_offset = offsets.uv,
  };

  LinkNode *path = NULL;
  bool is_path_ordered = false;

  if (f_src != f_dst) {
    if (op_params->use_fill) {
      path = BM_mesh_calc_path_uv_region_face(bm,
                                              (BMElem *)f_src,
                                              (BMElem *)f_dst,
                                              params.cd_loop_uv_offset,
                                              facetag_filter_cb,
                                              &user_data);
    }
    else {
      is_path_ordered = true;
      path = BM_mesh_calc_path_uv_face(bm, f_src, f_dst, &params, facetag_filter_cb, &user_data);
    }
  }

  BMFace *f_dst_last = f_dst;

  if (path) {
    /* toggle the flag */
    bool all_set = true;
    LinkNode *node = path;
    do {
      if (!facetag_test_cb((BMFace *)node->link, &user_data)) {
        all_set = false;
        break;
      }
    } while ((node = node->next));

    int depth = -1;
    node = path;
    do {
      if ((is_path_ordered == false) ||
          WM_operator_properties_checker_interval_test(&op_params->interval_params, depth)) {
        facetag_set_cb((BMFace *)node->link, !all_set, &user_data);
        if (is_path_ordered) {
          f_dst_last = node->link;
        }
      }
    } while ((void)depth++, (node = node->next));

    BLI_linklist_free(path, NULL);
    flush = all_set ? -1 : 1;
  }
  else {
    const bool is_act = !facetag_test_cb(f_dst, &user_data);
    facetag_set_cb(f_dst, is_act, &user_data); /* switch the face option */
  }

  if (op_params->track_active) {
    /* Unlike other types, we can track active without it being selected. */
    BM_mesh_active_face_set(bm, f_dst_last);
  }
  return flush;
}

/** \} */

/* -------------------------------------------------------------------- */
/** \name Main Operator for vert/edge/face tag
 * \{ */

static int uv_shortest_path_pick_exec(bContext *C, wmOperator *op);

static bool uv_shortest_path_pick_ex(Scene *scene,
                                     Depsgraph *depsgraph,
                                     Object *obedit,
                                     const struct PathSelectParams *op_params,
                                     BMElem *ele_src,
                                     BMElem *ele_dst,
                                     const float aspect_y,
                                     const UVMap_Offsets offsets)
{
  const ToolSettings *ts = scene->toolsettings;
  const char uv_selectmode = ED_uvedit_select_mode_get(scene);
  bool ok = false;
  int flush = 0;

  if (ELEM(NULL, ele_src, ele_dst) || (ele_src->head.htype != ele_dst->head.htype)) {
    /* pass */
  }
  else if (ele_src->head.htype == BM_FACE) {
    flush = mouse_mesh_uv_shortest_path_face(
        scene, obedit, op_params, (BMFace *)ele_src, (BMFace *)ele_dst, aspect_y, offsets);
    ok = true;
  }
  else if (ele_src->head.htype == BM_LOOP) {
    if (uv_selectmode & UV_SELECT_EDGE) {
      flush = mouse_mesh_uv_shortest_path_edge(
          scene, obedit, op_params, (BMLoop *)ele_src, (BMLoop *)ele_dst, aspect_y, offsets);
    }
    else {
      flush = mouse_mesh_uv_shortest_path_vert(
          scene, obedit, op_params, (BMLoop *)ele_src, (BMLoop *)ele_dst, aspect_y, offsets);
    }
    ok = true;
  }

  if (ok) {
    if (flush != 0) {
      const bool select = (flush == 1);
      BMEditMesh *em = BKE_editmesh_from_object(obedit);
      if (ts->uv_flag & UV_SYNC_SELECTION) {
        ED_uvedit_select_sync_flush(scene->toolsettings, em, select);
      }
      else {
        ED_uvedit_selectmode_flush(scene, em);
      }
    }

    if (ts->uv_flag & UV_SYNC_SELECTION) {
      DEG_id_tag_update(obedit->data, ID_RECALC_SELECT);
    }
    else {
      Object *obedit_eval = DEG_get_evaluated_object(depsgraph, obedit);
      BKE_mesh_batch_cache_dirty_tag(obedit_eval->data, BKE_MESH_BATCH_DIRTY_UVEDIT_SELECT);
    }
    /* Only for region redraw. */
    WM_main_add_notifier(NC_GEOM | ND_SELECT, obedit->data);
  }

  return ok;
}

static int uv_shortest_path_pick_invoke(bContext *C, wmOperator *op, const wmEvent *event)
{
  Scene *scene = CTX_data_scene(C);
  const ToolSettings *ts = scene->toolsettings;
  const char uv_selectmode = ED_uvedit_select_mode_get(scene);

  /* We could support this, it needs further testing. */
  if (RNA_struct_property_is_set(op->ptr, "index")) {
    return uv_shortest_path_pick_exec(C, op);
  }

  struct PathSelectParams op_params;
  path_select_params_from_op(op, &op_params);

  /* Set false if we support edge tagging. */
  op_params.track_active = true;

  Depsgraph *depsgraph = CTX_data_ensure_evaluated_depsgraph(C);

  float co[2];

  const ARegion *region = CTX_wm_region(C);

  Object *obedit = CTX_data_edit_object(C);
  BMEditMesh *em = BKE_editmesh_from_object(obedit);
  BMesh *bm = em->bm;

  UVMap_Offsets offsets = CustomData_get_uvmap_offsets(&bm->ldata, NULL);

  float aspect_y;
  {
    float aspx, aspy;
    ED_uvedit_get_aspect(obedit, &aspx, &aspy);
    aspect_y = aspx / aspy;
  }

  UI_view2d_region_to_view(&region->v2d, event->mval[0], event->mval[1], &co[0], &co[1]);

  BMElem *ele_src = NULL, *ele_dst = NULL;

  if (uv_selectmode == UV_SELECT_FACE) {
    UvNearestHit hit = UV_NEAREST_HIT_INIT_MAX(&region->v2d);
    if (!uv_find_nearest_face(scene, obedit, co, &hit)) {
      return OPERATOR_CANCELLED;
    }

    BMFace *f_src = BM_mesh_active_face_get(bm, false, false);
    /* Check selection? */

    ele_src = (BMElem *)f_src;
    ele_dst = (BMElem *)hit.efa;
  }

  else if (uv_selectmode & UV_SELECT_EDGE) {
    UvNearestHit hit = UV_NEAREST_HIT_INIT_MAX(&region->v2d);
    if (!uv_find_nearest_edge(scene, obedit, co, 0.0f, &hit)) {
      return OPERATOR_CANCELLED;
    }

    BMLoop *l_src = NULL;
    if (ts->uv_flag & UV_SYNC_SELECTION) {
      BMEdge *e_src = BM_mesh_active_edge_get(bm);
      if (e_src != NULL) {
        l_src = uv_find_nearest_loop_from_edge(scene, obedit, e_src, co);
      }
    }
    else {
      l_src = ED_uvedit_active_edge_loop_get(bm);
      if (l_src != NULL) {
        if ((!uvedit_uv_select_test(scene, l_src, offsets)) &&
            (!uvedit_uv_select_test(scene, l_src->next, offsets))) {
          l_src = NULL;
        }
        ele_src = (BMElem *)l_src;
      }
    }
    ele_src = (BMElem *)l_src;
    ele_dst = (BMElem *)hit.l;
  }
  else {
    UvNearestHit hit = UV_NEAREST_HIT_INIT_MAX(&region->v2d);
    if (!uv_find_nearest_vert(scene, obedit, co, 0.0f, &hit)) {
      return OPERATOR_CANCELLED;
    }

    BMLoop *l_src = NULL;
    if (ts->uv_flag & UV_SYNC_SELECTION) {
      BMVert *v_src = BM_mesh_active_vert_get(bm);
      if (v_src != NULL) {
        l_src = uv_find_nearest_loop_from_vert(scene, obedit, v_src, co);
      }
    }
    else {
      l_src = ED_uvedit_active_vert_loop_get(bm);
      if (l_src != NULL) {
        if (!uvedit_uv_select_test(scene, l_src, offsets)) {
          l_src = NULL;
        }
      }
    }
    ele_src = (BMElem *)l_src;
    ele_dst = (BMElem *)hit.l;
  }

  if (ele_src == NULL || ele_dst == NULL) {
    return OPERATOR_CANCELLED;
  }

  uv_shortest_path_pick_ex(
      scene, depsgraph, obedit, &op_params, ele_src, ele_dst, aspect_y, offsets);

  /* To support redo. */
  int index;
  if (uv_selectmode & UV_SELECT_FACE) {
    BM_mesh_elem_index_ensure(bm, BM_FACE);
    index = BM_elem_index_get(ele_dst);
  }
  else if (uv_selectmode & UV_SELECT_EDGE) {
    BM_mesh_elem_index_ensure(bm, BM_LOOP);
    index = BM_elem_index_get(ele_dst);
  }
  else {
    BM_mesh_elem_index_ensure(bm, BM_LOOP);
    index = BM_elem_index_get(ele_dst);
  }
  RNA_int_set(op->ptr, "index", index);

  return OPERATOR_FINISHED;
}

static int uv_shortest_path_pick_exec(bContext *C, wmOperator *op)
{
  Depsgraph *depsgraph = CTX_data_ensure_evaluated_depsgraph(C);
  Scene *scene = CTX_data_scene(C);
  const char uv_selectmode = ED_uvedit_select_mode_get(scene);
  Object *obedit = CTX_data_edit_object(C);
  BMEditMesh *em = BKE_editmesh_from_object(obedit);
  BMesh *bm = em->bm;
  UVMap_Offsets offsets = CustomData_get_uvmap_offsets(&bm->ldata, NULL);

  float aspect_y;
  {
    float aspx, aspy;
    ED_uvedit_get_aspect(obedit, &aspx, &aspy);
    aspect_y = aspx / aspy;
  }

  const int index = RNA_int_get(op->ptr, "index");

  BMElem *ele_src, *ele_dst;

  if (uv_selectmode & UV_SELECT_FACE) {
    if (index < 0 || index >= bm->totface) {
      return OPERATOR_CANCELLED;
    }
    if (!(ele_src = (BMElem *)BM_mesh_active_face_get(bm, false, false)) ||
        !(ele_dst = (BMElem *)BM_face_at_index_find_or_table(bm, index))) {
      return OPERATOR_CANCELLED;
    }
  }
  else if (uv_selectmode & UV_SELECT_EDGE) {
    if (index < 0 || index >= bm->totloop) {
      return OPERATOR_CANCELLED;
    }
    if (!(ele_src = (BMElem *)ED_uvedit_active_edge_loop_get(bm)) ||
        !(ele_dst = (BMElem *)BM_loop_at_index_find(bm, index))) {
      return OPERATOR_CANCELLED;
    }
  }
  else {
    if (index < 0 || index >= bm->totloop) {
      return OPERATOR_CANCELLED;
    }
    if (!(ele_src = (BMElem *)ED_uvedit_active_vert_loop_get(bm)) ||
        !(ele_dst = (BMElem *)BM_loop_at_index_find(bm, index))) {
      return OPERATOR_CANCELLED;
    }
  }

  struct PathSelectParams op_params;
  path_select_params_from_op(op, &op_params);
  op_params.track_active = true;

  if (!uv_shortest_path_pick_ex(
          scene, depsgraph, obedit, &op_params, ele_src, ele_dst, aspect_y, offsets)) {
    return OPERATOR_CANCELLED;
  }

  return OPERATOR_FINISHED;
}

void UV_OT_shortest_path_pick(wmOperatorType *ot)
{
  PropertyRNA *prop;

  /* identifiers */
  ot->name = "Pick Shortest Path";
  ot->idname = "UV_OT_shortest_path_pick";
  ot->description = "Select shortest path between two selections";

  /* api callbacks */
  ot->invoke = uv_shortest_path_pick_invoke;
  ot->exec = uv_shortest_path_pick_exec;
  ot->poll = ED_operator_uvedit_space_image;

  /* flags */
  ot->flag = OPTYPE_REGISTER | OPTYPE_UNDO;

  /* properties */
  path_select_properties(ot);

  /* use for redo */
  prop = RNA_def_int(ot->srna, "index", -1, -1, INT_MAX, "", "", 0, INT_MAX);
  RNA_def_property_flag(prop, PROP_HIDDEN | PROP_SKIP_SAVE);
}

/** \} */

/* -------------------------------------------------------------------- */
/** \name Select Path Between Existing Selection
 * \{ */

static int uv_shortest_path_select_exec(bContext *C, wmOperator *op)
{
  Depsgraph *depsgraph = CTX_data_ensure_evaluated_depsgraph(C);
  Scene *scene = CTX_data_scene(C);
  const char uv_selectmode = ED_uvedit_select_mode_get(scene);
  bool found_valid_elements = false;

  float aspect_y;
  {
    Object *obedit = CTX_data_edit_object(C);
    float aspx, aspy;
    ED_uvedit_get_aspect(obedit, &aspx, &aspy);
    aspect_y = aspx / aspy;
  }

  ViewLayer *view_layer = CTX_data_view_layer(C);
  uint objects_len = 0;
  Object **objects = BKE_view_layer_array_from_objects_in_edit_mode_unique_data(
      view_layer, CTX_wm_view3d(C), &objects_len);
  for (uint ob_index = 0; ob_index < objects_len; ob_index++) {
    Object *obedit = objects[ob_index];
    BMEditMesh *em = BKE_editmesh_from_object(obedit);
    BMesh *bm = em->bm;

    UVMap_Offsets offsets = CustomData_get_uvmap_offsets(&bm->ldata, NULL);

    BMElem *ele_src = NULL, *ele_dst = NULL;

    /* Find 2x elements. */
    {
      BMElem **ele_array = NULL;
      int ele_array_len = 0;
      if (uv_selectmode & UV_SELECT_FACE) {
        ele_array = (BMElem **)ED_uvedit_selected_faces(scene, bm, 3, &ele_array_len);
      }
      else if (uv_selectmode & UV_SELECT_EDGE) {
        ele_array = (BMElem **)ED_uvedit_selected_edges(scene, bm, 3, &ele_array_len);
      }
      else {
        ele_array = (BMElem **)ED_uvedit_selected_verts(scene, bm, 3, &ele_array_len);
      }

      if (ele_array_len == 2) {
        ele_src = ele_array[0];
        ele_dst = ele_array[1];
      }
      MEM_freeN(ele_array);
    }

    if (ele_src && ele_dst) {
      struct PathSelectParams op_params;
      path_select_params_from_op(op, &op_params);

      uv_shortest_path_pick_ex(
          scene, depsgraph, obedit, &op_params, ele_src, ele_dst, aspect_y, offsets);

      found_valid_elements = true;
    }
  }
  MEM_freeN(objects);

  if (!found_valid_elements) {
    BKE_report(
        op->reports, RPT_WARNING, "Path selection requires two matching elements to be selected");
    return OPERATOR_CANCELLED;
  }

  return OPERATOR_FINISHED;
}

void UV_OT_shortest_path_select(wmOperatorType *ot)
{
  /* identifiers */
  ot->name = "Select Shortest Path";
  ot->idname = "UV_OT_shortest_path_select";
  ot->description = "Selected shortest path between two vertices/edges/faces";

  /* api callbacks */
  ot->exec = uv_shortest_path_select_exec;
  ot->poll = ED_operator_uvedit_space_image;

  /* flags */
  ot->flag = OPTYPE_REGISTER | OPTYPE_UNDO;

  /* properties */
  path_select_properties(ot);
}

/** \} */<|MERGE_RESOLUTION|>--- conflicted
+++ resolved
@@ -71,11 +71,7 @@
 struct UserData_UV {
   Scene *scene;
   BMEditMesh *em;
-<<<<<<< HEAD
   UVMap_Offsets offsets;
-=======
-  int cd_loop_uv_offset;
->>>>>>> 047d0e6c
 };
 
 static void path_select_properties(wmOperatorType *ot)
@@ -125,13 +121,8 @@
   /* All connected loops are selected or we return false. */
   struct UserData_UV *user_data = user_data_v;
   const Scene *scene = user_data->scene;
-<<<<<<< HEAD
   const int cd_loop_uv_offset = user_data->offsets.uv;
   const float *luv = BM_ELEM_CD_GET_FLOAT_P(l, cd_loop_uv_offset);
-=======
-  const int cd_loop_uv_offset = user_data->cd_loop_uv_offset;
-  const MLoopUV *luv = BM_ELEM_CD_GET_VOID_P(l, cd_loop_uv_offset);
->>>>>>> 047d0e6c
   BMIter iter;
   BMLoop *l_iter;
   BM_ITER_ELEM (l_iter, &iter, l->v, BM_LOOPS_OF_VERT) {
@@ -151,26 +142,15 @@
   struct UserData_UV *user_data = user_data_v;
   const Scene *scene = user_data->scene;
   BMEditMesh *em = user_data->em;
-<<<<<<< HEAD
   const uint cd_loop_uv_offset = user_data->offsets.uv;
   const float *luv = BM_ELEM_CD_GET_FLOAT_P(l, cd_loop_uv_offset);
-=======
-  const int cd_loop_uv_offset = user_data->cd_loop_uv_offset;
-  const MLoopUV *luv = BM_ELEM_CD_GET_VOID_P(l, cd_loop_uv_offset);
->>>>>>> 047d0e6c
   BMIter iter;
   BMLoop *l_iter;
   BM_ITER_ELEM (l_iter, &iter, l->v, BM_LOOPS_OF_VERT) {
     if (verttag_filter_cb(l_iter, user_data)) {
-<<<<<<< HEAD
-      float const *luv_iter = BM_ELEM_CD_GET_FLOAT_P(l_iter, cd_loop_uv_offset);
+      const float *luv_iter = BM_ELEM_CD_GET_FLOAT_P(l_iter, cd_loop_uv_offset);
       if (equals_v2v2(luv, luv_iter)) {
         uvedit_uv_select_set(scene, em, l_iter, val, false, user_data->offsets);
-=======
-      MLoopUV *luv_iter = BM_ELEM_CD_GET_VOID_P(l_iter, cd_loop_uv_offset);
-      if (equals_v2v2(luv->uv, luv_iter->uv)) {
-        uvedit_uv_select_set(scene, em->bm, l_iter, val, false, cd_loop_uv_offset);
->>>>>>> 047d0e6c
       }
     }
   }
@@ -273,10 +253,6 @@
   /* All connected loops (UV) are selected or we return false. */
   struct UserData_UV *user_data = user_data_v;
   const Scene *scene = user_data->scene;
-<<<<<<< HEAD
-=======
-  const int cd_loop_uv_offset = user_data->cd_loop_uv_offset;
->>>>>>> 047d0e6c
   BMIter iter;
   BMLoop *l_iter;
   BM_ITER_ELEM (l_iter, &iter, l->e, BM_LOOPS_OF_EDGE) {
@@ -295,12 +271,7 @@
   struct UserData_UV *user_data = user_data_v;
   const Scene *scene = user_data->scene;
   BMEditMesh *em = user_data->em;
-<<<<<<< HEAD
   uvedit_edge_select_set_with_sticky(scene, em, l, val, false, user_data->offsets);
-=======
-  const int cd_loop_uv_offset = user_data->cd_loop_uv_offset;
-  uvedit_edge_select_set_with_sticky(scene, em, l, val, false, cd_loop_uv_offset);
->>>>>>> 047d0e6c
 }
 
 static int mouse_mesh_uv_shortest_path_edge(Scene *scene,
@@ -402,10 +373,6 @@
   /* All connected loops are selected or we return false. */
   struct UserData_UV *user_data = user_data_v;
   const Scene *scene = user_data->scene;
-<<<<<<< HEAD
-=======
-  const int cd_loop_uv_offset = user_data->cd_loop_uv_offset;
->>>>>>> 047d0e6c
   BMIter iter;
   BMLoop *l_iter;
   BM_ITER_ELEM (l_iter, &iter, f, BM_LOOPS_OF_FACE) {
@@ -420,12 +387,7 @@
   struct UserData_UV *user_data = user_data_v;
   const Scene *scene = user_data->scene;
   BMEditMesh *em = user_data->em;
-<<<<<<< HEAD
   uvedit_face_select_set_with_sticky(scene, em, f, val, false, user_data->offsets);
-=======
-  const int cd_loop_uv_offset = user_data->cd_loop_uv_offset;
-  uvedit_face_select_set_with_sticky(scene, em, f, val, false, cd_loop_uv_offset);
->>>>>>> 047d0e6c
 }
 
 static int mouse_mesh_uv_shortest_path_face(Scene *scene,
