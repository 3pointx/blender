/* SPDX-License-Identifier: GPL-2.0-or-later
 * Copyright 2001-2002 NaN Holding BV. All rights reserved. */

/** \file
 * \ingroup eduv
 */

#include <math.h>
#include <stdlib.h>
#include <string.h>

#include "MEM_guardedalloc.h"

#include "DNA_image_types.h"
#include "DNA_material_types.h"
#include "DNA_meshdata_types.h"
#include "DNA_node_types.h"
#include "DNA_object_types.h"
#include "DNA_scene_types.h"
#include "DNA_space_types.h"

#include "BLI_alloca.h"
#include "BLI_blenlib.h"
#include "BLI_hash.h"
#include "BLI_kdopbvh.h"
#include "BLI_kdtree.h"
#include "BLI_lasso_2d.h"
#include "BLI_math.h"
#include "BLI_polyfill_2d.h"
#include "BLI_utildefines.h"

#include "BKE_context.h"
#include "BKE_customdata.h"
#include "BKE_editmesh.h"
#include "BKE_layer.h"
#include "BKE_material.h"
#include "BKE_mesh.h"
#include "BKE_mesh_mapping.h"
#include "BKE_report.h"

#include "DEG_depsgraph.h"
#include "DEG_depsgraph_query.h"

#include "ED_image.h"
#include "ED_mesh.h"
#include "ED_screen.h"
#include "ED_select_utils.h"
#include "ED_uvedit.h"

#include "RNA_access.h"
#include "RNA_define.h"
#include "RNA_enum_types.h"

#include "WM_api.h"
#include "WM_types.h"

#include "UI_view2d.h"

#include "uvedit_intern.h"

static void uv_select_all_perform(const Scene *scene, Object *obedit, int action);

static void uv_select_all_perform_multi_ex(const Scene *scene,
                                           Object **objects,
                                           const uint objects_len,
                                           int action,
                                           const Object *ob_exclude);
static void uv_select_all_perform_multi(const Scene *scene,
                                        Object **objects,
                                        const uint objects_len,
                                        int action);

static void uv_select_flush_from_tag_face(const Scene *scene, Object *obedit, const bool select);
static void uv_select_flush_from_tag_loop(const Scene *scene, Object *obedit, const bool select);
static void uv_select_flush_from_loop_edge_flag(const Scene *scene, BMEditMesh *em);

static void uv_select_tag_update_for_object(Depsgraph *depsgraph,
                                            const ToolSettings *ts,
                                            Object *obedit);

typedef enum {
  UV_SSIM_AREA_UV = 1000,
  UV_SSIM_AREA_3D,
  UV_SSIM_FACE,
  UV_SSIM_LENGTH_UV,
  UV_SSIM_LENGTH_3D,
  UV_SSIM_SIDES,
  UV_SSIM_PIN,
  UV_SSIM_MATERIAL,
} eUVSelectSimilar;

/* -------------------------------------------------------------------- */
/** \name Active Selection Tracking
 *
 * Currently we don't store loops in the selection history,
 * store face/edge/vert combinations (needed for UV path selection).
 * \{ */

void ED_uvedit_active_vert_loop_set(BMesh *bm, BMLoop *l)
{
  BM_select_history_clear(bm);
  BM_select_history_remove(bm, (BMElem *)l->f);
  BM_select_history_remove(bm, (BMElem *)l->v);
  BM_select_history_store_notest(bm, (BMElem *)l->f);
  BM_select_history_store_notest(bm, (BMElem *)l->v);
}

BMLoop *ED_uvedit_active_vert_loop_get(BMesh *bm)
{
  BMEditSelection *ese = bm->selected.last;
  if (ese && ese->prev) {
    BMEditSelection *ese_prev = ese->prev;
    if ((ese->htype == BM_VERT) && (ese_prev->htype == BM_FACE)) {
      /* May be NULL. */
      return BM_face_vert_share_loop((BMFace *)ese_prev->ele, (BMVert *)ese->ele);
    }
  }
  return NULL;
}

void ED_uvedit_active_edge_loop_set(BMesh *bm, BMLoop *l)
{
  BM_select_history_clear(bm);
  BM_select_history_remove(bm, (BMElem *)l->f);
  BM_select_history_remove(bm, (BMElem *)l->e);
  BM_select_history_store_notest(bm, (BMElem *)l->f);
  BM_select_history_store_notest(bm, (BMElem *)l->e);
}

BMLoop *ED_uvedit_active_edge_loop_get(BMesh *bm)
{
  BMEditSelection *ese = bm->selected.last;
  if (ese && ese->prev) {
    BMEditSelection *ese_prev = ese->prev;
    if ((ese->htype == BM_EDGE) && (ese_prev->htype == BM_FACE)) {
      /* May be NULL. */
      return BM_face_edge_share_loop((BMFace *)ese_prev->ele, (BMEdge *)ese->ele);
    }
  }
  return NULL;
}

/** \} */

/* -------------------------------------------------------------------- */
/** \name Visibility and Selection Utilities
 * \{ */

char ED_uvedit_select_mode_get(const Scene *scene)
{
  const ToolSettings *ts = scene->toolsettings;
  char uv_selectmode = UV_SELECT_VERTEX;

  if (ts->uv_flag & UV_SYNC_SELECTION) {
    if (ts->selectmode & SCE_SELECT_VERTEX) {
      uv_selectmode = UV_SELECT_VERTEX;
    }
    else if (ts->selectmode & SCE_SELECT_EDGE) {
      uv_selectmode = UV_SELECT_EDGE;
    }
    else if (ts->selectmode & SCE_SELECT_FACE) {
      uv_selectmode = UV_SELECT_FACE;
    }
  }
  else {
    if (ts->uv_selectmode & UV_SELECT_VERTEX) {
      uv_selectmode = UV_SELECT_VERTEX;
    }
    else if (ts->uv_selectmode & UV_SELECT_EDGE) {
      uv_selectmode = UV_SELECT_EDGE;
    }
    else if (ts->uv_selectmode & UV_SELECT_FACE) {
      uv_selectmode = UV_SELECT_FACE;
    }
  }
  return uv_selectmode;
}

void ED_uvedit_select_sync_flush(const ToolSettings *ts, BMEditMesh *em, const bool select)
{
  /* bmesh API handles flushing but not on de-select */
  if (ts->uv_flag & UV_SYNC_SELECTION) {
    if (ts->selectmode != SCE_SELECT_FACE) {
      if (select == false) {
        EDBM_deselect_flush(em);
      }
      else {
        EDBM_select_flush(em);
      }
    }

    if (select == false) {
      BM_select_history_validate(em->bm);
    }
  }
}

static void uvedit_vertex_select_tagged(BMEditMesh *em,
                                        Scene *scene,
                                        bool select,
                                        const BMUVOffsets offsets)
{
  BMFace *efa;
  BMLoop *l;
  BMIter iter, liter;

  BM_ITER_MESH (efa, &iter, em->bm, BM_FACES_OF_MESH) {
    BM_ITER_ELEM (l, &liter, efa, BM_LOOPS_OF_FACE) {
      if (BM_elem_flag_test(l->v, BM_ELEM_TAG)) {
        uvedit_uv_select_set(scene, em->bm, l, select, false, offsets);
      }
    }
  }
}

bool uvedit_face_visible_test_ex(const ToolSettings *ts, BMFace *efa)
{
  if (ts->uv_flag & UV_SYNC_SELECTION) {
    return (BM_elem_flag_test(efa, BM_ELEM_HIDDEN) == 0);
  }
  return (BM_elem_flag_test(efa, BM_ELEM_HIDDEN) == 0 && BM_elem_flag_test(efa, BM_ELEM_SELECT));
}
bool uvedit_face_visible_test(const Scene *scene, BMFace *efa)
{
  return uvedit_face_visible_test_ex(scene->toolsettings, efa);
}

bool uvedit_face_select_test_ex(const ToolSettings *ts, BMFace *efa, const BMUVOffsets offsets)
{
  if (ts->uv_flag & UV_SYNC_SELECTION) {
    return BM_elem_flag_test(efa, BM_ELEM_SELECT);
  }

  BMLoop *l;
  BMIter liter;

  BM_ITER_ELEM (l, &liter, efa, BM_LOOPS_OF_FACE) {
    if (ts->uv_selectmode & UV_SELECT_VERTEX) {
      if (!BM_ELEM_CD_GET_OPT_BOOL(l, offsets.select_vert)) {
        return false;
      }
    }
    else {
      if (!BM_ELEM_CD_GET_OPT_BOOL(l, offsets.select_edge)) {
        return false;
      }
    }
  }
  return true;
}
bool uvedit_face_select_test(const Scene *scene, BMFace *efa, const BMUVOffsets offsets)
{
  return uvedit_face_select_test_ex(scene->toolsettings, efa, offsets);
}

void uvedit_face_select_set_with_sticky(const Scene *scene,
                                        BMEditMesh *em,
                                        BMFace *efa,
                                        const bool select,
                                        const bool do_history,
                                        const BMUVOffsets offsets)
{
  const ToolSettings *ts = scene->toolsettings;
  const char sticky = ts->uv_sticky;
  if (ts->uv_flag & UV_SYNC_SELECTION) {
    uvedit_face_select_set(scene, em->bm, efa, select, do_history, offsets);
    return;
  }
  if (!uvedit_face_visible_test(scene, efa)) {
    return;
  }
  /* NOTE: Previously face selections done in sticky vertex mode selected stray UV vertices
   * (not part of any face selections). This now uses the sticky location mode logic instead. */
  switch (sticky) {
    case SI_STICKY_DISABLE: {
      uvedit_face_select_set(scene, em->bm, efa, select, do_history, offsets);
      break;
    }
    default: {
      /* SI_STICKY_LOC and SI_STICKY_VERTEX modes. */
      uvedit_face_select_shared_vert(scene, em, efa, select, do_history, offsets);
    }
  }
}

void uvedit_face_select_shared_vert(const Scene *scene,
                                    BMEditMesh *em,
                                    BMFace *efa,
                                    const bool select,
                                    const bool do_history,
                                    const BMUVOffsets offsets)
{
  BMLoop *l;
  BMIter liter;

  BM_ITER_ELEM (l, &liter, efa, BM_LOOPS_OF_FACE) {
    if (select) {
      BM_ELEM_CD_SET_BOOL(l, offsets.select_edge, true);
      uvedit_uv_select_shared_vert(scene, em, l, select, SI_STICKY_LOC, do_history, offsets);
    }
    else {
      BM_ELEM_CD_SET_BOOL(l, offsets.select_edge, false);
      if (!uvedit_vert_is_face_select_any_other(scene, l, offsets)) {
        uvedit_uv_select_shared_vert(scene, em, l, select, SI_STICKY_LOC, do_history, offsets);
      }
    }
  }
}

void uvedit_face_select_set(const Scene *scene,
                            BMesh *bm,
                            BMFace *efa,
                            const bool select,
                            const bool do_history,
                            const BMUVOffsets offsets)
{
  if (select) {
    uvedit_face_select_enable(scene, bm, efa, do_history, offsets);
  }
  else {
    uvedit_face_select_disable(scene, bm, efa, offsets);
  }
}

void uvedit_face_select_enable(
    const Scene *scene, BMesh *bm, BMFace *efa, const bool do_history, const BMUVOffsets offsets)
{
  BLI_assert(offsets.uv >= 0);
  const ToolSettings *ts = scene->toolsettings;

  if (ts->uv_flag & UV_SYNC_SELECTION) {
    BM_face_select_set(bm, efa, true);
    if (do_history) {
      BM_select_history_store(bm, (BMElem *)efa);
    }
  }
  else {
    BMLoop *l;
    BMIter liter;

    BM_ITER_ELEM (l, &liter, efa, BM_LOOPS_OF_FACE) {
      BM_ELEM_CD_SET_BOOL(l, offsets.select_vert, true);
      BM_ELEM_CD_SET_BOOL(l, offsets.select_edge, true);
    }
  }
}

void uvedit_face_select_disable(const Scene *scene,
                                BMesh *bm,
                                BMFace *efa,
                                const BMUVOffsets offsets)
{
  BLI_assert(offsets.uv >= 0);
  const ToolSettings *ts = scene->toolsettings;

  if (ts->uv_flag & UV_SYNC_SELECTION) {
    BM_face_select_set(bm, efa, false);
  }
  else {
    BMLoop *l;
    BMIter liter;

    BM_ITER_ELEM (l, &liter, efa, BM_LOOPS_OF_FACE) {
      BM_ELEM_CD_SET_BOOL(l, offsets.select_vert, false);
      BM_ELEM_CD_SET_BOOL(l, offsets.select_edge, false);
    }
  }
}

bool uvedit_edge_select_test_ex(const ToolSettings *ts, BMLoop *l, const BMUVOffsets offsets)
{
  if (ts->uv_flag & UV_SYNC_SELECTION) {
    if (ts->selectmode & SCE_SELECT_FACE) {
      return BM_elem_flag_test(l->f, BM_ELEM_SELECT);
    }
    if (ts->selectmode == SCE_SELECT_EDGE) {
      return BM_elem_flag_test(l->e, BM_ELEM_SELECT);
    }
    return BM_elem_flag_test(l->v, BM_ELEM_SELECT) &&
           BM_elem_flag_test(l->next->v, BM_ELEM_SELECT);
  }

  if (ts->uv_selectmode & UV_SELECT_VERTEX) {
    return BM_ELEM_CD_GET_OPT_BOOL(l, offsets.select_vert) &&
           BM_ELEM_CD_GET_OPT_BOOL(l->next, offsets.select_vert);
  }
  return BM_ELEM_CD_GET_OPT_BOOL(l, offsets.select_edge);
}

bool uvedit_edge_select_test(const Scene *scene, BMLoop *l, const BMUVOffsets offsets)
{
  return uvedit_edge_select_test_ex(scene->toolsettings, l, offsets);
}

void uvedit_edge_select_set_with_sticky(const Scene *scene,
                                        BMEditMesh *em,
                                        BMLoop *l,
                                        const bool select,
                                        const bool do_history,
                                        const BMUVOffsets offsets)
{
  const ToolSettings *ts = scene->toolsettings;
  if (ts->uv_flag & UV_SYNC_SELECTION) {
    uvedit_edge_select_set(scene, em->bm, l, select, do_history, offsets);
    return;
  }

  const int sticky = ts->uv_sticky;
  switch (sticky) {
    case SI_STICKY_DISABLE: {
      if (uvedit_face_visible_test(scene, l->f)) {
        uvedit_edge_select_set(scene, em->bm, l, select, do_history, offsets);
      }
      break;
    }
    case SI_STICKY_VERTEX: {
      uvedit_edge_select_shared_vert(scene, em, l, select, SI_STICKY_VERTEX, do_history, offsets);
      break;
    }
    default: {
      /* SI_STICKY_LOC (Fallback) */
      uvedit_edge_select_shared_vert(scene, em, l, select, SI_STICKY_LOC, do_history, offsets);
      break;
    }
  }
}

/**
 * Selects UV edges and shared vertices according to sticky_flag.
 *
 * \param sticky_flag:
 * - SI_STICKY_LOC: selects all UV edges that share the same mesh vertices and UV coordinates.
 * - SI_STICKY_VERTEX: selects all UV edges sharing the same mesh vertices.
 */
void uvedit_edge_select_shared_vert(const Scene *scene,
                                    BMEditMesh *em,
                                    BMLoop *l,
                                    const bool select,
                                    const int sticky_flag,
                                    const bool do_history,
                                    const BMUVOffsets offsets)
{
  BLI_assert(ELEM(sticky_flag, SI_STICKY_LOC, SI_STICKY_VERTEX));
  /* Set edge flags. Rely on this for face visibility checks */
  uvedit_edge_select_set_noflush(scene, l, select, sticky_flag, offsets);

  /* Vert selections. */
  BMLoop *l_iter = l;
  do {
    if (select && BM_ELEM_CD_GET_OPT_BOOL(l_iter, offsets.select_edge)) {
      uvedit_uv_select_shared_vert(scene, em, l_iter, true, SI_STICKY_LOC, do_history, offsets);
      uvedit_uv_select_shared_vert(
          scene, em, l_iter->next, true, SI_STICKY_LOC, do_history, offsets);
    }

    else if (!select && !BM_ELEM_CD_GET_OPT_BOOL(l_iter, offsets.select_edge)) {
      if (!uvedit_vert_is_edge_select_any_other(scene, l, offsets)) {
        uvedit_uv_select_shared_vert(scene, em, l_iter, false, SI_STICKY_LOC, do_history, offsets);
      }
      if (!uvedit_vert_is_edge_select_any_other(scene, l->next, offsets)) {
        uvedit_uv_select_shared_vert(
            scene, em, l_iter->next, false, SI_STICKY_LOC, do_history, offsets);
      }
    }
  } while (((l_iter = l_iter->radial_next) != l) && (sticky_flag != SI_STICKY_LOC));
}

/* Set edge flags for required UV edges. */
void uvedit_edge_select_set_noflush(const Scene *scene,
                                    BMLoop *l,
                                    const bool select,
                                    const int sticky_flag,
                                    const BMUVOffsets offsets)
{
  BMLoop *l_iter = l;
  do {
    if (uvedit_face_visible_test(scene, l_iter->f)) {
      if ((sticky_flag == SI_STICKY_VERTEX) ||
          BM_loop_uv_share_edge_check(l, l_iter, offsets.uv)) {
        BM_ELEM_CD_SET_BOOL(l_iter, offsets.select_edge, select);
      }
    }
  } while (((l_iter = l_iter->radial_next) != l) && (sticky_flag != SI_STICKY_DISABLE));
}

void uvedit_edge_select_set(const Scene *scene,
                            BMesh *bm,
                            BMLoop *l,
                            const bool select,
                            const bool do_history,
                            const BMUVOffsets offsets)
{
  if (select) {
    uvedit_edge_select_enable(scene, bm, l, do_history, offsets);
  }
  else {
    uvedit_edge_select_disable(scene, bm, l, offsets);
  }
}

void uvedit_edge_select_enable(
    const Scene *scene, BMesh *bm, BMLoop *l, const bool do_history, const BMUVOffsets offsets)

{
  const ToolSettings *ts = scene->toolsettings;

  if (ts->uv_flag & UV_SYNC_SELECTION) {
    if (ts->selectmode & SCE_SELECT_FACE) {
      BM_face_select_set(bm, l->f, true);
    }
    else if (ts->selectmode & SCE_SELECT_EDGE) {
      BM_edge_select_set(bm, l->e, true);
    }
    else {
      BM_vert_select_set(bm, l->e->v1, true);
      BM_vert_select_set(bm, l->e->v2, true);
    }

    if (do_history) {
      BM_select_history_store(bm, (BMElem *)l->e);
    }
  }
  else {
    BM_ELEM_CD_SET_BOOL(l, offsets.select_vert, true);
    BM_ELEM_CD_SET_BOOL(l, offsets.select_edge, true);
    BM_ELEM_CD_SET_BOOL(l->next, offsets.select_vert, true);
  }
}

void uvedit_edge_select_disable(const Scene *scene,
                                BMesh *bm,
                                BMLoop *l,
                                const BMUVOffsets offsets)
{
  const ToolSettings *ts = scene->toolsettings;

  if (ts->uv_flag & UV_SYNC_SELECTION) {
    if (ts->selectmode & SCE_SELECT_FACE) {
      BM_face_select_set(bm, l->f, false);
    }
    else if (ts->selectmode & SCE_SELECT_EDGE) {
      BM_edge_select_set(bm, l->e, false);
    }
    else {
      BM_vert_select_set(bm, l->e->v1, false);
      BM_vert_select_set(bm, l->e->v2, false);
    }
  }
  else {
    BM_ELEM_CD_SET_BOOL(l, offsets.select_edge, false);
    if ((ts->uv_selectmode & UV_SELECT_VERTEX) == 0) {
      /* Deselect UV vertex if not part of another edge selection */
      if (!BM_ELEM_CD_GET_OPT_BOOL(l->next, offsets.select_edge)) {
        BM_ELEM_CD_SET_BOOL(l->next, offsets.select_vert, false);
      }
      if (!BM_ELEM_CD_GET_OPT_BOOL(l->prev, offsets.select_edge)) {
        BM_ELEM_CD_SET_BOOL(l, offsets.select_vert, false);
      }
    }
    else {
      BM_ELEM_CD_SET_BOOL(l, offsets.select_vert, false);
      BM_ELEM_CD_SET_BOOL(l->next, offsets.select_vert, false);
    }
  }
}

bool uvedit_uv_select_test_ex(const ToolSettings *ts, BMLoop *l, const BMUVOffsets offsets)
{
  if (ts->uv_flag & UV_SYNC_SELECTION) {
    if (ts->selectmode & SCE_SELECT_FACE) {
      return BM_elem_flag_test_bool(l->f, BM_ELEM_SELECT);
    }
    if (ts->selectmode & SCE_SELECT_EDGE) {
      /* Are you looking for `uvedit_edge_select_test(...)` instead? */
    }
    return BM_elem_flag_test_bool(l->v, BM_ELEM_SELECT);
  }

  if (ts->selectmode & SCE_SELECT_FACE) {
    /* Are you looking for `uvedit_face_select_test(...)` instead? */
  }

  if (ts->selectmode & SCE_SELECT_EDGE) {
    /* Are you looking for `uvedit_edge_select_test(...)` instead? */
  }

  return BM_ELEM_CD_GET_OPT_BOOL(l, offsets.select_vert);
}

bool uvedit_uv_select_test(const Scene *scene, BMLoop *l, const BMUVOffsets offsets)
{
  return uvedit_uv_select_test_ex(scene->toolsettings, l, offsets);
}

void uvedit_uv_select_set_with_sticky(const Scene *scene,
                                      BMEditMesh *em,
                                      BMLoop *l,
                                      const bool select,
                                      const bool do_history,
                                      const BMUVOffsets offsets)
{
  const ToolSettings *ts = scene->toolsettings;
  if (ts->uv_flag & UV_SYNC_SELECTION) {
    uvedit_uv_select_set(scene, em->bm, l, select, do_history, offsets);
    return;
  }

  const int sticky = ts->uv_sticky;
  switch (sticky) {
    case SI_STICKY_DISABLE: {
      if (uvedit_face_visible_test(scene, l->f)) {
        uvedit_uv_select_set(scene, em->bm, l, select, do_history, offsets);
      }
      break;
    }
    case SI_STICKY_VERTEX: {
      uvedit_uv_select_shared_vert(scene, em, l, select, SI_STICKY_VERTEX, do_history, offsets);
      break;
    }
    default: {
      /* SI_STICKY_LOC. */
      uvedit_uv_select_shared_vert(scene, em, l, select, SI_STICKY_LOC, do_history, offsets);
      break;
    }
  }
}

/**
 * Selects shared UVs based on #sticky_flag.
 *
 * \param sticky_flag: Type of sticky selection :
 * - SI_STICKY_LOC: selects all UVs sharing same mesh vertex and UV coordinates.
 * - SI_STICKY_VERTEX: selects all UVs sharing same mesh vertex.
 */
void uvedit_uv_select_shared_vert(const Scene *scene,
                                  BMEditMesh *em,
                                  BMLoop *l,
                                  const bool select,
                                  const int sticky_flag,
                                  const bool do_history,
                                  const BMUVOffsets offsets)
{
  BLI_assert(ELEM(sticky_flag, SI_STICKY_LOC, SI_STICKY_VERTEX));

  BMEdge *e_first, *e_iter;
  e_first = e_iter = l->e;
  do {
    BMLoop *l_radial_iter = e_iter->l;
    if (!l_radial_iter) {
      continue; /* Skip wire edges with no loops. */
    }
    do {
      if (l_radial_iter->v == l->v) {
        if (uvedit_face_visible_test(scene, l_radial_iter->f)) {
          bool do_select = false;
          if (sticky_flag == SI_STICKY_VERTEX) {
            do_select = true;
          }
          else if (BM_loop_uv_share_vert_check(l, l_radial_iter, offsets.uv)) {
            do_select = true;
          }

          if (do_select) {
            uvedit_uv_select_set(scene, em->bm, l_radial_iter, select, do_history, offsets);
          }
        }
      }
    } while ((l_radial_iter = l_radial_iter->radial_next) != e_iter->l);
  } while ((e_iter = BM_DISK_EDGE_NEXT(e_iter, l->v)) != e_first);
}

void uvedit_uv_select_set(const Scene *scene,
                          BMesh *bm,
                          BMLoop *l,
                          const bool select,
                          const bool do_history,
                          const BMUVOffsets offsets)
{
  if (select) {
    uvedit_uv_select_enable(scene, bm, l, do_history, offsets);
  }
  else {
    uvedit_uv_select_disable(scene, bm, l, offsets);
  }
}

void uvedit_uv_select_enable(
    const Scene *scene, BMesh *bm, BMLoop *l, const bool do_history, const BMUVOffsets offsets)
{
  const ToolSettings *ts = scene->toolsettings;

  if (ts->selectmode & SCE_SELECT_EDGE) {
    /* Are you looking for `uvedit_edge_select_set(...)` instead? */
  }

  if (ts->uv_flag & UV_SYNC_SELECTION) {
    if (ts->selectmode & SCE_SELECT_FACE) {
      BM_face_select_set(bm, l->f, true);
    }
    else {
      BM_vert_select_set(bm, l->v, true);
    }

    if (do_history) {
      BM_select_history_store(bm, (BMElem *)l->v);
    }
  }
  else {
    BM_ELEM_CD_SET_BOOL(l, offsets.select_vert, true);
  }
}

void uvedit_uv_select_disable(const Scene *scene, BMesh *bm, BMLoop *l, const BMUVOffsets offsets)
{
  const ToolSettings *ts = scene->toolsettings;

  if (ts->uv_flag & UV_SYNC_SELECTION) {
    if (ts->selectmode & SCE_SELECT_FACE) {
      BM_face_select_set(bm, l->f, false);
    }
    else {
      BM_vert_select_set(bm, l->v, false);
    }
  }
  else {
    BM_ELEM_CD_SET_BOOL(l, offsets.select_vert, false);
  }
}

static BMLoop *uvedit_loop_find_other_radial_loop_with_visible_face(const Scene *scene,
                                                                    BMLoop *l_src,
                                                                    const BMUVOffsets offsets)
{
  BMLoop *l_other = NULL;
  BMLoop *l_iter = l_src->radial_next;
  if (l_iter != l_src) {
    do {
      if (uvedit_face_visible_test(scene, l_iter->f) &&
          BM_loop_uv_share_edge_check(l_src, l_iter, offsets.uv)) {
        /* Check UV's are contiguous. */
        if (l_other == NULL) {
          l_other = l_iter;
        }
        else {
          /* Only use when there is a single alternative. */
          l_other = NULL;
          break;
        }
      }
    } while ((l_iter = l_iter->radial_next) != l_src);
  }
  return l_other;
}

static BMLoop *uvedit_loop_find_other_boundary_loop_with_visible_face(const Scene *scene,
                                                                      BMLoop *l_edge,
                                                                      BMVert *v_pivot,
                                                                      const BMUVOffsets offsets)
{
  BLI_assert(uvedit_loop_find_other_radial_loop_with_visible_face(scene, l_edge, offsets) == NULL);

  BMLoop *l_step = l_edge;
  l_step = (l_step->v == v_pivot) ? l_step->prev : l_step->next;
  BMLoop *l_step_last = NULL;
  do {
    BLI_assert(BM_vert_in_edge(l_step->e, v_pivot));
    l_step_last = l_step;
    l_step = uvedit_loop_find_other_radial_loop_with_visible_face(scene, l_step, offsets);
    if (l_step) {
      l_step = (l_step->v == v_pivot) ? l_step->prev : l_step->next;
    }
  } while (l_step != NULL);

  if (l_step_last != NULL) {
    BLI_assert(uvedit_loop_find_other_radial_loop_with_visible_face(scene, l_step_last, offsets) ==
               NULL);
  }

  return l_step_last;
}

/** \} */

/* -------------------------------------------------------------------- */
/** \name Find Nearest Elements
 * \{ */

bool uv_find_nearest_edge(
    Scene *scene, Object *obedit, const float co[2], const float penalty, UvNearestHit *hit)
{
  BLI_assert((hit->scale[0] > 0.0f) && (hit->scale[1] > 0.0f));
  BMEditMesh *em = BKE_editmesh_from_object(obedit);
  BMFace *efa;
  BMLoop *l;
  BMIter iter, liter;
  float *luv, *luv_next;
  int i;
  bool found = false;

  const BMUVOffsets offsets = BM_uv_map_get_offsets(em->bm);

  BM_mesh_elem_index_ensure(em->bm, BM_VERT);

  BM_ITER_MESH (efa, &iter, em->bm, BM_FACES_OF_MESH) {
    if (!uvedit_face_visible_test(scene, efa)) {
      continue;
    }
    BM_ITER_ELEM_INDEX (l, &liter, efa, BM_LOOPS_OF_FACE, i) {
      luv = BM_ELEM_CD_GET_VOID_P(l, offsets.uv);
      luv_next = BM_ELEM_CD_GET_VOID_P(l->next, offsets.uv);

      float delta[2];
      closest_to_line_segment_v2(delta, co, luv, luv_next);

      sub_v2_v2(delta, co);
      mul_v2_v2(delta, hit->scale);

      float dist_test_sq = len_squared_v2(delta);

      /* Ensures that successive selection attempts will select other edges sharing the same
       * UV coordinates as the previous selection. */
      if ((penalty != 0.0f) && uvedit_edge_select_test(scene, l, offsets)) {
        dist_test_sq = square_f(sqrtf(dist_test_sq) + penalty);
      }
      if (dist_test_sq < hit->dist_sq) {
        hit->ob = obedit;
        hit->efa = efa;

        hit->l = l;

        hit->dist_sq = dist_test_sq;
        found = true;
      }
    }
  }
  return found;
}

bool uv_find_nearest_edge_multi(Scene *scene,
                                Object **objects,
                                const uint objects_len,
                                const float co[2],
                                const float penalty,
                                UvNearestHit *hit)
{
  bool found = false;
  for (uint ob_index = 0; ob_index < objects_len; ob_index++) {
    Object *obedit = objects[ob_index];
    if (uv_find_nearest_edge(scene, obedit, co, penalty, hit)) {
      found = true;
    }
  }
  return found;
}

bool uv_find_nearest_face_ex(
    Scene *scene, Object *obedit, const float co[2], UvNearestHit *hit, const bool only_in_face)
{
  BLI_assert((hit->scale[0] > 0.0f) && (hit->scale[1] > 0.0f));
  BMEditMesh *em = BKE_editmesh_from_object(obedit);
  bool found = false;

  const int cd_loop_uv_offset = CustomData_get_offset(&em->bm->ldata, CD_PROP_FLOAT2);

  BMIter iter;
  BMFace *efa;

  BM_ITER_MESH (efa, &iter, em->bm, BM_FACES_OF_MESH) {
    if (!uvedit_face_visible_test(scene, efa)) {
      continue;
    }

    float cent[2];
    BM_face_uv_calc_center_median(efa, cd_loop_uv_offset, cent);

    float delta[2];
    sub_v2_v2v2(delta, co, cent);
    mul_v2_v2(delta, hit->scale);

    const float dist_test_sq = len_squared_v2(delta);

    if (dist_test_sq < hit->dist_sq) {

      if (only_in_face) {
        if (!BM_face_uv_point_inside_test(efa, co, cd_loop_uv_offset)) {
          continue;
        }
      }

      hit->ob = obedit;
      hit->efa = efa;
      hit->dist_sq = dist_test_sq;
      found = true;
    }
  }
  return found;
}

bool uv_find_nearest_face(Scene *scene, Object *obedit, const float co[2], UvNearestHit *hit)
{
  return uv_find_nearest_face_ex(scene, obedit, co, hit, false);
}

bool uv_find_nearest_face_multi_ex(Scene *scene,
                                   Object **objects,
                                   const uint objects_len,
                                   const float co[2],
                                   UvNearestHit *hit,
                                   const bool only_in_face)
{
  bool found = false;
  for (uint ob_index = 0; ob_index < objects_len; ob_index++) {
    Object *obedit = objects[ob_index];
    if (uv_find_nearest_face_ex(scene, obedit, co, hit, only_in_face)) {
      found = true;
    }
  }
  return found;
}

bool uv_find_nearest_face_multi(
    Scene *scene, Object **objects, const uint objects_len, const float co[2], UvNearestHit *hit)
{
  return uv_find_nearest_face_multi_ex(scene, objects, objects_len, co, hit, false);
}

static bool uv_nearest_between(const BMLoop *l, const float co[2], const int cd_loop_uv_offset)
{
  const float *uv_prev = BM_ELEM_CD_GET_FLOAT_P(l->prev, cd_loop_uv_offset);
  const float *uv_curr = BM_ELEM_CD_GET_FLOAT_P(l, cd_loop_uv_offset);
  const float *uv_next = BM_ELEM_CD_GET_FLOAT_P(l->next, cd_loop_uv_offset);

  return ((line_point_side_v2(uv_prev, uv_curr, co) > 0.0f) &&
          (line_point_side_v2(uv_next, uv_curr, co) <= 0.0f));
}

bool uv_find_nearest_vert(
    Scene *scene, Object *obedit, float const co[2], const float penalty_dist, UvNearestHit *hit)
{
  BLI_assert((hit->scale[0] > 0.0f) && (hit->scale[1] > 0.0f));
  bool found = false;

  BMEditMesh *em = BKE_editmesh_from_object(obedit);
  BMFace *efa;
  BMIter iter;

  BM_mesh_elem_index_ensure(em->bm, BM_VERT);

  const BMUVOffsets offsets = BM_uv_map_get_offsets(em->bm);

  BM_ITER_MESH (efa, &iter, em->bm, BM_FACES_OF_MESH) {
    if (!uvedit_face_visible_test(scene, efa)) {
      continue;
    }

    BMIter liter;
    BMLoop *l;
    int i;
    BM_ITER_ELEM_INDEX (l, &liter, efa, BM_LOOPS_OF_FACE, i) {
      float *luv = BM_ELEM_CD_GET_FLOAT_P(l, offsets.uv);

      float delta[2];

      sub_v2_v2v2(delta, co, luv);
      mul_v2_v2(delta, hit->scale);

      float dist_test_sq = len_squared_v2(delta);

      /* Ensures that successive selection attempts will select other vertices sharing the same
       * UV coordinates */
      if ((penalty_dist != 0.0f) && uvedit_uv_select_test(scene, l, offsets)) {
        dist_test_sq = square_f(sqrtf(dist_test_sq) + penalty_dist);
      }

      if (dist_test_sq <= hit->dist_sq) {
        if (dist_test_sq == hit->dist_sq) {
          if (!uv_nearest_between(l, co, offsets.uv)) {
            continue;
          }
        }

        hit->dist_sq = dist_test_sq;

        hit->ob = obedit;
        hit->efa = efa;
        hit->l = l;
        found = true;
      }
    }
  }

  return found;
}

bool uv_find_nearest_vert_multi(Scene *scene,
                                Object **objects,
                                const uint objects_len,
                                float const co[2],
                                const float penalty_dist,
                                UvNearestHit *hit)
{
  bool found = false;
  for (uint ob_index = 0; ob_index < objects_len; ob_index++) {
    Object *obedit = objects[ob_index];
    if (uv_find_nearest_vert(scene, obedit, co, penalty_dist, hit)) {
      found = true;
    }
  }
  return found;
}

static bool uvedit_nearest_uv(const Scene *scene,
                              Object *obedit,
                              const float co[2],
                              const float scale[2],
                              const bool ignore_selected,
                              float *dist_sq,
                              float r_uv[2])
{
  BMEditMesh *em = BKE_editmesh_from_object(obedit);
  BMIter iter;
  BMFace *efa;
  const float *uv_best = NULL;
  float dist_best = *dist_sq;
  const BMUVOffsets offsets = BM_uv_map_get_offsets(em->bm);
  BM_ITER_MESH (efa, &iter, em->bm, BM_FACES_OF_MESH) {
    if (!uvedit_face_visible_test(scene, efa)) {
      continue;
    }
    BMLoop *l_iter, *l_first;
    l_iter = l_first = BM_FACE_FIRST_LOOP(efa);
    do {
      if (ignore_selected && uvedit_uv_select_test(scene, l_iter, offsets)) {
        continue;
      }

      const float *uv = BM_ELEM_CD_GET_FLOAT_P(l_iter, offsets.uv);
      float co_tmp[2];
      mul_v2_v2v2(co_tmp, scale, uv);
      const float dist_test = len_squared_v2v2(co, co_tmp);
      if (dist_best > dist_test) {
        dist_best = dist_test;
        uv_best = uv;
      }
    } while ((l_iter = l_iter->next) != l_first);
  }

  if (uv_best != NULL) {
    copy_v2_v2(r_uv, uv_best);
    *dist_sq = dist_best;
    return true;
  }
  return false;
}

bool ED_uvedit_nearest_uv_multi(const View2D *v2d,
                                const Scene *scene,
                                Object **objects,
                                const uint objects_len,
                                const int mval[2],
                                const bool ignore_selected,
                                float *dist_sq,
                                float r_uv[2])
{
  bool found = false;

  float scale[2], offset[2];
  UI_view2d_scale_get(v2d, &scale[0], &scale[1]);
  UI_view2d_view_to_region_fl(v2d, 0.0f, 0.0f, &offset[0], &offset[1]);

  float co[2];
  sub_v2_v2v2(co, (float[2]){UNPACK2(mval)}, offset);

  for (uint ob_index = 0; ob_index < objects_len; ob_index++) {
    Object *obedit = objects[ob_index];
    if (uvedit_nearest_uv(scene, obedit, co, scale, ignore_selected, dist_sq, r_uv)) {
      found = true;
    }
  }
  return found;
}

/** \} */

/* -------------------------------------------------------------------- */
/** \name Find Nearest to Element
 *
 * These functions are quite specialized, useful when sync select is enabled
 * and we want to pick an active UV vertex/edge from the active element which may
 * have multiple UV's split out.
 * \{ */

BMLoop *uv_find_nearest_loop_from_vert(struct Scene *scene,
                                       struct Object *obedit,
                                       struct BMVert *v,
                                       const float co[2])
{
  BMEditMesh *em = BKE_editmesh_from_object(obedit);
  const int cd_loop_uv_offset = CustomData_get_offset(&em->bm->ldata, CD_PROP_FLOAT2);

  BMIter liter;
  BMLoop *l;
  BMLoop *l_found = NULL;
  float dist_best_sq = FLT_MAX;

  BM_ITER_ELEM (l, &liter, v, BM_LOOPS_OF_VERT) {
    if (!uvedit_face_visible_test(scene, l->f)) {
      continue;
    }

    const float *luv = BM_ELEM_CD_GET_FLOAT_P(l, cd_loop_uv_offset);
    const float dist_test_sq = len_squared_v2v2(co, luv);
    if (dist_test_sq < dist_best_sq) {
      dist_best_sq = dist_test_sq;
      l_found = l;
    }
  }
  return l_found;
}

BMLoop *uv_find_nearest_loop_from_edge(struct Scene *scene,
                                       struct Object *obedit,
                                       struct BMEdge *e,
                                       const float co[2])
{
  BMEditMesh *em = BKE_editmesh_from_object(obedit);
  const int cd_loop_uv_offset = CustomData_get_offset(&em->bm->ldata, CD_PROP_FLOAT2);

  BMIter eiter;
  BMLoop *l;
  BMLoop *l_found = NULL;
  float dist_best_sq = FLT_MAX;

  BM_ITER_ELEM (l, &eiter, e, BM_LOOPS_OF_EDGE) {
    if (!uvedit_face_visible_test(scene, l->f)) {
      continue;
    }
    const float *luv = BM_ELEM_CD_GET_FLOAT_P(l, cd_loop_uv_offset);
    const float *luv_next = BM_ELEM_CD_GET_FLOAT_P(l->next, cd_loop_uv_offset);
    const float dist_test_sq = dist_squared_to_line_segment_v2(co, luv, luv_next);
    if (dist_test_sq < dist_best_sq) {
      dist_best_sq = dist_test_sq;
      l_found = l;
    }
  }
  return l_found;
}

/** \} */

/* -------------------------------------------------------------------- */
/** \name Helper functions for UV selection.
 * \{ */

bool uvedit_vert_is_edge_select_any_other(const Scene *scene, BMLoop *l, const BMUVOffsets offsets)
{
  BMEdge *e_iter = l->e;
  do {
    BMLoop *l_radial_iter = e_iter->l, *l_other;
    do {
      if (uvedit_face_visible_test(scene, l_radial_iter->f)) {
        /* Use #l_other to check if the uvs are connected (share the same uv coordinates)
         * and #l_radial_iter for the actual edge selection test. */
        l_other = (l_radial_iter->v != l->v) ? l_radial_iter->next : l_radial_iter;
        if (BM_loop_uv_share_vert_check(l, l_other, offsets.uv) &&
            uvedit_edge_select_test(scene, l_radial_iter, offsets)) {
          return true;
        }
      }
    } while ((l_radial_iter = l_radial_iter->radial_next) != e_iter->l);
  } while ((e_iter = BM_DISK_EDGE_NEXT(e_iter, l->v)) != l->e);

  return false;
}

bool uvedit_vert_is_face_select_any_other(const Scene *scene, BMLoop *l, const BMUVOffsets offsets)
{
  BMIter liter;
  BMLoop *l_iter;
  BM_ITER_ELEM (l_iter, &liter, l->v, BM_LOOPS_OF_VERT) {
    if (!uvedit_face_visible_test(scene, l_iter->f) || (l_iter->f == l->f)) {
      continue;
    }
    if (BM_loop_uv_share_vert_check(l, l_iter, offsets.uv) &&
        uvedit_face_select_test(scene, l_iter->f, offsets)) {
      return true;
    }
  }
  return false;
}

bool uvedit_vert_is_all_other_faces_selected(const Scene *scene,
                                             BMLoop *l,
                                             const BMUVOffsets offsets)
{
  BMIter liter;
  BMLoop *l_iter;
  BM_ITER_ELEM (l_iter, &liter, l->v, BM_LOOPS_OF_VERT) {
    if (!uvedit_face_visible_test(scene, l_iter->f) || (l_iter->f == l->f)) {
      continue;
    }
    if (BM_loop_uv_share_vert_check(l, l_iter, offsets.uv) &&
        !uvedit_face_select_test(scene, l_iter->f, offsets)) {
      return false;
    }
  }
  return true;
}

static void bm_clear_uv_vert_selection(const Scene *scene, BMesh *bm, const BMUVOffsets offsets)
{
  if (offsets.select_vert == -1) {
    return;
  }
  BMFace *efa;
  BMLoop *l;
  BMIter iter, liter;
  BM_ITER_MESH (efa, &iter, bm, BM_FACES_OF_MESH) {
    if (!uvedit_face_visible_test(scene, efa)) {
      continue;
    }
    BM_ITER_ELEM (l, &liter, efa, BM_LOOPS_OF_FACE) {
      BM_ELEM_CD_SET_BOOL(l, offsets.select_vert, false);
    }
  }
}

/** \} */

/* -------------------------------------------------------------------- */
/** \name UV Select-Mode Flushing
 *
 * \{ */

void ED_uvedit_selectmode_flush(const Scene *scene, BMEditMesh *em)
{
  const ToolSettings *ts = scene->toolsettings;
  const char *active_uv_name = CustomData_get_active_layer_name(&em->bm->ldata, CD_PROP_FLOAT2);
  BM_uv_map_ensure_vert_selection_attribute(em->bm, active_uv_name);
  BM_uv_map_ensure_edge_selection_attribute(em->bm, active_uv_name);
  const BMUVOffsets offsets = BM_uv_map_get_offsets(em->bm);

  BLI_assert((ts->uv_flag & UV_SYNC_SELECTION) == 0);
  UNUSED_VARS_NDEBUG(ts);

  /* Vertex Mode only. */
  if (ts->uv_selectmode & UV_SELECT_VERTEX) {
    BMFace *efa;
    BMLoop *l;
    BMIter iter, liter;
    BM_ITER_MESH (efa, &iter, em->bm, BM_FACES_OF_MESH) {
      if (!uvedit_face_visible_test(scene, efa)) {
        continue;
      }
      BM_ITER_ELEM (l, &liter, efa, BM_LOOPS_OF_FACE) {
        bool edge_selected = BM_ELEM_CD_GET_OPT_BOOL(l, offsets.select_vert) &&
                             BM_ELEM_CD_GET_OPT_BOOL(l->next, offsets.select_vert);
        BM_ELEM_CD_SET_BOOL(l, offsets.select_edge, edge_selected);
      }
    }
  }
}

/** \} */

/* -------------------------------------------------------------------- */
/** \name UV Flush selection (up/down)
 * \{ */

void uvedit_select_flush(const Scene *scene, BMEditMesh *em)
{
  /* Careful when using this in face select mode.
   * For face selections with sticky mode enabled, this can create invalid selection states. */
  const ToolSettings *ts = scene->toolsettings;
  const char *active_uv_name = CustomData_get_active_layer_name(&em->bm->ldata, CD_PROP_FLOAT2);
  BM_uv_map_ensure_edge_selection_attribute(em->bm, active_uv_name);
  const BMUVOffsets offsets = BM_uv_map_get_offsets(em->bm);

  BLI_assert((ts->uv_flag & UV_SYNC_SELECTION) == 0);
  UNUSED_VARS_NDEBUG(ts);

  BMFace *efa;
  BMLoop *l;
  BMIter iter, liter;
  BM_ITER_MESH (efa, &iter, em->bm, BM_FACES_OF_MESH) {
    if (!uvedit_face_visible_test(scene, efa)) {
      continue;
    }
    BM_ITER_ELEM (l, &liter, efa, BM_LOOPS_OF_FACE) {
      if (BM_ELEM_CD_GET_OPT_BOOL(l, offsets.select_vert) &&
          BM_ELEM_CD_GET_OPT_BOOL(l->next, offsets.select_vert)) {
        BM_ELEM_CD_SET_BOOL(l, offsets.select_edge, true);
      }
    }
  }
}

void uvedit_deselect_flush(const Scene *scene, BMEditMesh *em)
{
  const ToolSettings *ts = scene->toolsettings;
  const char *active_uv_name = CustomData_get_active_layer_name(&em->bm->ldata, CD_PROP_FLOAT2);
  BM_uv_map_ensure_edge_selection_attribute(em->bm, active_uv_name);
  const BMUVOffsets offsets = BM_uv_map_get_offsets(em->bm);

  BLI_assert((ts->uv_flag & UV_SYNC_SELECTION) == 0);
  UNUSED_VARS_NDEBUG(ts);

  BMFace *efa;
  BMLoop *l;
  BMIter iter, liter;
  BM_ITER_MESH (efa, &iter, em->bm, BM_FACES_OF_MESH) {
    if (!uvedit_face_visible_test(scene, efa)) {
      continue;
    }
    BM_ITER_ELEM (l, &liter, efa, BM_LOOPS_OF_FACE) {
      if ((!BM_ELEM_CD_GET_OPT_BOOL(l, offsets.select_vert)) ||
          (!BM_ELEM_CD_GET_OPT_BOOL(l->next, offsets.select_vert))) {
        BM_ELEM_CD_SET_BOOL(l, offsets.select_edge, false);
      }
    }
  }
}

/** \} */

/* -------------------------------------------------------------------- */
/** \name Edge Loop Select
 * \{ */

/** Mode for selecting edge loops at boundaries. */
enum eUVEdgeLoopBoundaryMode {
  /** Delimit at face corners (don't walk over multiple edges in the same face). */
  UV_EDGE_LOOP_BOUNDARY_LOOP = 1,
  /** Don't delimit, walk over the all connected boundary loops. */
  UV_EDGE_LOOP_BOUNDARY_ALL = 2,
};

static BMLoop *bm_select_edgeloop_double_side_next(const Scene *scene,
                                                   BMLoop *l_step,
                                                   BMVert *v_from,
                                                   const BMUVOffsets offsets)
{
  if (l_step->f->len == 4) {
    BMVert *v_from_next = BM_edge_other_vert(l_step->e, v_from);
    BMLoop *l_step_over = (v_from == l_step->v) ? l_step->next : l_step->prev;
    l_step_over = uvedit_loop_find_other_radial_loop_with_visible_face(
        scene, l_step_over, offsets);
    if (l_step_over) {
      return (l_step_over->v == v_from_next) ? l_step_over->prev : l_step_over->next;
    }
  }
  return NULL;
}

static BMLoop *bm_select_edgeloop_single_side_next(const Scene *scene,
                                                   BMLoop *l_step,
                                                   BMVert *v_from,
                                                   const BMUVOffsets offsets)
{
  BMVert *v_from_next = BM_edge_other_vert(l_step->e, v_from);
  return uvedit_loop_find_other_boundary_loop_with_visible_face(
      scene, l_step, v_from_next, offsets);
}

/* TODO(@campbellbarton): support this in the BMesh API, as we have for clearing other types. */
static void bm_loop_tags_clear(BMesh *bm)
{
  BMIter iter;
  BMFace *f;
  BM_ITER_MESH (f, &iter, bm, BM_FACES_OF_MESH) {
    BMIter liter;
    BMLoop *l_iter;
    BM_ITER_ELEM (l_iter, &liter, f, BM_LOOPS_OF_FACE) {
      BM_elem_flag_disable(l_iter, BM_ELEM_TAG);
    }
  }
}

/**
 * Tag all loops which should be selected, the caller must select.
 */
static void uv_select_edgeloop_double_side_tag(const Scene *scene,
                                               BMEditMesh *em,
                                               BMLoop *l_init_pair[2],
                                               const BMUVOffsets offsets)
{
  bm_loop_tags_clear(em->bm);

  for (int side = 0; side < 2; side++) {
    BMLoop *l_step_pair[2] = {l_init_pair[0], l_init_pair[1]};
    BMVert *v_from = side ? l_step_pair[0]->e->v1 : l_step_pair[0]->e->v2;
    /* Disable since we start from the same edge. */
    BM_elem_flag_disable(l_step_pair[0], BM_ELEM_TAG);
    BM_elem_flag_disable(l_step_pair[1], BM_ELEM_TAG);
    while ((l_step_pair[0] != NULL) && (l_step_pair[1] != NULL)) {
      if (!uvedit_face_visible_test(scene, l_step_pair[0]->f) ||
          !uvedit_face_visible_test(scene, l_step_pair[1]->f) ||
          /* Check loops have not diverged. */
          (uvedit_loop_find_other_radial_loop_with_visible_face(scene, l_step_pair[0], offsets) !=
           l_step_pair[1])) {
        break;
      }

      BLI_assert(l_step_pair[0]->e == l_step_pair[1]->e);

      BM_elem_flag_enable(l_step_pair[0], BM_ELEM_TAG);
      BM_elem_flag_enable(l_step_pair[1], BM_ELEM_TAG);

      BMVert *v_from_next = BM_edge_other_vert(l_step_pair[0]->e, v_from);
      /* Walk over both sides, ensure they keep on the same edge. */
      for (int i = 0; i < ARRAY_SIZE(l_step_pair); i++) {
        l_step_pair[i] = bm_select_edgeloop_double_side_next(
            scene, l_step_pair[i], v_from, offsets);
      }

      if ((l_step_pair[0] && BM_elem_flag_test(l_step_pair[0], BM_ELEM_TAG)) ||
          (l_step_pair[1] && BM_elem_flag_test(l_step_pair[1], BM_ELEM_TAG))) {
        break;
      }
      v_from = v_from_next;
    }
  }
}

/**
 * Tag all loops which should be selected, the caller must select.
 *
 * \param r_count_by_select: Count the number of unselected and selected loops,
 * this is needed to implement cycling between #eUVEdgeLoopBoundaryMode.
 */
static void uv_select_edgeloop_single_side_tag(const Scene *scene,
                                               BMEditMesh *em,
                                               BMLoop *l_init,
                                               const BMUVOffsets offsets,
                                               enum eUVEdgeLoopBoundaryMode boundary_mode,
                                               int r_count_by_select[2])
{
  if (r_count_by_select) {
    r_count_by_select[0] = r_count_by_select[1] = 0;
  }

  bm_loop_tags_clear(em->bm);

  for (int side = 0; side < 2; side++) {
    BMLoop *l_step = l_init;
    BMVert *v_from = side ? l_step->e->v1 : l_step->e->v2;
    /* Disable since we start from the same edge. */
    BM_elem_flag_disable(l_step, BM_ELEM_TAG);
    while (l_step != NULL) {

      if (!uvedit_face_visible_test(scene, l_step->f) ||
          /* Check the boundary is still a boundary. */
          (uvedit_loop_find_other_radial_loop_with_visible_face(scene, l_step, offsets) != NULL)) {
        break;
      }

      if (r_count_by_select != NULL) {
        r_count_by_select[uvedit_edge_select_test(scene, l_step, offsets)] += 1;
        /* Early exit when mixed could be optional if needed. */
        if (r_count_by_select[0] && r_count_by_select[1]) {
          r_count_by_select[0] = r_count_by_select[1] = -1;
          break;
        }
      }

      BM_elem_flag_enable(l_step, BM_ELEM_TAG);

      BMVert *v_from_next = BM_edge_other_vert(l_step->e, v_from);
      BMFace *f_step_prev = l_step->f;

      l_step = bm_select_edgeloop_single_side_next(scene, l_step, v_from, offsets);

      if (l_step && BM_elem_flag_test(l_step, BM_ELEM_TAG)) {
        break;
      }
      if (boundary_mode == UV_EDGE_LOOP_BOUNDARY_LOOP) {
        /* Don't allow walking over the face. */
        if (f_step_prev == l_step->f) {
          break;
        }
      }
      v_from = v_from_next;
    }
  }
}

static int uv_select_edgeloop(Scene *scene, Object *obedit, UvNearestHit *hit, const bool extend)
{
  const ToolSettings *ts = scene->toolsettings;
  BMEditMesh *em = BKE_editmesh_from_object(obedit);
  bool select;

  const char *active_uv_name = CustomData_get_active_layer_name(&em->bm->ldata, CD_PROP_FLOAT2);
  BM_uv_map_ensure_vert_selection_attribute(em->bm, active_uv_name);
  BM_uv_map_ensure_edge_selection_attribute(em->bm, active_uv_name);
  const BMUVOffsets offsets = BM_uv_map_get_offsets(em->bm);

  if (extend) {
<<<<<<< HEAD
    select = !(uvedit_edge_select_test(scene, hit->l, offsets));
=======
    select = !uvedit_edge_select_test(scene, hit->l, cd_loop_uv_offset);
>>>>>>> 7636fc06
  }
  else {
    select = true;
  }

  BMLoop *l_init_pair[2] = {
      hit->l,
      uvedit_loop_find_other_radial_loop_with_visible_face(scene, hit->l, offsets),
  };

  /* When selecting boundaries, support cycling between selection modes. */
  enum eUVEdgeLoopBoundaryMode boundary_mode = UV_EDGE_LOOP_BOUNDARY_LOOP;

  /* Tag all loops that are part of the edge loop (select after).
   * This is done so we can */
  if (l_init_pair[1] == NULL) {
    int count_by_select[2];
    /* If the loops selected toggle the boundaries. */
    uv_select_edgeloop_single_side_tag(
        scene, em, l_init_pair[0], offsets, boundary_mode, count_by_select);
    if (count_by_select[!select] == 0) {
      boundary_mode = UV_EDGE_LOOP_BOUNDARY_ALL;

      /* If the boundary is selected, toggle back to the loop. */
      uv_select_edgeloop_single_side_tag(
          scene, em, l_init_pair[0], offsets, boundary_mode, count_by_select);
      if (count_by_select[!select] == 0) {
        boundary_mode = UV_EDGE_LOOP_BOUNDARY_LOOP;
      }
    }
  }

  if (l_init_pair[1] == NULL) {
    uv_select_edgeloop_single_side_tag(scene, em, l_init_pair[0], offsets, boundary_mode, NULL);
  }
  else {
    uv_select_edgeloop_double_side_tag(scene, em, l_init_pair, offsets);
  }

  /* Apply the selection. */
  if (!extend) {
    uv_select_all_perform(scene, obedit, SEL_DESELECT);
  }

  /* Select all tagged loops. */
  {
    BMIter iter;
    BMFace *f;
    BM_ITER_MESH (f, &iter, em->bm, BM_FACES_OF_MESH) {
      BMIter liter;
      BMLoop *l_iter;
      BM_ITER_ELEM (l_iter, &liter, f, BM_LOOPS_OF_FACE) {
        if (BM_elem_flag_test(l_iter, BM_ELEM_TAG)) {
          if (ts->uv_selectmode == UV_SELECT_VERTEX) {
            uvedit_uv_select_set_with_sticky(scene, em, l_iter, select, false, offsets);
            uvedit_uv_select_set_with_sticky(scene, em, l_iter->next, select, false, offsets);
          }
          else {
            uvedit_edge_select_set_with_sticky(scene, em, l_iter, select, false, offsets);
          }
        }
      }
    }
  }

  return select ? 1 : -1;
}

/** \} */

/* -------------------------------------------------------------------- */
/** \name Face Loop Select
 * \{ */

static int uv_select_faceloop(Scene *scene, Object *obedit, UvNearestHit *hit, const bool extend)
{
  BMEditMesh *em = BKE_editmesh_from_object(obedit);
  bool select;

  const char *active_uv_name = CustomData_get_active_layer_name(&em->bm->ldata, CD_PROP_FLOAT2);
  BM_uv_map_ensure_vert_selection_attribute(em->bm, active_uv_name);
  BM_uv_map_ensure_edge_selection_attribute(em->bm, active_uv_name);
  const BMUVOffsets offsets = BM_uv_map_get_offsets(em->bm);

  if (!extend) {
    uv_select_all_perform(scene, obedit, SEL_DESELECT);
  }

  BM_mesh_elem_hflag_disable_all(em->bm, BM_FACE, BM_ELEM_TAG, false);

  if (extend) {
<<<<<<< HEAD
    select = !(uvedit_face_select_test(scene, hit->l->f, offsets));
=======
    select = !uvedit_face_select_test(scene, hit->l->f, cd_loop_uv_offset);
>>>>>>> 7636fc06
  }
  else {
    select = true;
  }

  BMLoop *l_pair[2] = {
      hit->l,
      uvedit_loop_find_other_radial_loop_with_visible_face(scene, hit->l, offsets),
  };

  for (int side = 0; side < 2; side++) {
    BMLoop *l_step = l_pair[side];
    while (l_step) {
      if (!uvedit_face_visible_test(scene, l_step->f)) {
        break;
      }

      uvedit_face_select_set_with_sticky(scene, em, l_step->f, select, false, offsets);

      BM_elem_flag_enable(l_step->f, BM_ELEM_TAG);
      if (l_step->f->len == 4) {
        BMLoop *l_step_opposite = l_step->next->next;
        l_step = uvedit_loop_find_other_radial_loop_with_visible_face(
            scene, l_step_opposite, offsets);
      }
      else {
        l_step = NULL;
      }

      /* Break iteration when `l_step`:
       * - is the first loop where we started from.
       * - tagged using #BM_ELEM_TAG (meaning this loop has been visited in this iteration). */
      if (l_step && BM_elem_flag_test(l_step->f, BM_ELEM_TAG)) {
        break;
      }
    }
  }

  return (select) ? 1 : -1;
}

/** \} */

/* -------------------------------------------------------------------- */
/** \name Edge Ring Select
 * \{ */

static int uv_select_edgering(Scene *scene, Object *obedit, UvNearestHit *hit, const bool extend)
{
  const ToolSettings *ts = scene->toolsettings;
  BMEditMesh *em = BKE_editmesh_from_object(obedit);
  const bool use_face_select = (ts->uv_flag & UV_SYNC_SELECTION) ?
                                   (ts->selectmode & SCE_SELECT_FACE) :
                                   (ts->uv_selectmode & UV_SELECT_FACE);
  const bool use_vertex_select = (ts->uv_flag & UV_SYNC_SELECTION) ?
                                     (ts->selectmode & SCE_SELECT_VERTEX) :
                                     (ts->uv_selectmode & UV_SELECT_VERTEX);
  bool select;

  const char *active_uv_name = CustomData_get_active_layer_name(&em->bm->ldata, CD_PROP_FLOAT2);
  BM_uv_map_ensure_vert_selection_attribute(em->bm, active_uv_name);
  BM_uv_map_ensure_edge_selection_attribute(em->bm, active_uv_name);
  const BMUVOffsets offsets = BM_uv_map_get_offsets(em->bm);

  if (!extend) {
    uv_select_all_perform(scene, obedit, SEL_DESELECT);
  }

  BM_mesh_elem_hflag_disable_all(em->bm, BM_EDGE, BM_ELEM_TAG, false);

  if (extend) {
<<<<<<< HEAD
    select = !(uvedit_edge_select_test(scene, hit->l, offsets));
=======
    select = !uvedit_edge_select_test(scene, hit->l, cd_loop_uv_offset);
>>>>>>> 7636fc06
  }
  else {
    select = true;
  }

  BMLoop *l_pair[2] = {
      hit->l,
      uvedit_loop_find_other_radial_loop_with_visible_face(scene, hit->l, offsets),
  };

  for (int side = 0; side < 2; side++) {
    BMLoop *l_step = l_pair[side];
    /* Disable since we start from the same edge. */
    BM_elem_flag_disable(hit->l->e, BM_ELEM_TAG);
    while (l_step) {
      if (!uvedit_face_visible_test(scene, l_step->f)) {
        break;
      }

      if (use_face_select) {
        /* While selecting face loops is now done in a separate function #uv_select_faceloop(),
         * this check is still kept for edge ring selection, to keep it consistent with how edge
         * ring selection works in face mode in the 3D viewport. */
        uvedit_face_select_set_with_sticky(scene, em, l_step->f, select, false, offsets);
      }
      else if (use_vertex_select) {
        uvedit_uv_select_set_with_sticky(scene, em, l_step, select, false, offsets);
        uvedit_uv_select_set_with_sticky(scene, em, l_step->next, select, false, offsets);
      }
      else {
        /* Edge select mode */
        uvedit_edge_select_set_with_sticky(scene, em, l_step, select, false, offsets);
      }

      BM_elem_flag_enable(l_step->e, BM_ELEM_TAG);
      if (l_step->f->len == 4) {
        BMLoop *l_step_opposite = l_step->next->next;
        l_step = uvedit_loop_find_other_radial_loop_with_visible_face(
            scene, l_step_opposite, offsets);
        if (l_step == NULL) {
          /* Ensure we touch the opposite edge if we can't walk over it. */
          l_step = l_step_opposite;
        }
      }
      else {
        l_step = NULL;
      }

      /* Break iteration when `l_step`:
       * - Is the first loop where we started from.
       * - Tagged using #BM_ELEM_TAG (meaning this loop has been visited in this iteration).
       * - Has its corresponding UV edge selected/unselected based on #select. */
      if (l_step && BM_elem_flag_test(l_step->e, BM_ELEM_TAG)) {
        /* Previously this check was not done and this resulted in the final edge in the edge ring
         * cycle to be skipped during selection (caused by old sticky selection behavior). */
        if (select && uvedit_edge_select_test(scene, l_step, offsets)) {
          break;
        }
        if (!select && !uvedit_edge_select_test(scene, l_step, offsets)) {
          break;
        }
      }
    }
  }

  return (select) ? 1 : -1;
}

/** \} */

/* -------------------------------------------------------------------- */
/** \name Select Linked
 * \{ */

static void uv_select_linked_multi(Scene *scene,
                                   Object **objects,
                                   const uint objects_len,
                                   UvNearestHit *hit,
                                   const bool extend,
                                   bool deselect,
                                   const bool toggle,
                                   const bool select_faces)
{
  const bool uv_sync_select = (scene->toolsettings->uv_flag & UV_SYNC_SELECTION);

  /* loop over objects, or just use hit->ob */
  for (uint ob_index = 0; ob_index < objects_len; ob_index++) {
    if (hit && ob_index != 0) {
      break;
    }
    Object *obedit = hit ? hit->ob : objects[ob_index];

    BMFace *efa;
    BMLoop *l;
    BMIter iter, liter;
    UvVertMap *vmap;
    UvMapVert *vlist, *iterv, *startv;
    int i, stacksize = 0, *stack;
    uint a;
    char *flag;

    BMEditMesh *em = BKE_editmesh_from_object(obedit);
    const char *active_uv_name = CustomData_get_active_layer_name(&em->bm->ldata, CD_PROP_FLOAT2);
    BM_uv_map_ensure_vert_selection_attribute(em->bm, active_uv_name);
    BM_uv_map_ensure_edge_selection_attribute(em->bm, active_uv_name);
    const BMUVOffsets offsets = BM_uv_map_get_offsets(em->bm);

    BM_mesh_elem_table_ensure(em->bm, BM_FACE); /* we can use this too */

    /* NOTE: we had 'use winding' so we don't consider overlapping islands as connected, see T44320
     * this made *every* projection split the island into front/back islands.
     * Keep 'use_winding' to false, see: T50970.
     *
     * Better solve this by having a delimit option for select-linked operator,
     * keeping island-select working as is. */
    vmap = BM_uv_vert_map_create(em->bm, !uv_sync_select, false);

    if (vmap == NULL) {
      continue;
    }

    stack = MEM_mallocN(sizeof(*stack) * (em->bm->totface + 1), "UvLinkStack");
    flag = MEM_callocN(sizeof(*flag) * em->bm->totface, "UvLinkFlag");

    if (hit == NULL) {
      /* Use existing selection */
      BM_ITER_MESH_INDEX (efa, &iter, em->bm, BM_FACES_OF_MESH, a) {
        if (uvedit_face_visible_test(scene, efa)) {
          if (select_faces) {
            if (BM_elem_flag_test(efa, BM_ELEM_SELECT)) {
              stack[stacksize] = a;
              stacksize++;
              flag[a] = 1;
            }
          }
          else {
            BM_ITER_ELEM (l, &liter, efa, BM_LOOPS_OF_FACE) {
              if (uvedit_uv_select_test(scene, l, offsets)) {
                bool add_to_stack = true;
                if (uv_sync_select) {
                  /* Special case, vertex/edge & sync select being enabled.
                   *
                   * Without this, a second linked select will 'grow' each time as each new
                   * selection reaches the boundaries of islands that share vertices but not UV's.
                   *
                   * Rules applied here:
                   * - This loops face isn't selected.
                   * - The only other fully selected face is connected or,
                   * - There are no connected fully selected faces UV-connected to this loop.
                   */
                  BLI_assert(!select_faces);
                  if (uvedit_face_select_test(scene, l->f, offsets)) {
                    /* pass */
                  }
                  else {
                    BMIter liter_other;
                    BMLoop *l_other;
                    BM_ITER_ELEM (l_other, &liter_other, l->v, BM_LOOPS_OF_VERT) {
                      if ((l != l_other) && !BM_loop_uv_share_vert_check(l, l_other, offsets.uv) &&
                          uvedit_face_select_test(scene, l_other->f, offsets)) {
                        add_to_stack = false;
                        break;
                      }
                    }
                  }
                }

                if (add_to_stack) {
                  stack[stacksize] = a;
                  stacksize++;
                  flag[a] = 1;
                  break;
                }
              }
            }
          }
        }
      }
    }
    else {
      BM_ITER_MESH_INDEX (efa, &iter, em->bm, BM_FACES_OF_MESH, a) {
        if (efa == hit->efa) {
          stack[stacksize] = a;
          stacksize++;
          flag[a] = 1;
          break;
        }
      }
    }

    while (stacksize > 0) {

      stacksize--;
      a = stack[stacksize];

      efa = BM_face_at_index(em->bm, a);

      BM_ITER_ELEM_INDEX (l, &liter, efa, BM_LOOPS_OF_FACE, i) {

        /* make_uv_vert_map_EM sets verts tmp.l to the indices */
        vlist = BM_uv_vert_map_at_index(vmap, BM_elem_index_get(l->v));

        startv = vlist;

        for (iterv = vlist; iterv; iterv = iterv->next) {
          if (iterv->separate) {
            startv = iterv;
          }
          if (iterv->poly_index == a) {
            break;
          }
        }

        for (iterv = startv; iterv; iterv = iterv->next) {
          if ((startv != iterv) && (iterv->separate)) {
            break;
          }
          if (!flag[iterv->poly_index]) {
            flag[iterv->poly_index] = 1;
            stack[stacksize] = iterv->poly_index;
            stacksize++;
          }
        }
      }
    }

    /* Toggling - if any of the linked vertices is selected (and visible), we deselect. */
    if ((toggle == true) && (extend == false) && (deselect == false)) {
      BM_ITER_MESH_INDEX (efa, &iter, em->bm, BM_FACES_OF_MESH, a) {
        bool found_selected = false;
        if (!flag[a]) {
          continue;
        }

        if (select_faces) {
          if (BM_elem_flag_test(efa, BM_ELEM_SELECT) && !BM_elem_flag_test(efa, BM_ELEM_HIDDEN)) {
            found_selected = true;
          }
        }
        else {
          BM_ITER_ELEM (l, &liter, efa, BM_LOOPS_OF_FACE) {
            if (uvedit_uv_select_test(scene, l, offsets)) {
              found_selected = true;
              break;
            }
          }

          if (found_selected) {
            deselect = true;
            break;
          }
        }
      }
    }

#define SET_SELECTION(value) \
  if (select_faces) { \
    BM_face_select_set(em->bm, efa, value); \
  } \
  else { \
    uvedit_face_select_set(scene, em->bm, efa, value, false, offsets); \
  } \
  (void)0

    BM_ITER_MESH_INDEX (efa, &iter, em->bm, BM_FACES_OF_MESH, a) {
      if (!flag[a]) {
        if (!extend && !deselect && !toggle) {
          SET_SELECTION(false);
        }
        continue;
      }

      if (!deselect) {
        SET_SELECTION(true);
      }
      else {
        SET_SELECTION(false);
      }
    }

#undef SET_SELECTION

    MEM_freeN(stack);
    MEM_freeN(flag);
    BM_uv_vert_map_free(vmap);

    if (uv_sync_select) {
      if (deselect) {
        EDBM_deselect_flush(em);
      }
      else {
        if (!select_faces) {
          EDBM_selectmode_flush(em);
        }
      }
    }
  }
}

const float *uvedit_first_selected_uv_from_vertex(Scene *scene,
                                                  BMVert *eve,
                                                  const BMUVOffsets offsets)
{
  BMIter liter;
  BMLoop *l;

  BM_ITER_ELEM (l, &liter, eve, BM_LOOPS_OF_VERT) {
    if (!uvedit_face_visible_test(scene, l->f)) {
      continue;
    }

    if (uvedit_uv_select_test(scene, l, offsets)) {
      float *luv = BM_ELEM_CD_GET_FLOAT_P(l, offsets.uv);
      return luv;
    }
  }

  return NULL;
}

/** \} */

/* -------------------------------------------------------------------- */
/** \name Select More/Less Operator
 * \{ */

static int uv_select_more_less(bContext *C, const bool select)
{
  Scene *scene = CTX_data_scene(C);
  ViewLayer *view_layer = CTX_data_view_layer(C);

  BMFace *efa;
  BMLoop *l;
  BMIter iter, liter;
  const ToolSettings *ts = scene->toolsettings;

  uint objects_len = 0;
  Object **objects = BKE_view_layer_array_from_objects_in_edit_mode_unique_data_with_uvs(
      scene, view_layer, ((View3D *)NULL), &objects_len);

  const bool is_uv_face_selectmode = (ts->uv_selectmode == UV_SELECT_FACE);

  for (uint ob_index = 0; ob_index < objects_len; ob_index++) {
    Object *obedit = objects[ob_index];
    BMEditMesh *em = BKE_editmesh_from_object(obedit);

    bool changed = false;

    const char *active_uv_name = CustomData_get_active_layer_name(&em->bm->ldata, CD_PROP_FLOAT2);
    BM_uv_map_ensure_vert_selection_attribute(em->bm, active_uv_name);
    BM_uv_map_ensure_edge_selection_attribute(em->bm, active_uv_name);
    const BMUVOffsets offsets = BM_uv_map_get_offsets(em->bm);

    if (ts->uv_flag & UV_SYNC_SELECTION) {
      if (select) {
        EDBM_select_more(em, true);
      }
      else {
        EDBM_select_less(em, true);
      }

      DEG_id_tag_update(obedit->data, ID_RECALC_SELECT);
      WM_event_add_notifier(C, NC_GEOM | ND_SELECT, obedit->data);
      continue;
    }

    if (is_uv_face_selectmode) {

      /* clear tags */
      BM_mesh_elem_hflag_disable_all(em->bm, BM_FACE, BM_ELEM_TAG, false);

      /* mark loops to be selected */
      BM_ITER_MESH (efa, &iter, em->bm, BM_FACES_OF_MESH) {
        if (uvedit_face_visible_test(scene, efa)) {

          if (select) {
#define NEIGHBORING_FACE_IS_SEL 1
#define CURR_FACE_IS_UNSEL 2

            int sel_state = 0;

            BM_ITER_ELEM (l, &liter, efa, BM_LOOPS_OF_FACE) {
              if (BM_ELEM_CD_GET_OPT_BOOL(l, offsets.select_vert)) {
                sel_state |= NEIGHBORING_FACE_IS_SEL;
              }
              else {
                sel_state |= CURR_FACE_IS_UNSEL;
              }

              if (!BM_ELEM_CD_GET_OPT_BOOL(l, offsets.select_edge)) {
                sel_state |= CURR_FACE_IS_UNSEL;
              }

              /* If the current face is not selected and at least one neighboring face is
               * selected, then tag the current face to grow selection. */
              if (sel_state == (NEIGHBORING_FACE_IS_SEL | CURR_FACE_IS_UNSEL)) {
                BM_elem_flag_enable(efa, BM_ELEM_TAG);
                changed = true;
                break;
              }
            }

#undef NEIGHBORING_FACE_IS_SEL
#undef CURR_FACE_IS_UNSEL
          }
          else {
            if (!uvedit_face_select_test(scene, efa, offsets)) {
              continue;
            }
            BM_ITER_ELEM (l, &liter, efa, BM_LOOPS_OF_FACE) {
              /* Deselect face when at least one of the surrounding faces is not selected */
              if (!uvedit_vert_is_all_other_faces_selected(scene, l, offsets)) {
                BM_elem_flag_enable(efa, BM_ELEM_TAG);
                changed = true;
                break;
              }
            }
          }
        }
      }
    }
    else {

      /* clear tags */
      BM_ITER_MESH (efa, &iter, em->bm, BM_FACES_OF_MESH) {
        BM_ITER_ELEM (l, &liter, efa, BM_LOOPS_OF_FACE) {
          BM_elem_flag_disable(l, BM_ELEM_TAG);
        }
      }

      /* mark loops to be selected */
      BM_ITER_MESH (efa, &iter, em->bm, BM_FACES_OF_MESH) {
        if (uvedit_face_visible_test(scene, efa)) {
          BM_ITER_ELEM (l, &liter, efa, BM_LOOPS_OF_FACE) {

            if (BM_ELEM_CD_GET_OPT_BOOL(l, offsets.select_vert) == select) {
              BM_elem_flag_enable(l->next, BM_ELEM_TAG);
              BM_elem_flag_enable(l->prev, BM_ELEM_TAG);
              changed = true;
            }
          }
        }
      }
    }

    if (changed) {
      if (is_uv_face_selectmode) {
        /* Select tagged faces. */
        uv_select_flush_from_tag_face(scene, obedit, select);
      }
      else {
        /* Select tagged loops. */
        uv_select_flush_from_tag_loop(scene, obedit, select);
        /* Set/unset edge flags based on selected verts. */
        if (select) {
          uvedit_select_flush(scene, em);
        }
        else {
          uvedit_deselect_flush(scene, em);
        }
      }
      DEG_id_tag_update(obedit->data, ID_RECALC_SELECT);
      WM_event_add_notifier(C, NC_GEOM | ND_SELECT, obedit->data);
    }
  }
  MEM_freeN(objects);

  return OPERATOR_FINISHED;
}

static int uv_select_more_exec(bContext *C, wmOperator *UNUSED(op))
{
  return uv_select_more_less(C, true);
}

void UV_OT_select_more(wmOperatorType *ot)
{
  /* identifiers */
  ot->name = "Select More";
  ot->description = "Select more UV vertices connected to initial selection";
  ot->idname = "UV_OT_select_more";
  ot->flag = OPTYPE_REGISTER | OPTYPE_UNDO;

  /* api callbacks */
  ot->exec = uv_select_more_exec;
  ot->poll = ED_operator_uvedit_space_image;
}

static int uv_select_less_exec(bContext *C, wmOperator *UNUSED(op))
{
  return uv_select_more_less(C, false);
}

void UV_OT_select_less(wmOperatorType *ot)
{
  /* identifiers */
  ot->name = "Select Less";
  ot->description = "Deselect UV vertices at the boundary of each selection region";
  ot->idname = "UV_OT_select_less";
  ot->flag = OPTYPE_REGISTER | OPTYPE_UNDO;

  /* api callbacks */
  ot->exec = uv_select_less_exec;
  ot->poll = ED_operator_uvedit_space_image;
}

/** \} */

/* -------------------------------------------------------------------- */
/** \name (De)Select All Operator
 * \{ */

bool uvedit_select_is_any_selected(const Scene *scene, Object *obedit)
{
  const ToolSettings *ts = scene->toolsettings;
  BMEditMesh *em = BKE_editmesh_from_object(obedit);
  BMFace *efa;
  BMLoop *l;
  BMIter iter, liter;

  if (ts->uv_flag & UV_SYNC_SELECTION) {
    return (em->bm->totvertsel || em->bm->totedgesel || em->bm->totfacesel);
  }

  const BMUVOffsets offsets = BM_uv_map_get_offsets(em->bm);

  BM_ITER_MESH (efa, &iter, em->bm, BM_FACES_OF_MESH) {
    if (!uvedit_face_visible_test(scene, efa)) {
      continue;
    }
    BM_ITER_ELEM (l, &liter, efa, BM_LOOPS_OF_FACE) {
      if (BM_ELEM_CD_GET_OPT_BOOL(l, offsets.select_vert)) {
        return true;
      }
    }
  }
  return false;
}

bool uvedit_select_is_any_selected_multi(const Scene *scene,
                                         Object **objects,
                                         const uint objects_len)
{
  bool found = false;
  for (uint ob_index = 0; ob_index < objects_len; ob_index++) {
    Object *obedit = objects[ob_index];
    if (uvedit_select_is_any_selected(scene, obedit)) {
      found = true;
      break;
    }
  }
  return found;
}

static void uv_select_all(const Scene *scene, BMEditMesh *em, bool select_all)
{
  BMFace *efa;
  BMLoop *l;
  BMIter iter, liter;
  const char *active_uv_name = CustomData_get_active_layer_name(&em->bm->ldata, CD_PROP_FLOAT2);
  BM_uv_map_ensure_vert_selection_attribute(em->bm, active_uv_name);
  BM_uv_map_ensure_edge_selection_attribute(em->bm, active_uv_name);
  const BMUVOffsets offsets = BM_uv_map_get_offsets(em->bm);

  BM_ITER_MESH (efa, &iter, em->bm, BM_FACES_OF_MESH) {
    if (!uvedit_face_visible_test(scene, efa)) {
      continue;
    }
    BM_ITER_ELEM (l, &liter, efa, BM_LOOPS_OF_FACE) {
      BM_ELEM_CD_SET_BOOL(l, offsets.select_vert, select_all);
      BM_ELEM_CD_SET_BOOL(l, offsets.select_edge, select_all);
    }
  }
}

static void uv_select_invert(const Scene *scene, BMEditMesh *em)
{
  const ToolSettings *ts = scene->toolsettings;
  BLI_assert((ts->uv_flag & UV_SYNC_SELECTION) == 0);

  const char *active_uv_name = CustomData_get_active_layer_name(&em->bm->ldata, CD_PROP_FLOAT2);
  BM_uv_map_ensure_vert_selection_attribute(em->bm, active_uv_name);
  BM_uv_map_ensure_edge_selection_attribute(em->bm, active_uv_name);
  const BMUVOffsets offsets = BM_uv_map_get_offsets(em->bm);
  BMFace *efa;
  BMLoop *l;
  BMIter iter, liter;
  char uv_selectmode = ts->uv_selectmode;
  BM_ITER_MESH (efa, &iter, em->bm, BM_FACES_OF_MESH) {
    if (!uvedit_face_visible_test(scene, efa)) {
      continue;
    }
    BM_ITER_ELEM (l, &liter, efa, BM_LOOPS_OF_FACE) {
      if ((uv_selectmode == UV_SELECT_EDGE) || (uv_selectmode == UV_SELECT_FACE)) {
        /* Use UV edge selection to find vertices and edges that must be selected. */
        bool es = BM_ELEM_CD_GET_OPT_BOOL(l, offsets.select_edge);
        BM_ELEM_CD_SET_BOOL(l, offsets.select_edge, !es);
        BM_ELEM_CD_SET_BOOL(l, offsets.select_vert, false);
      }
      /* Use UV vertex selection to find vertices and edges that must be selected. */
      else if ((uv_selectmode == UV_SELECT_VERTEX) || (uv_selectmode == UV_SELECT_ISLAND)) {
        bool vs = BM_ELEM_CD_GET_OPT_BOOL(l, offsets.select_vert);
        BM_ELEM_CD_SET_BOOL(l, offsets.select_vert, !vs);
        BM_ELEM_CD_SET_BOOL(l, offsets.select_edge, false);
      }
    }
  }

  /* Flush based on uv vert/edge flags and current UV select mode */
  if (ELEM(uv_selectmode, UV_SELECT_EDGE, UV_SELECT_FACE)) {
    uv_select_flush_from_loop_edge_flag(scene, em);
  }
  else if (ELEM(uv_selectmode, UV_SELECT_VERTEX, UV_SELECT_ISLAND)) {
    uvedit_select_flush(scene, em);
  }
}

static void uv_select_all_perform(const Scene *scene, Object *obedit, int action)
{
  const ToolSettings *ts = scene->toolsettings;
  BMEditMesh *em = BKE_editmesh_from_object(obedit);

  if (action == SEL_TOGGLE) {
    action = uvedit_select_is_any_selected(scene, obedit) ? SEL_DESELECT : SEL_SELECT;
  }

  if (ts->uv_flag & UV_SYNC_SELECTION) {
    switch (action) {
      case SEL_TOGGLE:
        EDBM_select_toggle_all(em);
        break;
      case SEL_SELECT:
        EDBM_flag_enable_all(em, BM_ELEM_SELECT);
        break;
      case SEL_DESELECT:
        EDBM_flag_disable_all(em, BM_ELEM_SELECT);
        break;
      case SEL_INVERT:
        EDBM_select_swap(em);
        EDBM_selectmode_flush(em);
        break;
    }
  }
  else {
    switch (action) {
      case SEL_SELECT:
        uv_select_all(scene, em, true);
        break;
      case SEL_DESELECT:
        uv_select_all(scene, em, false);
        break;
      case SEL_INVERT:
        uv_select_invert(scene, em);
        break;
    }
  }
}

static void uv_select_all_perform_multi_ex(const Scene *scene,
                                           Object **objects,
                                           const uint objects_len,
                                           int action,
                                           const Object *ob_exclude)
{
  if (action == SEL_TOGGLE) {
    action = uvedit_select_is_any_selected_multi(scene, objects, objects_len) ? SEL_DESELECT :
                                                                                SEL_SELECT;
  }

  for (uint ob_index = 0; ob_index < objects_len; ob_index++) {
    Object *obedit = objects[ob_index];
    if (ob_exclude && (obedit == ob_exclude)) {
      continue;
    }
    uv_select_all_perform(scene, obedit, action);
  }
}

static void uv_select_all_perform_multi(const Scene *scene,
                                        Object **objects,
                                        const uint objects_len,
                                        int action)
{
  uv_select_all_perform_multi_ex(scene, objects, objects_len, action, NULL);
}

static int uv_select_all_exec(bContext *C, wmOperator *op)
{
  Depsgraph *depsgraph = CTX_data_ensure_evaluated_depsgraph(C);
  Scene *scene = CTX_data_scene(C);
  const ToolSettings *ts = scene->toolsettings;
  ViewLayer *view_layer = CTX_data_view_layer(C);

  int action = RNA_enum_get(op->ptr, "action");

  uint objects_len = 0;
  Object **objects = BKE_view_layer_array_from_objects_in_edit_mode_unique_data_with_uvs(
      scene, view_layer, ((View3D *)NULL), &objects_len);

  uv_select_all_perform_multi(scene, objects, objects_len, action);

  for (uint ob_index = 0; ob_index < objects_len; ob_index++) {
    Object *obedit = objects[ob_index];
    uv_select_tag_update_for_object(depsgraph, ts, obedit);
  }

  MEM_freeN(objects);

  return OPERATOR_FINISHED;
}

void UV_OT_select_all(wmOperatorType *ot)
{
  /* identifiers */
  ot->name = "(De)select All";
  ot->description = "Change selection of all UV vertices";
  ot->idname = "UV_OT_select_all";
  ot->flag = OPTYPE_REGISTER | OPTYPE_UNDO;

  /* api callbacks */
  ot->exec = uv_select_all_exec;
  ot->poll = ED_operator_uvedit;

  WM_operator_properties_select_all(ot);
}

/** \} */

/* -------------------------------------------------------------------- */
/** \name Mouse Select Operator
 * \{ */

static bool uv_mouse_select_multi(bContext *C,
                                  Object **objects,
                                  uint objects_len,
                                  const float co[2],
                                  const struct SelectPick_Params *params)
{
  Depsgraph *depsgraph = CTX_data_ensure_evaluated_depsgraph(C);
  const ARegion *region = CTX_wm_region(C);
  Scene *scene = CTX_data_scene(C);
  const ToolSettings *ts = scene->toolsettings;
  UvNearestHit hit = UV_NEAREST_HIT_INIT_DIST_PX(&region->v2d, 75.0f);
  int selectmode, sticky;
  bool found_item = false;
  /* 0 == don't flush, 1 == sel, -1 == deselect;  only use when selection sync is enabled. */
  int flush = 0;

  /* Penalty (in pixels) applied to elements that are already selected
   * so elements that aren't already selected are prioritized. */
  const float penalty_dist = 3.0f * U.pixelsize;

  /* retrieve operation mode */
  if (ts->uv_flag & UV_SYNC_SELECTION) {
    if (ts->selectmode & SCE_SELECT_FACE) {
      selectmode = UV_SELECT_FACE;
    }
    else if (ts->selectmode & SCE_SELECT_EDGE) {
      selectmode = UV_SELECT_EDGE;
    }
    else {
      selectmode = UV_SELECT_VERTEX;
    }

    sticky = SI_STICKY_DISABLE;
  }
  else {
    selectmode = ts->uv_selectmode;
    sticky = ts->uv_sticky;
  }

  /* find nearest element */
  if (selectmode == UV_SELECT_VERTEX) {
    /* find vertex */
    found_item = uv_find_nearest_vert_multi(scene, objects, objects_len, co, penalty_dist, &hit);
    if (found_item) {
      if ((ts->uv_flag & UV_SYNC_SELECTION) == 0) {
        BMesh *bm = BKE_editmesh_from_object(hit.ob)->bm;
        ED_uvedit_active_vert_loop_set(bm, hit.l);
      }
    }
  }
  else if (selectmode == UV_SELECT_EDGE) {
    /* find edge */
    found_item = uv_find_nearest_edge_multi(scene, objects, objects_len, co, penalty_dist, &hit);
    if (found_item) {
      if ((ts->uv_flag & UV_SYNC_SELECTION) == 0) {
        BMesh *bm = BKE_editmesh_from_object(hit.ob)->bm;
        ED_uvedit_active_edge_loop_set(bm, hit.l);
      }
    }
  }
  else if (selectmode == UV_SELECT_FACE) {
    /* find face */
    found_item = uv_find_nearest_face_multi(scene, objects, objects_len, co, &hit);

    if (!found_item) {
      /* Fallback, perform a second pass without a limited threshold,
       * which succeeds as long as the cursor is inside the UV face.
       * Useful when zoomed in, to select faces with distant screen-space face centers. */
      hit.dist_sq = FLT_MAX;
      found_item = uv_find_nearest_face_multi_ex(scene, objects, objects_len, co, &hit, true);
    }

    if (found_item) {
      BMesh *bm = BKE_editmesh_from_object(hit.ob)->bm;
      BM_mesh_active_face_set(bm, hit.efa);
    }
  }
  else if (selectmode == UV_SELECT_ISLAND) {
    found_item = uv_find_nearest_edge_multi(scene, objects, objects_len, co, 0.0f, &hit);

    if (!found_item) {
      /* Without this, we can be within the face of an island but too far from an edge,
       * see face selection comment for details. */
      hit.dist_sq = FLT_MAX;
      found_item = uv_find_nearest_face_multi_ex(scene, objects, objects_len, co, &hit, true);
    }
  }

  bool found = found_item;
  bool changed = false;

  bool is_selected = false;
  if (found) {
    Object *obedit = hit.ob;
    BMEditMesh *em = BKE_editmesh_from_object(obedit);
    const char *active_uv_name = CustomData_get_active_layer_name(&em->bm->ldata, CD_PROP_FLOAT2);
    BM_uv_map_ensure_vert_selection_attribute(em->bm, active_uv_name);
    BM_uv_map_ensure_edge_selection_attribute(em->bm, active_uv_name);
    const BMUVOffsets offsets = BM_uv_map_get_offsets(em->bm);
    if (selectmode == UV_SELECT_FACE) {
      is_selected = uvedit_face_select_test(scene, hit.efa, offsets);
    }
    else if (selectmode == UV_SELECT_EDGE) {
      is_selected = uvedit_edge_select_test(scene, hit.l, offsets);
    }
    else {
      /* Vertex or island. For island (if we were using #uv_find_nearest_face_multi_ex, see above),
       * `hit.l` is NULL, use `hit.efa` instead. */
      if (hit.l != NULL) {
        is_selected = uvedit_uv_select_test(scene, hit.l, offsets);
      }
      else {
        is_selected = uvedit_face_select_test(scene, hit.efa, offsets);
      }
    }
  }

  if (params->sel_op == SEL_OP_SET) {
    if ((found && params->select_passthrough) && is_selected) {
      found = false;
    }
    else if (found || params->deselect_all) {
      /* Deselect everything. */
      uv_select_all_perform_multi(scene, objects, objects_len, SEL_DESELECT);
      for (uint ob_index = 0; ob_index < objects_len; ob_index++) {
        Object *obedit = objects[ob_index];
        uv_select_tag_update_for_object(depsgraph, ts, obedit);
      }
      changed = true;
    }
  }

  if (found) {
    Object *obedit = hit.ob;
    BMEditMesh *em = BKE_editmesh_from_object(obedit);
    const char *active_uv_name = CustomData_get_active_layer_name(&em->bm->ldata, CD_PROP_FLOAT2);
    BM_uv_map_ensure_vert_selection_attribute(em->bm, active_uv_name);
    BM_uv_map_ensure_edge_selection_attribute(em->bm, active_uv_name);
    const BMUVOffsets offsets = BM_uv_map_get_offsets(em->bm);

    if (selectmode == UV_SELECT_ISLAND) {
      const bool extend = params->sel_op == SEL_OP_ADD;
      const bool deselect = params->sel_op == SEL_OP_SUB;
      const bool toggle = params->sel_op == SEL_OP_XOR;
      /* Current behavior of 'extend'
       * is actually toggling, so pass extend flag as 'toggle' here */
      uv_select_linked_multi(scene, objects, objects_len, &hit, extend, deselect, toggle, false);
      /* TODO: check if this actually changed. */
      changed = true;
    }
    else {
      BLI_assert(ELEM(selectmode, UV_SELECT_VERTEX, UV_SELECT_EDGE, UV_SELECT_FACE));
      bool select_value = false;
      switch (params->sel_op) {
        case SEL_OP_ADD: {
          select_value = true;
          break;
        }
        case SEL_OP_SUB: {
          select_value = false;
          break;
        }
        case SEL_OP_XOR: {
          select_value = !is_selected;
          break;
        }
        case SEL_OP_SET: {
          /* Deselect has already been performed. */
          select_value = true;
          break;
        }
        case SEL_OP_AND: {
          BLI_assert_unreachable(); /* Doesn't make sense for picking. */
          break;
        }
      }

      if (selectmode == UV_SELECT_FACE) {
        uvedit_face_select_set_with_sticky(scene, em, hit.efa, select_value, true, offsets);
        flush = 1;
      }
      else if (selectmode == UV_SELECT_EDGE) {
        uvedit_edge_select_set_with_sticky(scene, em, hit.l, select_value, true, offsets);
        flush = 1;
      }
      else if (selectmode == UV_SELECT_VERTEX) {
        uvedit_uv_select_set_with_sticky(scene, em, hit.l, select_value, true, offsets);
        flush = 1;
      }
      else {
        BLI_assert_unreachable();
      }

      /* De-selecting an edge may deselect a face too - validate. */
      if (ts->uv_flag & UV_SYNC_SELECTION) {
        if (select_value == false) {
          BM_select_history_validate(em->bm);
        }
      }

      /* (de)select sticky UV nodes. */
      if (sticky != SI_STICKY_DISABLE) {
        flush = select_value ? 1 : -1;
      }

      changed = true;
    }

    if (ts->uv_flag & UV_SYNC_SELECTION) {
      if (flush != 0) {
        EDBM_selectmode_flush(em);
      }
    }
    else {
      /* Setting the selection implies a single element, which doesn't need to be flushed. */
      if (params->sel_op != SEL_OP_SET) {
        ED_uvedit_selectmode_flush(scene, em);
      }
    }
  }

  if (changed && found) {
    /* Only update the `hit` object as de-selecting all will have refreshed the others. */
    Object *obedit = hit.ob;
    uv_select_tag_update_for_object(depsgraph, ts, obedit);
  }

  return changed || found;
}
static bool uv_mouse_select(bContext *C, const float co[2], const struct SelectPick_Params *params)
{
  const Scene *scene = CTX_data_scene(C);
  ViewLayer *view_layer = CTX_data_view_layer(C);
  uint objects_len = 0;
  Object **objects = BKE_view_layer_array_from_objects_in_edit_mode_unique_data_with_uvs(
      scene, view_layer, ((View3D *)NULL), &objects_len);
  bool changed = uv_mouse_select_multi(C, objects, objects_len, co, params);
  MEM_freeN(objects);
  return changed;
}

static int uv_select_exec(bContext *C, wmOperator *op)
{
  float co[2];

  RNA_float_get_array(op->ptr, "location", co);

  struct SelectPick_Params params = {0};
  ED_select_pick_params_from_operator(op->ptr, &params);

  const bool changed = uv_mouse_select(C, co, &params);

  if (changed) {
    return OPERATOR_FINISHED | OPERATOR_PASS_THROUGH;
  }
  return OPERATOR_CANCELLED | OPERATOR_PASS_THROUGH;
}

static int uv_select_invoke(bContext *C, wmOperator *op, const wmEvent *event)
{
  const ARegion *region = CTX_wm_region(C);
  float co[2];

  UI_view2d_region_to_view(&region->v2d, event->mval[0], event->mval[1], &co[0], &co[1]);
  RNA_float_set_array(op->ptr, "location", co);

  const int retval = uv_select_exec(C, op);

  return WM_operator_flag_only_pass_through_on_press(retval, event);
}

void UV_OT_select(wmOperatorType *ot)
{
  /* identifiers */
  ot->name = "Select";
  ot->description = "Select UV vertices";
  ot->idname = "UV_OT_select";
  ot->flag = OPTYPE_UNDO;

  /* api callbacks */
  ot->exec = uv_select_exec;
  ot->invoke = uv_select_invoke;
  ot->poll = ED_operator_uvedit; /* requires space image */
  ot->get_name = ED_select_pick_get_name;

  /* properties */
  PropertyRNA *prop;

  WM_operator_properties_mouse_select(ot);

  prop = RNA_def_float_vector(
      ot->srna,
      "location",
      2,
      NULL,
      -FLT_MAX,
      FLT_MAX,
      "Location",
      "Mouse location in normalized coordinates, 0.0 to 1.0 is within the image bounds",
      -100.0f,
      100.0f);
  RNA_def_property_flag(prop, PROP_SKIP_SAVE);
}

/** \} */

/* -------------------------------------------------------------------- */
/** \name Shared Edge Loop/Ring Select Operator Functions
 * \{ */

enum eUVLoopGenericType {
  UV_LOOP_SELECT = 1,
  UV_RING_SELECT = 2,
};

static int uv_mouse_select_loop_generic_multi(bContext *C,
                                              Object **objects,
                                              uint objects_len,
                                              const float co[2],
                                              const bool extend,
                                              enum eUVLoopGenericType loop_type)
{
  const ARegion *region = CTX_wm_region(C);
  Depsgraph *depsgraph = CTX_data_ensure_evaluated_depsgraph(C);
  Scene *scene = CTX_data_scene(C);
  const ToolSettings *ts = scene->toolsettings;
  UvNearestHit hit = UV_NEAREST_HIT_INIT_MAX(&region->v2d);
  bool found_item = false;
  /* 0 == don't flush, 1 == sel, -1 == deselect;  only use when selection sync is enabled. */
  int flush = 0;

  /* Find edge. */
  found_item = uv_find_nearest_edge_multi(scene, objects, objects_len, co, 0.0f, &hit);
  if (!found_item) {
    return OPERATOR_CANCELLED;
  }

  Object *obedit = hit.ob;
  BMEditMesh *em = BKE_editmesh_from_object(obedit);

  /* Do selection. */
  if (!extend) {
    uv_select_all_perform_multi_ex(scene, objects, objects_len, SEL_DESELECT, obedit);
  }

  if (loop_type == UV_LOOP_SELECT) {
    if (ED_uvedit_select_mode_get(scene) == UV_SELECT_FACE) {
      flush = uv_select_faceloop(scene, obedit, &hit, extend);
    }
    else {
      flush = uv_select_edgeloop(scene, obedit, &hit, extend);
    }
  }
  else if (loop_type == UV_RING_SELECT) {
    flush = uv_select_edgering(scene, obedit, &hit, extend);
  }
  else {
    BLI_assert_unreachable();
  }

  if (ts->uv_flag & UV_SYNC_SELECTION) {
    if (flush == 1) {
      EDBM_select_flush(em);
    }
    else if (flush == -1) {
      EDBM_deselect_flush(em);
    }
  }
  else {
    ED_uvedit_selectmode_flush(scene, em);
  }

  for (uint ob_index = 0; ob_index < objects_len; ob_index++) {
    Object *obiter = objects[ob_index];
    uv_select_tag_update_for_object(depsgraph, ts, obiter);
  }

  return OPERATOR_PASS_THROUGH | OPERATOR_FINISHED;
}
static int uv_mouse_select_loop_generic(bContext *C,
                                        const float co[2],
                                        const bool extend,
                                        enum eUVLoopGenericType loop_type)
{
  const Scene *scene = CTX_data_scene(C);
  ViewLayer *view_layer = CTX_data_view_layer(C);
  uint objects_len = 0;
  Object **objects = BKE_view_layer_array_from_objects_in_edit_mode_unique_data_with_uvs(
      scene, view_layer, ((View3D *)NULL), &objects_len);
  int ret = uv_mouse_select_loop_generic_multi(C, objects, objects_len, co, extend, loop_type);
  MEM_freeN(objects);
  return ret;
}

/** \} */

/* -------------------------------------------------------------------- */
/** \name Edge Loop Select Operator
 * \{ */

static int uv_select_loop_exec(bContext *C, wmOperator *op)
{
  float co[2];

  RNA_float_get_array(op->ptr, "location", co);
  const bool extend = RNA_boolean_get(op->ptr, "extend");

  return uv_mouse_select_loop_generic(C, co, extend, UV_LOOP_SELECT);
}

static int uv_select_loop_invoke(bContext *C, wmOperator *op, const wmEvent *event)
{
  const ARegion *region = CTX_wm_region(C);
  float co[2];

  UI_view2d_region_to_view(&region->v2d, event->mval[0], event->mval[1], &co[0], &co[1]);
  RNA_float_set_array(op->ptr, "location", co);

  const int retval = uv_select_loop_exec(C, op);

  return WM_operator_flag_only_pass_through_on_press(retval, event);
}

void UV_OT_select_loop(wmOperatorType *ot)
{
  /* identifiers */
  ot->name = "Loop Select";
  ot->description = "Select a loop of connected UV vertices";
  ot->idname = "UV_OT_select_loop";
  ot->flag = OPTYPE_UNDO;

  /* api callbacks */
  ot->exec = uv_select_loop_exec;
  ot->invoke = uv_select_loop_invoke;
  ot->poll = ED_operator_uvedit; /* requires space image */

  /* properties */
  PropertyRNA *prop;
  prop = RNA_def_boolean(ot->srna,
                         "extend",
                         0,
                         "Extend",
                         "Extend selection rather than clearing the existing selection");
  RNA_def_property_flag(prop, PROP_SKIP_SAVE);
  prop = RNA_def_float_vector(
      ot->srna,
      "location",
      2,
      NULL,
      -FLT_MAX,
      FLT_MAX,
      "Location",
      "Mouse location in normalized coordinates, 0.0 to 1.0 is within the image bounds",
      -100.0f,
      100.0f);
  RNA_def_property_flag(prop, PROP_SKIP_SAVE);
}

/** \} */

/* -------------------------------------------------------------------- */
/** \name Edge Ring Select Operator
 * \{ */

static int uv_select_edge_ring_exec(bContext *C, wmOperator *op)
{
  float co[2];
  RNA_float_get_array(op->ptr, "location", co);
  const bool extend = RNA_boolean_get(op->ptr, "extend");
  return uv_mouse_select_loop_generic(C, co, extend, UV_RING_SELECT);
}

static int uv_select_edge_ring_invoke(bContext *C, wmOperator *op, const wmEvent *event)
{
  const ARegion *region = CTX_wm_region(C);
  float co[2];

  UI_view2d_region_to_view(&region->v2d, event->mval[0], event->mval[1], &co[0], &co[1]);
  RNA_float_set_array(op->ptr, "location", co);

  const int retval = uv_select_edge_ring_exec(C, op);

  return WM_operator_flag_only_pass_through_on_press(retval, event);
}

void UV_OT_select_edge_ring(wmOperatorType *ot)
{
  /* identifiers */
  ot->name = "Edge Ring Select";
  ot->description = "Select an edge ring of connected UV vertices";
  ot->idname = "UV_OT_select_edge_ring";
  ot->flag = OPTYPE_UNDO;

  /* api callbacks */
  ot->exec = uv_select_edge_ring_exec;
  ot->invoke = uv_select_edge_ring_invoke;
  ot->poll = ED_operator_uvedit; /* requires space image */

  /* properties */
  PropertyRNA *prop;
  prop = RNA_def_boolean(ot->srna,
                         "extend",
                         0,
                         "Extend",
                         "Extend selection rather than clearing the existing selection");
  RNA_def_property_flag(prop, PROP_SKIP_SAVE);
  prop = RNA_def_float_vector(
      ot->srna,
      "location",
      2,
      NULL,
      -FLT_MAX,
      FLT_MAX,
      "Location",
      "Mouse location in normalized coordinates, 0.0 to 1.0 is within the image bounds",
      -100.0f,
      100.0f);
  RNA_def_property_flag(prop, PROP_SKIP_SAVE);
}

/** \} */

/* -------------------------------------------------------------------- */
/** \name Select Linked Operator
 * \{ */

static int uv_select_linked_internal(bContext *C, wmOperator *op, const wmEvent *event, bool pick)
{
  const ARegion *region = CTX_wm_region(C);
  Scene *scene = CTX_data_scene(C);
  const ToolSettings *ts = scene->toolsettings;
  ViewLayer *view_layer = CTX_data_view_layer(C);
  bool extend = true;
  bool deselect = false;
  bool select_faces = (ts->uv_flag & UV_SYNC_SELECTION) && (ts->selectmode & SCE_SELECT_FACE);

  UvNearestHit hit = UV_NEAREST_HIT_INIT_MAX(&region->v2d);

  if (pick) {
    extend = RNA_boolean_get(op->ptr, "extend");
    deselect = RNA_boolean_get(op->ptr, "deselect");
  }

  uint objects_len = 0;
  Object **objects = BKE_view_layer_array_from_objects_in_edit_mode_unique_data_with_uvs(
      scene, view_layer, ((View3D *)NULL), &objects_len);

  if (pick) {
    float co[2];

    if (event) {
      /* invoke */
      UI_view2d_region_to_view(&region->v2d, event->mval[0], event->mval[1], &co[0], &co[1]);
      RNA_float_set_array(op->ptr, "location", co);
    }
    else {
      /* exec */
      RNA_float_get_array(op->ptr, "location", co);
    }

    if (!uv_find_nearest_edge_multi(scene, objects, objects_len, co, 0.0f, &hit)) {
      MEM_freeN(objects);
      return OPERATOR_CANCELLED;
    }
  }

  if (!extend && !deselect) {
    uv_select_all_perform_multi(scene, objects, objects_len, SEL_DESELECT);
  }

  uv_select_linked_multi(
      scene, objects, objects_len, pick ? &hit : NULL, extend, deselect, false, select_faces);

  /* weak!, but works */
  Object **objects_free = objects;
  if (pick) {
    objects = &hit.ob;
    objects_len = 1;
  }

  for (uint ob_index = 0; ob_index < objects_len; ob_index++) {
    Object *obedit = objects[ob_index];
    DEG_id_tag_update(obedit->data, ID_RECALC_COPY_ON_WRITE | ID_RECALC_SELECT);
    WM_event_add_notifier(C, NC_GEOM | ND_SELECT, obedit->data);
  }

  MEM_SAFE_FREE(objects_free);

  return OPERATOR_FINISHED;
}

static int uv_select_linked_exec(bContext *C, wmOperator *op)
{
  return uv_select_linked_internal(C, op, NULL, false);
}

void UV_OT_select_linked(wmOperatorType *ot)
{
  /* identifiers */
  ot->name = "Select Linked";
  ot->description = "Select all UV vertices linked to the active UV map";
  ot->idname = "UV_OT_select_linked";

  /* api callbacks */
  ot->exec = uv_select_linked_exec;
  ot->poll = ED_operator_uvedit; /* requires space image */

  /* flags */
  ot->flag = OPTYPE_REGISTER | OPTYPE_UNDO;
}

/** \} */

/* -------------------------------------------------------------------- */
/** \name Select Linked (Cursor Pick) Operator
 * \{ */

static int uv_select_linked_pick_invoke(bContext *C, wmOperator *op, const wmEvent *event)
{
  return uv_select_linked_internal(C, op, event, true);
}

static int uv_select_linked_pick_exec(bContext *C, wmOperator *op)
{
  return uv_select_linked_internal(C, op, NULL, true);
}

void UV_OT_select_linked_pick(wmOperatorType *ot)
{
  /* identifiers */
  ot->name = "Select Linked Pick";
  ot->description = "Select all UV vertices linked under the mouse";
  ot->idname = "UV_OT_select_linked_pick";

  /* flags */
  ot->flag = OPTYPE_REGISTER | OPTYPE_UNDO;

  /* api callbacks */
  ot->invoke = uv_select_linked_pick_invoke;
  ot->exec = uv_select_linked_pick_exec;
  ot->poll = ED_operator_uvedit; /* requires space image */

  /* properties */
  PropertyRNA *prop;
  prop = RNA_def_boolean(ot->srna,
                         "extend",
                         0,
                         "Extend",
                         "Extend selection rather than clearing the existing selection");
  RNA_def_property_flag(prop, PROP_SKIP_SAVE);
  prop = RNA_def_boolean(ot->srna,
                         "deselect",
                         0,
                         "Deselect",
                         "Deselect linked UV vertices rather than selecting them");
  RNA_def_property_flag(prop, PROP_SKIP_SAVE);
  prop = RNA_def_float_vector(
      ot->srna,
      "location",
      2,
      NULL,
      -FLT_MAX,
      FLT_MAX,
      "Location",
      "Mouse location in normalized coordinates, 0.0 to 1.0 is within the image bounds",
      -100.0f,
      100.0f);
  RNA_def_property_flag(prop, PROP_SKIP_SAVE);
}

/** \} */

/* -------------------------------------------------------------------- */
/** \name Select Split Operator
 * \{ */

/**
 * \note This is based on similar use case to #MESH_OT_split(), which has a similar effect
 * but in this case they are not joined to begin with (only having the behavior of being joined)
 * so its best to call this #uv_select_split() instead of just split(), but assigned to the same
 * key as #MESH_OT_split - Campbell.
 */
static int uv_select_split_exec(bContext *C, wmOperator *op)
{
  Depsgraph *depsgraph = CTX_data_ensure_evaluated_depsgraph(C);
  Scene *scene = CTX_data_scene(C);
  ViewLayer *view_layer = CTX_data_view_layer(C);
  const ToolSettings *ts = scene->toolsettings;

  BMFace *efa;
  BMLoop *l;
  BMIter iter, liter;

  if (ts->uv_flag & UV_SYNC_SELECTION) {
    BKE_report(op->reports, RPT_ERROR, "Cannot split selection when sync selection is enabled");
    return OPERATOR_CANCELLED;
  }

  bool changed_multi = false;

  uint objects_len = 0;
  Object **objects = BKE_view_layer_array_from_objects_in_edit_mode_unique_data_with_uvs(
      scene, view_layer, ((View3D *)NULL), &objects_len);

  for (uint ob_index = 0; ob_index < objects_len; ob_index++) {
    Object *obedit = objects[ob_index];
    BMesh *bm = BKE_editmesh_from_object(obedit)->bm;

    bool changed = false;

    const char *active_uv_name = CustomData_get_active_layer_name(&bm->ldata, CD_PROP_FLOAT2);
    BM_uv_map_ensure_vert_selection_attribute(bm, active_uv_name);
    BM_uv_map_ensure_edge_selection_attribute(bm, active_uv_name);
    const BMUVOffsets offsets = BM_uv_map_get_offsets(bm);

    BM_ITER_MESH (efa, &iter, bm, BM_FACES_OF_MESH) {
      bool is_sel = false;
      bool is_unsel = false;

      if (!uvedit_face_visible_test(scene, efa)) {
        continue;
      }

      /* are we all selected? */
      BM_ITER_ELEM (l, &liter, efa, BM_LOOPS_OF_FACE) {

        if (BM_ELEM_CD_GET_OPT_BOOL(l, offsets.select_vert) ||
            BM_ELEM_CD_GET_OPT_BOOL(l, offsets.select_edge)) {
          is_sel = true;
        }
        if (!BM_ELEM_CD_GET_OPT_BOOL(l, offsets.select_vert) ||
            !BM_ELEM_CD_GET_OPT_BOOL(l, offsets.select_edge)) {
          is_unsel = true;
        }

        /* we have mixed selection, bail out */
        if (is_sel && is_unsel) {
          break;
        }
      }

      if (is_sel && is_unsel) {
        BM_ITER_ELEM (l, &liter, efa, BM_LOOPS_OF_FACE) {
          BM_ELEM_CD_SET_BOOL(l, offsets.select_vert, false);
          BM_ELEM_CD_SET_BOOL(l, offsets.select_edge, false);
        }

        changed = true;
      }
    }

    if (changed) {
      changed_multi = true;
      WM_event_add_notifier(C, NC_SPACE | ND_SPACE_IMAGE, NULL);
      uv_select_tag_update_for_object(depsgraph, ts, obedit);
    }
  }
  MEM_freeN(objects);

  return changed_multi ? OPERATOR_FINISHED : OPERATOR_CANCELLED;
}

void UV_OT_select_split(wmOperatorType *ot)
{
  /* identifiers */
  ot->name = "Select Split";
  ot->description = "Select only entirely selected faces";
  ot->idname = "UV_OT_select_split";
  ot->flag = OPTYPE_REGISTER | OPTYPE_UNDO;

  /* api callbacks */
  ot->exec = uv_select_split_exec;
  ot->poll = ED_operator_uvedit; /* requires space image */
}

static void uv_select_tag_update_for_object(Depsgraph *depsgraph,
                                            const ToolSettings *ts,
                                            Object *obedit)
{
  if (ts->uv_flag & UV_SYNC_SELECTION) {
    DEG_id_tag_update(obedit->data, ID_RECALC_SELECT);
    WM_main_add_notifier(NC_GEOM | ND_SELECT, obedit->data);
  }
  else {
    Object *obedit_eval = DEG_get_evaluated_object(depsgraph, obedit);
    BKE_mesh_batch_cache_dirty_tag(obedit_eval->data, BKE_MESH_BATCH_DIRTY_UVEDIT_SELECT);
    /* Only for region redraw. */
    WM_main_add_notifier(NC_GEOM | ND_SELECT, obedit->data);
  }
}

/** \} */

/* -------------------------------------------------------------------- */
/** \name Select/Tag Flushing Utils
 *
 * Utility functions to flush the uv-selection from tags.
 * \{ */

/**
 * helper function for #uv_select_flush_from_tag_loop and uv_select_flush_from_tag_face
 */
static void uv_select_flush_from_tag_sticky_loc_internal(const Scene *scene,
                                                         BMEditMesh *em,
                                                         UvVertMap *vmap,
                                                         const uint efa_index,
                                                         BMLoop *l,
                                                         const bool select,
                                                         const BMUVOffsets offsets)
{
  UvMapVert *start_vlist = NULL, *vlist_iter;
  BMFace *efa_vlist;

  uvedit_uv_select_set(scene, em->bm, l, select, false, offsets);

  vlist_iter = BM_uv_vert_map_at_index(vmap, BM_elem_index_get(l->v));

  while (vlist_iter) {
    if (vlist_iter->separate) {
      start_vlist = vlist_iter;
    }

    if (efa_index == vlist_iter->poly_index) {
      break;
    }

    vlist_iter = vlist_iter->next;
  }

  vlist_iter = start_vlist;
  while (vlist_iter) {
    if (vlist_iter != start_vlist && vlist_iter->separate) {
      break;
    }

    if (efa_index != vlist_iter->poly_index) {
      BMLoop *l_other;
      efa_vlist = BM_face_at_index(em->bm, vlist_iter->poly_index);
      /* tf_vlist = BM_ELEM_CD_GET_VOID_P(efa_vlist, cd_poly_tex_offset); */ /* UNUSED */

      l_other = BM_iter_at_index(
          em->bm, BM_LOOPS_OF_FACE, efa_vlist, vlist_iter->loop_of_poly_index);

      uvedit_uv_select_set(scene, em->bm, l_other, select, false, offsets);
    }
    vlist_iter = vlist_iter->next;
  }
}

/**
 * Flush the selection from face tags based on sticky and selection modes.
 *
 * needed because setting the selection of a face is done in a number of places but it also
 * needs to respect the sticky modes for the UV verts, so dealing with the sticky modes
 * is best done in a separate function.
 *
 * \note This function is very similar to #uv_select_flush_from_tag_loop,
 * be sure to update both upon changing.
 */
static void uv_select_flush_from_tag_face(const Scene *scene, Object *obedit, const bool select)
{
  /* Selecting UV Faces with some modes requires us to change
   * the selection in other faces (depending on the sticky mode).
   *
   * This only needs to be done when the Mesh is not used for
   * selection (so for sticky modes, vertex or location based). */

  const ToolSettings *ts = scene->toolsettings;
  BMEditMesh *em = BKE_editmesh_from_object(obedit);
  BMFace *efa;
  BMLoop *l;
  BMIter iter, liter;
  const char *active_uv_name = CustomData_get_active_layer_name(&em->bm->ldata, CD_PROP_FLOAT2);
  BM_uv_map_ensure_vert_selection_attribute(em->bm, active_uv_name);
  BM_uv_map_ensure_edge_selection_attribute(em->bm, active_uv_name);
  const BMUVOffsets offsets = BM_uv_map_get_offsets(em->bm);

  if ((ts->uv_flag & UV_SYNC_SELECTION) == 0 &&
      ELEM(ts->uv_sticky, SI_STICKY_VERTEX, SI_STICKY_LOC)) {

    struct UvVertMap *vmap;
    uint efa_index;

    BM_mesh_elem_table_ensure(em->bm, BM_FACE);
    vmap = BM_uv_vert_map_create(em->bm, false, false);
    if (vmap == NULL) {
      return;
    }

    BM_ITER_MESH_INDEX (efa, &iter, em->bm, BM_FACES_OF_MESH, efa_index) {
      if (BM_elem_flag_test(efa, BM_ELEM_TAG)) {
        BM_ITER_ELEM (l, &liter, efa, BM_LOOPS_OF_FACE) {
          if (select) {
            BM_ELEM_CD_SET_BOOL(l, offsets.select_vert, true);
            uv_select_flush_from_tag_sticky_loc_internal(
                scene, em, vmap, efa_index, l, select, offsets);
          }
          else {
            BM_ELEM_CD_SET_BOOL(l, offsets.select_vert, false);
            if (!uvedit_vert_is_face_select_any_other(scene, l, offsets)) {
              uv_select_flush_from_tag_sticky_loc_internal(
                  scene, em, vmap, efa_index, l, select, offsets);
            }
          }
        }
      }
    }
    BM_uv_vert_map_free(vmap);
  }
  else { /* SI_STICKY_DISABLE or ts->uv_flag & UV_SYNC_SELECTION */
    BM_ITER_MESH (efa, &iter, em->bm, BM_FACES_OF_MESH) {
      if (BM_elem_flag_test(efa, BM_ELEM_TAG)) {
        uvedit_face_select_set(scene, em->bm, efa, select, false, offsets);
      }
    }
  }
}

/**
 * Flush the selection from loop tags based on sticky and selection modes.
 *
 * needed because setting the selection of a face is done in a number of places but it also needs
 * to respect the sticky modes for the UV verts, so dealing with the sticky modes is best done
 * in a separate function.
 *
 * \note This function is very similar to #uv_select_flush_from_tag_face,
 * be sure to update both upon changing.
 */
static void uv_select_flush_from_tag_loop(const Scene *scene, Object *obedit, const bool select)
{
  /* Selecting UV Loops with some modes requires us to change
   * the selection in other faces (depending on the sticky mode).
   *
   * This only needs to be done when the Mesh is not used for
   * selection (so for sticky modes, vertex or location based). */

  const ToolSettings *ts = scene->toolsettings;
  BMEditMesh *em = BKE_editmesh_from_object(obedit);
  BMFace *efa;
  BMLoop *l;
  BMIter iter, liter;

  const char *active_uv_name = CustomData_get_active_layer_name(&em->bm->ldata, CD_PROP_FLOAT2);
  BM_uv_map_ensure_vert_selection_attribute(em->bm, active_uv_name);
  BM_uv_map_ensure_edge_selection_attribute(em->bm, active_uv_name);
  const BMUVOffsets offsets = BM_uv_map_get_offsets(em->bm);

  if ((ts->uv_flag & UV_SYNC_SELECTION) == 0 && ts->uv_sticky == SI_STICKY_VERTEX) {
    /* Tag all verts as untouched, then touch the ones that have a face center
     * in the loop and select all UV's that use a touched vert. */
    BM_mesh_elem_hflag_disable_all(em->bm, BM_VERT, BM_ELEM_TAG, false);

    BM_ITER_MESH (efa, &iter, em->bm, BM_FACES_OF_MESH) {
      BM_ITER_ELEM (l, &liter, efa, BM_LOOPS_OF_FACE) {
        if (BM_elem_flag_test(l, BM_ELEM_TAG)) {
          BM_elem_flag_enable(l->v, BM_ELEM_TAG);
        }
      }
    }

    /* now select tagged verts */
    BM_ITER_MESH (efa, &iter, em->bm, BM_FACES_OF_MESH) {
      BM_ITER_ELEM (l, &liter, efa, BM_LOOPS_OF_FACE) {
        if (BM_elem_flag_test(l->v, BM_ELEM_TAG)) {
          uvedit_uv_select_set(scene, em->bm, l, select, false, offsets);
        }
      }
    }
  }
  else if ((ts->uv_flag & UV_SYNC_SELECTION) == 0 && ts->uv_sticky == SI_STICKY_LOC) {
    struct UvVertMap *vmap;
    uint efa_index;

    BM_mesh_elem_table_ensure(em->bm, BM_FACE);
    vmap = BM_uv_vert_map_create(em->bm, false, false);
    if (vmap == NULL) {
      return;
    }

    BM_ITER_MESH_INDEX (efa, &iter, em->bm, BM_FACES_OF_MESH, efa_index) {
      BM_ITER_ELEM (l, &liter, efa, BM_LOOPS_OF_FACE) {
        if (BM_elem_flag_test(l, BM_ELEM_TAG)) {
          uv_select_flush_from_tag_sticky_loc_internal(
              scene, em, vmap, efa_index, l, select, offsets);
        }
      }
    }
    BM_uv_vert_map_free(vmap);
  }
  else { /* SI_STICKY_DISABLE or ts->uv_flag & UV_SYNC_SELECTION */
    BM_ITER_MESH (efa, &iter, em->bm, BM_FACES_OF_MESH) {
      BM_ITER_ELEM (l, &liter, efa, BM_LOOPS_OF_FACE) {
        if (BM_elem_flag_test(l, BM_ELEM_TAG)) {
          uvedit_uv_select_set(scene, em->bm, l, select, false, offsets);
        }
      }
    }
  }
}

/**
 * Flush the selection from UV edges based on sticky modes.
 *
 * Useful when performing edge selections in different sticky modes, since setting the required
 * edge selection is done manually or using #uvedit_edge_select_set_noflush,
 * but dealing with sticky modes for vertex selections is best done in a separate function.
 *
 * \note Current behavior is selecting only; deselecting can be added but the behavior isn't
 * required anywhere.
 */
static void uv_select_flush_from_loop_edge_flag(const Scene *scene, BMEditMesh *em)
{
  const ToolSettings *ts = scene->toolsettings;
  BMFace *efa;
  BMLoop *l;
  BMIter iter, liter;

  const char *active_uv_name = CustomData_get_active_layer_name(&em->bm->ldata, CD_PROP_FLOAT2);
  BM_uv_map_ensure_vert_selection_attribute(em->bm, active_uv_name);
  BM_uv_map_ensure_edge_selection_attribute(em->bm, active_uv_name);
  const BMUVOffsets offsets = BM_uv_map_get_offsets(em->bm);

  if ((ts->uv_flag & UV_SYNC_SELECTION) == 0 &&
      ELEM(ts->uv_sticky, SI_STICKY_LOC, SI_STICKY_VERTEX)) {
    /* Use UV edge selection to identify which verts must to be selected */
    struct UvVertMap *vmap;
    uint efa_index;
    /* Clear UV vert flags */
    bm_clear_uv_vert_selection(scene, em->bm, offsets);

    BM_mesh_elem_table_ensure(em->bm, BM_FACE);
    vmap = BM_uv_vert_map_create(em->bm, false, false);
    if (vmap == NULL) {
      return;
    }
    BM_ITER_MESH_INDEX (efa, &iter, em->bm, BM_FACES_OF_MESH, efa_index) {
      if (!uvedit_face_visible_test(scene, efa)) {
        /* This visibility check could be removed? Simply relying on edge flags to ensure
         * visibility might be sufficient. */
        continue;
      }
      BM_ITER_ELEM (l, &liter, efa, BM_LOOPS_OF_FACE) {
        /* Select verts based on UV edge flag. */
        if (BM_ELEM_CD_GET_OPT_BOOL(l, offsets.select_edge)) {
          uv_select_flush_from_tag_sticky_loc_internal(
              scene, em, vmap, efa_index, l, true, offsets);
          uv_select_flush_from_tag_sticky_loc_internal(
              scene, em, vmap, efa_index, l->next, true, offsets);
        }
      }
    }
    BM_uv_vert_map_free(vmap);
  }
  else {
    BM_ITER_MESH (efa, &iter, em->bm, BM_FACES_OF_MESH) {
      BM_ITER_ELEM (l, &liter, efa, BM_LOOPS_OF_FACE) {

        if (BM_ELEM_CD_GET_OPT_BOOL(l, offsets.select_edge)) {
          BM_ELEM_CD_SET_BOOL(l, offsets.select_vert, true);
          BM_ELEM_CD_SET_BOOL(l->next, offsets.select_vert, true);
        }
        else if (!BM_ELEM_CD_GET_OPT_BOOL(l->prev, offsets.select_edge)) {
          BM_ELEM_CD_SET_BOOL(l->next, offsets.select_vert, false);
        }
      }
    }
  }
}

/** \} */

/* -------------------------------------------------------------------- */
/** \name Box Select Operator
 * \{ */

static int uv_box_select_exec(bContext *C, wmOperator *op)
{
  Depsgraph *depsgraph = CTX_data_ensure_evaluated_depsgraph(C);
  Scene *scene = CTX_data_scene(C);
  const ToolSettings *ts = scene->toolsettings;
  ViewLayer *view_layer = CTX_data_view_layer(C);
  const ARegion *region = CTX_wm_region(C);
  BMFace *efa;
  BMLoop *l;
  BMIter iter, liter;
  float *luv;
  rctf rectf;
  bool pinned;
  const bool use_face_center = ((ts->uv_flag & UV_SYNC_SELECTION) ?
                                    (ts->selectmode == SCE_SELECT_FACE) :
                                    (ts->uv_selectmode == UV_SELECT_FACE));
  const bool use_edge = ((ts->uv_flag & UV_SYNC_SELECTION) ?
                             (ts->selectmode == SCE_SELECT_EDGE) :
                             (ts->uv_selectmode == UV_SELECT_EDGE));
  const bool use_select_linked = !(ts->uv_flag & UV_SYNC_SELECTION) &&
                                 (ts->uv_selectmode == UV_SELECT_ISLAND);

  /* get rectangle from operator */
  WM_operator_properties_border_to_rctf(op, &rectf);
  UI_view2d_region_to_view_rctf(&region->v2d, &rectf, &rectf);

  const eSelectOp sel_op = RNA_enum_get(op->ptr, "mode");
  const bool select = (sel_op != SEL_OP_SUB);
  const bool use_pre_deselect = SEL_OP_USE_PRE_DESELECT(sel_op);

  pinned = RNA_boolean_get(op->ptr, "pinned");

  bool changed_multi = false;

  uint objects_len = 0;
  Object **objects = BKE_view_layer_array_from_objects_in_edit_mode_unique_data_with_uvs(
      scene, view_layer, ((View3D *)NULL), &objects_len);

  if (use_pre_deselect) {
    uv_select_all_perform_multi(scene, objects, objects_len, SEL_DESELECT);
  }

  /* don't indent to avoid diff noise! */
  for (uint ob_index = 0; ob_index < objects_len; ob_index++) {
    Object *obedit = objects[ob_index];
    BMEditMesh *em = BKE_editmesh_from_object(obedit);

    bool changed = false;

    const char *active_uv_name = CustomData_get_active_layer_name(&em->bm->ldata, CD_PROP_FLOAT2);
    BM_uv_map_ensure_vert_selection_attribute(em->bm, active_uv_name);
    BM_uv_map_ensure_edge_selection_attribute(em->bm, active_uv_name);
    const BMUVOffsets offsets = BM_uv_map_get_offsets(em->bm);

    /* do actual selection */
    if (use_face_center && !pinned) {
      /* handle face selection mode */
      float cent[2];

      BM_ITER_MESH (efa, &iter, em->bm, BM_FACES_OF_MESH) {
        /* assume not touched */
        BM_elem_flag_disable(efa, BM_ELEM_TAG);

        if (uvedit_face_visible_test(scene, efa)) {
          BM_face_uv_calc_center_median(efa, offsets.uv, cent);
          if (BLI_rctf_isect_pt_v(&rectf, cent)) {
            BM_elem_flag_enable(efa, BM_ELEM_TAG);
            changed = true;
          }
        }
      }

      /* (de)selects all tagged faces and deals with sticky modes */
      if (changed) {
        uv_select_flush_from_tag_face(scene, obedit, select);
      }
    }
    else if (use_edge && !pinned) {
      bool do_second_pass = true;
      BM_ITER_MESH (efa, &iter, em->bm, BM_FACES_OF_MESH) {
        if (!uvedit_face_visible_test(scene, efa)) {
          continue;
        }

        BMLoop *l_prev = BM_FACE_FIRST_LOOP(efa)->prev;
        float *luv_prev = BM_ELEM_CD_GET_FLOAT_P(l_prev, offsets.uv);

        BM_ITER_ELEM (l, &liter, efa, BM_LOOPS_OF_FACE) {
          luv = BM_ELEM_CD_GET_FLOAT_P(l, offsets.uv);
          if (BLI_rctf_isect_pt_v(&rectf, luv) && BLI_rctf_isect_pt_v(&rectf, luv_prev)) {
            uvedit_edge_select_set_with_sticky(scene, em, l_prev, select, false, offsets);
            changed = true;
            do_second_pass = false;
          }
          l_prev = l;
          luv_prev = luv;
        }
      }
      /* Do a second pass if no complete edges could be selected.
       * This matches wire-frame edit-mesh selection in the 3D view. */
      if (do_second_pass) {
        /* Second pass to check if edges partially overlap with the selection area (box). */
        BM_ITER_MESH (efa, &iter, em->bm, BM_FACES_OF_MESH) {
          if (!uvedit_face_visible_test(scene, efa)) {
            continue;
          }
          BMLoop *l_prev = BM_FACE_FIRST_LOOP(efa)->prev;
          float *luv_prev = BM_ELEM_CD_GET_FLOAT_P(l_prev, offsets.uv);

          BM_ITER_ELEM (l, &liter, efa, BM_LOOPS_OF_FACE) {
            luv = BM_ELEM_CD_GET_FLOAT_P(l, offsets.uv);
            if (BLI_rctf_isect_segment(&rectf, luv_prev, luv)) {
              uvedit_edge_select_set_with_sticky(scene, em, l_prev, select, false, offsets);
              changed = true;
            }
            l_prev = l;
            luv_prev = luv;
          }
        }
      }
    }
    else {
      /* other selection modes */
      changed = true;
      BM_mesh_elem_hflag_disable_all(em->bm, BM_VERT, BM_ELEM_TAG, false);

      BM_ITER_MESH (efa, &iter, em->bm, BM_FACES_OF_MESH) {
        if (!uvedit_face_visible_test(scene, efa)) {
          continue;
        }
        bool has_selected = false;
        BM_ITER_ELEM (l, &liter, efa, BM_LOOPS_OF_FACE) {
<<<<<<< HEAD
          luv = BM_ELEM_CD_GET_FLOAT_P(l, offsets.uv);
          if ((select) != (uvedit_uv_select_test(scene, l, offsets))) {
=======
          luv = BM_ELEM_CD_GET_VOID_P(l, cd_loop_uv_offset);
          if (select != uvedit_uv_select_test(scene, l, cd_loop_uv_offset)) {
>>>>>>> 7636fc06
            if (!pinned || (ts->uv_flag & UV_SYNC_SELECTION)) {
              /* UV_SYNC_SELECTION - can't do pinned selection */
              if (BLI_rctf_isect_pt_v(&rectf, luv)) {
                uvedit_uv_select_set(scene, em->bm, l, select, false, offsets);
                BM_elem_flag_enable(l->v, BM_ELEM_TAG);
                has_selected = true;
              }
            }
            else if (pinned) {
              if (BM_ELEM_CD_GET_OPT_BOOL(l, offsets.pin) && BLI_rctf_isect_pt_v(&rectf, luv)) {
                uvedit_uv_select_set(scene, em->bm, l, select, false, offsets);
                BM_elem_flag_enable(l->v, BM_ELEM_TAG);
              }
            }
          }
        }
        if (has_selected && use_select_linked) {
          UvNearestHit hit = {
              .ob = obedit,
              .efa = efa,
          };
          uv_select_linked_multi(scene, objects, objects_len, &hit, true, !select, false, false);
        }
      }

      if (ts->uv_sticky == SI_STICKY_VERTEX) {
        uvedit_vertex_select_tagged(em, scene, select, offsets);
      }
    }

    if (changed || use_pre_deselect) {
      changed_multi = true;
      if (ts->uv_flag & UV_SYNC_SELECTION) {
        ED_uvedit_select_sync_flush(ts, em, select);
      }
      else {
        ED_uvedit_selectmode_flush(scene, em);
      }
      uv_select_tag_update_for_object(depsgraph, ts, obedit);
    }
  }

  MEM_freeN(objects);

  return changed_multi ? OPERATOR_FINISHED : OPERATOR_CANCELLED;
}

void UV_OT_select_box(wmOperatorType *ot)
{
  /* identifiers */
  ot->name = "Box Select";
  ot->description = "Select UV vertices using box selection";
  ot->idname = "UV_OT_select_box";

  /* api callbacks */
  ot->invoke = WM_gesture_box_invoke;
  ot->exec = uv_box_select_exec;
  ot->modal = WM_gesture_box_modal;
  ot->poll = ED_operator_uvedit_space_image; /* requires space image */
  ot->cancel = WM_gesture_box_cancel;

  /* flags */
  ot->flag = OPTYPE_UNDO;

  /* properties */
  RNA_def_boolean(ot->srna, "pinned", 0, "Pinned", "Border select pinned UVs only");

  WM_operator_properties_gesture_box(ot);
  WM_operator_properties_select_operation_simple(ot);
}

/** \} */

/* -------------------------------------------------------------------- */
/** \name Circle Select Operator
 * \{ */

static bool uv_circle_select_is_point_inside(const float uv[2],
                                             const float offset[2],
                                             const float ellipse[2])
{
  /* normalized ellipse: ell[0] = scaleX, ell[1] = scaleY */
  const float co[2] = {
      (uv[0] - offset[0]) * ellipse[0],
      (uv[1] - offset[1]) * ellipse[1],
  };
  return len_squared_v2(co) < 1.0f;
}

static bool uv_circle_select_is_edge_inside(const float uv_a[2],
                                            const float uv_b[2],
                                            const float offset[2],
                                            const float ellipse[2])
{
  /* normalized ellipse: ell[0] = scaleX, ell[1] = scaleY */
  const float co_a[2] = {
      (uv_a[0] - offset[0]) * ellipse[0],
      (uv_a[1] - offset[1]) * ellipse[1],
  };
  const float co_b[2] = {
      (uv_b[0] - offset[0]) * ellipse[0],
      (uv_b[1] - offset[1]) * ellipse[1],
  };
  return dist_squared_to_line_segment_v2((const float[2]){0.0f, 0.0f}, co_a, co_b) < 1.0f;
}

static int uv_circle_select_exec(bContext *C, wmOperator *op)
{
  Depsgraph *depsgraph = CTX_data_ensure_evaluated_depsgraph(C);
  SpaceImage *sima = CTX_wm_space_image(C);
  Scene *scene = CTX_data_scene(C);
  ViewLayer *view_layer = CTX_data_view_layer(C);
  const ToolSettings *ts = scene->toolsettings;
  const ARegion *region = CTX_wm_region(C);
  BMFace *efa;
  BMLoop *l;
  BMIter iter, liter;
  float *luv;
  int x, y, radius, width, height;
  float zoomx, zoomy;
  float offset[2], ellipse[2];

  const bool use_face_center = ((ts->uv_flag & UV_SYNC_SELECTION) ?
                                    (ts->selectmode == SCE_SELECT_FACE) :
                                    (ts->uv_selectmode == UV_SELECT_FACE));
  const bool use_edge = ((ts->uv_flag & UV_SYNC_SELECTION) ?
                             (ts->selectmode == SCE_SELECT_EDGE) :
                             (ts->uv_selectmode == UV_SELECT_EDGE));
  const bool use_select_linked = !(ts->uv_flag & UV_SYNC_SELECTION) &&
                                 (ts->uv_selectmode == UV_SELECT_ISLAND);

  /* get operator properties */
  x = RNA_int_get(op->ptr, "x");
  y = RNA_int_get(op->ptr, "y");
  radius = RNA_int_get(op->ptr, "radius");

  /* compute ellipse size and location, not a circle since we deal
   * with non square image. ellipse is normalized, r = 1.0. */
  ED_space_image_get_size(sima, &width, &height);
  ED_space_image_get_zoom(sima, region, &zoomx, &zoomy);

  ellipse[0] = width * zoomx / radius;
  ellipse[1] = height * zoomy / radius;

  UI_view2d_region_to_view(&region->v2d, x, y, &offset[0], &offset[1]);

  bool changed_multi = false;

  uint objects_len = 0;
  Object **objects = BKE_view_layer_array_from_objects_in_edit_mode_unique_data_with_uvs(
      scene, view_layer, ((View3D *)NULL), &objects_len);

  const eSelectOp sel_op = ED_select_op_modal(RNA_enum_get(op->ptr, "mode"),
                                              WM_gesture_is_modal_first(op->customdata));
  const bool select = (sel_op != SEL_OP_SUB);
  const bool use_pre_deselect = SEL_OP_USE_PRE_DESELECT(sel_op);

  if (use_pre_deselect) {
    uv_select_all_perform_multi(scene, objects, objects_len, SEL_DESELECT);
  }

  for (uint ob_index = 0; ob_index < objects_len; ob_index++) {
    Object *obedit = objects[ob_index];
    BMEditMesh *em = BKE_editmesh_from_object(obedit);

    bool changed = false;

    const char *active_uv_name = CustomData_get_active_layer_name(&em->bm->ldata, CD_PROP_FLOAT2);
    BM_uv_map_ensure_vert_selection_attribute(em->bm, active_uv_name);
    BM_uv_map_ensure_edge_selection_attribute(em->bm, active_uv_name);
    const BMUVOffsets offsets = BM_uv_map_get_offsets(em->bm);

    /* do selection */
    if (use_face_center) {
      BM_ITER_MESH (efa, &iter, em->bm, BM_FACES_OF_MESH) {
        BM_elem_flag_disable(efa, BM_ELEM_TAG);
        /* assume not touched */
        if (select != uvedit_face_select_test(scene, efa, offsets)) {
          float cent[2];
          BM_face_uv_calc_center_median(efa, offsets.uv, cent);
          if (uv_circle_select_is_point_inside(cent, offset, ellipse)) {
            BM_elem_flag_enable(efa, BM_ELEM_TAG);
            changed = true;
          }
        }
      }

      /* (de)selects all tagged faces and deals with sticky modes */
      if (changed) {
        uv_select_flush_from_tag_face(scene, obedit, select);
      }
    }
    else if (use_edge) {
      BM_ITER_MESH (efa, &iter, em->bm, BM_FACES_OF_MESH) {
        if (!uvedit_face_visible_test(scene, efa)) {
          continue;
        }

        BMLoop *l_prev = BM_FACE_FIRST_LOOP(efa)->prev;
        float *luv_prev = BM_ELEM_CD_GET_FLOAT_P(l_prev, offsets.uv);

        BM_ITER_ELEM (l, &liter, efa, BM_LOOPS_OF_FACE) {
          luv = BM_ELEM_CD_GET_FLOAT_P(l, offsets.uv);
          if (uv_circle_select_is_edge_inside(luv, luv_prev, offset, ellipse)) {
            uvedit_edge_select_set_with_sticky(scene, em, l_prev, select, false, offsets);
            changed = true;
          }
          l_prev = l;
          luv_prev = luv;
        }
      }
    }
    else {
      BM_mesh_elem_hflag_disable_all(em->bm, BM_VERT, BM_ELEM_TAG, false);

      BM_ITER_MESH (efa, &iter, em->bm, BM_FACES_OF_MESH) {
        if (!uvedit_face_visible_test(scene, efa)) {
          continue;
        }
        bool has_selected = false;
        BM_ITER_ELEM (l, &liter, efa, BM_LOOPS_OF_FACE) {
<<<<<<< HEAD
          if ((select) != (uvedit_uv_select_test(scene, l, offsets))) {
            luv = BM_ELEM_CD_GET_FLOAT_P(l, offsets.uv);
            if (uv_circle_select_is_point_inside(luv, offset, ellipse)) {
=======
          if (select != uvedit_uv_select_test(scene, l, cd_loop_uv_offset)) {
            luv = BM_ELEM_CD_GET_VOID_P(l, cd_loop_uv_offset);
            if (uv_circle_select_is_point_inside(luv->uv, offset, ellipse)) {
>>>>>>> 7636fc06
              changed = true;
              uvedit_uv_select_set(scene, em->bm, l, select, false, offsets);
              BM_elem_flag_enable(l->v, BM_ELEM_TAG);
              has_selected = true;
            }
          }
        }
        if (has_selected && use_select_linked) {
          UvNearestHit hit = {
              .ob = obedit,
              .efa = efa,
          };
          uv_select_linked_multi(scene, objects, objects_len, &hit, true, !select, false, false);
        }
      }

      if (ts->uv_sticky == SI_STICKY_VERTEX) {
        uvedit_vertex_select_tagged(em, scene, select, offsets);
      }
    }

    if (changed || use_pre_deselect) {
      changed_multi = true;
      if (ts->uv_flag & UV_SYNC_SELECTION) {
        ED_uvedit_select_sync_flush(ts, em, select);
      }
      else {
        ED_uvedit_selectmode_flush(scene, em);
      }
      uv_select_tag_update_for_object(depsgraph, ts, obedit);
    }
  }
  MEM_freeN(objects);

  return changed_multi ? OPERATOR_FINISHED : OPERATOR_CANCELLED;
}

void UV_OT_select_circle(wmOperatorType *ot)
{
  /* identifiers */
  ot->name = "Circle Select";
  ot->description = "Select UV vertices using circle selection";
  ot->idname = "UV_OT_select_circle";

  /* api callbacks */
  ot->invoke = WM_gesture_circle_invoke;
  ot->modal = WM_gesture_circle_modal;
  ot->exec = uv_circle_select_exec;
  ot->poll = ED_operator_uvedit_space_image; /* requires space image */
  ot->cancel = WM_gesture_circle_cancel;
  ot->get_name = ED_select_circle_get_name;

  /* flags */
  ot->flag = OPTYPE_UNDO;

  /* properties */
  WM_operator_properties_gesture_circle(ot);
  WM_operator_properties_select_operation_simple(ot);
}

/** \} */

/* -------------------------------------------------------------------- */
/** \name Lasso Select Operator
 * \{ */

static bool do_lasso_select_mesh_uv_is_point_inside(const ARegion *region,
                                                    const rcti *clip_rect,
                                                    const int mcoords[][2],
                                                    const int mcoords_len,
                                                    const float co_test[2])
{
  int co_screen[2];
  if (UI_view2d_view_to_region_clip(
          &region->v2d, co_test[0], co_test[1], &co_screen[0], &co_screen[1]) &&
      BLI_rcti_isect_pt_v(clip_rect, co_screen) &&
      BLI_lasso_is_point_inside(
          mcoords, mcoords_len, co_screen[0], co_screen[1], V2D_IS_CLIPPED)) {
    return true;
  }
  return false;
}

static bool do_lasso_select_mesh_uv_is_edge_inside(const ARegion *region,
                                                   const rcti *clip_rect,
                                                   const int mcoords[][2],
                                                   const int mcoords_len,
                                                   const float co_test_a[2],
                                                   const float co_test_b[2])
{
  int co_screen_a[2], co_screen_b[2];
  if (UI_view2d_view_to_region_segment_clip(
          &region->v2d, co_test_a, co_test_b, co_screen_a, co_screen_b) &&
      BLI_rcti_isect_segment(clip_rect, co_screen_a, co_screen_b) &&
      BLI_lasso_is_edge_inside(
          mcoords, mcoords_len, UNPACK2(co_screen_a), UNPACK2(co_screen_b), V2D_IS_CLIPPED)) {
    return true;
  }
  return false;
}

static bool do_lasso_select_mesh_uv(bContext *C,
                                    const int mcoords[][2],
                                    const int mcoords_len,
                                    const eSelectOp sel_op)
{
  Depsgraph *depsgraph = CTX_data_ensure_evaluated_depsgraph(C);
  const ARegion *region = CTX_wm_region(C);
  Scene *scene = CTX_data_scene(C);
  const ToolSettings *ts = scene->toolsettings;
  ViewLayer *view_layer = CTX_data_view_layer(C);
  const bool use_face_center = ((ts->uv_flag & UV_SYNC_SELECTION) ?
                                    (ts->selectmode == SCE_SELECT_FACE) :
                                    (ts->uv_selectmode == UV_SELECT_FACE));
  const bool use_edge = ((ts->uv_flag & UV_SYNC_SELECTION) ?
                             (ts->selectmode == SCE_SELECT_EDGE) :
                             (ts->uv_selectmode == UV_SELECT_EDGE));
  const bool use_select_linked = !(ts->uv_flag & UV_SYNC_SELECTION) &&
                                 (ts->uv_selectmode == UV_SELECT_ISLAND);

  const bool select = (sel_op != SEL_OP_SUB);
  const bool use_pre_deselect = SEL_OP_USE_PRE_DESELECT(sel_op);

  BMIter iter, liter;

  BMFace *efa;
  BMLoop *l;
  bool changed_multi = false;
  rcti rect;

  BLI_lasso_boundbox(&rect, mcoords, mcoords_len);

  uint objects_len = 0;
  Object **objects = BKE_view_layer_array_from_objects_in_edit_mode_unique_data_with_uvs(
      scene, view_layer, ((View3D *)NULL), &objects_len);

  if (use_pre_deselect) {
    uv_select_all_perform_multi(scene, objects, objects_len, SEL_DESELECT);
  }

  for (uint ob_index = 0; ob_index < objects_len; ob_index++) {
    Object *obedit = objects[ob_index];

    bool changed = false;

    BMEditMesh *em = BKE_editmesh_from_object(obedit);

    const char *active_uv_name = CustomData_get_active_layer_name(&em->bm->ldata, CD_PROP_FLOAT2);
    BM_uv_map_ensure_vert_selection_attribute(em->bm, active_uv_name);
    BM_uv_map_ensure_edge_selection_attribute(em->bm, active_uv_name);
    const BMUVOffsets offsets = BM_uv_map_get_offsets(em->bm);

    if (use_face_center) { /* Face Center Select. */
      BM_ITER_MESH (efa, &iter, em->bm, BM_FACES_OF_MESH) {
        BM_elem_flag_disable(efa, BM_ELEM_TAG);
        /* assume not touched */
        if (select != uvedit_face_select_test(scene, efa, offsets)) {
          float cent[2];
          BM_face_uv_calc_center_median(efa, offsets.uv, cent);
          if (do_lasso_select_mesh_uv_is_point_inside(region, &rect, mcoords, mcoords_len, cent)) {
            BM_elem_flag_enable(efa, BM_ELEM_TAG);
            changed = true;
          }
        }
      }

      /* (de)selects all tagged faces and deals with sticky modes */
      if (changed) {
        uv_select_flush_from_tag_face(scene, obedit, select);
      }
    }
    else if (use_edge) {
      bool do_second_pass = true;
      BM_ITER_MESH (efa, &iter, em->bm, BM_FACES_OF_MESH) {
        if (!uvedit_face_visible_test(scene, efa)) {
          continue;
        }

        BMLoop *l_prev = BM_FACE_FIRST_LOOP(efa)->prev;
        float *luv_prev = BM_ELEM_CD_GET_FLOAT_P(l_prev, offsets.uv);

        BM_ITER_ELEM (l, &liter, efa, BM_LOOPS_OF_FACE) {
          float *luv = BM_ELEM_CD_GET_FLOAT_P(l, offsets.uv);
          if (do_lasso_select_mesh_uv_is_point_inside(region, &rect, mcoords, mcoords_len, luv) &&
              do_lasso_select_mesh_uv_is_point_inside(
                  region, &rect, mcoords, mcoords_len, luv_prev)) {
            uvedit_edge_select_set_with_sticky(scene, em, l_prev, select, false, offsets);
            do_second_pass = false;
            changed = true;
          }
          l_prev = l;
          luv_prev = luv;
        }
      }
      /* Do a second pass if no complete edges could be selected.
       * This matches wire-frame edit-mesh selection in the 3D view. */
      if (do_second_pass) {
        /* Second pass to check if edges partially overlap with the selection area (lasso). */
        BM_ITER_MESH (efa, &iter, em->bm, BM_FACES_OF_MESH) {
          if (!uvedit_face_visible_test(scene, efa)) {
            continue;
          }
          BMLoop *l_prev = BM_FACE_FIRST_LOOP(efa)->prev;
          float *luv_prev = BM_ELEM_CD_GET_FLOAT_P(l_prev, offsets.uv);

          BM_ITER_ELEM (l, &liter, efa, BM_LOOPS_OF_FACE) {
            float *luv = BM_ELEM_CD_GET_FLOAT_P(l, offsets.uv);
            if (do_lasso_select_mesh_uv_is_edge_inside(
                    region, &rect, mcoords, mcoords_len, luv, luv_prev)) {
              uvedit_edge_select_set_with_sticky(scene, em, l_prev, select, false, offsets);
              changed = true;
            }
            l_prev = l;
            luv_prev = luv;
          }
        }
      }
    }
    else { /* Vert Selection. */
      BM_mesh_elem_hflag_disable_all(em->bm, BM_VERT, BM_ELEM_TAG, false);

      BM_ITER_MESH (efa, &iter, em->bm, BM_FACES_OF_MESH) {
        if (!uvedit_face_visible_test(scene, efa)) {
          continue;
        }
        bool has_selected = false;
        BM_ITER_ELEM (l, &liter, efa, BM_LOOPS_OF_FACE) {
<<<<<<< HEAD
          if ((select) != (uvedit_uv_select_test(scene, l, offsets))) {
            float *luv = BM_ELEM_CD_GET_FLOAT_P(l, offsets.uv);
=======
          if (select != uvedit_uv_select_test(scene, l, cd_loop_uv_offset)) {
            MLoopUV *luv = BM_ELEM_CD_GET_VOID_P(l, cd_loop_uv_offset);
>>>>>>> 7636fc06
            if (do_lasso_select_mesh_uv_is_point_inside(
                    region, &rect, mcoords, mcoords_len, luv)) {
              uvedit_uv_select_set(scene, em->bm, l, select, false, offsets);
              changed = true;
              BM_elem_flag_enable(l->v, BM_ELEM_TAG);
              has_selected = true;
            }
          }
        }
        if (has_selected && use_select_linked) {
          UvNearestHit hit = {
              .ob = obedit,
              .efa = efa,
          };
          uv_select_linked_multi(scene, objects, objects_len, &hit, true, !select, false, false);
        }
      }

      if (ts->uv_sticky == SI_STICKY_VERTEX) {
        uvedit_vertex_select_tagged(em, scene, select, offsets);
      }
    }

    if (changed || use_pre_deselect) {
      changed_multi = true;
      if (ts->uv_flag & UV_SYNC_SELECTION) {
        ED_uvedit_select_sync_flush(ts, em, select);
      }
      else {
        ED_uvedit_selectmode_flush(scene, em);
      }
      uv_select_tag_update_for_object(depsgraph, ts, obedit);
    }
  }
  MEM_freeN(objects);

  return changed_multi;
}

static int uv_lasso_select_exec(bContext *C, wmOperator *op)
{
  int mcoords_len;
  const int(*mcoords)[2] = WM_gesture_lasso_path_to_array(C, op, &mcoords_len);

  if (mcoords) {
    const eSelectOp sel_op = RNA_enum_get(op->ptr, "mode");
    bool changed = do_lasso_select_mesh_uv(C, mcoords, mcoords_len, sel_op);
    MEM_freeN((void *)mcoords);

    return changed ? OPERATOR_FINISHED : OPERATOR_CANCELLED;
  }

  return OPERATOR_PASS_THROUGH;
}

void UV_OT_select_lasso(wmOperatorType *ot)
{
  ot->name = "Lasso Select UV";
  ot->description = "Select UVs using lasso selection";
  ot->idname = "UV_OT_select_lasso";

  ot->invoke = WM_gesture_lasso_invoke;
  ot->modal = WM_gesture_lasso_modal;
  ot->exec = uv_lasso_select_exec;
  ot->poll = ED_operator_uvedit_space_image;
  ot->cancel = WM_gesture_lasso_cancel;

  /* flags */
  ot->flag = OPTYPE_UNDO | OPTYPE_DEPENDS_ON_CURSOR;

  /* properties */
  WM_operator_properties_gesture_lasso(ot);
  WM_operator_properties_select_operation_simple(ot);
}

/** \} */

/* -------------------------------------------------------------------- */
/** \name Select Pinned UV's Operator
 * \{ */

static int uv_select_pinned_exec(bContext *C, wmOperator *op)
{
  Scene *scene = CTX_data_scene(C);
  const ToolSettings *ts = scene->toolsettings;

  /* Use this operator only in vertex mode, since it is not guaranteed that pinned vertices may
   * form higher selection states (like edges/faces/islands) in other modes. */
  if ((ts->uv_flag & UV_SYNC_SELECTION) == 0) {
    if (ts->uv_selectmode != UV_SELECT_VERTEX) {
      BKE_report(op->reports, RPT_ERROR, "Pinned vertices can be selected in Vertex Mode only");
      return OPERATOR_CANCELLED;
    }
  }

  Depsgraph *depsgraph = CTX_data_ensure_evaluated_depsgraph(C);
  ViewLayer *view_layer = CTX_data_view_layer(C);
  BMFace *efa;
  BMLoop *l;
  BMIter iter, liter;

  uint objects_len = 0;
  Object **objects = BKE_view_layer_array_from_objects_in_edit_mode_unique_data_with_uvs(
      scene, view_layer, ((View3D *)NULL), &objects_len);

  for (uint ob_index = 0; ob_index < objects_len; ob_index++) {
    Object *obedit = objects[ob_index];
    BMEditMesh *em = BKE_editmesh_from_object(obedit);

    bool changed = false;
    const char *active_uv_name = CustomData_get_active_layer_name(&em->bm->ldata, CD_PROP_FLOAT2);
    BM_uv_map_ensure_vert_selection_attribute(em->bm, active_uv_name);
    BM_uv_map_ensure_edge_selection_attribute(em->bm, active_uv_name);
    const BMUVOffsets offsets = BM_uv_map_get_offsets(em->bm);

    BM_ITER_MESH (efa, &iter, em->bm, BM_FACES_OF_MESH) {
      if (!uvedit_face_visible_test(scene, efa)) {
        continue;
      }

      BM_ITER_ELEM (l, &liter, efa, BM_LOOPS_OF_FACE) {

        if BM_ELEM_CD_GET_OPT_BOOL (l, offsets.pin) {
          uvedit_uv_select_enable(scene, em->bm, l, false, offsets);
          changed = true;
        }
      }
    }
    if ((ts->uv_flag & UV_SYNC_SELECTION) == 0) {
      ED_uvedit_selectmode_flush(scene, em);
    }

    if (changed) {
      uv_select_tag_update_for_object(depsgraph, ts, obedit);
    }
  }
  MEM_freeN(objects);

  return OPERATOR_FINISHED;
}

void UV_OT_select_pinned(wmOperatorType *ot)
{
  /* identifiers */
  ot->name = "Selected Pinned";
  ot->description = "Select all pinned UV vertices";
  ot->idname = "UV_OT_select_pinned";
  ot->flag = OPTYPE_REGISTER | OPTYPE_UNDO;

  /* api callbacks */
  ot->exec = uv_select_pinned_exec;
  ot->poll = ED_operator_uvedit;
}

/** \} */

/* -------------------------------------------------------------------- */
/** \name Select Overlap Operator
 * \{ */

BLI_INLINE uint overlap_hash(const void *overlap_v)
{
  const BVHTreeOverlap *overlap = overlap_v;

  /* Designed to treat (A,B) and (B,A) as the same. */
  int x = overlap->indexA;
  int y = overlap->indexB;
  if (x > y) {
    SWAP(int, x, y);
  }
  return BLI_hash_int_2d(x, y);
}

BLI_INLINE bool overlap_cmp(const void *a_v, const void *b_v)
{
  const BVHTreeOverlap *a = a_v;
  const BVHTreeOverlap *b = b_v;
  return !((a->indexA == b->indexA && a->indexB == b->indexB) ||
           (a->indexA == b->indexB && a->indexB == b->indexA));
}

struct UVOverlapData {
  int ob_index;
  int face_index;
  float tri[3][2];
};

/**
 * Specialized 2D triangle intersection for detecting UV overlap:
 *
 * \return
 * - false when single corners or edges touch (common for UV coordinates).
 * - true when all corners touch (an exactly overlapping triangle).
 */
static bool overlap_tri_tri_uv_test(const float t1[3][2],
                                    const float t2[3][2],
                                    const float endpoint_bias)
{
  float vi[2];

  /* Don't use 'isect_tri_tri_v2' here
   * because it's important to ignore overlap at end-points. */
  if (isect_seg_seg_v2_point_ex(t1[0], t1[1], t2[0], t2[1], endpoint_bias, vi) == 1 ||
      isect_seg_seg_v2_point_ex(t1[0], t1[1], t2[1], t2[2], endpoint_bias, vi) == 1 ||
      isect_seg_seg_v2_point_ex(t1[0], t1[1], t2[2], t2[0], endpoint_bias, vi) == 1 ||
      isect_seg_seg_v2_point_ex(t1[1], t1[2], t2[0], t2[1], endpoint_bias, vi) == 1 ||
      isect_seg_seg_v2_point_ex(t1[1], t1[2], t2[1], t2[2], endpoint_bias, vi) == 1 ||
      isect_seg_seg_v2_point_ex(t1[1], t1[2], t2[2], t2[0], endpoint_bias, vi) == 1 ||
      isect_seg_seg_v2_point_ex(t1[2], t1[0], t2[0], t2[1], endpoint_bias, vi) == 1 ||
      isect_seg_seg_v2_point_ex(t1[2], t1[0], t2[1], t2[2], endpoint_bias, vi) == 1) {
    return true;
  }

  /* When none of the segments intersect, checking if either of the triangles corners
   * is inside the others is almost always sufficient to test if the two triangles intersect.
   *
   * However, the `endpoint_bias` on segment intersections causes _exact_ overlapping
   * triangles not to be detected.
   *
   * Resolve this problem at the small cost of calculating the triangle center, see T85508. */
  mid_v2_v2v2v2(vi, UNPACK3(t1));
  if (isect_point_tri_v2(vi, UNPACK3(t2)) != 0) {
    return true;
  }
  mid_v2_v2v2v2(vi, UNPACK3(t2));
  if (isect_point_tri_v2(vi, UNPACK3(t1)) != 0) {
    return true;
  }

  return false;
}

static int uv_select_overlap(bContext *C, const bool extend)
{
  Depsgraph *depsgraph = CTX_data_ensure_evaluated_depsgraph(C);
  Scene *scene = CTX_data_scene(C);
  ViewLayer *view_layer = CTX_data_view_layer(C);

  uint objects_len = 0;
  Object **objects = BKE_view_layer_array_from_objects_in_edit_mode_unique_data_with_uvs(
      scene, view_layer, ((View3D *)NULL), &objects_len);

  /* Calculate maximum number of tree nodes and prepare initial selection. */
  uint uv_tri_len = 0;
  for (uint ob_index = 0; ob_index < objects_len; ob_index++) {
    Object *obedit = objects[ob_index];
    BMEditMesh *em = BKE_editmesh_from_object(obedit);

    BM_mesh_elem_table_ensure(em->bm, BM_FACE);
    BM_mesh_elem_index_ensure(em->bm, BM_VERT | BM_FACE);
    BM_mesh_elem_hflag_disable_all(em->bm, BM_FACE, BM_ELEM_TAG, false);
    if (!extend) {
      uv_select_all_perform(scene, obedit, SEL_DESELECT);
    }

    BMIter iter;
    BMFace *efa;
    BM_ITER_MESH (efa, &iter, em->bm, BM_FACES_OF_MESH) {
      if (!uvedit_face_visible_test_ex(scene->toolsettings, efa)) {
        continue;
      }
      uv_tri_len += efa->len - 2;
    }
  }

  struct UVOverlapData *overlap_data = MEM_mallocN(sizeof(struct UVOverlapData) * uv_tri_len,
                                                   "UvOverlapData");
  BVHTree *uv_tree = BLI_bvhtree_new(uv_tri_len, 0.0f, 4, 6);

  /* Use a global data index when inserting into the BVH. */
  int data_index = 0;

  int face_len_alloc = 3;
  float(*uv_verts)[2] = MEM_mallocN(sizeof(*uv_verts) * face_len_alloc, "UvOverlapCoords");
  uint(*indices)[3] = MEM_mallocN(sizeof(*indices) * (face_len_alloc - 2), "UvOverlapTris");

  for (uint ob_index = 0; ob_index < objects_len; ob_index++) {
    Object *obedit = objects[ob_index];
    BMEditMesh *em = BKE_editmesh_from_object(obedit);
    BMIter iter, liter;
    BMFace *efa;
    BMLoop *l;

    const int cd_loop_uv_offset = CustomData_get_offset(&em->bm->ldata, CD_PROP_FLOAT2);

    /* Triangulate each UV face and store it inside the BVH. */
    int face_index;
    BM_ITER_MESH_INDEX (efa, &iter, em->bm, BM_FACES_OF_MESH, face_index) {

      if (!uvedit_face_visible_test_ex(scene->toolsettings, efa)) {
        continue;
      }

      const uint face_len = efa->len;
      const uint tri_len = face_len - 2;

      if (face_len_alloc < face_len) {
        MEM_freeN(uv_verts);
        MEM_freeN(indices);
        uv_verts = MEM_mallocN(sizeof(*uv_verts) * face_len, "UvOverlapCoords");
        indices = MEM_mallocN(sizeof(*indices) * tri_len, "UvOverlapTris");
        face_len_alloc = face_len;
      }

      int vert_index;
      BM_ITER_ELEM_INDEX (l, &liter, efa, BM_LOOPS_OF_FACE, vert_index) {
        float *luv = BM_ELEM_CD_GET_FLOAT_P(l, cd_loop_uv_offset);
        copy_v2_v2(uv_verts[vert_index], luv);
      }

      BLI_polyfill_calc(uv_verts, face_len, 0, indices);

      for (int t = 0; t < tri_len; t++) {
        overlap_data[data_index].ob_index = ob_index;
        overlap_data[data_index].face_index = face_index;

        /* BVH needs 3D, overlap data uses 2D. */
        const float tri[3][3] = {
            {UNPACK2(uv_verts[indices[t][0]]), 0.0f},
            {UNPACK2(uv_verts[indices[t][1]]), 0.0f},
            {UNPACK2(uv_verts[indices[t][2]]), 0.0f},
        };

        copy_v2_v2(overlap_data[data_index].tri[0], tri[0]);
        copy_v2_v2(overlap_data[data_index].tri[1], tri[1]);
        copy_v2_v2(overlap_data[data_index].tri[2], tri[2]);

        BLI_bvhtree_insert(uv_tree, data_index, &tri[0][0], 3);
        data_index++;
      }
    }
  }
  BLI_assert(data_index == uv_tri_len);

  MEM_freeN(uv_verts);
  MEM_freeN(indices);

  BLI_bvhtree_balance(uv_tree);

  uint tree_overlap_len;
  BVHTreeOverlap *overlap = BLI_bvhtree_overlap(uv_tree, uv_tree, &tree_overlap_len, NULL, NULL);

  if (overlap != NULL) {
    GSet *overlap_set = BLI_gset_new_ex(overlap_hash, overlap_cmp, __func__, tree_overlap_len);

    for (int i = 0; i < tree_overlap_len; i++) {
      /* Skip overlaps against yourself. */
      if (overlap[i].indexA == overlap[i].indexB) {
        continue;
      }

      /* Skip overlaps that have already been tested. */
      if (!BLI_gset_add(overlap_set, &overlap[i])) {
        continue;
      }

      const struct UVOverlapData *o_a = &overlap_data[overlap[i].indexA];
      const struct UVOverlapData *o_b = &overlap_data[overlap[i].indexB];
      Object *obedit_a = objects[o_a->ob_index];
      Object *obedit_b = objects[o_b->ob_index];
      BMEditMesh *em_a = BKE_editmesh_from_object(obedit_a);
      BMEditMesh *em_b = BKE_editmesh_from_object(obedit_b);
      BMFace *face_a = em_a->bm->ftable[o_a->face_index];
      BMFace *face_b = em_b->bm->ftable[o_b->face_index];
      const char *uv_a_name = CustomData_get_active_layer_name(&em_a->bm->ldata, CD_PROP_FLOAT2);
      const char *uv_b_name = CustomData_get_active_layer_name(&em_b->bm->ldata, CD_PROP_FLOAT2);
      BM_uv_map_ensure_vert_selection_attribute(em_a->bm, uv_a_name);
      BM_uv_map_ensure_vert_selection_attribute(em_b->bm, uv_b_name);
      BM_uv_map_ensure_edge_selection_attribute(em_a->bm, uv_a_name);
      BM_uv_map_ensure_edge_selection_attribute(em_b->bm, uv_b_name);
      const BMUVOffsets offsets_a = BM_uv_map_get_offsets(em_a->bm);
      const BMUVOffsets offsets_b = BM_uv_map_get_offsets(em_b->bm);

      /* Skip if both faces are already selected. */
      if (uvedit_face_select_test(scene, face_a, offsets_a) &&
          uvedit_face_select_test(scene, face_b, offsets_b)) {
        continue;
      }

      /* Main tri-tri overlap test. */
      const float endpoint_bias = -1e-4f;
      if (overlap_tri_tri_uv_test(o_a->tri, o_b->tri, endpoint_bias)) {
        uvedit_face_select_enable(scene, em_a->bm, face_a, false, offsets_a);
        uvedit_face_select_enable(scene, em_b->bm, face_b, false, offsets_b);
      }
    }

    BLI_gset_free(overlap_set, NULL);
    MEM_freeN(overlap);
  }

  for (uint ob_index = 0; ob_index < objects_len; ob_index++) {
    uv_select_tag_update_for_object(depsgraph, scene->toolsettings, objects[ob_index]);
  }

  BLI_bvhtree_free(uv_tree);

  MEM_freeN(overlap_data);
  MEM_freeN(objects);

  return OPERATOR_FINISHED;
}

static int uv_select_overlap_exec(bContext *C, wmOperator *op)
{
  bool extend = RNA_boolean_get(op->ptr, "extend");
  return uv_select_overlap(C, extend);
}

void UV_OT_select_overlap(wmOperatorType *ot)
{
  /* identifiers */
  ot->name = "Select Overlap";
  ot->description = "Select all UV faces which overlap each other";
  ot->idname = "UV_OT_select_overlap";
  ot->flag = OPTYPE_REGISTER | OPTYPE_UNDO;

  /* api callbacks */
  ot->exec = uv_select_overlap_exec;
  ot->poll = ED_operator_uvedit;

  /* properties */
  RNA_def_boolean(ot->srna,
                  "extend",
                  0,
                  "Extend",
                  "Extend selection rather than clearing the existing selection");
}

/** \} */
/** \name Select Similar Operator
 * \{ */

static float get_uv_vert_needle(const eUVSelectSimilar type,
                                BMVert *vert,
                                const float ob_m3[3][3],
                                BMLoop *loop,
                                const BMUVOffsets offsets)
{
  float result = 0.0f;
  switch (type) {
    case UV_SSIM_AREA_UV: {
      BMFace *f;
      BMIter iter;
      BM_ITER_ELEM (f, &iter, vert, BM_FACES_OF_VERT) {
        result += BM_face_calc_area_uv(f, offsets.uv);
      }
    } break;
    case UV_SSIM_AREA_3D: {
      BMFace *f;
      BMIter iter;
      BM_ITER_ELEM (f, &iter, vert, BM_FACES_OF_VERT) {
        result += BM_face_calc_area_with_mat3(f, ob_m3);
      }
    } break;
    case UV_SSIM_SIDES: {
      BMEdge *e;
      BMIter iter;
      BM_ITER_ELEM (e, &iter, vert, BM_EDGES_OF_VERT) {
        result += 1.0f;
      }
    } break;
    case UV_SSIM_PIN:
      return (BM_ELEM_CD_GET_OPT_BOOL(loop, offsets.pin)) ? 1.0f : 0.0f;
    default:
      BLI_assert_unreachable();
      return false;
  }

  return result;
}

static float get_uv_edge_needle(const eUVSelectSimilar type,
                                BMEdge *edge,
                                const float ob_m3[3][3],
                                BMLoop *loop_a,
                                BMLoop *loop_b,
                                const BMUVOffsets offsets)
{
  float result = 0.0f;
  switch (type) {
    case UV_SSIM_AREA_UV: {
      BMFace *f;
      BMIter iter;
      BM_ITER_ELEM (f, &iter, edge, BM_FACES_OF_EDGE) {
        result += BM_face_calc_area_uv(f, offsets.uv);
      }
    } break;
    case UV_SSIM_AREA_3D: {
      BMFace *f;
      BMIter iter;
      BM_ITER_ELEM (f, &iter, edge, BM_FACES_OF_EDGE) {
        result += BM_face_calc_area_with_mat3(f, ob_m3);
      }
    } break;
    case UV_SSIM_LENGTH_UV: {
      float *luv_a = BM_ELEM_CD_GET_FLOAT_P(loop_a, offsets.uv);
      float *luv_b = BM_ELEM_CD_GET_FLOAT_P(loop_b, offsets.uv);
      return len_v2v2(luv_a, luv_b);
    } break;
    case UV_SSIM_LENGTH_3D:
      return len_v3v3(edge->v1->co, edge->v2->co);
    case UV_SSIM_SIDES: {
      BMEdge *e;
      BMIter iter;
      BM_ITER_ELEM (e, &iter, edge, BM_FACES_OF_EDGE) {
        result += 1.0f;
      }
    } break;
    case UV_SSIM_PIN:
      if (BM_ELEM_CD_GET_OPT_BOOL(loop_a, offsets.pin)) {
        result += 1.0f;
      }
      if (BM_ELEM_CD_GET_OPT_BOOL(loop_b, offsets.pin)) {
        result += 1.0f;
      }
      break;
    default:
      BLI_assert_unreachable();
      return false;
  }

  return result;
}

static float get_uv_face_needle(const eUVSelectSimilar type,
                                BMFace *face,
                                const float ob_m3[3][3],
                                const BMUVOffsets offsets)
{
  float result = 0.0f;
  switch (type) {
    case UV_SSIM_AREA_UV:
      return BM_face_calc_area_uv(face, offsets.uv);
    case UV_SSIM_AREA_3D:
      return BM_face_calc_area_with_mat3(face, ob_m3);
    case UV_SSIM_SIDES:
      return face->len;
    case UV_SSIM_PIN: {
      BMLoop *l;
      BMIter liter;
      BM_ITER_ELEM (l, &liter, face, BM_LOOPS_OF_FACE) {
        if (BM_ELEM_CD_GET_OPT_BOOL(l, offsets.pin)) {
          result += 1.0f;
        }
      }
    } break;
    case UV_SSIM_MATERIAL:
      return face->mat_nr;
    default:
      BLI_assert_unreachable();
      return false;
  }
  return result;
}

static float get_uv_island_needle(const eUVSelectSimilar type,
                                  const struct FaceIsland *island,
                                  const float ob_m3[3][3],
                                  const BMUVOffsets offsets)

{
  float result = 0.0f;
  switch (type) {
    case UV_SSIM_AREA_UV:
      for (int i = 0; i < island->faces_len; i++) {
        result += BM_face_calc_area_uv(island->faces[i], offsets.uv);
      }
      break;
    case UV_SSIM_AREA_3D:
      for (int i = 0; i < island->faces_len; i++) {
        result += BM_face_calc_area_with_mat3(island->faces[i], ob_m3);
      }
      break;
    case UV_SSIM_FACE:
      return island->faces_len;
    default:
      BLI_assert_unreachable();
      return false;
  }
  return result;
}

static int uv_select_similar_vert_exec(bContext *C, wmOperator *op)
{
  Scene *scene = CTX_data_scene(C);
  ViewLayer *view_layer = CTX_data_view_layer(C);
  Depsgraph *depsgraph = CTX_data_ensure_evaluated_depsgraph(C);
  ToolSettings *ts = CTX_data_tool_settings(C);

  const eUVSelectSimilar type = RNA_enum_get(op->ptr, "type");
  const float threshold = RNA_float_get(op->ptr, "threshold");
  const eSimilarCmp compare = RNA_enum_get(op->ptr, "compare");

  uint objects_len = 0;
  Object **objects = BKE_view_layer_array_from_objects_in_edit_mode_unique_data_with_uvs(
      scene, view_layer, ((View3D *)NULL), &objects_len);

  int max_verts_selected_all = 0;
  for (uint ob_index = 0; ob_index < objects_len; ob_index++) {
    Object *ob = objects[ob_index];
    BMEditMesh *em = BKE_editmesh_from_object(ob);
    BMFace *face;
    BMIter iter;
    BM_ITER_MESH (face, &iter, em->bm, BM_FACES_OF_MESH) {
      if (!uvedit_face_visible_test(scene, face)) {
        continue;
      }
      max_verts_selected_all += face->len;
    }
    /* TODO: Get a tighter bounds */
  }

  int tree_index = 0;
  KDTree_1d *tree_1d = BLI_kdtree_1d_new(max_verts_selected_all);

  for (uint ob_index = 0; ob_index < objects_len; ob_index++) {
    Object *ob = objects[ob_index];
    BMEditMesh *em = BKE_editmesh_from_object(ob);
    BMesh *bm = em->bm;
    if (bm->totvertsel == 0) {
      continue;
    }

    const BMUVOffsets offsets = BM_uv_map_get_offsets(bm);
    float ob_m3[3][3];
    copy_m3_m4(ob_m3, ob->obmat);

    BMFace *face;
    BMIter iter;
    BM_ITER_MESH (face, &iter, em->bm, BM_FACES_OF_MESH) {
      if (!uvedit_face_visible_test(scene, face)) {
        continue;
      }
      BMLoop *l;
      BMIter liter;
      BM_ITER_ELEM (l, &liter, face, BM_LOOPS_OF_FACE) {
        if (!uvedit_uv_select_test(scene, l, offsets)) {
          continue;
        }
        float needle = get_uv_vert_needle(type, l->v, ob_m3, l, offsets);
        BLI_kdtree_1d_insert(tree_1d, tree_index++, &needle);
      }
    }
  }

  if (tree_1d != NULL) {
    BLI_kdtree_1d_deduplicate(tree_1d);
    BLI_kdtree_1d_balance(tree_1d);
  }

  for (uint ob_index = 0; ob_index < objects_len; ob_index++) {
    Object *ob = objects[ob_index];
    BMEditMesh *em = BKE_editmesh_from_object(ob);
    BMesh *bm = em->bm;
    if (bm->totvertsel == 0) {
      continue;
    }

    bool changed = false;

    const BMUVOffsets offsets = BM_uv_map_get_offsets(bm);
    float ob_m3[3][3];
    copy_m3_m4(ob_m3, ob->obmat);

    BMFace *face;
    BMIter iter;
    BM_ITER_MESH (face, &iter, em->bm, BM_FACES_OF_MESH) {
      if (!uvedit_face_visible_test(scene, face)) {
        continue;
      }
      BMLoop *l;
      BMIter liter;
      BM_ITER_ELEM (l, &liter, face, BM_LOOPS_OF_FACE) {
        if (uvedit_uv_select_test(scene, l, offsets)) {
          continue; /* Already selected. */
        }
        const float needle = get_uv_vert_needle(type, l->v, ob_m3, l, offsets);
        bool select = ED_select_similar_compare_float_tree(tree_1d, needle, threshold, compare);
        if (select) {
          uvedit_uv_select_set(scene, em->bm, l, select, false, offsets);
          changed = true;
        }
      }
      if (changed) {
        uv_select_tag_update_for_object(depsgraph, ts, ob);
      }
    }
  }

  MEM_SAFE_FREE(objects);
  BLI_kdtree_1d_free(tree_1d);
  return OPERATOR_FINISHED;
}

static int uv_select_similar_edge_exec(bContext *C, wmOperator *op)
{
  Scene *scene = CTX_data_scene(C);
  ViewLayer *view_layer = CTX_data_view_layer(C);
  Depsgraph *depsgraph = CTX_data_ensure_evaluated_depsgraph(C);
  ToolSettings *ts = CTX_data_tool_settings(C);

  const eUVSelectSimilar type = RNA_enum_get(op->ptr, "type");
  const float threshold = RNA_float_get(op->ptr, "threshold");
  const eSimilarCmp compare = RNA_enum_get(op->ptr, "compare");

  uint objects_len = 0;
  Object **objects = BKE_view_layer_array_from_objects_in_edit_mode_unique_data_with_uvs(
      scene, view_layer, ((View3D *)NULL), &objects_len);

  int max_edges_selected_all = 0;
  for (uint ob_index = 0; ob_index < objects_len; ob_index++) {
    Object *ob = objects[ob_index];
    BMEditMesh *em = BKE_editmesh_from_object(ob);
    BMFace *face;
    BMIter iter;
    BM_ITER_MESH (face, &iter, em->bm, BM_FACES_OF_MESH) {
      if (!uvedit_face_visible_test(scene, face)) {
        continue;
      }
      max_edges_selected_all += face->len;
    }
    /* TODO: Get a tighter bounds. */
  }

  int tree_index = 0;
  KDTree_1d *tree_1d = BLI_kdtree_1d_new(max_edges_selected_all);

  for (uint ob_index = 0; ob_index < objects_len; ob_index++) {
    Object *ob = objects[ob_index];
    BMEditMesh *em = BKE_editmesh_from_object(ob);
    BMesh *bm = em->bm;
    if (bm->totvertsel == 0) {
      continue;
    }

    const BMUVOffsets offsets = BM_uv_map_get_offsets(bm);
    float ob_m3[3][3];
    copy_m3_m4(ob_m3, ob->obmat);

    BMFace *face;
    BMIter iter;
    BM_ITER_MESH (face, &iter, em->bm, BM_FACES_OF_MESH) {
      if (!uvedit_face_visible_test(scene, face)) {
        continue;
      }
      BMLoop *l;
      BMIter liter;
      BM_ITER_ELEM (l, &liter, face, BM_LOOPS_OF_FACE) {
        if (!uvedit_edge_select_test(scene, l, offsets)) {
          continue;
        }

        float needle = get_uv_edge_needle(type, l->e, ob_m3, l, l->next, offsets);
        if (tree_1d) {
          BLI_kdtree_1d_insert(tree_1d, tree_index++, &needle);
        }
      }
    }
  }

  if (tree_1d != NULL) {
    BLI_kdtree_1d_deduplicate(tree_1d);
    BLI_kdtree_1d_balance(tree_1d);
  }

  for (uint ob_index = 0; ob_index < objects_len; ob_index++) {
    Object *ob = objects[ob_index];
    BMEditMesh *em = BKE_editmesh_from_object(ob);
    BMesh *bm = em->bm;
    if (bm->totvertsel == 0) {
      continue;
    }

    bool changed = false;
    const BMUVOffsets offsets = BM_uv_map_get_offsets(bm);
    float ob_m3[3][3];
    copy_m3_m4(ob_m3, ob->obmat);

    BMFace *face;
    BMIter iter;
    BM_ITER_MESH (face, &iter, em->bm, BM_FACES_OF_MESH) {
      if (!uvedit_face_visible_test(scene, face)) {
        continue;
      }
      BMLoop *l;
      BMIter liter;
      BM_ITER_ELEM (l, &liter, face, BM_LOOPS_OF_FACE) {
        if (uvedit_edge_select_test(scene, l, offsets)) {
          continue; /* Already selected. */
        }

        float needle = get_uv_edge_needle(type, l->e, ob_m3, l, l->next, offsets);
        bool select = ED_select_similar_compare_float_tree(tree_1d, needle, threshold, compare);
        if (select) {
          uvedit_edge_select_set(scene, em->bm, l, select, false, offsets);
          changed = true;
        }
      }
      if (changed) {
        uv_select_tag_update_for_object(depsgraph, ts, ob);
      }
    }
  }

  MEM_SAFE_FREE(objects);
  BLI_kdtree_1d_free(tree_1d);
  return OPERATOR_FINISHED;
}

static int uv_select_similar_face_exec(bContext *C, wmOperator *op)
{
  Scene *scene = CTX_data_scene(C);
  ViewLayer *view_layer = CTX_data_view_layer(C);
  Depsgraph *depsgraph = CTX_data_ensure_evaluated_depsgraph(C);
  ToolSettings *ts = CTX_data_tool_settings(C);

  const eUVSelectSimilar type = RNA_enum_get(op->ptr, "type");
  const float threshold = RNA_float_get(op->ptr, "threshold");
  const eSimilarCmp compare = RNA_enum_get(op->ptr, "compare");

  uint objects_len = 0;
  Object **objects = BKE_view_layer_array_from_objects_in_edit_mode_unique_data_with_uvs(
      scene, view_layer, ((View3D *)NULL), &objects_len);

  int max_faces_selected_all = 0;
  for (uint ob_index = 0; ob_index < objects_len; ob_index++) {
    Object *ob = objects[ob_index];
    BMEditMesh *em = BKE_editmesh_from_object(ob);
    max_faces_selected_all += em->bm->totfacesel;
    /* TODO: Get a tighter bounds */
  }

  int tree_index = 0;
  KDTree_1d *tree_1d = BLI_kdtree_1d_new(max_faces_selected_all);

  for (uint ob_index = 0; ob_index < objects_len; ob_index++) {
    Object *ob = objects[ob_index];

    BMEditMesh *em = BKE_editmesh_from_object(ob);
    BMesh *bm = em->bm;

    float ob_m3[3][3];
    copy_m3_m4(ob_m3, ob->obmat);

    const BMUVOffsets offsets = BM_uv_map_get_offsets(bm);

    BMFace *face;
    BMIter iter;
    BM_ITER_MESH (face, &iter, bm, BM_FACES_OF_MESH) {
      if (!uvedit_face_visible_test(scene, face)) {
        continue;
      }
      if (!uvedit_face_select_test(scene, face, offsets)) {
        continue;
      }

      float needle = get_uv_face_needle(type, face, ob_m3, offsets);
      if (tree_1d) {
        BLI_kdtree_1d_insert(tree_1d, tree_index++, &needle);
      }
    }
  }

  if (tree_1d != NULL) {
    BLI_kdtree_1d_deduplicate(tree_1d);
    BLI_kdtree_1d_balance(tree_1d);
  }

  for (uint ob_index = 0; ob_index < objects_len; ob_index++) {
    Object *ob = objects[ob_index];

    BMEditMesh *em = BKE_editmesh_from_object(ob);
    BMesh *bm = em->bm;
    bool changed = false;
    bool do_history = false;
    const BMUVOffsets offsets = BM_uv_map_get_offsets(bm);

    float ob_m3[3][3];
    copy_m3_m4(ob_m3, ob->obmat);

    BMFace *face;
    BMIter iter;
    BM_ITER_MESH (face, &iter, bm, BM_FACES_OF_MESH) {
      if (!uvedit_face_visible_test(scene, face)) {
        continue;
      }
      if (uvedit_face_select_test(scene, face, offsets)) {
        continue;
      }

      float needle = get_uv_face_needle(type, face, ob_m3, offsets);

      bool select = ED_select_similar_compare_float_tree(tree_1d, needle, threshold, compare);
      if (select) {
        uvedit_face_select_set(scene, bm, face, select, do_history, offsets);
        changed = true;
      }
    }
    if (changed) {
      uv_select_tag_update_for_object(depsgraph, ts, ob);
    }
  }

  MEM_SAFE_FREE(objects);
  BLI_kdtree_1d_free(tree_1d);
  return OPERATOR_FINISHED;
}

static bool uv_island_selected(const Scene *scene, struct FaceIsland *island)
{
  BLI_assert(island && island->faces_len);
  return uvedit_face_select_test(scene, island->faces[0], island->offsets);
}

static int uv_select_similar_island_exec(bContext *C, wmOperator *op)
{
  Scene *scene = CTX_data_scene(C);
  ViewLayer *view_layer = CTX_data_view_layer(C);
  Depsgraph *depsgraph = CTX_data_ensure_evaluated_depsgraph(C);
  ToolSettings *ts = CTX_data_tool_settings(C);

  const eUVSelectSimilar type = RNA_enum_get(op->ptr, "type");
  const float threshold = RNA_float_get(op->ptr, "threshold");
  const eSimilarCmp compare = RNA_enum_get(op->ptr, "compare");

  uint objects_len = 0;
  Object **objects = BKE_view_layer_array_from_objects_in_edit_mode_unique_data_with_uvs(
      scene, view_layer, ((View3D *)NULL), &objects_len);

  ListBase *island_list_ptr = MEM_callocN(sizeof(*island_list_ptr) * objects_len, __func__);
  int island_list_len = 0;

  const bool face_selected = !(scene->toolsettings->uv_flag & UV_SYNC_SELECTION);

  for (uint ob_index = 0; ob_index < objects_len; ob_index++) {
    Object *obedit = objects[ob_index];
    BMEditMesh *em = BKE_editmesh_from_object(obedit);
    const BMUVOffsets offsets = BM_uv_map_get_offsets(em->bm);
    if (offsets.uv == -1) {
      continue;
    }

    float aspect_y = 1.0f; /* Placeholder value, aspect doesn't change connectivity. */
    island_list_len += bm_mesh_calc_uv_islands(
        scene, em->bm, &island_list_ptr[ob_index], face_selected, false, false, aspect_y, offsets);
  }

  struct FaceIsland **island_array = MEM_callocN(sizeof(*island_array) * island_list_len,
                                                 __func__);

  int tree_index = 0;
  KDTree_1d *tree_1d = BLI_kdtree_1d_new(island_list_len);

  for (uint ob_index = 0; ob_index < objects_len; ob_index++) {
    Object *obedit = objects[ob_index];
    BMEditMesh *em = BKE_editmesh_from_object(obedit);
    const int cd_loop_uv_offset = CustomData_get_offset(&em->bm->ldata, CD_PROP_FLOAT2);
    if (cd_loop_uv_offset == -1) {
      continue;
    }

    float ob_m3[3][3];
    copy_m3_m4(ob_m3, obedit->obmat);

    int index;
    LISTBASE_FOREACH_INDEX (struct FaceIsland *, island, &island_list_ptr[ob_index], index) {
      island_array[index] = island;
      if (!uv_island_selected(scene, island)) {
        continue;
      }
      float needle = get_uv_island_needle(type, island, ob_m3, island->offsets);
      if (tree_1d) {
        BLI_kdtree_1d_insert(tree_1d, tree_index++, &needle);
      }
    }
  }

  if (tree_1d != NULL) {
    BLI_kdtree_1d_deduplicate(tree_1d);
    BLI_kdtree_1d_balance(tree_1d);
  }

  int tot_island_index = 0;
  for (uint ob_index = 0; ob_index < objects_len; ob_index++) {
    Object *obedit = objects[ob_index];
    BMEditMesh *em = BKE_editmesh_from_object(obedit);
    const int cd_loop_uv_offset = CustomData_get_offset(&em->bm->ldata, CD_PROP_FLOAT2);
    if (cd_loop_uv_offset == -1) {
      continue;
    }
    float ob_m3[3][3];
    copy_m3_m4(ob_m3, obedit->obmat);

    bool changed = false;
    int index;
    LISTBASE_FOREACH_INDEX (struct FaceIsland *, island, &island_list_ptr[ob_index], index) {
      island_array[tot_island_index++] = island; /* To deallocate later. */
      if (uv_island_selected(scene, island)) {
        continue;
      }
      float needle = get_uv_island_needle(type, island, ob_m3, island->offsets);
      bool select = ED_select_similar_compare_float_tree(tree_1d, needle, threshold, compare);
      if (!select) {
        continue;
      }
      bool do_history = false;
      for (int j = 0; j < island->faces_len; j++) {
        uvedit_face_select_set(
            scene, em->bm, island->faces[j], select, do_history, island->offsets);
      }
      changed = true;
    }

    if (changed) {
      uv_select_tag_update_for_object(depsgraph, ts, obedit);
    }
  }

  BLI_assert(tot_island_index == island_list_len);
  for (int i = 0; i < island_list_len; i++) {
    MEM_SAFE_FREE(island_array[i]->faces);
    MEM_SAFE_FREE(island_array[i]);
  }

  MEM_SAFE_FREE(island_array);
  MEM_SAFE_FREE(island_list_ptr);
  MEM_SAFE_FREE(objects);
  BLI_kdtree_1d_free(tree_1d);

  return OPERATOR_FINISHED;
}

/* Select similar UV faces/edges/verts based on current selection. */
static int uv_select_similar_exec(bContext *C, wmOperator *op)
{
  ToolSettings *ts = CTX_data_tool_settings(C);
  PropertyRNA *prop = RNA_struct_find_property(op->ptr, "threshold");

  if (!RNA_property_is_set(op->ptr, prop)) {
    RNA_property_float_set(op->ptr, prop, ts->select_thresh);
  }
  else {
    ts->select_thresh = RNA_property_float_get(op->ptr, prop);
  }

  int selectmode = (ts->uv_flag & UV_SYNC_SELECTION) ? ts->selectmode : ts->uv_selectmode;
  if (selectmode & UV_SELECT_EDGE) {
    return uv_select_similar_edge_exec(C, op);
  }
  if (selectmode & UV_SELECT_FACE) {
    return uv_select_similar_face_exec(C, op);
  }
  if (selectmode & UV_SELECT_ISLAND) {
    return uv_select_similar_island_exec(C, op);
  }

  return uv_select_similar_vert_exec(C, op);
}

static EnumPropertyItem prop_vert_similar_types[] = {{UV_SSIM_PIN, "PIN", 0, "Pinned", ""}, {0}};

static EnumPropertyItem prop_edge_similar_types[] = {
    {UV_SSIM_LENGTH_UV, "LENGTH", 0, "Length", ""},
    {UV_SSIM_LENGTH_3D, "LENGTH_3D", 0, "Length 3D", ""},
    {UV_SSIM_PIN, "PIN", 0, "Pinned", ""},
    {0}};

static EnumPropertyItem prop_face_similar_types[] = {
    {UV_SSIM_AREA_UV, "AREA", 0, "Area", ""},
    {UV_SSIM_AREA_3D, "AREA_3D", 0, "Area 3D", ""},
    {UV_SSIM_SIDES, "SIDES", 0, "Polygon Sides", ""},
    {UV_SSIM_MATERIAL, "MATERIAL", 0, "Material", ""},
    {0}};

static EnumPropertyItem prop_island_similar_types[] = {
    {UV_SSIM_AREA_UV, "AREA", 0, "Area", ""},
    {UV_SSIM_AREA_3D, "AREA_3D", 0, "Area 3D", ""},
    {UV_SSIM_FACE, "FACE", 0, "Amount of Faces in Island", ""},
    {0}};

static EnumPropertyItem prop_similar_compare_types[] = {{SIM_CMP_EQ, "EQUAL", 0, "Equal", ""},
                                                        {SIM_CMP_GT, "GREATER", 0, "Greater", ""},
                                                        {SIM_CMP_LT, "LESS", 0, "Less", ""},
                                                        {0}};

static const EnumPropertyItem *uv_select_similar_type_itemf(bContext *C,
                                                            PointerRNA *UNUSED(ptr),
                                                            PropertyRNA *UNUSED(prop),
                                                            bool *UNUSED(r_free))
{
  const ToolSettings *ts = CTX_data_tool_settings(C);
  if (ts) {
    int selectmode = (ts->uv_flag & UV_SYNC_SELECTION) ? ts->selectmode : ts->uv_selectmode;
    if (selectmode & UV_SELECT_EDGE) {
      return prop_edge_similar_types;
    }
    if (selectmode & UV_SELECT_FACE) {
      return prop_face_similar_types;
    }
    if (selectmode & UV_SELECT_ISLAND) {
      return prop_island_similar_types;
    }
  }

  return prop_vert_similar_types;
}
void UV_OT_select_similar(wmOperatorType *ot)
{
  /* identifiers */
  ot->name = "Select Similar";
  ot->description = "Select similar UVs by property types";
  ot->idname = "UV_OT_select_similar";

  /* api callbacks */
  ot->invoke = WM_menu_invoke;
  ot->exec = uv_select_similar_exec;
  ot->poll = ED_operator_uvedit_space_image;

  /* flags */
  ot->flag = OPTYPE_REGISTER | OPTYPE_UNDO;

  /* properties */
  PropertyRNA *prop = ot->prop = RNA_def_enum(
      ot->srna, "type", prop_vert_similar_types, SIMVERT_NORMAL, "Type", "");
  RNA_def_enum_funcs(prop, uv_select_similar_type_itemf);
  RNA_def_enum(ot->srna, "compare", prop_similar_compare_types, SIM_CMP_EQ, "Compare", "");
  RNA_def_float(ot->srna, "threshold", 0.0f, 0.0f, 1.0f, "Threshold", "", 0.0f, 1.0f);
}

/** \} */

/* -------------------------------------------------------------------- */
/** \name Selected Elements as Arrays (Vertex, Edge & Faces)
 *
 * These functions return single elements per connected vertex/edge.
 * So an edge that has two connected edge loops only assigns one loop in the array.
 * \{ */

BMFace **ED_uvedit_selected_faces(const Scene *scene, BMesh *bm, int len_max, int *r_faces_len)
{
  const BMUVOffsets offsets = BM_uv_map_get_offsets(bm);

  CLAMP_MAX(len_max, bm->totface);
  int faces_len = 0;
  BMFace **faces = MEM_mallocN(sizeof(*faces) * len_max, __func__);

  BMIter iter;
  BMFace *f;
  BM_ITER_MESH (f, &iter, bm, BM_FACES_OF_MESH) {
    if (uvedit_face_visible_test(scene, f)) {
      if (uvedit_face_select_test(scene, f, offsets)) {
        faces[faces_len++] = f;
        if (faces_len == len_max) {
          goto finally;
        }
      }
    }
  }

finally:
  *r_faces_len = faces_len;
  if (faces_len != len_max) {
    faces = MEM_reallocN(faces, sizeof(*faces) * faces_len);
  }
  return faces;
}

BMLoop **ED_uvedit_selected_edges(const Scene *scene, BMesh *bm, int len_max, int *r_edges_len)
{
  const BMUVOffsets offsets = BM_uv_map_get_offsets(bm);

  CLAMP_MAX(len_max, bm->totloop);
  int edges_len = 0;
  BMLoop **edges = MEM_mallocN(sizeof(*edges) * len_max, __func__);

  BMIter iter;
  BMFace *f;

  /* Clear tag. */
  BM_ITER_MESH (f, &iter, bm, BM_FACES_OF_MESH) {
    BMIter liter;
    BMLoop *l_iter;
    BM_ITER_ELEM (l_iter, &liter, f, BM_LOOPS_OF_FACE) {
      BM_elem_flag_disable(l_iter, BM_ELEM_TAG);
    }
  }

  BM_ITER_MESH (f, &iter, bm, BM_FACES_OF_MESH) {
    if (uvedit_face_visible_test(scene, f)) {
      BMIter liter;
      BMLoop *l_iter;
      BM_ITER_ELEM (l_iter, &liter, f, BM_LOOPS_OF_FACE) {
        if (!BM_elem_flag_test(l_iter, BM_ELEM_TAG)) {
          if (uvedit_edge_select_test(scene, l_iter, offsets)) {
            BM_elem_flag_enable(l_iter, BM_ELEM_TAG);

            edges[edges_len++] = l_iter;
            if (edges_len == len_max) {
              goto finally;
            }

            /* Tag other connected loops so we don't consider them separate edges. */
            if (l_iter != l_iter->radial_next) {
              BMLoop *l_radial_iter = l_iter->radial_next;
              do {
                if (BM_loop_uv_share_edge_check(l_iter, l_radial_iter, offsets.uv)) {
                  BM_elem_flag_enable(l_radial_iter, BM_ELEM_TAG);
                }
              } while ((l_radial_iter = l_radial_iter->radial_next) != l_iter);
            }
          }
        }
      }
    }
  }

finally:
  *r_edges_len = edges_len;
  if (edges_len != len_max) {
    edges = MEM_reallocN(edges, sizeof(*edges) * edges_len);
  }
  return edges;
}

BMLoop **ED_uvedit_selected_verts(const Scene *scene, BMesh *bm, int len_max, int *r_verts_len)
{
  const BMUVOffsets offsets = BM_uv_map_get_offsets(bm);

  CLAMP_MAX(len_max, bm->totloop);
  int verts_len = 0;
  BMLoop **verts = MEM_mallocN(sizeof(*verts) * len_max, __func__);

  BMIter iter;
  BMFace *f;

  /* Clear tag. */
  BM_ITER_MESH (f, &iter, bm, BM_FACES_OF_MESH) {
    BMIter liter;
    BMLoop *l_iter;
    BM_ITER_ELEM (l_iter, &liter, f, BM_LOOPS_OF_FACE) {
      BM_elem_flag_disable(l_iter, BM_ELEM_TAG);
    }
  }

  BM_ITER_MESH (f, &iter, bm, BM_FACES_OF_MESH) {
    if (uvedit_face_visible_test(scene, f)) {
      BMIter liter;
      BMLoop *l_iter;
      BM_ITER_ELEM (l_iter, &liter, f, BM_LOOPS_OF_FACE) {
        if (!BM_elem_flag_test(l_iter, BM_ELEM_TAG)) {
          if (BM_ELEM_CD_GET_OPT_BOOL(l_iter, offsets.select_vert)) {
            BM_elem_flag_enable(l_iter->v, BM_ELEM_TAG);

            verts[verts_len++] = l_iter;
            if (verts_len == len_max) {
              goto finally;
            }

            /* Tag other connected loops so we don't consider them separate vertices. */
            BMIter liter_disk;
            BMLoop *l_disk_iter;
            BM_ITER_ELEM (l_disk_iter, &liter_disk, l_iter->v, BM_LOOPS_OF_VERT) {
              if (BM_loop_uv_share_vert_check(l_iter, l_disk_iter, offsets.uv)) {
                BM_elem_flag_enable(l_disk_iter, BM_ELEM_TAG);
              }
            }
          }
        }
      }
    }
  }

finally:
  *r_verts_len = verts_len;
  if (verts_len != len_max) {
    verts = MEM_reallocN(verts, sizeof(*verts) * verts_len);
  }
  return verts;
}

/** \} */

/* -------------------------------------------------------------------- */
/** \name Select Mode UV Vert/Edge/Face/Island Operator
 * \{ */

/** Deselects UVs that are not part of a complete island selection.
 *
 * Use only when sync select disabled.
 */
static void uv_isolate_selected_islands(const Scene *scene,
                                        BMEditMesh *em,
                                        const BMUVOffsets offsets)
{
  BLI_assert((scene->toolsettings->uv_flag & UV_SYNC_SELECTION) == 0);
  BMFace *efa;
  BMIter iter, liter;
  UvElementMap *elementmap = BM_uv_element_map_create(em->bm, scene, false, false, true, true);
  if (elementmap == NULL) {
    return;
  }

  int num_islands = elementmap->total_islands;
  /* Boolean array that tells if island with index i is completely selected or not. */
  bool *is_island_not_selected = MEM_callocN(sizeof(bool) * (num_islands), __func__);

  BM_ITER_MESH (efa, &iter, em->bm, BM_FACES_OF_MESH) {
    BMLoop *l;
    if (!uvedit_face_visible_test(scene, efa)) {
      BM_elem_flag_disable(efa, BM_ELEM_TAG);
      continue;
    }
    BM_elem_flag_enable(efa, BM_ELEM_TAG);
    BM_ITER_ELEM (l, &liter, efa, BM_LOOPS_OF_FACE) {
      if (!uvedit_edge_select_test(scene, l, offsets)) {
        UvElement *element = BM_uv_element_get(elementmap, efa, l);
        is_island_not_selected[element->island] = true;
      }
    }
  }

  BM_ITER_MESH (efa, &iter, em->bm, BM_FACES_OF_MESH) {
    BMLoop *l;
    if (!BM_elem_flag_test(efa, BM_ELEM_TAG)) {
      continue;
    }
    BM_ITER_ELEM (l, &liter, efa, BM_LOOPS_OF_FACE) {
      UvElement *element = BM_uv_element_get(elementmap, efa, l);
      /* Deselect all elements of islands which are not completely selected. */
      if (is_island_not_selected[element->island] == true) {
        BM_ELEM_CD_SET_BOOL(l, offsets.select_vert, false);
        BM_ELEM_CD_SET_BOOL(l, offsets.select_edge, false);
      }
    }
  }

  BM_uv_element_map_free(elementmap);
  MEM_freeN(is_island_not_selected);
}

void ED_uvedit_selectmode_clean(const Scene *scene, Object *obedit)
{
  const ToolSettings *ts = scene->toolsettings;
  BLI_assert((ts->uv_flag & UV_SYNC_SELECTION) == 0);
  BMEditMesh *em = BKE_editmesh_from_object(obedit);
  char sticky = ts->uv_sticky;
  const char *active_uv_name = CustomData_get_active_layer_name(&em->bm->ldata, CD_PROP_FLOAT2);
  BM_uv_map_ensure_vert_selection_attribute(em->bm, active_uv_name);
  BM_uv_map_ensure_edge_selection_attribute(em->bm, active_uv_name);
  const BMUVOffsets offsets = BM_uv_map_get_offsets(em->bm);
  BMFace *efa;
  BMLoop *l;
  BMIter iter, liter;

  if (ts->uv_selectmode == UV_SELECT_VERTEX) {
    /* Vertex mode. */
    if (sticky != SI_STICKY_DISABLE) {
      bm_loop_tags_clear(em->bm);
      BM_ITER_MESH (efa, &iter, em->bm, BM_FACES_OF_MESH) {
        if (!uvedit_face_visible_test(scene, efa)) {
          continue;
        }
        BM_ITER_ELEM (l, &liter, efa, BM_LOOPS_OF_FACE) {
          if (uvedit_uv_select_test(scene, l, offsets)) {
            BM_elem_flag_enable(l, BM_ELEM_TAG);
          }
        }
      }
      uv_select_flush_from_tag_loop(scene, obedit, true);
    }
  }

  else if (ts->uv_selectmode == UV_SELECT_EDGE) {
    /* Edge mode. */
    if (sticky != SI_STICKY_DISABLE) {
      BM_ITER_MESH (efa, &iter, em->bm, BM_FACES_OF_MESH) {
        if (!uvedit_face_visible_test(scene, efa)) {
          continue;
        }
        BM_ITER_ELEM (l, &liter, efa, BM_LOOPS_OF_FACE) {
          if (uvedit_edge_select_test(scene, l, offsets)) {
            uvedit_edge_select_set_noflush(scene, l, true, sticky, offsets);
          }
        }
      }
    }
    uv_select_flush_from_loop_edge_flag(scene, em);
  }

  else if (ts->uv_selectmode == UV_SELECT_FACE) {
    /* Face mode. */
    BM_ITER_MESH (efa, &iter, em->bm, BM_FACES_OF_MESH) {
      BM_elem_flag_disable(efa, BM_ELEM_TAG);
      if (uvedit_face_visible_test(scene, efa)) {
        if (uvedit_face_select_test(scene, efa, offsets)) {
          BM_elem_flag_enable(efa, BM_ELEM_TAG);
        }
        uvedit_face_select_set(scene, em->bm, efa, false, false, offsets);
      }
    }
    uv_select_flush_from_tag_face(scene, obedit, true);
  }

  else if (ts->uv_selectmode == UV_SELECT_ISLAND) {
    /* Island mode. */
    uv_isolate_selected_islands(scene, em, offsets);
  }

  ED_uvedit_selectmode_flush(scene, em);
}

void ED_uvedit_selectmode_clean_multi(bContext *C)
{
  Scene *scene = CTX_data_scene(C);
  ViewLayer *view_layer = CTX_data_view_layer(C);
  Depsgraph *depsgraph = CTX_data_ensure_evaluated_depsgraph(C);

  uint objects_len = 0;
  Object **objects = BKE_view_layer_array_from_objects_in_edit_mode_unique_data_with_uvs(
      scene, view_layer, ((View3D *)NULL), &objects_len);

  for (uint ob_index = 0; ob_index < objects_len; ob_index++) {
    Object *obedit = objects[ob_index];
    ED_uvedit_selectmode_clean(scene, obedit);

    uv_select_tag_update_for_object(depsgraph, scene->toolsettings, obedit);
  }
  MEM_freeN(objects);
}

static int uv_select_mode_exec(bContext *C, wmOperator *op)
{
  Scene *scene = CTX_data_scene(C);
  ToolSettings *ts = scene->toolsettings;
  const char new_uv_selectmode = RNA_enum_get(op->ptr, "type");

  /* Early exit if no change in current selection mode */
  if (new_uv_selectmode == ts->uv_selectmode) {
    return OPERATOR_CANCELLED;
  }

  /* Set new UV select mode. */
  ts->uv_selectmode = new_uv_selectmode;

  /* Handle UV selection states according to new select mode and sticky mode. */
  ED_uvedit_selectmode_clean_multi(C);

  DEG_id_tag_update(&scene->id, ID_RECALC_COPY_ON_WRITE | ID_RECALC_SELECT);
  WM_main_add_notifier(NC_SCENE | ND_TOOLSETTINGS, NULL);

  return OPERATOR_FINISHED;
}

static int uv_select_mode_invoke(bContext *C, wmOperator *op, const wmEvent *UNUSED(event))
{
  const ToolSettings *ts = CTX_data_tool_settings(C);
  const SpaceImage *sima = CTX_wm_space_image(C);

  /* Could be removed? - Already done in poll callback. */
  if ((!sima) || (sima->mode != SI_MODE_UV)) {
    return OPERATOR_CANCELLED;
  }
  /* Pass through when UV sync selection is enabled.
   * Allow for mesh select-mode key-map. */
  if (ts->uv_flag & UV_SYNC_SELECTION) {
    return OPERATOR_PASS_THROUGH;
  }

  return uv_select_mode_exec(C, op);
}

void UV_OT_select_mode(wmOperatorType *ot)
{
  /* identifiers */
  ot->name = "UV Select Mode";
  ot->description = "Change UV selection mode";
  ot->idname = "UV_OT_select_mode";

  /* api callbacks */
  ot->invoke = uv_select_mode_invoke;
  ot->exec = uv_select_mode_exec;
  ot->poll = ED_operator_uvedit_space_image;

  /* flags */
  ot->flag = OPTYPE_REGISTER | OPTYPE_UNDO;

  /* RNA props */
  PropertyRNA *prop;
  ot->prop = prop = RNA_def_enum(
      ot->srna, "type", rna_enum_mesh_select_mode_uv_items, 0, "Type", "");
  RNA_def_property_flag(prop, PROP_HIDDEN | PROP_SKIP_SAVE);
}

/** \} */<|MERGE_RESOLUTION|>--- conflicted
+++ resolved
@@ -1496,11 +1496,7 @@
   const BMUVOffsets offsets = BM_uv_map_get_offsets(em->bm);
 
   if (extend) {
-<<<<<<< HEAD
-    select = !(uvedit_edge_select_test(scene, hit->l, offsets));
-=======
-    select = !uvedit_edge_select_test(scene, hit->l, cd_loop_uv_offset);
->>>>>>> 7636fc06
+    select = !uvedit_edge_select_test(scene, hit->l, offsets);
   }
   else {
     select = true;
@@ -1592,11 +1588,7 @@
   BM_mesh_elem_hflag_disable_all(em->bm, BM_FACE, BM_ELEM_TAG, false);
 
   if (extend) {
-<<<<<<< HEAD
-    select = !(uvedit_face_select_test(scene, hit->l->f, offsets));
-=======
-    select = !uvedit_face_select_test(scene, hit->l->f, cd_loop_uv_offset);
->>>>>>> 7636fc06
+    select = !uvedit_face_select_test(scene, hit->l->f, offsets);
   }
   else {
     select = true;
@@ -1668,11 +1660,7 @@
   BM_mesh_elem_hflag_disable_all(em->bm, BM_EDGE, BM_ELEM_TAG, false);
 
   if (extend) {
-<<<<<<< HEAD
-    select = !(uvedit_edge_select_test(scene, hit->l, offsets));
-=======
-    select = !uvedit_edge_select_test(scene, hit->l, cd_loop_uv_offset);
->>>>>>> 7636fc06
+    select = !uvedit_edge_select_test(scene, hit->l, offsets);
   }
   else {
     select = true;
@@ -3612,13 +3600,8 @@
         }
         bool has_selected = false;
         BM_ITER_ELEM (l, &liter, efa, BM_LOOPS_OF_FACE) {
-<<<<<<< HEAD
           luv = BM_ELEM_CD_GET_FLOAT_P(l, offsets.uv);
-          if ((select) != (uvedit_uv_select_test(scene, l, offsets))) {
-=======
-          luv = BM_ELEM_CD_GET_VOID_P(l, cd_loop_uv_offset);
-          if (select != uvedit_uv_select_test(scene, l, cd_loop_uv_offset)) {
->>>>>>> 7636fc06
+          if (select != uvedit_uv_select_test(scene, l, offsets)) {
             if (!pinned || (ts->uv_flag & UV_SYNC_SELECTION)) {
               /* UV_SYNC_SELECTION - can't do pinned selection */
               if (BLI_rctf_isect_pt_v(&rectf, luv)) {
@@ -3840,15 +3823,9 @@
         }
         bool has_selected = false;
         BM_ITER_ELEM (l, &liter, efa, BM_LOOPS_OF_FACE) {
-<<<<<<< HEAD
-          if ((select) != (uvedit_uv_select_test(scene, l, offsets))) {
+          if (select != uvedit_uv_select_test(scene, l, offsets)) {
             luv = BM_ELEM_CD_GET_FLOAT_P(l, offsets.uv);
             if (uv_circle_select_is_point_inside(luv, offset, ellipse)) {
-=======
-          if (select != uvedit_uv_select_test(scene, l, cd_loop_uv_offset)) {
-            luv = BM_ELEM_CD_GET_VOID_P(l, cd_loop_uv_offset);
-            if (uv_circle_select_is_point_inside(luv->uv, offset, ellipse)) {
->>>>>>> 7636fc06
               changed = true;
               uvedit_uv_select_set(scene, em->bm, l, select, false, offsets);
               BM_elem_flag_enable(l->v, BM_ELEM_TAG);
@@ -4076,13 +4053,8 @@
         }
         bool has_selected = false;
         BM_ITER_ELEM (l, &liter, efa, BM_LOOPS_OF_FACE) {
-<<<<<<< HEAD
-          if ((select) != (uvedit_uv_select_test(scene, l, offsets))) {
+          if (select != uvedit_uv_select_test(scene, l, offsets)) {
             float *luv = BM_ELEM_CD_GET_FLOAT_P(l, offsets.uv);
-=======
-          if (select != uvedit_uv_select_test(scene, l, cd_loop_uv_offset)) {
-            MLoopUV *luv = BM_ELEM_CD_GET_VOID_P(l, cd_loop_uv_offset);
->>>>>>> 7636fc06
             if (do_lasso_select_mesh_uv_is_point_inside(
                     region, &rect, mcoords, mcoords_len, luv)) {
               uvedit_uv_select_set(scene, em->bm, l, select, false, offsets);
