/* SPDX-License-Identifier: GPL-2.0-or-later
 * Copyright 2001-2002 NaN Holding BV. All rights reserved. */

/** \file
 * \ingroup eduv
 */

#include <math.h>
#include <stdlib.h>
#include <string.h>

#include "MEM_guardedalloc.h"

#include "DNA_image_types.h"
#include "DNA_meshdata_types.h"
#include "DNA_node_types.h"
#include "DNA_object_types.h"
#include "DNA_scene_types.h"
#include "DNA_space_types.h"

#include "BLI_alloca.h"
#include "BLI_blenlib.h"
#include "BLI_hash.h"
#include "BLI_kdopbvh.h"
#include "BLI_lasso_2d.h"
#include "BLI_math.h"
#include "BLI_polyfill_2d.h"
#include "BLI_utildefines.h"

#include "BKE_context.h"
#include "BKE_customdata.h"
#include "BKE_editmesh.h"
#include "BKE_layer.h"
#include "BKE_mesh.h"
#include "BKE_mesh_mapping.h"
#include "BKE_report.h"

#include "DEG_depsgraph.h"
#include "DEG_depsgraph_query.h"

#include "ED_image.h"
#include "ED_mesh.h"
#include "ED_screen.h"
#include "ED_select_utils.h"
#include "ED_uvedit.h"

#include "RNA_access.h"
#include "RNA_define.h"
#include "RNA_enum_types.h"

#include "WM_api.h"
#include "WM_types.h"

#include "UI_view2d.h"

#include "uvedit_intern.h"

static void uv_select_all_perform(const Scene *scene, Object *obedit, int action);

static void uv_select_all_perform_multi_ex(const Scene *scene,
                                           Object **objects,
                                           const uint objects_len,
                                           int action,
                                           const Object *ob_exclude);
static void uv_select_all_perform_multi(const Scene *scene,
                                        Object **objects,
                                        const uint objects_len,
                                        int action);

static void uv_select_flush_from_tag_face(const Scene *scene, Object *obedit, const bool select);
static void uv_select_flush_from_tag_loop(const Scene *scene, Object *obedit, const bool select);
static void uv_select_flush_from_loop_edge_flag(const Scene *scene, BMEditMesh *em);

static void uv_select_tag_update_for_object(Depsgraph *depsgraph,
                                            const ToolSettings *ts,
                                            Object *obedit);

/* -------------------------------------------------------------------- */
/** \name Active Selection Tracking
 *
 * Currently we don't store loops in the selection history,
 * store face/edge/vert combinations (needed for UV path selection).
 * \{ */

void ED_uvedit_active_vert_loop_set(BMesh *bm, BMLoop *l)
{
  BM_select_history_clear(bm);
  BM_select_history_remove(bm, (BMElem *)l->f);
  BM_select_history_remove(bm, (BMElem *)l->v);
  BM_select_history_store_notest(bm, (BMElem *)l->f);
  BM_select_history_store_notest(bm, (BMElem *)l->v);
}

BMLoop *ED_uvedit_active_vert_loop_get(BMesh *bm)
{
  BMEditSelection *ese = bm->selected.last;
  if (ese && ese->prev) {
    BMEditSelection *ese_prev = ese->prev;
    if ((ese->htype == BM_VERT) && (ese_prev->htype == BM_FACE)) {
      /* May be NULL. */
      return BM_face_vert_share_loop((BMFace *)ese_prev->ele, (BMVert *)ese->ele);
    }
  }
  return NULL;
}

void ED_uvedit_active_edge_loop_set(BMesh *bm, BMLoop *l)
{
  BM_select_history_clear(bm);
  BM_select_history_remove(bm, (BMElem *)l->f);
  BM_select_history_remove(bm, (BMElem *)l->e);
  BM_select_history_store_notest(bm, (BMElem *)l->f);
  BM_select_history_store_notest(bm, (BMElem *)l->e);
}

BMLoop *ED_uvedit_active_edge_loop_get(BMesh *bm)
{
  BMEditSelection *ese = bm->selected.last;
  if (ese && ese->prev) {
    BMEditSelection *ese_prev = ese->prev;
    if ((ese->htype == BM_EDGE) && (ese_prev->htype == BM_FACE)) {
      /* May be NULL. */
      return BM_face_edge_share_loop((BMFace *)ese_prev->ele, (BMEdge *)ese->ele);
    }
  }
  return NULL;
}

/** \} */

/* -------------------------------------------------------------------- */
/** \name Visibility and Selection Utilities
 * \{ */

char ED_uvedit_select_mode_get(const Scene *scene)
{
  const ToolSettings *ts = scene->toolsettings;
  char uv_selectmode = UV_SELECT_VERTEX;

  if (ts->uv_flag & UV_SYNC_SELECTION) {
    if (ts->selectmode & SCE_SELECT_VERTEX) {
      uv_selectmode = UV_SELECT_VERTEX;
    }
    else if (ts->selectmode & SCE_SELECT_EDGE) {
      uv_selectmode = UV_SELECT_EDGE;
    }
    else if (ts->selectmode & SCE_SELECT_FACE) {
      uv_selectmode = UV_SELECT_FACE;
    }
  }
  else {
    if (ts->uv_selectmode & UV_SELECT_VERTEX) {
      uv_selectmode = UV_SELECT_VERTEX;
    }
    else if (ts->uv_selectmode & UV_SELECT_EDGE) {
      uv_selectmode = UV_SELECT_EDGE;
    }
    else if (ts->uv_selectmode & UV_SELECT_FACE) {
      uv_selectmode = UV_SELECT_FACE;
    }
  }
  return uv_selectmode;
}

void ED_uvedit_select_sync_flush(const ToolSettings *ts, BMEditMesh *em, const bool select)
{
  /* bmesh API handles flushing but not on de-select */
  if (ts->uv_flag & UV_SYNC_SELECTION) {
    if (ts->selectmode != SCE_SELECT_FACE) {
      if (select == false) {
        EDBM_deselect_flush(em);
      }
      else {
        EDBM_select_flush(em);
      }
    }

    if (select == false) {
      BM_select_history_validate(em->bm);
    }
  }
}

static void uvedit_vertex_select_tagged(BMEditMesh *em,
                                        Scene *scene,
                                        bool select,
                                        int cd_loop_uv_offset)
{
  BMFace *efa;
  BMLoop *l;
  BMIter iter, liter;

  BM_ITER_MESH (efa, &iter, em->bm, BM_FACES_OF_MESH) {
    BM_ITER_ELEM (l, &liter, efa, BM_LOOPS_OF_FACE) {
      if (BM_elem_flag_test(l->v, BM_ELEM_TAG)) {
        uvedit_uv_select_set(scene, em, l, select, false, cd_loop_uv_offset);
      }
    }
  }
}

bool uvedit_face_visible_test_ex(const ToolSettings *ts, BMFace *efa)
{
  if (ts->uv_flag & UV_SYNC_SELECTION) {
    return (BM_elem_flag_test(efa, BM_ELEM_HIDDEN) == 0);
  }
  return (BM_elem_flag_test(efa, BM_ELEM_HIDDEN) == 0 && BM_elem_flag_test(efa, BM_ELEM_SELECT));
}
bool uvedit_face_visible_test(const Scene *scene, BMFace *efa)
{
  return uvedit_face_visible_test_ex(scene->toolsettings, efa);
}

bool uvedit_face_select_test_ex(const ToolSettings *ts, BMFace *efa, const int cd_loop_uv_offset)
{
  if (ts->uv_flag & UV_SYNC_SELECTION) {
    return (BM_elem_flag_test(efa, BM_ELEM_SELECT));
  }

  BMLoop *l;
  MLoopUV *luv;
  BMIter liter;

  BM_ITER_ELEM (l, &liter, efa, BM_LOOPS_OF_FACE) {
    luv = BM_ELEM_CD_GET_VOID_P(l, cd_loop_uv_offset);
    if (ts->uv_selectmode & UV_SELECT_VERTEX) {
      if ((luv->flag & MLOOPUV_VERTSEL) == 0) {
        return false;
      }
    }
    else {
      if ((luv->flag & MLOOPUV_EDGESEL) == 0) {
        return false;
      }
    }
  }
  return true;
}
bool uvedit_face_select_test(const Scene *scene, BMFace *efa, const int cd_loop_uv_offset)
{
  return uvedit_face_select_test_ex(scene->toolsettings, efa, cd_loop_uv_offset);
}

void uvedit_face_select_set_with_sticky(const Scene *scene,
                                        BMEditMesh *em,
                                        BMFace *efa,
                                        const bool select,
                                        const bool do_history,
                                        const int cd_loop_uv_offset)
{
  const ToolSettings *ts = scene->toolsettings;
  const char sticky = ts->uv_sticky;
  if (ts->uv_flag & UV_SYNC_SELECTION) {
    uvedit_face_select_set(scene, em, efa, select, do_history, cd_loop_uv_offset);
    return;
  }
  if (!uvedit_face_visible_test(scene, efa)) {
    return;
  }
  /* NOTE: Previously face selections done in sticky vertex mode selected stray UV vertices
   * (not part of any face selections). This now uses the sticky location mode logic instead. */
  switch (sticky) {
    case SI_STICKY_DISABLE: {
      uvedit_face_select_set(scene, em, efa, select, do_history, cd_loop_uv_offset);
      break;
    }
    default: {
      /* SI_STICKY_LOC and SI_STICKY_VERTEX modes. */
      uvedit_face_select_shared_vert(scene, em, efa, select, do_history, cd_loop_uv_offset);
    }
  }
}

void uvedit_face_select_shared_vert(const Scene *scene,
                                    BMEditMesh *em,
                                    BMFace *efa,
                                    const bool select,
                                    const bool do_history,
                                    const int cd_loop_uv_offset)
{
  BMLoop *l;
  BMIter liter;

  BM_ITER_ELEM (l, &liter, efa, BM_LOOPS_OF_FACE) {
    MLoopUV *luv = BM_ELEM_CD_GET_VOID_P(l, cd_loop_uv_offset);
    if (select) {
      luv->flag |= MLOOPUV_EDGESEL;
      uvedit_uv_select_shared_vert(
          scene, em, l, select, SI_STICKY_LOC, do_history, cd_loop_uv_offset);
    }
    else {
      luv->flag &= ~MLOOPUV_EDGESEL;
      if (!uvedit_vert_is_face_select_any_other(scene, l, cd_loop_uv_offset)) {
        uvedit_uv_select_shared_vert(
            scene, em, l, select, SI_STICKY_LOC, do_history, cd_loop_uv_offset);
      }
    }
  }
}

void uvedit_face_select_set(const Scene *scene,
                            BMEditMesh *em,
                            BMFace *efa,
                            const bool select,
                            const bool do_history,
                            const int cd_loop_uv_offset)
{
  if (select) {
    uvedit_face_select_enable(scene, em, efa, do_history, cd_loop_uv_offset);
  }
  else {
    uvedit_face_select_disable(scene, em, efa, cd_loop_uv_offset);
  }
}

void uvedit_face_select_enable(const Scene *scene,
                               BMEditMesh *em,
                               BMFace *efa,
                               const bool do_history,
                               const int cd_loop_uv_offset)
{
  const ToolSettings *ts = scene->toolsettings;

  if (ts->uv_flag & UV_SYNC_SELECTION) {
    BM_face_select_set(em->bm, efa, true);
    if (do_history) {
      BM_select_history_store(em->bm, (BMElem *)efa);
    }
  }
  else {
    BMLoop *l;
    MLoopUV *luv;
    BMIter liter;

    BM_ITER_ELEM (l, &liter, efa, BM_LOOPS_OF_FACE) {
      luv = BM_ELEM_CD_GET_VOID_P(l, cd_loop_uv_offset);
      luv->flag |= (MLOOPUV_VERTSEL | MLOOPUV_EDGESEL);
    }
  }
}

void uvedit_face_select_disable(const Scene *scene,
                                BMEditMesh *em,
                                BMFace *efa,
                                const int cd_loop_uv_offset)
{
  const ToolSettings *ts = scene->toolsettings;

  if (ts->uv_flag & UV_SYNC_SELECTION) {
    BM_face_select_set(em->bm, efa, false);
  }
  else {
    BMLoop *l;
    MLoopUV *luv;
    BMIter liter;

    BM_ITER_ELEM (l, &liter, efa, BM_LOOPS_OF_FACE) {
      luv = BM_ELEM_CD_GET_VOID_P(l, cd_loop_uv_offset);
      luv->flag &= ~(MLOOPUV_VERTSEL | MLOOPUV_EDGESEL);
    }
  }
}

bool uvedit_edge_select_test_ex(const ToolSettings *ts, BMLoop *l, const int cd_loop_uv_offset)
{
  if (ts->uv_flag & UV_SYNC_SELECTION) {
    if (ts->selectmode & SCE_SELECT_FACE) {
      return BM_elem_flag_test(l->f, BM_ELEM_SELECT);
    }
    if (ts->selectmode == SCE_SELECT_EDGE) {
      return BM_elem_flag_test(l->e, BM_ELEM_SELECT);
    }
    return BM_elem_flag_test(l->v, BM_ELEM_SELECT) &&
           BM_elem_flag_test(l->next->v, BM_ELEM_SELECT);
  }

  MLoopUV *luv = BM_ELEM_CD_GET_VOID_P(l, cd_loop_uv_offset);

  if (ts->uv_selectmode & UV_SELECT_VERTEX) {
    MLoopUV *luv_next = BM_ELEM_CD_GET_VOID_P(l->next, cd_loop_uv_offset);
    return (luv->flag & MLOOPUV_VERTSEL) && (luv_next->flag & MLOOPUV_VERTSEL);
  }
  return (luv->flag & MLOOPUV_EDGESEL);
}

bool uvedit_edge_select_test(const Scene *scene, BMLoop *l, const int cd_loop_uv_offset)
{
  return uvedit_edge_select_test_ex(scene->toolsettings, l, cd_loop_uv_offset);
}

void uvedit_edge_select_set_with_sticky(const Scene *scene,
                                        BMEditMesh *em,
                                        BMLoop *l,
                                        const bool select,
                                        const bool do_history,
                                        const uint cd_loop_uv_offset)
{
  const ToolSettings *ts = scene->toolsettings;
  if (ts->uv_flag & UV_SYNC_SELECTION) {
    uvedit_edge_select_set(scene, em, l, select, do_history, cd_loop_uv_offset);
    return;
  }

  const int sticky = ts->uv_sticky;
  switch (sticky) {
    case SI_STICKY_DISABLE: {
      if (uvedit_face_visible_test(scene, l->f)) {
        uvedit_edge_select_set(scene, em, l, select, do_history, cd_loop_uv_offset);
      }
      break;
    }
    case SI_STICKY_VERTEX: {
      uvedit_edge_select_shared_vert(
          scene, em, l, select, SI_STICKY_VERTEX, do_history, cd_loop_uv_offset);
      break;
    }
    default: {
      /* SI_STICKY_LOC (Fallback) */
      uvedit_edge_select_shared_vert(
          scene, em, l, select, SI_STICKY_LOC, do_history, cd_loop_uv_offset);
      break;
    }
  }
}

/**
 * Selects UV edges and shared vertices according to sticky_flag.
 *
 * \param sticky_flag:
 * - SI_STICKY_LOC: selects all UV edges that share the same mesh vertices and UV coordinates.
 * - SI_STICKY_VERTEX: selects all UV edges sharing the same mesh vertices.
 */
void uvedit_edge_select_shared_vert(const Scene *scene,
                                    BMEditMesh *em,
                                    BMLoop *l,
                                    const bool select,
                                    const int sticky_flag,
                                    const bool do_history,
                                    const int cd_loop_uv_offset)
{
  BLI_assert(ELEM(sticky_flag, SI_STICKY_LOC, SI_STICKY_VERTEX));
  /* Set edge flags. Rely on this for face visibility checks */
  uvedit_edge_select_set_noflush(scene, l, select, sticky_flag, cd_loop_uv_offset);

  /* Vert selections. */
  BMLoop *l_iter = l;
  do {
    MLoopUV *luv = BM_ELEM_CD_GET_VOID_P(l_iter, cd_loop_uv_offset);
    if (select && (luv->flag & MLOOPUV_EDGESEL)) {
      uvedit_uv_select_shared_vert(
          scene, em, l_iter, true, SI_STICKY_LOC, do_history, cd_loop_uv_offset);
      uvedit_uv_select_shared_vert(
          scene, em, l_iter->next, true, SI_STICKY_LOC, do_history, cd_loop_uv_offset);
    }

    else if (!select && !(luv->flag & MLOOPUV_EDGESEL)) {
      if (!uvedit_vert_is_edge_select_any_other(scene, l, cd_loop_uv_offset)) {
        uvedit_uv_select_shared_vert(
            scene, em, l_iter, false, SI_STICKY_LOC, do_history, cd_loop_uv_offset);
      }
      if (!uvedit_vert_is_edge_select_any_other(scene, l->next, cd_loop_uv_offset)) {
        uvedit_uv_select_shared_vert(
            scene, em, l_iter->next, false, SI_STICKY_LOC, do_history, cd_loop_uv_offset);
      }
    }
  } while (((l_iter = l_iter->radial_next) != l) && (sticky_flag != SI_STICKY_LOC));
}

/* Set edge flags for required UV edges. */
void uvedit_edge_select_set_noflush(const Scene *scene,
                                    BMLoop *l,
                                    const bool select,
                                    const int sticky_flag,
                                    const int cd_loop_uv_offset)
{
  MLoopUV *luv;
  BMLoop *l_iter = l;
  do {
    if (uvedit_face_visible_test(scene, l_iter->f)) {
      if ((sticky_flag == SI_STICKY_VERTEX) ||
          BM_loop_uv_share_edge_check(l, l_iter, cd_loop_uv_offset)) {
        luv = BM_ELEM_CD_GET_VOID_P(l_iter, cd_loop_uv_offset);
        SET_FLAG_FROM_TEST(luv->flag, select, MLOOPUV_EDGESEL);
      }
    }
  } while (((l_iter = l_iter->radial_next) != l) && (sticky_flag != SI_STICKY_DISABLE));
}

void uvedit_edge_select_set(const Scene *scene,
                            BMEditMesh *em,
                            BMLoop *l,
                            const bool select,
                            const bool do_history,
                            const int cd_loop_uv_offset)

{
  if (select) {
    uvedit_edge_select_enable(scene, em, l, do_history, cd_loop_uv_offset);
  }
  else {
    uvedit_edge_select_disable(scene, em, l, cd_loop_uv_offset);
  }
}

void uvedit_edge_select_enable(const Scene *scene,
                               BMEditMesh *em,
                               BMLoop *l,
                               const bool do_history,
                               const int cd_loop_uv_offset)

{
  const ToolSettings *ts = scene->toolsettings;

  if (ts->uv_flag & UV_SYNC_SELECTION) {
    if (ts->selectmode & SCE_SELECT_FACE) {
      BM_face_select_set(em->bm, l->f, true);
    }
    else if (ts->selectmode & SCE_SELECT_EDGE) {
      BM_edge_select_set(em->bm, l->e, true);
    }
    else {
      BM_vert_select_set(em->bm, l->e->v1, true);
      BM_vert_select_set(em->bm, l->e->v2, true);
    }

    if (do_history) {
      BM_select_history_store(em->bm, (BMElem *)l->e);
    }
  }
  else {
    MLoopUV *luv, *luv_next;
    luv = BM_ELEM_CD_GET_VOID_P(l, cd_loop_uv_offset);
    luv_next = BM_ELEM_CD_GET_VOID_P(l->next, cd_loop_uv_offset);

    luv->flag |= (MLOOPUV_VERTSEL | MLOOPUV_EDGESEL);
    luv_next->flag |= MLOOPUV_VERTSEL;
  }
}

void uvedit_edge_select_disable(const Scene *scene,
                                BMEditMesh *em,
                                BMLoop *l,
                                const int cd_loop_uv_offset)

{
  const ToolSettings *ts = scene->toolsettings;

  if (ts->uv_flag & UV_SYNC_SELECTION) {
    if (ts->selectmode & SCE_SELECT_FACE) {
      BM_face_select_set(em->bm, l->f, false);
    }
    else if (ts->selectmode & SCE_SELECT_EDGE) {
      BM_edge_select_set(em->bm, l->e, false);
    }
    else {
      BM_vert_select_set(em->bm, l->e->v1, false);
      BM_vert_select_set(em->bm, l->e->v2, false);
    }
  }
  else {
    MLoopUV *luv, *luv_next;
    luv = BM_ELEM_CD_GET_VOID_P(l, cd_loop_uv_offset);
    luv_next = BM_ELEM_CD_GET_VOID_P(l->next, cd_loop_uv_offset);

    luv->flag &= ~MLOOPUV_EDGESEL;
    if ((ts->uv_selectmode & UV_SELECT_VERTEX) == 0) {
      /* Deselect UV vertex if not part of another edge selection */
      MLoopUV *luv_prev = BM_ELEM_CD_GET_VOID_P(l->prev, cd_loop_uv_offset);
      if (!(luv_next->flag & MLOOPUV_EDGESEL)) {
        luv_next->flag &= ~MLOOPUV_VERTSEL;
      }
      if (!(luv_prev->flag & MLOOPUV_EDGESEL)) {
        luv->flag &= ~MLOOPUV_VERTSEL;
      }
    }
    else {
      luv_next->flag &= ~MLOOPUV_VERTSEL;
      luv->flag &= ~MLOOPUV_VERTSEL;
    }
  }
}

bool uvedit_uv_select_test_ex(const ToolSettings *ts, BMLoop *l, const int cd_loop_uv_offset)
{
  if (ts->uv_flag & UV_SYNC_SELECTION) {
    if (ts->selectmode & SCE_SELECT_FACE) {
      return BM_elem_flag_test_bool(l->f, BM_ELEM_SELECT);
    }
    return BM_elem_flag_test_bool(l->v, BM_ELEM_SELECT);
  }

  MLoopUV *luv = BM_ELEM_CD_GET_VOID_P(l, cd_loop_uv_offset);
  return (luv->flag & MLOOPUV_VERTSEL) != 0;
}
bool uvedit_uv_select_test(const Scene *scene, BMLoop *l, const int cd_loop_uv_offset)
{
  return uvedit_uv_select_test_ex(scene->toolsettings, l, cd_loop_uv_offset);
}

void uvedit_uv_select_set_with_sticky(const Scene *scene,
                                      BMEditMesh *em,
                                      BMLoop *l,
                                      const bool select,
                                      const bool do_history,
                                      const uint cd_loop_uv_offset)
{
  const ToolSettings *ts = scene->toolsettings;
  if (ts->uv_flag & UV_SYNC_SELECTION) {
    uvedit_uv_select_set(scene, em, l, select, do_history, cd_loop_uv_offset);
    return;
  }

  const int sticky = ts->uv_sticky;
  switch (sticky) {
    case SI_STICKY_DISABLE: {
      if (uvedit_face_visible_test(scene, l->f)) {
        uvedit_uv_select_set(scene, em, l, select, do_history, cd_loop_uv_offset);
      }
      break;
    }
    case SI_STICKY_VERTEX: {
      uvedit_uv_select_shared_vert(
          scene, em, l, select, SI_STICKY_VERTEX, do_history, cd_loop_uv_offset);
      break;
    }
    default: {
      /* SI_STICKY_LOC. */
      uvedit_uv_select_shared_vert(
          scene, em, l, select, SI_STICKY_LOC, do_history, cd_loop_uv_offset);
      break;
    }
  }
}

/**
 * Selects shared UVs based on #sticky_flag.
 *
 * \param sticky_flag: Type of sticky selection :
 * - SI_STICKY_LOC: selects all UVs sharing same mesh vertex and UV coordinates.
 * - SI_STICKY_VERTEX: selects all UVs sharing same mesh vertex.
 */
void uvedit_uv_select_shared_vert(const Scene *scene,
                                  BMEditMesh *em,
                                  BMLoop *l,
                                  const bool select,
                                  const int sticky_flag,
                                  const bool do_history,
                                  const int cd_loop_uv_offset)
{
  BLI_assert(ELEM(sticky_flag, SI_STICKY_LOC, SI_STICKY_VERTEX));

  BMEdge *e_first, *e_iter;
  e_first = e_iter = l->e;
  do {
    BMLoop *l_radial_iter = e_iter->l;
<<<<<<< HEAD

    if (!l_radial_iter) {
      continue;
    }

=======
    if (!l_radial_iter) {
      continue; /* Skip wire edges with no loops. */
    }
>>>>>>> 1a516bb7
    do {
      if (l_radial_iter->v == l->v) {
        if (uvedit_face_visible_test(scene, l_radial_iter->f)) {
          bool do_select = false;
          if (sticky_flag == SI_STICKY_VERTEX) {
            do_select = true;
          }
          else if (BM_loop_uv_share_vert_check(l, l_radial_iter, cd_loop_uv_offset)) {
            do_select = true;
          }

          if (do_select) {
            uvedit_uv_select_set(scene, em, l_radial_iter, select, do_history, cd_loop_uv_offset);
          }
        }
      }
    } while ((l_radial_iter = l_radial_iter->radial_next) != e_iter->l);
  } while ((e_iter = BM_DISK_EDGE_NEXT(e_iter, l->v)) != e_first);
}

void uvedit_uv_select_set(const Scene *scene,
                          BMEditMesh *em,
                          BMLoop *l,
                          const bool select,
                          const bool do_history,
                          const int cd_loop_uv_offset)
{
  if (select) {
    uvedit_uv_select_enable(scene, em, l, do_history, cd_loop_uv_offset);
  }
  else {
    uvedit_uv_select_disable(scene, em, l, cd_loop_uv_offset);
  }
}

void uvedit_uv_select_enable(const Scene *scene,
                             BMEditMesh *em,
                             BMLoop *l,
                             const bool do_history,
                             const int cd_loop_uv_offset)
{
  const ToolSettings *ts = scene->toolsettings;

  if (ts->uv_flag & UV_SYNC_SELECTION) {
    if (ts->selectmode & SCE_SELECT_FACE) {
      BM_face_select_set(em->bm, l->f, true);
    }
    else {
      BM_vert_select_set(em->bm, l->v, true);
    }

    if (do_history) {
      BM_select_history_store(em->bm, (BMElem *)l->v);
    }
  }
  else {
    MLoopUV *luv = BM_ELEM_CD_GET_VOID_P(l, cd_loop_uv_offset);
    luv->flag |= MLOOPUV_VERTSEL;
  }
}

void uvedit_uv_select_disable(const Scene *scene,
                              BMEditMesh *em,
                              BMLoop *l,
                              const int cd_loop_uv_offset)
{
  const ToolSettings *ts = scene->toolsettings;

  if (ts->uv_flag & UV_SYNC_SELECTION) {
    if (ts->selectmode & SCE_SELECT_FACE) {
      BM_face_select_set(em->bm, l->f, false);
    }
    else {
      BM_vert_select_set(em->bm, l->v, false);
    }
  }
  else {
    MLoopUV *luv = BM_ELEM_CD_GET_VOID_P(l, cd_loop_uv_offset);
    luv->flag &= ~MLOOPUV_VERTSEL;
  }
}

static BMLoop *uvedit_loop_find_other_radial_loop_with_visible_face(const Scene *scene,
                                                                    BMLoop *l_src,
                                                                    const int cd_loop_uv_offset)
{
  BMLoop *l_other = NULL;
  BMLoop *l_iter = l_src->radial_next;
  if (l_iter != l_src) {
    do {
      if (uvedit_face_visible_test(scene, l_iter->f) &&
          BM_loop_uv_share_edge_check(l_src, l_iter, cd_loop_uv_offset)) {
        /* Check UV's are contiguous. */
        if (l_other == NULL) {
          l_other = l_iter;
        }
        else {
          /* Only use when there is a single alternative. */
          l_other = NULL;
          break;
        }
      }
    } while ((l_iter = l_iter->radial_next) != l_src);
  }
  return l_other;
}

static BMLoop *uvedit_loop_find_other_boundary_loop_with_visible_face(const Scene *scene,
                                                                      BMLoop *l_edge,
                                                                      BMVert *v_pivot,
                                                                      const int cd_loop_uv_offset)
{
  BLI_assert(uvedit_loop_find_other_radial_loop_with_visible_face(
                 scene, l_edge, cd_loop_uv_offset) == NULL);

  BMLoop *l_step = l_edge;
  l_step = (l_step->v == v_pivot) ? l_step->prev : l_step->next;
  BMLoop *l_step_last = NULL;
  do {
    BLI_assert(BM_vert_in_edge(l_step->e, v_pivot));
    l_step_last = l_step;
    l_step = uvedit_loop_find_other_radial_loop_with_visible_face(
        scene, l_step, cd_loop_uv_offset);
    if (l_step) {
      l_step = (l_step->v == v_pivot) ? l_step->prev : l_step->next;
    }
  } while (l_step != NULL);

  if (l_step_last != NULL) {
    BLI_assert(uvedit_loop_find_other_radial_loop_with_visible_face(
                   scene, l_step_last, cd_loop_uv_offset) == NULL);
  }

  return l_step_last;
}

/** \} */

/* -------------------------------------------------------------------- */
/** \name Find Nearest Elements
 * \{ */

bool uv_find_nearest_edge(
    Scene *scene, Object *obedit, const float co[2], const float penalty, UvNearestHit *hit)
{
  BLI_assert((hit->scale[0] > 0.0f) && (hit->scale[1] > 0.0f));
  BMEditMesh *em = BKE_editmesh_from_object(obedit);
  BMFace *efa;
  BMLoop *l;
  BMIter iter, liter;
  MLoopUV *luv, *luv_next;
  int i;
  bool found = false;

  const int cd_loop_uv_offset = CustomData_get_offset(&em->bm->ldata, CD_MLOOPUV);

  BM_mesh_elem_index_ensure(em->bm, BM_VERT);

  BM_ITER_MESH (efa, &iter, em->bm, BM_FACES_OF_MESH) {
    if (!uvedit_face_visible_test(scene, efa)) {
      continue;
    }
    BM_ITER_ELEM_INDEX (l, &liter, efa, BM_LOOPS_OF_FACE, i) {
      luv = BM_ELEM_CD_GET_VOID_P(l, cd_loop_uv_offset);
      luv_next = BM_ELEM_CD_GET_VOID_P(l->next, cd_loop_uv_offset);

      float delta[2];
      closest_to_line_segment_v2(delta, co, luv->uv, luv_next->uv);

      sub_v2_v2(delta, co);
      mul_v2_v2(delta, hit->scale);

      float dist_test_sq = len_squared_v2(delta);

      /* Ensures that successive selection attempts will select other edges sharing the same
       * UV coordinates as the previous selection. */
      if ((penalty != 0.0f) && uvedit_edge_select_test(scene, l, cd_loop_uv_offset)) {
        dist_test_sq = square_f(sqrtf(dist_test_sq) + penalty);
      }
      if (dist_test_sq < hit->dist_sq) {
        hit->ob = obedit;
        hit->efa = efa;

        hit->l = l;

        hit->dist_sq = dist_test_sq;
        found = true;
      }
    }
  }
  return found;
}

bool uv_find_nearest_edge_multi(Scene *scene,
                                Object **objects,
                                const uint objects_len,
                                const float co[2],
                                const float penalty,
                                UvNearestHit *hit)
{
  bool found = false;
  for (uint ob_index = 0; ob_index < objects_len; ob_index++) {
    Object *obedit = objects[ob_index];
    if (uv_find_nearest_edge(scene, obedit, co, penalty, hit)) {
      found = true;
    }
  }
  return found;
}

bool uv_find_nearest_face_ex(
    Scene *scene, Object *obedit, const float co[2], UvNearestHit *hit, const bool only_in_face)
{
  BLI_assert((hit->scale[0] > 0.0f) && (hit->scale[1] > 0.0f));
  BMEditMesh *em = BKE_editmesh_from_object(obedit);
  bool found = false;

  const int cd_loop_uv_offset = CustomData_get_offset(&em->bm->ldata, CD_MLOOPUV);

  BMIter iter;
  BMFace *efa;

  BM_ITER_MESH (efa, &iter, em->bm, BM_FACES_OF_MESH) {
    if (!uvedit_face_visible_test(scene, efa)) {
      continue;
    }

    float cent[2];
    BM_face_uv_calc_center_median(efa, cd_loop_uv_offset, cent);

    float delta[2];
    sub_v2_v2v2(delta, co, cent);
    mul_v2_v2(delta, hit->scale);

    const float dist_test_sq = len_squared_v2(delta);

    if (dist_test_sq < hit->dist_sq) {

      if (only_in_face) {
        if (!BM_face_uv_point_inside_test(efa, co, cd_loop_uv_offset)) {
          continue;
        }
      }

      hit->ob = obedit;
      hit->efa = efa;
      hit->dist_sq = dist_test_sq;
      found = true;
    }
  }
  return found;
}

bool uv_find_nearest_face(Scene *scene, Object *obedit, const float co[2], UvNearestHit *hit)
{
  return uv_find_nearest_face_ex(scene, obedit, co, hit, false);
}

bool uv_find_nearest_face_multi_ex(Scene *scene,
                                   Object **objects,
                                   const uint objects_len,
                                   const float co[2],
                                   UvNearestHit *hit,
                                   const bool only_in_face)
{
  bool found = false;
  for (uint ob_index = 0; ob_index < objects_len; ob_index++) {
    Object *obedit = objects[ob_index];
    if (uv_find_nearest_face_ex(scene, obedit, co, hit, only_in_face)) {
      found = true;
    }
  }
  return found;
}

bool uv_find_nearest_face_multi(
    Scene *scene, Object **objects, const uint objects_len, const float co[2], UvNearestHit *hit)
{
  return uv_find_nearest_face_multi_ex(scene, objects, objects_len, co, hit, false);
}

static bool uv_nearest_between(const BMLoop *l, const float co[2], const int cd_loop_uv_offset)
{
  const float *uv_prev = ((MLoopUV *)BM_ELEM_CD_GET_VOID_P(l->prev, cd_loop_uv_offset))->uv;
  const float *uv_curr = ((MLoopUV *)BM_ELEM_CD_GET_VOID_P(l, cd_loop_uv_offset))->uv;
  const float *uv_next = ((MLoopUV *)BM_ELEM_CD_GET_VOID_P(l->next, cd_loop_uv_offset))->uv;

  return ((line_point_side_v2(uv_prev, uv_curr, co) > 0.0f) &&
          (line_point_side_v2(uv_next, uv_curr, co) <= 0.0f));
}

bool uv_find_nearest_vert(
    Scene *scene, Object *obedit, float const co[2], const float penalty_dist, UvNearestHit *hit)
{
  BLI_assert((hit->scale[0] > 0.0f) && (hit->scale[1] > 0.0f));
  bool found = false;

  BMEditMesh *em = BKE_editmesh_from_object(obedit);
  BMFace *efa;
  BMIter iter;

  BM_mesh_elem_index_ensure(em->bm, BM_VERT);

  const int cd_loop_uv_offset = CustomData_get_offset(&em->bm->ldata, CD_MLOOPUV);

  BM_ITER_MESH (efa, &iter, em->bm, BM_FACES_OF_MESH) {
    if (!uvedit_face_visible_test(scene, efa)) {
      continue;
    }

    BMIter liter;
    BMLoop *l;
    int i;
    BM_ITER_ELEM_INDEX (l, &liter, efa, BM_LOOPS_OF_FACE, i) {
      MLoopUV *luv = BM_ELEM_CD_GET_VOID_P(l, cd_loop_uv_offset);

      float delta[2];

      sub_v2_v2v2(delta, co, luv->uv);
      mul_v2_v2(delta, hit->scale);

      float dist_test_sq = len_squared_v2(delta);

      /* Ensures that successive selection attempts will select other vertices sharing the same
       * UV coordinates */
      if ((penalty_dist != 0.0f) && uvedit_uv_select_test(scene, l, cd_loop_uv_offset)) {
        dist_test_sq = square_f(sqrtf(dist_test_sq) + penalty_dist);
      }

      if (dist_test_sq <= hit->dist_sq) {
        if (dist_test_sq == hit->dist_sq) {
          if (!uv_nearest_between(l, co, cd_loop_uv_offset)) {
            continue;
          }
        }

        hit->dist_sq = dist_test_sq;

        hit->ob = obedit;
        hit->efa = efa;
        hit->l = l;
        found = true;
      }
    }
  }

  return found;
}

bool uv_find_nearest_vert_multi(Scene *scene,
                                Object **objects,
                                const uint objects_len,
                                float const co[2],
                                const float penalty_dist,
                                UvNearestHit *hit)
{
  bool found = false;
  for (uint ob_index = 0; ob_index < objects_len; ob_index++) {
    Object *obedit = objects[ob_index];
    if (uv_find_nearest_vert(scene, obedit, co, penalty_dist, hit)) {
      found = true;
    }
  }
  return found;
}

static bool uvedit_nearest_uv(const Scene *scene,
                              Object *obedit,
                              const float co[2],
                              const float scale[2],
                              const bool ignore_selected,
                              float *dist_sq,
                              float r_uv[2])
{
  BMEditMesh *em = BKE_editmesh_from_object(obedit);
  BMIter iter;
  BMFace *efa;
  const float *uv_best = NULL;
  float dist_best = *dist_sq;
  const int cd_loop_uv_offset = CustomData_get_offset(&em->bm->ldata, CD_MLOOPUV);
  BM_ITER_MESH (efa, &iter, em->bm, BM_FACES_OF_MESH) {
    if (!uvedit_face_visible_test(scene, efa)) {
      continue;
    }
    BMLoop *l_iter, *l_first;
    l_iter = l_first = BM_FACE_FIRST_LOOP(efa);
    do {
      if (ignore_selected && uvedit_uv_select_test(scene, l_iter, cd_loop_uv_offset)) {
        continue;
      }

      const float *uv = ((const MLoopUV *)BM_ELEM_CD_GET_VOID_P(l_iter, cd_loop_uv_offset))->uv;
      float co_tmp[2];
      mul_v2_v2v2(co_tmp, scale, uv);
      const float dist_test = len_squared_v2v2(co, co_tmp);
      if (dist_best > dist_test) {
        dist_best = dist_test;
        uv_best = uv;
      }
    } while ((l_iter = l_iter->next) != l_first);
  }

  if (uv_best != NULL) {
    copy_v2_v2(r_uv, uv_best);
    *dist_sq = dist_best;
    return true;
  }
  return false;
}

bool ED_uvedit_nearest_uv_multi(const View2D *v2d,
                                const Scene *scene,
                                Object **objects,
                                const uint objects_len,
                                const int mval[2],
                                const bool ignore_selected,
                                float *dist_sq,
                                float r_uv[2])
{
  bool found = false;

  float scale[2], offset[2];
  UI_view2d_scale_get(v2d, &scale[0], &scale[1]);
  UI_view2d_view_to_region_fl(v2d, 0.0f, 0.0f, &offset[0], &offset[1]);

  float co[2];
  sub_v2_v2v2(co, (float[2]){UNPACK2(mval)}, offset);

  for (uint ob_index = 0; ob_index < objects_len; ob_index++) {
    Object *obedit = objects[ob_index];
    if (uvedit_nearest_uv(scene, obedit, co, scale, ignore_selected, dist_sq, r_uv)) {
      found = true;
    }
  }
  return found;
}

/** \} */

/* -------------------------------------------------------------------- */
/** \name Find Nearest to Element
 *
 * These functions are quite specialized, useful when sync select is enabled
 * and we want to pick an active UV vertex/edge from the active element which may
 * have multiple UV's split out.
 * \{ */

BMLoop *uv_find_nearest_loop_from_vert(struct Scene *scene,
                                       struct Object *obedit,
                                       struct BMVert *v,
                                       const float co[2])
{
  BMEditMesh *em = BKE_editmesh_from_object(obedit);
  const uint cd_loop_uv_offset = CustomData_get_offset(&em->bm->ldata, CD_MLOOPUV);

  BMIter liter;
  BMLoop *l;
  BMLoop *l_found = NULL;
  float dist_best_sq = FLT_MAX;

  BM_ITER_ELEM (l, &liter, v, BM_LOOPS_OF_VERT) {
    if (!uvedit_face_visible_test(scene, l->f)) {
      continue;
    }

    const MLoopUV *luv = BM_ELEM_CD_GET_VOID_P(l, cd_loop_uv_offset);
    const float dist_test_sq = len_squared_v2v2(co, luv->uv);
    if (dist_test_sq < dist_best_sq) {
      dist_best_sq = dist_test_sq;
      l_found = l;
    }
  }
  return l_found;
}

BMLoop *uv_find_nearest_loop_from_edge(struct Scene *scene,
                                       struct Object *obedit,
                                       struct BMEdge *e,
                                       const float co[2])
{
  BMEditMesh *em = BKE_editmesh_from_object(obedit);
  const uint cd_loop_uv_offset = CustomData_get_offset(&em->bm->ldata, CD_MLOOPUV);

  BMIter eiter;
  BMLoop *l;
  BMLoop *l_found = NULL;
  float dist_best_sq = FLT_MAX;

  BM_ITER_ELEM (l, &eiter, e, BM_LOOPS_OF_EDGE) {
    if (!uvedit_face_visible_test(scene, l->f)) {
      continue;
    }
    const MLoopUV *luv = BM_ELEM_CD_GET_VOID_P(l, cd_loop_uv_offset);
    const MLoopUV *luv_next = BM_ELEM_CD_GET_VOID_P(l->next, cd_loop_uv_offset);
    const float dist_test_sq = dist_squared_to_line_segment_v2(co, luv->uv, luv_next->uv);
    if (dist_test_sq < dist_best_sq) {
      dist_best_sq = dist_test_sq;
      l_found = l;
    }
  }
  return l_found;
}

/** \} */

/* -------------------------------------------------------------------- */
/** \name Helper functions for UV selection.
 * \{ */

bool uvedit_vert_is_edge_select_any_other(const Scene *scene,
                                          BMLoop *l,
                                          const int cd_loop_uv_offset)
{
  BMEdge *e_iter = l->e;
  do {
    BMLoop *l_radial_iter = e_iter->l, *l_other;
    do {
      if (uvedit_face_visible_test(scene, l_radial_iter->f)) {
        /* Use #l_other to check if the uvs are connected (share the same uv coordinates)
         * and #l_radial_iter for the actual edge selection test. */
        l_other = (l_radial_iter->v != l->v) ? l_radial_iter->next : l_radial_iter;
        if (BM_loop_uv_share_vert_check(l, l_other, cd_loop_uv_offset) &&
            uvedit_edge_select_test(scene, l_radial_iter, cd_loop_uv_offset)) {
          return true;
        }
      }
    } while ((l_radial_iter = l_radial_iter->radial_next) != e_iter->l);
  } while ((e_iter = BM_DISK_EDGE_NEXT(e_iter, l->v)) != l->e);

  return false;
}

bool uvedit_vert_is_face_select_any_other(const Scene *scene,
                                          BMLoop *l,
                                          const int cd_loop_uv_offset)
{
  BMIter liter;
  BMLoop *l_iter;
  BM_ITER_ELEM (l_iter, &liter, l->v, BM_LOOPS_OF_VERT) {
    if (!uvedit_face_visible_test(scene, l_iter->f) || (l_iter->f == l->f)) {
      continue;
    }
    if (BM_loop_uv_share_vert_check(l, l_iter, cd_loop_uv_offset) &&
        uvedit_face_select_test(scene, l_iter->f, cd_loop_uv_offset)) {
      return true;
    }
  }
  return false;
}

bool uvedit_vert_is_all_other_faces_selected(const Scene *scene,
                                             BMLoop *l,
                                             const int cd_loop_uv_offset)
{
  BMIter liter;
  BMLoop *l_iter;
  BM_ITER_ELEM (l_iter, &liter, l->v, BM_LOOPS_OF_VERT) {
    if (!uvedit_face_visible_test(scene, l_iter->f) || (l_iter->f == l->f)) {
      continue;
    }
    if (BM_loop_uv_share_vert_check(l, l_iter, cd_loop_uv_offset) &&
        !uvedit_face_select_test(scene, l_iter->f, cd_loop_uv_offset)) {
      return false;
    }
  }
  return true;
}

/**
 * Clear specified UV flag (vert/edge/pinned).
 */
static void bm_uv_flag_clear(const Scene *scene,
                             BMesh *bm,
                             const int flag,
                             const int cd_loop_uv_offset)
{
  BMFace *efa;
  BMLoop *l;
  BMIter iter, liter;
  BM_ITER_MESH (efa, &iter, bm, BM_FACES_OF_MESH) {
    if (!uvedit_face_visible_test(scene, efa)) {
      continue;
    }
    BM_ITER_ELEM (l, &liter, efa, BM_LOOPS_OF_FACE) {
      MLoopUV *luv = BM_ELEM_CD_GET_VOID_P(l, cd_loop_uv_offset);
      luv->flag &= ~flag;
    }
  }
}

/** \} */

/* -------------------------------------------------------------------- */
/** \name UV Select-Mode Flushing
 *
 * \{ */

void ED_uvedit_selectmode_flush(const Scene *scene, BMEditMesh *em)
{
  const ToolSettings *ts = scene->toolsettings;
  const int cd_loop_uv_offset = CustomData_get_offset(&em->bm->ldata, CD_MLOOPUV);

  BLI_assert((ts->uv_flag & UV_SYNC_SELECTION) == 0);
  UNUSED_VARS_NDEBUG(ts);

  /* Vertex Mode only. */
  if (ts->uv_selectmode & UV_SELECT_VERTEX) {
    BMFace *efa;
    BMLoop *l;
    BMIter iter, liter;
    BM_ITER_MESH (efa, &iter, em->bm, BM_FACES_OF_MESH) {
      if (!uvedit_face_visible_test(scene, efa)) {
        continue;
      }
      BM_ITER_ELEM (l, &liter, efa, BM_LOOPS_OF_FACE) {
        MLoopUV *luv, *luv_next;
        luv = BM_ELEM_CD_GET_VOID_P(l, cd_loop_uv_offset);
        luv_next = BM_ELEM_CD_GET_VOID_P(l->next, cd_loop_uv_offset);

        if ((luv->flag & MLOOPUV_VERTSEL) && (luv_next->flag & MLOOPUV_VERTSEL)) {
          luv->flag |= MLOOPUV_EDGESEL;
        }
        else {
          luv->flag &= ~MLOOPUV_EDGESEL;
        }
      }
    }
  }
}

/** \} */

/* -------------------------------------------------------------------- */
/** \name UV Flush selection (up/down)
 * \{ */

void uvedit_select_flush(const Scene *scene, BMEditMesh *em)
{
  /* Careful when using this in face select mode.
   * For face selections with sticky mode enabled, this can create invalid selection states. */
  const ToolSettings *ts = scene->toolsettings;
  const int cd_loop_uv_offset = CustomData_get_offset(&em->bm->ldata, CD_MLOOPUV);

  BLI_assert((ts->uv_flag & UV_SYNC_SELECTION) == 0);
  UNUSED_VARS_NDEBUG(ts);

  BMFace *efa;
  BMLoop *l;
  BMIter iter, liter;
  BM_ITER_MESH (efa, &iter, em->bm, BM_FACES_OF_MESH) {
    if (!uvedit_face_visible_test(scene, efa)) {
      continue;
    }
    BM_ITER_ELEM (l, &liter, efa, BM_LOOPS_OF_FACE) {
      MLoopUV *luv, *luv_next;
      luv = BM_ELEM_CD_GET_VOID_P(l, cd_loop_uv_offset);
      luv_next = BM_ELEM_CD_GET_VOID_P(l->next, cd_loop_uv_offset);

      if ((luv->flag & MLOOPUV_VERTSEL) && (luv_next->flag & MLOOPUV_VERTSEL)) {
        luv->flag |= MLOOPUV_EDGESEL;
      }
    }
  }
}

void uvedit_deselect_flush(const Scene *scene, BMEditMesh *em)
{
  const ToolSettings *ts = scene->toolsettings;
  const int cd_loop_uv_offset = CustomData_get_offset(&em->bm->ldata, CD_MLOOPUV);

  BLI_assert((ts->uv_flag & UV_SYNC_SELECTION) == 0);
  UNUSED_VARS_NDEBUG(ts);

  BMFace *efa;
  BMLoop *l;
  BMIter iter, liter;
  BM_ITER_MESH (efa, &iter, em->bm, BM_FACES_OF_MESH) {
    if (!uvedit_face_visible_test(scene, efa)) {
      continue;
    }
    BM_ITER_ELEM (l, &liter, efa, BM_LOOPS_OF_FACE) {
      MLoopUV *luv, *luv_next;
      luv = BM_ELEM_CD_GET_VOID_P(l, cd_loop_uv_offset);
      luv_next = BM_ELEM_CD_GET_VOID_P(l->next, cd_loop_uv_offset);

      if (luv->flag & MLOOPUV_EDGESEL) {
        if (!(luv->flag & MLOOPUV_VERTSEL) || !(luv_next->flag & MLOOPUV_VERTSEL)) {
          luv->flag &= ~MLOOPUV_EDGESEL;
        }
      }
    }
  }
}

/** \} */

/* -------------------------------------------------------------------- */
/** \name Edge Loop Select
 * \{ */

/** Mode for selecting edge loops at boundaries. */
enum eUVEdgeLoopBoundaryMode {
  /** Delimit at face corners (don't walk over multiple edges in the same face). */
  UV_EDGE_LOOP_BOUNDARY_LOOP = 1,
  /** Don't delimit, walk over the all connected boundary loops. */
  UV_EDGE_LOOP_BOUNDARY_ALL = 2,
};

static BMLoop *bm_select_edgeloop_double_side_next(const Scene *scene,
                                                   BMLoop *l_step,
                                                   BMVert *v_from,
                                                   const int cd_loop_uv_offset)
{
  if (l_step->f->len == 4) {
    BMVert *v_from_next = BM_edge_other_vert(l_step->e, v_from);
    BMLoop *l_step_over = (v_from == l_step->v) ? l_step->next : l_step->prev;
    l_step_over = uvedit_loop_find_other_radial_loop_with_visible_face(
        scene, l_step_over, cd_loop_uv_offset);
    if (l_step_over) {
      return (l_step_over->v == v_from_next) ? l_step_over->prev : l_step_over->next;
    }
  }
  return NULL;
}

static BMLoop *bm_select_edgeloop_single_side_next(const Scene *scene,
                                                   BMLoop *l_step,
                                                   BMVert *v_from,
                                                   const int cd_loop_uv_offset)
{
  BMVert *v_from_next = BM_edge_other_vert(l_step->e, v_from);
  return uvedit_loop_find_other_boundary_loop_with_visible_face(
      scene, l_step, v_from_next, cd_loop_uv_offset);
}

/* TODO(campbell): support this in the BMesh API, as we have for clearing other types. */
static void bm_loop_tags_clear(BMesh *bm)
{
  BMIter iter;
  BMFace *f;
  BM_ITER_MESH (f, &iter, bm, BM_FACES_OF_MESH) {
    BMIter liter;
    BMLoop *l_iter;
    BM_ITER_ELEM (l_iter, &liter, f, BM_LOOPS_OF_FACE) {
      BM_elem_flag_disable(l_iter, BM_ELEM_TAG);
    }
  }
}

/**
 * Tag all loops which should be selected, the caller must select.
 */
static void uv_select_edgeloop_double_side_tag(const Scene *scene,
                                               BMEditMesh *em,
                                               BMLoop *l_init_pair[2],
                                               const int cd_loop_uv_offset)
{
  bm_loop_tags_clear(em->bm);

  for (int side = 0; side < 2; side++) {
    BMLoop *l_step_pair[2] = {l_init_pair[0], l_init_pair[1]};
    BMVert *v_from = side ? l_step_pair[0]->e->v1 : l_step_pair[0]->e->v2;
    /* Disable since we start from the same edge. */
    BM_elem_flag_disable(l_step_pair[0], BM_ELEM_TAG);
    BM_elem_flag_disable(l_step_pair[1], BM_ELEM_TAG);
    while ((l_step_pair[0] != NULL) && (l_step_pair[1] != NULL)) {
      if (!uvedit_face_visible_test(scene, l_step_pair[0]->f) ||
          !uvedit_face_visible_test(scene, l_step_pair[1]->f) ||
          /* Check loops have not diverged. */
          (uvedit_loop_find_other_radial_loop_with_visible_face(
               scene, l_step_pair[0], cd_loop_uv_offset) != l_step_pair[1])) {
        break;
      }

      BLI_assert(l_step_pair[0]->e == l_step_pair[1]->e);

      BM_elem_flag_enable(l_step_pair[0], BM_ELEM_TAG);
      BM_elem_flag_enable(l_step_pair[1], BM_ELEM_TAG);

      BMVert *v_from_next = BM_edge_other_vert(l_step_pair[0]->e, v_from);
      /* Walk over both sides, ensure they keep on the same edge. */
      for (int i = 0; i < ARRAY_SIZE(l_step_pair); i++) {
        l_step_pair[i] = bm_select_edgeloop_double_side_next(
            scene, l_step_pair[i], v_from, cd_loop_uv_offset);
      }

      if ((l_step_pair[0] && BM_elem_flag_test(l_step_pair[0], BM_ELEM_TAG)) ||
          (l_step_pair[1] && BM_elem_flag_test(l_step_pair[1], BM_ELEM_TAG))) {
        break;
      }
      v_from = v_from_next;
    }
  }
}

/**
 * Tag all loops which should be selected, the caller must select.
 *
 * \param r_count_by_select: Count the number of unselected and selected loops,
 * this is needed to implement cycling between #eUVEdgeLoopBoundaryMode.
 */
static void uv_select_edgeloop_single_side_tag(const Scene *scene,
                                               BMEditMesh *em,
                                               BMLoop *l_init,
                                               const int cd_loop_uv_offset,
                                               enum eUVEdgeLoopBoundaryMode boundary_mode,
                                               int r_count_by_select[2])
{
  if (r_count_by_select) {
    r_count_by_select[0] = r_count_by_select[1] = 0;
  }

  bm_loop_tags_clear(em->bm);

  for (int side = 0; side < 2; side++) {
    BMLoop *l_step = l_init;
    BMVert *v_from = side ? l_step->e->v1 : l_step->e->v2;
    /* Disable since we start from the same edge. */
    BM_elem_flag_disable(l_step, BM_ELEM_TAG);
    while (l_step != NULL) {

      if (!uvedit_face_visible_test(scene, l_step->f) ||
          /* Check the boundary is still a boundary. */
          (uvedit_loop_find_other_radial_loop_with_visible_face(
               scene, l_step, cd_loop_uv_offset) != NULL)) {
        break;
      }

      if (r_count_by_select != NULL) {
        r_count_by_select[uvedit_edge_select_test(scene, l_step, cd_loop_uv_offset)] += 1;
        /* Early exit when mixed could be optional if needed. */
        if (r_count_by_select[0] && r_count_by_select[1]) {
          r_count_by_select[0] = r_count_by_select[1] = -1;
          break;
        }
      }

      BM_elem_flag_enable(l_step, BM_ELEM_TAG);

      BMVert *v_from_next = BM_edge_other_vert(l_step->e, v_from);
      BMFace *f_step_prev = l_step->f;

      l_step = bm_select_edgeloop_single_side_next(scene, l_step, v_from, cd_loop_uv_offset);

      if (l_step && BM_elem_flag_test(l_step, BM_ELEM_TAG)) {
        break;
      }
      if (boundary_mode == UV_EDGE_LOOP_BOUNDARY_LOOP) {
        /* Don't allow walking over the face. */
        if (f_step_prev == l_step->f) {
          break;
        }
      }
      v_from = v_from_next;
    }
  }
}

static int uv_select_edgeloop(Scene *scene, Object *obedit, UvNearestHit *hit, const bool extend)
{
  const ToolSettings *ts = scene->toolsettings;
  BMEditMesh *em = BKE_editmesh_from_object(obedit);
  bool select;

  const int cd_loop_uv_offset = CustomData_get_offset(&em->bm->ldata, CD_MLOOPUV);

  if (extend) {
    select = !(uvedit_edge_select_test(scene, hit->l, cd_loop_uv_offset));
  }
  else {
    select = true;
  }

  BMLoop *l_init_pair[2] = {
      hit->l,
      uvedit_loop_find_other_radial_loop_with_visible_face(scene, hit->l, cd_loop_uv_offset),
  };

  /* When selecting boundaries, support cycling between selection modes. */
  enum eUVEdgeLoopBoundaryMode boundary_mode = UV_EDGE_LOOP_BOUNDARY_LOOP;

  /* Tag all loops that are part of the edge loop (select after).
   * This is done so we can */
  if (l_init_pair[1] == NULL) {
    int count_by_select[2];
    /* If the loops selected toggle the boundaries. */
    uv_select_edgeloop_single_side_tag(
        scene, em, l_init_pair[0], cd_loop_uv_offset, boundary_mode, count_by_select);
    if (count_by_select[!select] == 0) {
      boundary_mode = UV_EDGE_LOOP_BOUNDARY_ALL;

      /* If the boundary is selected, toggle back to the loop. */
      uv_select_edgeloop_single_side_tag(
          scene, em, l_init_pair[0], cd_loop_uv_offset, boundary_mode, count_by_select);
      if (count_by_select[!select] == 0) {
        boundary_mode = UV_EDGE_LOOP_BOUNDARY_LOOP;
      }
    }
  }

  if (l_init_pair[1] == NULL) {
    uv_select_edgeloop_single_side_tag(
        scene, em, l_init_pair[0], cd_loop_uv_offset, boundary_mode, NULL);
  }
  else {
    uv_select_edgeloop_double_side_tag(scene, em, l_init_pair, cd_loop_uv_offset);
  }

  /* Apply the selection. */
  if (!extend) {
    uv_select_all_perform(scene, obedit, SEL_DESELECT);
  }

  /* Select all tagged loops. */
  {
    BMIter iter;
    BMFace *f;
    BM_ITER_MESH (f, &iter, em->bm, BM_FACES_OF_MESH) {
      BMIter liter;
      BMLoop *l_iter;
      BM_ITER_ELEM (l_iter, &liter, f, BM_LOOPS_OF_FACE) {
        if (BM_elem_flag_test(l_iter, BM_ELEM_TAG)) {
          if (ts->uv_selectmode == UV_SELECT_VERTEX) {
            uvedit_uv_select_set_with_sticky(scene, em, l_iter, select, false, cd_loop_uv_offset);
            uvedit_uv_select_set_with_sticky(
                scene, em, l_iter->next, select, false, cd_loop_uv_offset);
          }
          else {
            uvedit_edge_select_set_with_sticky(
                scene, em, l_iter, select, false, cd_loop_uv_offset);
          }
        }
      }
    }
  }

  return (select) ? 1 : -1;
}

/** \} */

/* -------------------------------------------------------------------- */
/** \name Face Loop Select
 * \{ */

static int uv_select_faceloop(Scene *scene, Object *obedit, UvNearestHit *hit, const bool extend)
{
  BMEditMesh *em = BKE_editmesh_from_object(obedit);
  bool select;

  const int cd_loop_uv_offset = CustomData_get_offset(&em->bm->ldata, CD_MLOOPUV);

  if (!extend) {
    uv_select_all_perform(scene, obedit, SEL_DESELECT);
  }

  BM_mesh_elem_hflag_disable_all(em->bm, BM_FACE, BM_ELEM_TAG, false);

  if (extend) {
    select = !(uvedit_face_select_test(scene, hit->l->f, cd_loop_uv_offset));
  }
  else {
    select = true;
  }

  BMLoop *l_pair[2] = {
      hit->l,
      uvedit_loop_find_other_radial_loop_with_visible_face(scene, hit->l, cd_loop_uv_offset),
  };

  for (int side = 0; side < 2; side++) {
    BMLoop *l_step = l_pair[side];
    while (l_step) {
      if (!uvedit_face_visible_test(scene, l_step->f)) {
        break;
      }

      uvedit_face_select_set_with_sticky(scene, em, l_step->f, select, false, cd_loop_uv_offset);

      BM_elem_flag_enable(l_step->f, BM_ELEM_TAG);
      if (l_step->f->len == 4) {
        BMLoop *l_step_opposite = l_step->next->next;
        l_step = uvedit_loop_find_other_radial_loop_with_visible_face(
            scene, l_step_opposite, cd_loop_uv_offset);
      }
      else {
        l_step = NULL;
      }

      /* Break iteration when `l_step`:
       * - is the first loop where we started from.
       * - tagged using #BM_ELEM_TAG (meaning this loop has been visited in this iteration). */
      if (l_step && BM_elem_flag_test(l_step->f, BM_ELEM_TAG)) {
        break;
      }
    }
  }

  return (select) ? 1 : -1;
}

/** \} */

/* -------------------------------------------------------------------- */
/** \name Edge Ring Select
 * \{ */

static int uv_select_edgering(Scene *scene, Object *obedit, UvNearestHit *hit, const bool extend)
{
  const ToolSettings *ts = scene->toolsettings;
  BMEditMesh *em = BKE_editmesh_from_object(obedit);
  const bool use_face_select = (ts->uv_flag & UV_SYNC_SELECTION) ?
                                   (ts->selectmode & SCE_SELECT_FACE) :
                                   (ts->uv_selectmode & UV_SELECT_FACE);
  const bool use_vertex_select = (ts->uv_flag & UV_SYNC_SELECTION) ?
                                     (ts->selectmode & SCE_SELECT_VERTEX) :
                                     (ts->uv_selectmode & UV_SELECT_VERTEX);
  bool select;

  const int cd_loop_uv_offset = CustomData_get_offset(&em->bm->ldata, CD_MLOOPUV);

  if (!extend) {
    uv_select_all_perform(scene, obedit, SEL_DESELECT);
  }

  BM_mesh_elem_hflag_disable_all(em->bm, BM_EDGE, BM_ELEM_TAG, false);

  if (extend) {
    select = !(uvedit_edge_select_test(scene, hit->l, cd_loop_uv_offset));
  }
  else {
    select = true;
  }

  BMLoop *l_pair[2] = {
      hit->l,
      uvedit_loop_find_other_radial_loop_with_visible_face(scene, hit->l, cd_loop_uv_offset),
  };

  for (int side = 0; side < 2; side++) {
    BMLoop *l_step = l_pair[side];
    /* Disable since we start from the same edge. */
    BM_elem_flag_disable(hit->l->e, BM_ELEM_TAG);
    while (l_step) {
      if (!uvedit_face_visible_test(scene, l_step->f)) {
        break;
      }

      if (use_face_select) {
        /* While selecting face loops is now done in a separate function #uv_select_faceloop(),
         * this check is still kept for edge ring selection, to keep it consistent with how edge
         * ring selection works in face mode in the 3D viewport. */
        uvedit_face_select_set_with_sticky(scene, em, l_step->f, select, false, cd_loop_uv_offset);
      }
      else if (use_vertex_select) {
        uvedit_uv_select_set_with_sticky(scene, em, l_step, select, false, cd_loop_uv_offset);
        uvedit_uv_select_set_with_sticky(
            scene, em, l_step->next, select, false, cd_loop_uv_offset);
      }
      else {
        /* Edge select mode */
        uvedit_edge_select_set_with_sticky(scene, em, l_step, select, false, cd_loop_uv_offset);
      }

      BM_elem_flag_enable(l_step->e, BM_ELEM_TAG);
      if (l_step->f->len == 4) {
        BMLoop *l_step_opposite = l_step->next->next;
        l_step = uvedit_loop_find_other_radial_loop_with_visible_face(
            scene, l_step_opposite, cd_loop_uv_offset);
        if (l_step == NULL) {
          /* Ensure we touch the opposite edge if we can't walk over it. */
          l_step = l_step_opposite;
        }
      }
      else {
        l_step = NULL;
      }

      /* Break iteration when `l_step`:
       * - Is the first loop where we started from.
       * - Tagged using #BM_ELEM_TAG (meaning this loop has been visited in this iteration).
       * - Has its corresponding UV edge selected/unselected based on #select. */
      if (l_step && BM_elem_flag_test(l_step->e, BM_ELEM_TAG)) {
        /* Previously this check was not done and this resulted in the final edge in the edge ring
         * cycle to be skipped during selection (caused by old sticky selection behavior). */
        if (select && uvedit_edge_select_test(scene, l_step, cd_loop_uv_offset)) {
          break;
        }
        if (!select && !uvedit_edge_select_test(scene, l_step, cd_loop_uv_offset)) {
          break;
        }
      }
    }
  }

  return (select) ? 1 : -1;
}

/** \} */

/* -------------------------------------------------------------------- */
/** \name Select Linked
 * \{ */

static void uv_select_linked_multi(Scene *scene,
                                   Object **objects,
                                   const uint objects_len,
                                   UvNearestHit *hit,
                                   const bool extend,
                                   bool deselect,
                                   const bool toggle,
                                   const bool select_faces)
{
  const bool uv_sync_select = (scene->toolsettings->uv_flag & UV_SYNC_SELECTION);

  /* loop over objects, or just use hit->ob */
  for (uint ob_index = 0; ob_index < objects_len; ob_index++) {
    if (hit && ob_index != 0) {
      break;
    }
    Object *obedit = hit ? hit->ob : objects[ob_index];

    BMFace *efa;
    BMLoop *l;
    BMIter iter, liter;
    UvVertMap *vmap;
    UvMapVert *vlist, *iterv, *startv;
    int i, stacksize = 0, *stack;
    uint a;
    char *flag;

    BMEditMesh *em = BKE_editmesh_from_object(obedit);
    const int cd_loop_uv_offset = CustomData_get_offset(&em->bm->ldata, CD_MLOOPUV);

    BM_mesh_elem_table_ensure(em->bm, BM_FACE); /* we can use this too */

    /* NOTE: we had 'use winding' so we don't consider overlapping islands as connected, see T44320
     * this made *every* projection split the island into front/back islands.
     * Keep 'use_winding' to false, see: T50970.
     *
     * Better solve this by having a delimit option for select-linked operator,
     * keeping island-select working as is. */
    vmap = BM_uv_vert_map_create(em->bm, !uv_sync_select, false);

    if (vmap == NULL) {
      continue;
    }

    stack = MEM_mallocN(sizeof(*stack) * (em->bm->totface + 1), "UvLinkStack");
    flag = MEM_callocN(sizeof(*flag) * em->bm->totface, "UvLinkFlag");

    if (hit == NULL) {
      /* Use existing selection */
      BM_ITER_MESH_INDEX (efa, &iter, em->bm, BM_FACES_OF_MESH, a) {
        if (uvedit_face_visible_test(scene, efa)) {
          if (select_faces) {
            if (BM_elem_flag_test(efa, BM_ELEM_SELECT)) {
              stack[stacksize] = a;
              stacksize++;
              flag[a] = 1;
            }
          }
          else {
            BM_ITER_ELEM (l, &liter, efa, BM_LOOPS_OF_FACE) {
              if (uvedit_uv_select_test(scene, l, cd_loop_uv_offset)) {
                bool add_to_stack = true;
                if (uv_sync_select) {
                  /* Special case, vertex/edge & sync select being enabled.
                   *
                   * Without this, a second linked select will 'grow' each time as each new
                   * selection reaches the boundaries of islands that share vertices but not UV's.
                   *
                   * Rules applied here:
                   * - This loops face isn't selected.
                   * - The only other fully selected face is connected or,
                   * - There are no connected fully selected faces UV-connected to this loop.
                   */
                  BLI_assert(!select_faces);
                  if (uvedit_face_select_test(scene, l->f, cd_loop_uv_offset)) {
                    /* pass */
                  }
                  else {
                    BMIter liter_other;
                    BMLoop *l_other;
                    BM_ITER_ELEM (l_other, &liter_other, l->v, BM_LOOPS_OF_VERT) {
                      if ((l != l_other) &&
                          !BM_loop_uv_share_vert_check(l, l_other, cd_loop_uv_offset) &&
                          uvedit_face_select_test(scene, l_other->f, cd_loop_uv_offset)) {
                        add_to_stack = false;
                        break;
                      }
                    }
                  }
                }

                if (add_to_stack) {
                  stack[stacksize] = a;
                  stacksize++;
                  flag[a] = 1;
                  break;
                }
              }
            }
          }
        }
      }
    }
    else {
      BM_ITER_MESH_INDEX (efa, &iter, em->bm, BM_FACES_OF_MESH, a) {
        if (efa == hit->efa) {
          stack[stacksize] = a;
          stacksize++;
          flag[a] = 1;
          break;
        }
      }
    }

    while (stacksize > 0) {

      stacksize--;
      a = stack[stacksize];

      efa = BM_face_at_index(em->bm, a);

      BM_ITER_ELEM_INDEX (l, &liter, efa, BM_LOOPS_OF_FACE, i) {

        /* make_uv_vert_map_EM sets verts tmp.l to the indices */
        vlist = BM_uv_vert_map_at_index(vmap, BM_elem_index_get(l->v));

        startv = vlist;

        for (iterv = vlist; iterv; iterv = iterv->next) {
          if (iterv->separate) {
            startv = iterv;
          }
          if (iterv->poly_index == a) {
            break;
          }
        }

        for (iterv = startv; iterv; iterv = iterv->next) {
          if ((startv != iterv) && (iterv->separate)) {
            break;
          }
          if (!flag[iterv->poly_index]) {
            flag[iterv->poly_index] = 1;
            stack[stacksize] = iterv->poly_index;
            stacksize++;
          }
        }
      }
    }

    /* Toggling - if any of the linked vertices is selected (and visible), we deselect. */
    if ((toggle == true) && (extend == false) && (deselect == false)) {
      BM_ITER_MESH_INDEX (efa, &iter, em->bm, BM_FACES_OF_MESH, a) {
        bool found_selected = false;
        if (!flag[a]) {
          continue;
        }

        if (select_faces) {
          if (BM_elem_flag_test(efa, BM_ELEM_SELECT) && !BM_elem_flag_test(efa, BM_ELEM_HIDDEN)) {
            found_selected = true;
          }
        }
        else {
          BM_ITER_ELEM (l, &liter, efa, BM_LOOPS_OF_FACE) {
            if (uvedit_uv_select_test(scene, l, cd_loop_uv_offset)) {
              found_selected = true;
              break;
            }
          }

          if (found_selected) {
            deselect = true;
            break;
          }
        }
      }
    }

#define SET_SELECTION(value) \
  if (select_faces) { \
    BM_face_select_set(em->bm, efa, value); \
  } \
  else { \
    uvedit_face_select_set(scene, em, efa, value, false, cd_loop_uv_offset); \
  } \
  (void)0

    BM_ITER_MESH_INDEX (efa, &iter, em->bm, BM_FACES_OF_MESH, a) {
      if (!flag[a]) {
        if (!extend && !deselect && !toggle) {
          SET_SELECTION(false);
        }
        continue;
      }

      if (!deselect) {
        SET_SELECTION(true);
      }
      else {
        SET_SELECTION(false);
      }
    }

#undef SET_SELECTION

    MEM_freeN(stack);
    MEM_freeN(flag);
    BM_uv_vert_map_free(vmap);

    if (uv_sync_select) {
      if (deselect) {
        EDBM_deselect_flush(em);
      }
      else {
        if (!select_faces) {
          EDBM_selectmode_flush(em);
        }
      }
    }
  }
}

const float *uvedit_first_selected_uv_from_vertex(Scene *scene,
                                                  BMVert *eve,
                                                  const int cd_loop_uv_offset)
{
  BMIter liter;
  BMLoop *l;

  BM_ITER_ELEM (l, &liter, eve, BM_LOOPS_OF_VERT) {
    if (!uvedit_face_visible_test(scene, l->f)) {
      continue;
    }

    if (uvedit_uv_select_test(scene, l, cd_loop_uv_offset)) {
      MLoopUV *luv = BM_ELEM_CD_GET_VOID_P(l, cd_loop_uv_offset);
      return luv->uv;
    }
  }

  return NULL;
}

/** \} */

/* -------------------------------------------------------------------- */
/** \name Select More/Less Operator
 * \{ */

static int uv_select_more_less(bContext *C, const bool select)
{
  Scene *scene = CTX_data_scene(C);
  ViewLayer *view_layer = CTX_data_view_layer(C);

  BMFace *efa;
  BMLoop *l;
  BMIter iter, liter;
  const ToolSettings *ts = scene->toolsettings;

  uint objects_len = 0;
  Object **objects = BKE_view_layer_array_from_objects_in_edit_mode_unique_data_with_uvs(
      view_layer, ((View3D *)NULL), &objects_len);

  const bool is_uv_face_selectmode = (ts->uv_selectmode == UV_SELECT_FACE);

  for (uint ob_index = 0; ob_index < objects_len; ob_index++) {
    Object *obedit = objects[ob_index];
    BMEditMesh *em = BKE_editmesh_from_object(obedit);

    bool changed = false;

    const int cd_loop_uv_offset = CustomData_get_offset(&em->bm->ldata, CD_MLOOPUV);

    if (ts->uv_flag & UV_SYNC_SELECTION) {
      if (select) {
        EDBM_select_more(em, true);
      }
      else {
        EDBM_select_less(em, true);
      }

      DEG_id_tag_update(obedit->data, ID_RECALC_SELECT);
      WM_event_add_notifier(C, NC_GEOM | ND_SELECT, obedit->data);
      continue;
    }

    if (is_uv_face_selectmode) {

      /* clear tags */
      BM_mesh_elem_hflag_disable_all(em->bm, BM_FACE, BM_ELEM_TAG, false);

      /* mark loops to be selected */
      BM_ITER_MESH (efa, &iter, em->bm, BM_FACES_OF_MESH) {
        if (uvedit_face_visible_test(scene, efa)) {

          if (select) {
#define NEIGHBORING_FACE_IS_SEL 1
#define CURR_FACE_IS_UNSEL 2

            int sel_state = 0;

            BM_ITER_ELEM (l, &liter, efa, BM_LOOPS_OF_FACE) {
              MLoopUV *luv = BM_ELEM_CD_GET_VOID_P(l, cd_loop_uv_offset);
              if (luv->flag & MLOOPUV_VERTSEL) {
                sel_state |= NEIGHBORING_FACE_IS_SEL;
              }
              else {
                sel_state |= CURR_FACE_IS_UNSEL;
              }

              if (!(luv->flag & MLOOPUV_EDGESEL)) {
                sel_state |= CURR_FACE_IS_UNSEL;
              }

              /* If the current face is not selected and at least one neighboring face is
               * selected, then tag the current face to grow selection. */
              if (sel_state == (NEIGHBORING_FACE_IS_SEL | CURR_FACE_IS_UNSEL)) {
                BM_elem_flag_enable(efa, BM_ELEM_TAG);
                changed = true;
                break;
              }
            }

#undef NEIGHBORING_FACE_IS_SEL
#undef CURR_FACE_IS_UNSEL
          }
          else {
            if (!uvedit_face_select_test(scene, efa, cd_loop_uv_offset)) {
              continue;
            }
            BM_ITER_ELEM (l, &liter, efa, BM_LOOPS_OF_FACE) {
              /* Deselect face when at least one of the surrounding faces is not selected */
              if (!uvedit_vert_is_all_other_faces_selected(scene, l, cd_loop_uv_offset)) {
                BM_elem_flag_enable(efa, BM_ELEM_TAG);
                changed = true;
                break;
              }
            }
          }
        }
      }
    }
    else {

      /* clear tags */
      BM_ITER_MESH (efa, &iter, em->bm, BM_FACES_OF_MESH) {
        BM_ITER_ELEM (l, &liter, efa, BM_LOOPS_OF_FACE) {
          BM_elem_flag_disable(l, BM_ELEM_TAG);
        }
      }

      /* mark loops to be selected */
      BM_ITER_MESH (efa, &iter, em->bm, BM_FACES_OF_MESH) {
        if (uvedit_face_visible_test(scene, efa)) {
          BM_ITER_ELEM (l, &liter, efa, BM_LOOPS_OF_FACE) {

            MLoopUV *luv = BM_ELEM_CD_GET_VOID_P(l, cd_loop_uv_offset);

            if (((luv->flag & MLOOPUV_VERTSEL) != 0) == select) {
              BM_elem_flag_enable(l->next, BM_ELEM_TAG);
              BM_elem_flag_enable(l->prev, BM_ELEM_TAG);
              changed = true;
            }
          }
        }
      }
    }

    if (changed) {
      if (is_uv_face_selectmode) {
        /* Select tagged faces. */
        uv_select_flush_from_tag_face(scene, obedit, select);
      }
      else {
        /* Select tagged loops. */
        uv_select_flush_from_tag_loop(scene, obedit, select);
        /* Set/unset edge flags based on selected verts. */
        if (select) {
          uvedit_select_flush(scene, em);
        }
        else {
          uvedit_deselect_flush(scene, em);
        }
      }
      DEG_id_tag_update(obedit->data, ID_RECALC_SELECT);
      WM_event_add_notifier(C, NC_GEOM | ND_SELECT, obedit->data);
    }
  }
  MEM_freeN(objects);

  return OPERATOR_FINISHED;
}

static int uv_select_more_exec(bContext *C, wmOperator *UNUSED(op))
{
  return uv_select_more_less(C, true);
}

void UV_OT_select_more(wmOperatorType *ot)
{
  /* identifiers */
  ot->name = "Select More";
  ot->description = "Select more UV vertices connected to initial selection";
  ot->idname = "UV_OT_select_more";
  ot->flag = OPTYPE_REGISTER | OPTYPE_UNDO;

  /* api callbacks */
  ot->exec = uv_select_more_exec;
  ot->poll = ED_operator_uvedit_space_image;
}

static int uv_select_less_exec(bContext *C, wmOperator *UNUSED(op))
{
  return uv_select_more_less(C, false);
}

void UV_OT_select_less(wmOperatorType *ot)
{
  /* identifiers */
  ot->name = "Select Less";
  ot->description = "Deselect UV vertices at the boundary of each selection region";
  ot->idname = "UV_OT_select_less";
  ot->flag = OPTYPE_REGISTER | OPTYPE_UNDO;

  /* api callbacks */
  ot->exec = uv_select_less_exec;
  ot->poll = ED_operator_uvedit_space_image;
}

/** \} */

/* -------------------------------------------------------------------- */
/** \name (De)Select All Operator
 * \{ */

bool uvedit_select_is_any_selected(const Scene *scene, Object *obedit)
{
  const ToolSettings *ts = scene->toolsettings;
  BMEditMesh *em = BKE_editmesh_from_object(obedit);
  BMFace *efa;
  BMLoop *l;
  BMIter iter, liter;
  MLoopUV *luv;

  if (ts->uv_flag & UV_SYNC_SELECTION) {
    return (em->bm->totvertsel || em->bm->totedgesel || em->bm->totfacesel);
  }

  const int cd_loop_uv_offset = CustomData_get_offset(&em->bm->ldata, CD_MLOOPUV);
  BM_ITER_MESH (efa, &iter, em->bm, BM_FACES_OF_MESH) {
    if (!uvedit_face_visible_test(scene, efa)) {
      continue;
    }
    BM_ITER_ELEM (l, &liter, efa, BM_LOOPS_OF_FACE) {
      luv = BM_ELEM_CD_GET_VOID_P(l, cd_loop_uv_offset);
      if (luv->flag & MLOOPUV_VERTSEL) {
        return true;
      }
    }
  }
  return false;
}

bool uvedit_select_is_any_selected_multi(const Scene *scene,
                                         Object **objects,
                                         const uint objects_len)
{
  bool found = false;
  for (uint ob_index = 0; ob_index < objects_len; ob_index++) {
    Object *obedit = objects[ob_index];
    if (uvedit_select_is_any_selected(scene, obedit)) {
      found = true;
      break;
    }
  }
  return found;
}

static void uv_select_all(const Scene *scene, BMEditMesh *em, bool select_all)
{
  BMFace *efa;
  BMLoop *l;
  BMIter iter, liter;
  MLoopUV *luv;
  const int cd_loop_uv_offset = CustomData_get_offset(&em->bm->ldata, CD_MLOOPUV);
  const int uv_select_flags = (MLOOPUV_VERTSEL | MLOOPUV_EDGESEL);
  BM_ITER_MESH (efa, &iter, em->bm, BM_FACES_OF_MESH) {
    if (!uvedit_face_visible_test(scene, efa)) {
      continue;
    }
    BM_ITER_ELEM (l, &liter, efa, BM_LOOPS_OF_FACE) {
      luv = BM_ELEM_CD_GET_VOID_P(l, cd_loop_uv_offset);
      SET_FLAG_FROM_TEST(luv->flag, select_all, uv_select_flags);
    }
  }
}

static void uv_select_invert(const Scene *scene, BMEditMesh *em)
{
  const ToolSettings *ts = scene->toolsettings;
  BLI_assert((ts->uv_flag & UV_SYNC_SELECTION) == 0);

  const int cd_loop_uv_offset = CustomData_get_offset(&em->bm->ldata, CD_MLOOPUV);
  BMFace *efa;
  BMLoop *l;
  BMIter iter, liter;
  MLoopUV *luv;
  char uv_selectmode = ts->uv_selectmode;
  BM_ITER_MESH (efa, &iter, em->bm, BM_FACES_OF_MESH) {
    if (!uvedit_face_visible_test(scene, efa)) {
      continue;
    }
    BM_ITER_ELEM (l, &liter, efa, BM_LOOPS_OF_FACE) {
      luv = BM_ELEM_CD_GET_VOID_P(l, cd_loop_uv_offset);
      if (ELEM(uv_selectmode, UV_SELECT_EDGE, UV_SELECT_FACE)) {
        /* Use #MLOOPUV_EDGESEL to flag edges that must be selected. */
        luv->flag ^= MLOOPUV_EDGESEL;
        luv->flag &= ~MLOOPUV_VERTSEL;
      }
      /* Use #MLOOPUV_VERTSEL to flag verts that must be selected. */
      else if (ELEM(uv_selectmode, UV_SELECT_VERTEX, UV_SELECT_ISLAND)) {
        luv->flag ^= MLOOPUV_VERTSEL;
        luv->flag &= ~MLOOPUV_EDGESEL;
      }
    }
  }

  /* Flush based on uv vert/edge flags and current UV select mode */
  if (ELEM(uv_selectmode, UV_SELECT_EDGE, UV_SELECT_FACE)) {
    uv_select_flush_from_loop_edge_flag(scene, em);
  }
  else if (ELEM(uv_selectmode, UV_SELECT_VERTEX, UV_SELECT_ISLAND)) {
    uvedit_select_flush(scene, em);
  }
}

static void uv_select_all_perform(const Scene *scene, Object *obedit, int action)
{
  const ToolSettings *ts = scene->toolsettings;
  BMEditMesh *em = BKE_editmesh_from_object(obedit);

  if (action == SEL_TOGGLE) {
    action = uvedit_select_is_any_selected(scene, obedit) ? SEL_DESELECT : SEL_SELECT;
  }

  if (ts->uv_flag & UV_SYNC_SELECTION) {
    switch (action) {
      case SEL_TOGGLE:
        EDBM_select_toggle_all(em);
        break;
      case SEL_SELECT:
        EDBM_flag_enable_all(em, BM_ELEM_SELECT);
        break;
      case SEL_DESELECT:
        EDBM_flag_disable_all(em, BM_ELEM_SELECT);
        break;
      case SEL_INVERT:
        EDBM_select_swap(em);
        EDBM_selectmode_flush(em);
        break;
    }
  }
  else {
    switch (action) {
      case SEL_SELECT:
        uv_select_all(scene, em, true);
        break;
      case SEL_DESELECT:
        uv_select_all(scene, em, false);
        break;
      case SEL_INVERT:
        uv_select_invert(scene, em);
        break;
    }
  }
}

static void uv_select_all_perform_multi_ex(const Scene *scene,
                                           Object **objects,
                                           const uint objects_len,
                                           int action,
                                           const Object *ob_exclude)
{
  if (action == SEL_TOGGLE) {
    action = uvedit_select_is_any_selected_multi(scene, objects, objects_len) ? SEL_DESELECT :
                                                                                SEL_SELECT;
  }

  for (uint ob_index = 0; ob_index < objects_len; ob_index++) {
    Object *obedit = objects[ob_index];
    if (ob_exclude && (obedit == ob_exclude)) {
      continue;
    }
    uv_select_all_perform(scene, obedit, action);
  }
}

static void uv_select_all_perform_multi(const Scene *scene,
                                        Object **objects,
                                        const uint objects_len,
                                        int action)
{
  uv_select_all_perform_multi_ex(scene, objects, objects_len, action, NULL);
}

static int uv_select_all_exec(bContext *C, wmOperator *op)
{
  Depsgraph *depsgraph = CTX_data_ensure_evaluated_depsgraph(C);
  Scene *scene = CTX_data_scene(C);
  const ToolSettings *ts = scene->toolsettings;
  ViewLayer *view_layer = CTX_data_view_layer(C);

  int action = RNA_enum_get(op->ptr, "action");

  uint objects_len = 0;
  Object **objects = BKE_view_layer_array_from_objects_in_edit_mode_unique_data_with_uvs(
      view_layer, ((View3D *)NULL), &objects_len);

  uv_select_all_perform_multi(scene, objects, objects_len, action);

  for (uint ob_index = 0; ob_index < objects_len; ob_index++) {
    Object *obedit = objects[ob_index];
    uv_select_tag_update_for_object(depsgraph, ts, obedit);
  }

  MEM_freeN(objects);

  return OPERATOR_FINISHED;
}

void UV_OT_select_all(wmOperatorType *ot)
{
  /* identifiers */
  ot->name = "(De)select All";
  ot->description = "Change selection of all UV vertices";
  ot->idname = "UV_OT_select_all";
  ot->flag = OPTYPE_REGISTER | OPTYPE_UNDO;

  /* api callbacks */
  ot->exec = uv_select_all_exec;
  ot->poll = ED_operator_uvedit;

  WM_operator_properties_select_all(ot);
}

/** \} */

/* -------------------------------------------------------------------- */
/** \name Mouse Select Operator
 * \{ */

static bool uv_mouse_select_multi(bContext *C,
                                  Object **objects,
                                  uint objects_len,
                                  const float co[2],
                                  const struct SelectPick_Params *params)
{
  Depsgraph *depsgraph = CTX_data_ensure_evaluated_depsgraph(C);
  const ARegion *region = CTX_wm_region(C);
  Scene *scene = CTX_data_scene(C);
  const ToolSettings *ts = scene->toolsettings;
  UvNearestHit hit = UV_NEAREST_HIT_INIT_DIST_PX(&region->v2d, 75.0f);
  int selectmode, sticky;
  bool found_item = false;
  /* 0 == don't flush, 1 == sel, -1 == desel;  only use when selection sync is enabled */
  int flush = 0;

  /* Penalty (in pixels) applied to elements that are already selected
   * so elements that aren't already selected are prioritized. */
  const float penalty_dist = 3.0f * U.pixelsize;

  /* retrieve operation mode */
  if (ts->uv_flag & UV_SYNC_SELECTION) {
    if (ts->selectmode & SCE_SELECT_FACE) {
      selectmode = UV_SELECT_FACE;
    }
    else if (ts->selectmode & SCE_SELECT_EDGE) {
      selectmode = UV_SELECT_EDGE;
    }
    else {
      selectmode = UV_SELECT_VERTEX;
    }

    sticky = SI_STICKY_DISABLE;
  }
  else {
    selectmode = ts->uv_selectmode;
    sticky = ts->uv_sticky;
  }

  /* find nearest element */
  if (selectmode == UV_SELECT_VERTEX) {
    /* find vertex */
    found_item = uv_find_nearest_vert_multi(scene, objects, objects_len, co, penalty_dist, &hit);
    if (found_item) {
      if ((ts->uv_flag & UV_SYNC_SELECTION) == 0) {
        BMesh *bm = BKE_editmesh_from_object(hit.ob)->bm;
        ED_uvedit_active_vert_loop_set(bm, hit.l);
      }
    }
  }
  else if (selectmode == UV_SELECT_EDGE) {
    /* find edge */
    found_item = uv_find_nearest_edge_multi(scene, objects, objects_len, co, penalty_dist, &hit);
    if (found_item) {
      if ((ts->uv_flag & UV_SYNC_SELECTION) == 0) {
        BMesh *bm = BKE_editmesh_from_object(hit.ob)->bm;
        ED_uvedit_active_edge_loop_set(bm, hit.l);
      }
    }
  }
  else if (selectmode == UV_SELECT_FACE) {
    /* find face */
    found_item = uv_find_nearest_face_multi(scene, objects, objects_len, co, &hit);

    if (!found_item) {
      /* Fallback, perform a second pass without a limited threshold,
       * which succeeds as long as the cursor is inside the UV face.
       * Useful when zoomed in, to select faces with distant screen-space face centers. */
      hit.dist_sq = FLT_MAX;
      found_item = uv_find_nearest_face_multi_ex(scene, objects, objects_len, co, &hit, true);
    }

    if (found_item) {
      BMesh *bm = BKE_editmesh_from_object(hit.ob)->bm;
      BM_mesh_active_face_set(bm, hit.efa);
    }
  }
  else if (selectmode == UV_SELECT_ISLAND) {
    found_item = uv_find_nearest_edge_multi(scene, objects, objects_len, co, 0.0f, &hit);

    if (!found_item) {
      /* Without this, we can be within the face of an island but too far from an edge,
       * see face selection comment for details. */
      hit.dist_sq = FLT_MAX;
      found_item = uv_find_nearest_face_multi_ex(scene, objects, objects_len, co, &hit, true);
    }
  }

  bool found = found_item;
  bool changed = false;

  bool is_selected = false;
  if (found) {
    Object *obedit = hit.ob;
    BMEditMesh *em = BKE_editmesh_from_object(obedit);
    const int cd_loop_uv_offset = CustomData_get_offset(&em->bm->ldata, CD_MLOOPUV);
    if (selectmode == UV_SELECT_FACE) {
      is_selected = uvedit_face_select_test(scene, hit.efa, cd_loop_uv_offset);
    }
    else if (selectmode == UV_SELECT_EDGE) {
      is_selected = uvedit_edge_select_test(scene, hit.l, cd_loop_uv_offset);
    }
    else { /* Vertex or island. */
      is_selected = uvedit_uv_select_test(scene, hit.l, cd_loop_uv_offset);
    }
  }

  if (params->sel_op == SEL_OP_SET) {
    if ((found && params->select_passthrough) && is_selected) {
      found = false;
    }
    else if (found || params->deselect_all) {
      /* Deselect everything. */
      uv_select_all_perform_multi(scene, objects, objects_len, SEL_DESELECT);
      for (uint ob_index = 0; ob_index < objects_len; ob_index++) {
        Object *obedit = objects[ob_index];
        uv_select_tag_update_for_object(depsgraph, ts, obedit);
      }
      changed = true;
    }
  }

  if (found) {
    Object *obedit = hit.ob;
    BMEditMesh *em = BKE_editmesh_from_object(obedit);
    const int cd_loop_uv_offset = CustomData_get_offset(&em->bm->ldata, CD_MLOOPUV);

    if (selectmode == UV_SELECT_ISLAND) {
      const bool extend = params->sel_op == SEL_OP_ADD;
      const bool deselect = params->sel_op == SEL_OP_SUB;
      const bool toggle = params->sel_op == SEL_OP_XOR;
      /* Current behavior of 'extend'
       * is actually toggling, so pass extend flag as 'toggle' here */
      uv_select_linked_multi(scene, objects, objects_len, &hit, extend, deselect, toggle, false);
      /* TODO: check if this actually changed. */
      changed = true;
    }
    else {
      BLI_assert(ELEM(selectmode, UV_SELECT_VERTEX, UV_SELECT_EDGE, UV_SELECT_FACE));
      bool select_value = false;
      switch (params->sel_op) {
        case SEL_OP_ADD: {
          select_value = true;
          break;
        }
        case SEL_OP_SUB: {
          select_value = false;
          break;
        }
        case SEL_OP_XOR: {
          select_value = !is_selected;
          break;
        }
        case SEL_OP_SET: {
          /* Deselect has already been performed. */
          select_value = true;
          break;
        }
        case SEL_OP_AND: {
          BLI_assert_unreachable(); /* Doesn't make sense for picking. */
          break;
        }
      }

      if (selectmode == UV_SELECT_FACE) {
        uvedit_face_select_set_with_sticky(
            scene, em, hit.efa, select_value, true, cd_loop_uv_offset);
        flush = 1;
      }
      else if (selectmode == UV_SELECT_EDGE) {
        uvedit_edge_select_set_with_sticky(
            scene, em, hit.l, select_value, true, cd_loop_uv_offset);
        flush = 1;
      }
      else if (selectmode == UV_SELECT_VERTEX) {
        uvedit_uv_select_set_with_sticky(scene, em, hit.l, select_value, true, cd_loop_uv_offset);
        flush = 1;
      }
      else {
        BLI_assert_unreachable();
      }

      /* De-selecting an edge may deselect a face too - validate. */
      if (ts->uv_flag & UV_SYNC_SELECTION) {
        if (select_value == false) {
          BM_select_history_validate(em->bm);
        }
      }

      /* (de)select sticky UV nodes. */
      if (sticky != SI_STICKY_DISABLE) {
        flush = select_value ? 1 : -1;
      }

      changed = true;
    }

    if (ts->uv_flag & UV_SYNC_SELECTION) {
      if (flush != 0) {
        EDBM_selectmode_flush(em);
      }
    }
    else {
      /* Setting the selection implies a single element, which doesn't need to be flushed. */
      if (params->sel_op != SEL_OP_SET) {
        ED_uvedit_selectmode_flush(scene, em);
      }
    }
  }

  if (changed && found) {
    /* Only update the `hit` object as de-selecting all will have refreshed the others. */
    Object *obedit = hit.ob;
    uv_select_tag_update_for_object(depsgraph, ts, obedit);
  }

  return changed || found;
}
static bool uv_mouse_select(bContext *C, const float co[2], const struct SelectPick_Params *params)
{
  ViewLayer *view_layer = CTX_data_view_layer(C);
  uint objects_len = 0;
  Object **objects = BKE_view_layer_array_from_objects_in_edit_mode_unique_data_with_uvs(
      view_layer, ((View3D *)NULL), &objects_len);
  bool changed = uv_mouse_select_multi(C, objects, objects_len, co, params);
  MEM_freeN(objects);
  return changed;
}

static int uv_select_exec(bContext *C, wmOperator *op)
{
  float co[2];

  RNA_float_get_array(op->ptr, "location", co);

  struct SelectPick_Params params = {0};
  ED_select_pick_params_from_operator(op->ptr, &params);

  const bool changed = uv_mouse_select(C, co, &params);

  if (changed) {
    return OPERATOR_FINISHED | OPERATOR_PASS_THROUGH;
  }
  return OPERATOR_CANCELLED | OPERATOR_PASS_THROUGH;
}

static int uv_select_invoke(bContext *C, wmOperator *op, const wmEvent *event)
{
  const ARegion *region = CTX_wm_region(C);
  float co[2];

  UI_view2d_region_to_view(&region->v2d, event->mval[0], event->mval[1], &co[0], &co[1]);
  RNA_float_set_array(op->ptr, "location", co);

  const int retval = uv_select_exec(C, op);

  return WM_operator_flag_only_pass_through_on_press(retval, event);
}

void UV_OT_select(wmOperatorType *ot)
{
  /* identifiers */
  ot->name = "Select";
  ot->description = "Select UV vertices";
  ot->idname = "UV_OT_select";
  ot->flag = OPTYPE_UNDO;

  /* api callbacks */
  ot->exec = uv_select_exec;
  ot->invoke = uv_select_invoke;
  ot->poll = ED_operator_uvedit; /* requires space image */
  ot->get_name = ED_select_pick_get_name;

  /* properties */
  PropertyRNA *prop;

  WM_operator_properties_mouse_select(ot);

  prop = RNA_def_float_vector(
      ot->srna,
      "location",
      2,
      NULL,
      -FLT_MAX,
      FLT_MAX,
      "Location",
      "Mouse location in normalized coordinates, 0.0 to 1.0 is within the image bounds",
      -100.0f,
      100.0f);
  RNA_def_property_flag(prop, PROP_SKIP_SAVE);
}

/** \} */

/* -------------------------------------------------------------------- */
/** \name Shared Edge Loop/Ring Select Operator Functions
 * \{ */

enum eUVLoopGenericType {
  UV_LOOP_SELECT = 1,
  UV_RING_SELECT = 2,
};

static int uv_mouse_select_loop_generic_multi(bContext *C,
                                              Object **objects,
                                              uint objects_len,
                                              const float co[2],
                                              const bool extend,
                                              enum eUVLoopGenericType loop_type)
{
  const ARegion *region = CTX_wm_region(C);
  Depsgraph *depsgraph = CTX_data_ensure_evaluated_depsgraph(C);
  Scene *scene = CTX_data_scene(C);
  const ToolSettings *ts = scene->toolsettings;
  UvNearestHit hit = UV_NEAREST_HIT_INIT_MAX(&region->v2d);
  bool found_item = false;
  /* 0 == don't flush, 1 == sel, -1 == desel;  only use when selection sync is enabled */
  int flush = 0;

  /* Find edge. */
  found_item = uv_find_nearest_edge_multi(scene, objects, objects_len, co, 0.0f, &hit);
  if (!found_item) {
    return OPERATOR_CANCELLED;
  }

  Object *obedit = hit.ob;
  BMEditMesh *em = BKE_editmesh_from_object(obedit);

  /* Do selection. */
  if (!extend) {
    uv_select_all_perform_multi_ex(scene, objects, objects_len, SEL_DESELECT, obedit);
  }

  if (loop_type == UV_LOOP_SELECT) {
    if (ED_uvedit_select_mode_get(scene) == UV_SELECT_FACE) {
      flush = uv_select_faceloop(scene, obedit, &hit, extend);
    }
    else {
      flush = uv_select_edgeloop(scene, obedit, &hit, extend);
    }
  }
  else if (loop_type == UV_RING_SELECT) {
    flush = uv_select_edgering(scene, obedit, &hit, extend);
  }
  else {
    BLI_assert_unreachable();
  }

  if (ts->uv_flag & UV_SYNC_SELECTION) {
    if (flush == 1) {
      EDBM_select_flush(em);
    }
    else if (flush == -1) {
      EDBM_deselect_flush(em);
    }
  }
  else {
    ED_uvedit_selectmode_flush(scene, em);
  }

  for (uint ob_index = 0; ob_index < objects_len; ob_index++) {
    Object *obiter = objects[ob_index];
    uv_select_tag_update_for_object(depsgraph, ts, obiter);
  }

  return OPERATOR_PASS_THROUGH | OPERATOR_FINISHED;
}
static int uv_mouse_select_loop_generic(bContext *C,
                                        const float co[2],
                                        const bool extend,
                                        enum eUVLoopGenericType loop_type)
{
  ViewLayer *view_layer = CTX_data_view_layer(C);
  uint objects_len = 0;
  Object **objects = BKE_view_layer_array_from_objects_in_edit_mode_unique_data_with_uvs(
      view_layer, ((View3D *)NULL), &objects_len);
  int ret = uv_mouse_select_loop_generic_multi(C, objects, objects_len, co, extend, loop_type);
  MEM_freeN(objects);
  return ret;
}

/** \} */

/* -------------------------------------------------------------------- */
/** \name Edge Loop Select Operator
 * \{ */

static int uv_select_loop_exec(bContext *C, wmOperator *op)
{
  float co[2];

  RNA_float_get_array(op->ptr, "location", co);
  const bool extend = RNA_boolean_get(op->ptr, "extend");

  return uv_mouse_select_loop_generic(C, co, extend, UV_LOOP_SELECT);
}

static int uv_select_loop_invoke(bContext *C, wmOperator *op, const wmEvent *event)
{
  const ARegion *region = CTX_wm_region(C);
  float co[2];

  UI_view2d_region_to_view(&region->v2d, event->mval[0], event->mval[1], &co[0], &co[1]);
  RNA_float_set_array(op->ptr, "location", co);

  const int retval = uv_select_loop_exec(C, op);

  return WM_operator_flag_only_pass_through_on_press(retval, event);
}

void UV_OT_select_loop(wmOperatorType *ot)
{
  /* identifiers */
  ot->name = "Loop Select";
  ot->description = "Select a loop of connected UV vertices";
  ot->idname = "UV_OT_select_loop";
  ot->flag = OPTYPE_UNDO;

  /* api callbacks */
  ot->exec = uv_select_loop_exec;
  ot->invoke = uv_select_loop_invoke;
  ot->poll = ED_operator_uvedit; /* requires space image */

  /* properties */
  PropertyRNA *prop;
  prop = RNA_def_boolean(ot->srna,
                         "extend",
                         0,
                         "Extend",
                         "Extend selection rather than clearing the existing selection");
  RNA_def_property_flag(prop, PROP_SKIP_SAVE);
  prop = RNA_def_float_vector(
      ot->srna,
      "location",
      2,
      NULL,
      -FLT_MAX,
      FLT_MAX,
      "Location",
      "Mouse location in normalized coordinates, 0.0 to 1.0 is within the image bounds",
      -100.0f,
      100.0f);
  RNA_def_property_flag(prop, PROP_SKIP_SAVE);
}

/** \} */

/* -------------------------------------------------------------------- */
/** \name Edge Ring Select Operator
 * \{ */

static int uv_select_edge_ring_exec(bContext *C, wmOperator *op)
{
  float co[2];
  RNA_float_get_array(op->ptr, "location", co);
  const bool extend = RNA_boolean_get(op->ptr, "extend");
  return uv_mouse_select_loop_generic(C, co, extend, UV_RING_SELECT);
}

static int uv_select_edge_ring_invoke(bContext *C, wmOperator *op, const wmEvent *event)
{
  const ARegion *region = CTX_wm_region(C);
  float co[2];

  UI_view2d_region_to_view(&region->v2d, event->mval[0], event->mval[1], &co[0], &co[1]);
  RNA_float_set_array(op->ptr, "location", co);

  const int retval = uv_select_edge_ring_exec(C, op);

  return WM_operator_flag_only_pass_through_on_press(retval, event);
}

void UV_OT_select_edge_ring(wmOperatorType *ot)
{
  /* identifiers */
  ot->name = "Edge Ring Select";
  ot->description = "Select an edge ring of connected UV vertices";
  ot->idname = "UV_OT_select_edge_ring";
  ot->flag = OPTYPE_UNDO;

  /* api callbacks */
  ot->exec = uv_select_edge_ring_exec;
  ot->invoke = uv_select_edge_ring_invoke;
  ot->poll = ED_operator_uvedit; /* requires space image */

  /* properties */
  RNA_def_boolean(ot->srna,
                  "extend",
                  0,
                  "Extend",
                  "Extend selection rather than clearing the existing selection");
  RNA_def_float_vector(
      ot->srna,
      "location",
      2,
      NULL,
      -FLT_MAX,
      FLT_MAX,
      "Location",
      "Mouse location in normalized coordinates, 0.0 to 1.0 is within the image bounds",
      -100.0f,
      100.0f);
}

/** \} */

/* -------------------------------------------------------------------- */
/** \name Select Linked Operator
 * \{ */

static int uv_select_linked_internal(bContext *C, wmOperator *op, const wmEvent *event, bool pick)
{
  const ARegion *region = CTX_wm_region(C);
  Scene *scene = CTX_data_scene(C);
  const ToolSettings *ts = scene->toolsettings;
  ViewLayer *view_layer = CTX_data_view_layer(C);
  bool extend = true;
  bool deselect = false;
  bool select_faces = (ts->uv_flag & UV_SYNC_SELECTION) && (ts->selectmode & SCE_SELECT_FACE);

  UvNearestHit hit = UV_NEAREST_HIT_INIT_MAX(&region->v2d);

  if (pick) {
    extend = RNA_boolean_get(op->ptr, "extend");
    deselect = RNA_boolean_get(op->ptr, "deselect");
  }

  uint objects_len = 0;
  Object **objects = BKE_view_layer_array_from_objects_in_edit_mode_unique_data_with_uvs(
      view_layer, ((View3D *)NULL), &objects_len);

  if (pick) {
    float co[2];

    if (event) {
      /* invoke */
      UI_view2d_region_to_view(&region->v2d, event->mval[0], event->mval[1], &co[0], &co[1]);
      RNA_float_set_array(op->ptr, "location", co);
    }
    else {
      /* exec */
      RNA_float_get_array(op->ptr, "location", co);
    }

    if (!uv_find_nearest_edge_multi(scene, objects, objects_len, co, 0.0f, &hit)) {
      MEM_freeN(objects);
      return OPERATOR_CANCELLED;
    }
  }

  if (!extend && !deselect) {
    uv_select_all_perform_multi(scene, objects, objects_len, SEL_DESELECT);
  }

  uv_select_linked_multi(
      scene, objects, objects_len, pick ? &hit : NULL, extend, deselect, false, select_faces);

  /* weak!, but works */
  Object **objects_free = objects;
  if (pick) {
    objects = &hit.ob;
    objects_len = 1;
  }

  for (uint ob_index = 0; ob_index < objects_len; ob_index++) {
    Object *obedit = objects[ob_index];
    DEG_id_tag_update(obedit->data, ID_RECALC_COPY_ON_WRITE | ID_RECALC_SELECT);
    WM_event_add_notifier(C, NC_GEOM | ND_SELECT, obedit->data);
  }

  MEM_SAFE_FREE(objects_free);

  return OPERATOR_FINISHED;
}

static int uv_select_linked_exec(bContext *C, wmOperator *op)
{
  return uv_select_linked_internal(C, op, NULL, false);
}

void UV_OT_select_linked(wmOperatorType *ot)
{
  /* identifiers */
  ot->name = "Select Linked";
  ot->description = "Select all UV vertices linked to the active UV map";
  ot->idname = "UV_OT_select_linked";

  /* api callbacks */
  ot->exec = uv_select_linked_exec;
  ot->poll = ED_operator_uvedit; /* requires space image */

  /* flags */
  ot->flag = OPTYPE_REGISTER | OPTYPE_UNDO;
}

/** \} */

/* -------------------------------------------------------------------- */
/** \name Select Linked (Cursor Pick) Operator
 * \{ */

static int uv_select_linked_pick_invoke(bContext *C, wmOperator *op, const wmEvent *event)
{
  return uv_select_linked_internal(C, op, event, true);
}

static int uv_select_linked_pick_exec(bContext *C, wmOperator *op)
{
  return uv_select_linked_internal(C, op, NULL, true);
}

void UV_OT_select_linked_pick(wmOperatorType *ot)
{
  /* identifiers */
  ot->name = "Select Linked Pick";
  ot->description = "Select all UV vertices linked under the mouse";
  ot->idname = "UV_OT_select_linked_pick";

  /* flags */
  ot->flag = OPTYPE_REGISTER | OPTYPE_UNDO;

  /* api callbacks */
  ot->invoke = uv_select_linked_pick_invoke;
  ot->exec = uv_select_linked_pick_exec;
  ot->poll = ED_operator_uvedit; /* requires space image */

  /* properties */
  PropertyRNA *prop;
  prop = RNA_def_boolean(ot->srna,
                         "extend",
                         0,
                         "Extend",
                         "Extend selection rather than clearing the existing selection");
  RNA_def_property_flag(prop, PROP_SKIP_SAVE);
  prop = RNA_def_boolean(ot->srna,
                         "deselect",
                         0,
                         "Deselect",
                         "Deselect linked UV vertices rather than selecting them");
  RNA_def_property_flag(prop, PROP_SKIP_SAVE);
  prop = RNA_def_float_vector(
      ot->srna,
      "location",
      2,
      NULL,
      -FLT_MAX,
      FLT_MAX,
      "Location",
      "Mouse location in normalized coordinates, 0.0 to 1.0 is within the image bounds",
      -100.0f,
      100.0f);
  RNA_def_property_flag(prop, PROP_SKIP_SAVE);
}

/** \} */

/* -------------------------------------------------------------------- */
/** \name Select Split Operator
 * \{ */

/**
 * \note This is based on similar use case to #MESH_OT_split(), which has a similar effect
 * but in this case they are not joined to begin with (only having the behavior of being joined)
 * so its best to call this #uv_select_split() instead of just split(), but assigned to the same
 * key as #MESH_OT_split - Campbell.
 */
static int uv_select_split_exec(bContext *C, wmOperator *op)
{
  Depsgraph *depsgraph = CTX_data_ensure_evaluated_depsgraph(C);
  Scene *scene = CTX_data_scene(C);
  ViewLayer *view_layer = CTX_data_view_layer(C);
  const ToolSettings *ts = scene->toolsettings;

  BMFace *efa;
  BMLoop *l;
  BMIter iter, liter;
  MLoopUV *luv;

  if (ts->uv_flag & UV_SYNC_SELECTION) {
    BKE_report(op->reports, RPT_ERROR, "Cannot split selection when sync selection is enabled");
    return OPERATOR_CANCELLED;
  }

  bool changed_multi = false;

  uint objects_len = 0;
  Object **objects = BKE_view_layer_array_from_objects_in_edit_mode_unique_data_with_uvs(
      view_layer, ((View3D *)NULL), &objects_len);

  for (uint ob_index = 0; ob_index < objects_len; ob_index++) {
    Object *obedit = objects[ob_index];
    BMesh *bm = BKE_editmesh_from_object(obedit)->bm;

    bool changed = false;

    const int cd_loop_uv_offset = CustomData_get_offset(&bm->ldata, CD_MLOOPUV);

    BM_ITER_MESH (efa, &iter, bm, BM_FACES_OF_MESH) {
      bool is_sel = false;
      bool is_unsel = false;

      if (!uvedit_face_visible_test(scene, efa)) {
        continue;
      }

      /* are we all selected? */
      BM_ITER_ELEM (l, &liter, efa, BM_LOOPS_OF_FACE) {
        luv = BM_ELEM_CD_GET_VOID_P(l, cd_loop_uv_offset);

        if ((luv->flag & MLOOPUV_VERTSEL) || (luv->flag & MLOOPUV_EDGESEL)) {
          is_sel = true;
        }
        if (!(luv->flag & MLOOPUV_VERTSEL) || !(luv->flag & MLOOPUV_EDGESEL)) {
          is_unsel = true;
        }

        /* we have mixed selection, bail out */
        if (is_sel && is_unsel) {
          break;
        }
      }

      if (is_sel && is_unsel) {
        BM_ITER_ELEM (l, &liter, efa, BM_LOOPS_OF_FACE) {
          luv = BM_ELEM_CD_GET_VOID_P(l, cd_loop_uv_offset);
          luv->flag &= ~(MLOOPUV_VERTSEL | MLOOPUV_EDGESEL);
        }

        changed = true;
      }
    }

    if (changed) {
      changed_multi = true;
      WM_event_add_notifier(C, NC_SPACE | ND_SPACE_IMAGE, NULL);
      uv_select_tag_update_for_object(depsgraph, ts, obedit);
    }
  }
  MEM_freeN(objects);

  return changed_multi ? OPERATOR_FINISHED : OPERATOR_CANCELLED;
}

void UV_OT_select_split(wmOperatorType *ot)
{
  /* identifiers */
  ot->name = "Select Split";
  ot->description = "Select only entirely selected faces";
  ot->idname = "UV_OT_select_split";
  ot->flag = OPTYPE_REGISTER | OPTYPE_UNDO;

  /* api callbacks */
  ot->exec = uv_select_split_exec;
  ot->poll = ED_operator_uvedit; /* requires space image */
}

static void uv_select_tag_update_for_object(Depsgraph *depsgraph,
                                            const ToolSettings *ts,
                                            Object *obedit)
{
  if (ts->uv_flag & UV_SYNC_SELECTION) {
    DEG_id_tag_update(obedit->data, ID_RECALC_SELECT);
    WM_main_add_notifier(NC_GEOM | ND_SELECT, obedit->data);
  }
  else {
    Object *obedit_eval = DEG_get_evaluated_object(depsgraph, obedit);
    BKE_mesh_batch_cache_dirty_tag(obedit_eval->data, BKE_MESH_BATCH_DIRTY_UVEDIT_SELECT);
    /* Only for region redraw. */
    WM_main_add_notifier(NC_GEOM | ND_SELECT, obedit->data);
  }
}

/** \} */

/* -------------------------------------------------------------------- */
/** \name Select/Tag Flushing Utils
 *
 * Utility functions to flush the uv-selection from tags.
 * \{ */

/**
 * helper function for #uv_select_flush_from_tag_loop and uv_select_flush_from_tag_face
 */
static void uv_select_flush_from_tag_sticky_loc_internal(const Scene *scene,
                                                         BMEditMesh *em,
                                                         UvVertMap *vmap,
                                                         const uint efa_index,
                                                         BMLoop *l,
                                                         const bool select,
                                                         const int cd_loop_uv_offset)
{
  UvMapVert *start_vlist = NULL, *vlist_iter;
  BMFace *efa_vlist;

  uvedit_uv_select_set(scene, em, l, select, false, cd_loop_uv_offset);

  vlist_iter = BM_uv_vert_map_at_index(vmap, BM_elem_index_get(l->v));

  while (vlist_iter) {
    if (vlist_iter->separate) {
      start_vlist = vlist_iter;
    }

    if (efa_index == vlist_iter->poly_index) {
      break;
    }

    vlist_iter = vlist_iter->next;
  }

  vlist_iter = start_vlist;
  while (vlist_iter) {

    if (vlist_iter != start_vlist && vlist_iter->separate) {
      break;
    }

    if (efa_index != vlist_iter->poly_index) {
      BMLoop *l_other;
      efa_vlist = BM_face_at_index(em->bm, vlist_iter->poly_index);
      /* tf_vlist = BM_ELEM_CD_GET_VOID_P(efa_vlist, cd_poly_tex_offset); */ /* UNUSED */

      l_other = BM_iter_at_index(
          em->bm, BM_LOOPS_OF_FACE, efa_vlist, vlist_iter->loop_of_poly_index);

      uvedit_uv_select_set(scene, em, l_other, select, false, cd_loop_uv_offset);
    }
    vlist_iter = vlist_iter->next;
  }
}

/**
 * Flush the selection from face tags based on sticky and selection modes.
 *
 * needed because setting the selection of a face is done in a number of places but it also
 * needs to respect the sticky modes for the UV verts, so dealing with the sticky modes
 * is best done in a separate function.
 *
 * \note This function is very similar to #uv_select_flush_from_tag_loop,
 * be sure to update both upon changing.
 */
static void uv_select_flush_from_tag_face(const Scene *scene, Object *obedit, const bool select)
{
  /* Selecting UV Faces with some modes requires us to change
   * the selection in other faces (depending on the sticky mode).
   *
   * This only needs to be done when the Mesh is not used for
   * selection (so for sticky modes, vertex or location based). */

  const ToolSettings *ts = scene->toolsettings;
  BMEditMesh *em = BKE_editmesh_from_object(obedit);
  BMFace *efa;
  BMLoop *l;
  BMIter iter, liter;
  const int cd_loop_uv_offset = CustomData_get_offset(&em->bm->ldata, CD_MLOOPUV);

  if ((ts->uv_flag & UV_SYNC_SELECTION) == 0 &&
      ELEM(ts->uv_sticky, SI_STICKY_VERTEX, SI_STICKY_LOC)) {

    struct UvVertMap *vmap;
    uint efa_index;

    BM_mesh_elem_table_ensure(em->bm, BM_FACE);
    vmap = BM_uv_vert_map_create(em->bm, false, false);
    if (vmap == NULL) {
      return;
    }

    BM_ITER_MESH_INDEX (efa, &iter, em->bm, BM_FACES_OF_MESH, efa_index) {
      if (BM_elem_flag_test(efa, BM_ELEM_TAG)) {
        /* tf = BM_ELEM_CD_GET_VOID_P(efa, cd_poly_tex_offset); */ /* UNUSED */

        BM_ITER_ELEM (l, &liter, efa, BM_LOOPS_OF_FACE) {
          MLoopUV *luv = BM_ELEM_CD_GET_VOID_P(l, cd_loop_uv_offset);
          if (select) {
            luv->flag |= MLOOPUV_EDGESEL;
            uv_select_flush_from_tag_sticky_loc_internal(
                scene, em, vmap, efa_index, l, select, cd_loop_uv_offset);
          }
          else {
            luv->flag &= ~MLOOPUV_EDGESEL;
            if (!uvedit_vert_is_face_select_any_other(scene, l, cd_loop_uv_offset)) {
              uv_select_flush_from_tag_sticky_loc_internal(
                  scene, em, vmap, efa_index, l, select, cd_loop_uv_offset);
            }
          }
        }
      }
    }
    BM_uv_vert_map_free(vmap);
  }
  else { /* SI_STICKY_DISABLE or ts->uv_flag & UV_SYNC_SELECTION */
    BM_ITER_MESH (efa, &iter, em->bm, BM_FACES_OF_MESH) {
      if (BM_elem_flag_test(efa, BM_ELEM_TAG)) {
        uvedit_face_select_set(scene, em, efa, select, false, cd_loop_uv_offset);
      }
    }
  }
}

/**
 * Flush the selection from loop tags based on sticky and selection modes.
 *
 * needed because setting the selection of a face is done in a number of places but it also needs
 * to respect the sticky modes for the UV verts, so dealing with the sticky modes is best done
 * in a separate function.
 *
 * \note This function is very similar to #uv_select_flush_from_tag_face,
 * be sure to update both upon changing.
 */
static void uv_select_flush_from_tag_loop(const Scene *scene, Object *obedit, const bool select)
{
  /* Selecting UV Loops with some modes requires us to change
   * the selection in other faces (depending on the sticky mode).
   *
   * This only needs to be done when the Mesh is not used for
   * selection (so for sticky modes, vertex or location based). */

  const ToolSettings *ts = scene->toolsettings;
  BMEditMesh *em = BKE_editmesh_from_object(obedit);
  BMFace *efa;
  BMLoop *l;
  BMIter iter, liter;

  const int cd_loop_uv_offset = CustomData_get_offset(&em->bm->ldata, CD_MLOOPUV);

  if ((ts->uv_flag & UV_SYNC_SELECTION) == 0 && ts->uv_sticky == SI_STICKY_VERTEX) {
    /* Tag all verts as untouched, then touch the ones that have a face center
     * in the loop and select all MLoopUV's that use a touched vert. */
    BM_mesh_elem_hflag_disable_all(em->bm, BM_VERT, BM_ELEM_TAG, false);

    BM_ITER_MESH (efa, &iter, em->bm, BM_FACES_OF_MESH) {
      BM_ITER_ELEM (l, &liter, efa, BM_LOOPS_OF_FACE) {
        if (BM_elem_flag_test(l, BM_ELEM_TAG)) {
          BM_elem_flag_enable(l->v, BM_ELEM_TAG);
        }
      }
    }

    /* now select tagged verts */
    BM_ITER_MESH (efa, &iter, em->bm, BM_FACES_OF_MESH) {
      /* tf = BM_ELEM_CD_GET_VOID_P(efa, cd_poly_tex_offset); */ /* UNUSED */

      BM_ITER_ELEM (l, &liter, efa, BM_LOOPS_OF_FACE) {
        if (BM_elem_flag_test(l->v, BM_ELEM_TAG)) {
          uvedit_uv_select_set(scene, em, l, select, false, cd_loop_uv_offset);
        }
      }
    }
  }
  else if ((ts->uv_flag & UV_SYNC_SELECTION) == 0 && ts->uv_sticky == SI_STICKY_LOC) {
    struct UvVertMap *vmap;
    uint efa_index;

    BM_mesh_elem_table_ensure(em->bm, BM_FACE);
    vmap = BM_uv_vert_map_create(em->bm, false, false);
    if (vmap == NULL) {
      return;
    }

    BM_ITER_MESH_INDEX (efa, &iter, em->bm, BM_FACES_OF_MESH, efa_index) {
      /* tf = BM_ELEM_CD_GET_VOID_P(efa, cd_poly_tex_offset); */ /* UNUSED */

      BM_ITER_ELEM (l, &liter, efa, BM_LOOPS_OF_FACE) {
        if (BM_elem_flag_test(l, BM_ELEM_TAG)) {
          uv_select_flush_from_tag_sticky_loc_internal(
              scene, em, vmap, efa_index, l, select, cd_loop_uv_offset);
        }
      }
    }
    BM_uv_vert_map_free(vmap);
  }
  else { /* SI_STICKY_DISABLE or ts->uv_flag & UV_SYNC_SELECTION */
    BM_ITER_MESH (efa, &iter, em->bm, BM_FACES_OF_MESH) {
      BM_ITER_ELEM (l, &liter, efa, BM_LOOPS_OF_FACE) {
        if (BM_elem_flag_test(l, BM_ELEM_TAG)) {
          uvedit_uv_select_set(scene, em, l, select, false, cd_loop_uv_offset);
        }
      }
    }
  }
}

/**
 * Flush the selection from UV edge flags based on sticky modes.
 *
 * Useful when performing edge selections in different sticky modes, since setting the required
 * edge flags (#MLOOPUV_EDGESEL) is done manually or using #uvedit_edge_select_set_noflush,
 * but dealing with sticky modes for vertex selections is best done in a separate function.
 *
 * \note Current behavior is selecting only; deselecting can be added but the behavior isn't
 * required anywhere.
 */
static void uv_select_flush_from_loop_edge_flag(const Scene *scene, BMEditMesh *em)
{
  const ToolSettings *ts = scene->toolsettings;
  BMFace *efa;
  BMLoop *l;
  BMIter iter, liter;

  const int cd_loop_uv_offset = CustomData_get_offset(&em->bm->ldata, CD_MLOOPUV);

  if ((ts->uv_flag & UV_SYNC_SELECTION) == 0 &&
      ELEM(ts->uv_sticky, SI_STICKY_LOC, SI_STICKY_VERTEX)) {
    /* Use the #MLOOPUV_EDGESEL flag to identify which verts must to be selected */
    struct UvVertMap *vmap;
    uint efa_index;
    /* Clear UV vert flags */
    bm_uv_flag_clear(scene, em->bm, MLOOPUV_VERTSEL, cd_loop_uv_offset);

    BM_mesh_elem_table_ensure(em->bm, BM_FACE);
    vmap = BM_uv_vert_map_create(em->bm, false, false);
    if (vmap == NULL) {
      return;
    }
    BM_ITER_MESH_INDEX (efa, &iter, em->bm, BM_FACES_OF_MESH, efa_index) {
      if (!uvedit_face_visible_test(scene, efa)) {
        /* This visibility check could be removed? Simply relying on edge flags to ensure
         * visibility might be sufficient. */
        continue;
      }
      BM_ITER_ELEM (l, &liter, efa, BM_LOOPS_OF_FACE) {
        MLoopUV *luv;
        luv = BM_ELEM_CD_GET_VOID_P(l, cd_loop_uv_offset);
        /* Select verts based on UV edge flag. */
        if (luv->flag & MLOOPUV_EDGESEL) {
          uv_select_flush_from_tag_sticky_loc_internal(
              scene, em, vmap, efa_index, l, true, cd_loop_uv_offset);
          uv_select_flush_from_tag_sticky_loc_internal(
              scene, em, vmap, efa_index, l->next, true, cd_loop_uv_offset);
        }
      }
    }
    BM_uv_vert_map_free(vmap);
  }
  else {
    BM_ITER_MESH (efa, &iter, em->bm, BM_FACES_OF_MESH) {
      BM_ITER_ELEM (l, &liter, efa, BM_LOOPS_OF_FACE) {
        MLoopUV *luv, *luv_next, *luv_prev;
        luv = BM_ELEM_CD_GET_VOID_P(l, cd_loop_uv_offset);
        luv_next = BM_ELEM_CD_GET_VOID_P(l->next, cd_loop_uv_offset);
        luv_prev = BM_ELEM_CD_GET_VOID_P(l->prev, cd_loop_uv_offset);

        if (luv->flag & MLOOPUV_EDGESEL) {
          luv->flag |= MLOOPUV_VERTSEL;
          luv_next->flag |= MLOOPUV_VERTSEL;
        }
        else if (!(luv_prev->flag & MLOOPUV_EDGESEL)) {
          luv->flag &= ~MLOOPUV_VERTSEL;
        }
      }
    }
  }
}

/** \} */

/* -------------------------------------------------------------------- */
/** \name Box Select Operator
 * \{ */

static int uv_box_select_exec(bContext *C, wmOperator *op)
{
  Depsgraph *depsgraph = CTX_data_ensure_evaluated_depsgraph(C);
  Scene *scene = CTX_data_scene(C);
  const ToolSettings *ts = scene->toolsettings;
  ViewLayer *view_layer = CTX_data_view_layer(C);
  const ARegion *region = CTX_wm_region(C);
  BMFace *efa;
  BMLoop *l;
  BMIter iter, liter;
  MLoopUV *luv;
  rctf rectf;
  bool pinned;
  const bool use_face_center = ((ts->uv_flag & UV_SYNC_SELECTION) ?
                                    (ts->selectmode == SCE_SELECT_FACE) :
                                    (ts->uv_selectmode == UV_SELECT_FACE));
  const bool use_edge = ((ts->uv_flag & UV_SYNC_SELECTION) ?
                             (ts->selectmode == SCE_SELECT_EDGE) :
                             (ts->uv_selectmode == UV_SELECT_EDGE));
  const bool use_select_linked = !(ts->uv_flag & UV_SYNC_SELECTION) &&
                                 (ts->uv_selectmode == UV_SELECT_ISLAND);

  /* get rectangle from operator */
  WM_operator_properties_border_to_rctf(op, &rectf);
  UI_view2d_region_to_view_rctf(&region->v2d, &rectf, &rectf);

  const eSelectOp sel_op = RNA_enum_get(op->ptr, "mode");
  const bool select = (sel_op != SEL_OP_SUB);
  const bool use_pre_deselect = SEL_OP_USE_PRE_DESELECT(sel_op);

  pinned = RNA_boolean_get(op->ptr, "pinned");

  bool changed_multi = false;

  uint objects_len = 0;
  Object **objects = BKE_view_layer_array_from_objects_in_edit_mode_unique_data_with_uvs(
      view_layer, ((View3D *)NULL), &objects_len);

  if (use_pre_deselect) {
    uv_select_all_perform_multi(scene, objects, objects_len, SEL_DESELECT);
  }

  /* don't indent to avoid diff noise! */
  for (uint ob_index = 0; ob_index < objects_len; ob_index++) {
    Object *obedit = objects[ob_index];
    BMEditMesh *em = BKE_editmesh_from_object(obedit);

    bool changed = false;

    const int cd_loop_uv_offset = CustomData_get_offset(&em->bm->ldata, CD_MLOOPUV);

    /* do actual selection */
    if (use_face_center && !pinned) {
      /* handle face selection mode */
      float cent[2];

      BM_ITER_MESH (efa, &iter, em->bm, BM_FACES_OF_MESH) {
        /* assume not touched */
        BM_elem_flag_disable(efa, BM_ELEM_TAG);

        if (uvedit_face_visible_test(scene, efa)) {
          BM_face_uv_calc_center_median(efa, cd_loop_uv_offset, cent);
          if (BLI_rctf_isect_pt_v(&rectf, cent)) {
            BM_elem_flag_enable(efa, BM_ELEM_TAG);
            changed = true;
          }
        }
      }

      /* (de)selects all tagged faces and deals with sticky modes */
      if (changed) {
        uv_select_flush_from_tag_face(scene, obedit, select);
      }
    }
    else if (use_edge && !pinned) {
      BM_ITER_MESH (efa, &iter, em->bm, BM_FACES_OF_MESH) {
        if (!uvedit_face_visible_test(scene, efa)) {
          continue;
        }

        BMLoop *l_prev = BM_FACE_FIRST_LOOP(efa)->prev;
        MLoopUV *luv_prev = BM_ELEM_CD_GET_VOID_P(l_prev, cd_loop_uv_offset);

        BM_ITER_ELEM (l, &liter, efa, BM_LOOPS_OF_FACE) {
          luv = BM_ELEM_CD_GET_VOID_P(l, cd_loop_uv_offset);
          if (BLI_rctf_isect_pt_v(&rectf, luv->uv) && BLI_rctf_isect_pt_v(&rectf, luv_prev->uv)) {
            uvedit_edge_select_set_with_sticky(
                scene, em, l_prev, select, false, cd_loop_uv_offset);
            changed = true;
          }
          l_prev = l;
          luv_prev = luv;
        }
      }
    }
    else {
      /* other selection modes */
      changed = true;
      BM_mesh_elem_hflag_disable_all(em->bm, BM_VERT, BM_ELEM_TAG, false);

      BM_ITER_MESH (efa, &iter, em->bm, BM_FACES_OF_MESH) {
        if (!uvedit_face_visible_test(scene, efa)) {
          continue;
        }
        bool has_selected = false;
        BM_ITER_ELEM (l, &liter, efa, BM_LOOPS_OF_FACE) {
          luv = BM_ELEM_CD_GET_VOID_P(l, cd_loop_uv_offset);
          if ((select) != (uvedit_uv_select_test(scene, l, cd_loop_uv_offset))) {
            if (!pinned || (ts->uv_flag & UV_SYNC_SELECTION)) {
              /* UV_SYNC_SELECTION - can't do pinned selection */
              if (BLI_rctf_isect_pt_v(&rectf, luv->uv)) {
                uvedit_uv_select_set(scene, em, l, select, false, cd_loop_uv_offset);
                BM_elem_flag_enable(l->v, BM_ELEM_TAG);
                has_selected = true;
              }
            }
            else if (pinned) {
              if ((luv->flag & MLOOPUV_PINNED) && BLI_rctf_isect_pt_v(&rectf, luv->uv)) {
                uvedit_uv_select_set(scene, em, l, select, false, cd_loop_uv_offset);
                BM_elem_flag_enable(l->v, BM_ELEM_TAG);
              }
            }
          }
        }
        if (has_selected && use_select_linked) {
          UvNearestHit hit = {
              .ob = obedit,
              .efa = efa,
          };
          uv_select_linked_multi(scene, objects, objects_len, &hit, true, !select, false, false);
        }
      }

      if (ts->uv_sticky == SI_STICKY_VERTEX) {
        uvedit_vertex_select_tagged(em, scene, select, cd_loop_uv_offset);
      }
    }

    if (changed || use_pre_deselect) {
      changed_multi = true;
      if (ts->uv_flag & UV_SYNC_SELECTION) {
        ED_uvedit_select_sync_flush(ts, em, select);
      }
      else {
        ED_uvedit_selectmode_flush(scene, em);
      }
      uv_select_tag_update_for_object(depsgraph, ts, obedit);
    }
  }

  MEM_freeN(objects);

  return changed_multi ? OPERATOR_FINISHED : OPERATOR_CANCELLED;
}

void UV_OT_select_box(wmOperatorType *ot)
{
  /* identifiers */
  ot->name = "Box Select";
  ot->description = "Select UV vertices using box selection";
  ot->idname = "UV_OT_select_box";

  /* api callbacks */
  ot->invoke = WM_gesture_box_invoke;
  ot->exec = uv_box_select_exec;
  ot->modal = WM_gesture_box_modal;
  ot->poll = ED_operator_uvedit_space_image; /* requires space image */
  ot->cancel = WM_gesture_box_cancel;

  /* flags */
  ot->flag = OPTYPE_UNDO;

  /* properties */
  RNA_def_boolean(ot->srna, "pinned", 0, "Pinned", "Border select pinned UVs only");

  WM_operator_properties_gesture_box(ot);
  WM_operator_properties_select_operation_simple(ot);
}

/** \} */

/* -------------------------------------------------------------------- */
/** \name Circle Select Operator
 * \{ */

static int uv_circle_select_is_point_inside(const float uv[2],
                                            const float offset[2],
                                            const float ellipse[2])
{
  /* normalized ellipse: ell[0] = scaleX, ell[1] = scaleY */
  const float co[2] = {
      (uv[0] - offset[0]) * ellipse[0],
      (uv[1] - offset[1]) * ellipse[1],
  };
  return len_squared_v2(co) < 1.0f;
}

static int uv_circle_select_is_edge_inside(const float uv_a[2],
                                           const float uv_b[2],
                                           const float offset[2],
                                           const float ellipse[2])
{
  /* normalized ellipse: ell[0] = scaleX, ell[1] = scaleY */
  const float co_a[2] = {
      (uv_a[0] - offset[0]) * ellipse[0],
      (uv_a[1] - offset[1]) * ellipse[1],
  };
  const float co_b[2] = {
      (uv_b[0] - offset[0]) * ellipse[0],
      (uv_b[1] - offset[1]) * ellipse[1],
  };
  return dist_squared_to_line_segment_v2((const float[2]){0.0f, 0.0f}, co_a, co_b) < 1.0f;
}

static int uv_circle_select_exec(bContext *C, wmOperator *op)
{
  Depsgraph *depsgraph = CTX_data_ensure_evaluated_depsgraph(C);
  SpaceImage *sima = CTX_wm_space_image(C);
  Scene *scene = CTX_data_scene(C);
  ViewLayer *view_layer = CTX_data_view_layer(C);
  const ToolSettings *ts = scene->toolsettings;
  const ARegion *region = CTX_wm_region(C);
  BMFace *efa;
  BMLoop *l;
  BMIter iter, liter;
  MLoopUV *luv;
  int x, y, radius, width, height;
  float zoomx, zoomy;
  float offset[2], ellipse[2];

  const bool use_face_center = ((ts->uv_flag & UV_SYNC_SELECTION) ?
                                    (ts->selectmode == SCE_SELECT_FACE) :
                                    (ts->uv_selectmode == UV_SELECT_FACE));
  const bool use_edge = ((ts->uv_flag & UV_SYNC_SELECTION) ?
                             (ts->selectmode == SCE_SELECT_EDGE) :
                             (ts->uv_selectmode == UV_SELECT_EDGE));
  const bool use_select_linked = !(ts->uv_flag & UV_SYNC_SELECTION) &&
                                 (ts->uv_selectmode == UV_SELECT_ISLAND);

  /* get operator properties */
  x = RNA_int_get(op->ptr, "x");
  y = RNA_int_get(op->ptr, "y");
  radius = RNA_int_get(op->ptr, "radius");

  /* compute ellipse size and location, not a circle since we deal
   * with non square image. ellipse is normalized, r = 1.0. */
  ED_space_image_get_size(sima, &width, &height);
  ED_space_image_get_zoom(sima, region, &zoomx, &zoomy);

  ellipse[0] = width * zoomx / radius;
  ellipse[1] = height * zoomy / radius;

  UI_view2d_region_to_view(&region->v2d, x, y, &offset[0], &offset[1]);

  bool changed_multi = false;

  uint objects_len = 0;
  Object **objects = BKE_view_layer_array_from_objects_in_edit_mode_unique_data_with_uvs(
      view_layer, ((View3D *)NULL), &objects_len);

  const eSelectOp sel_op = ED_select_op_modal(RNA_enum_get(op->ptr, "mode"),
                                              WM_gesture_is_modal_first(op->customdata));
  const bool select = (sel_op != SEL_OP_SUB);
  const bool use_pre_deselect = SEL_OP_USE_PRE_DESELECT(sel_op);

  if (use_pre_deselect) {
    uv_select_all_perform_multi(scene, objects, objects_len, SEL_DESELECT);
  }

  for (uint ob_index = 0; ob_index < objects_len; ob_index++) {
    Object *obedit = objects[ob_index];
    BMEditMesh *em = BKE_editmesh_from_object(obedit);

    bool changed = false;

    const int cd_loop_uv_offset = CustomData_get_offset(&em->bm->ldata, CD_MLOOPUV);

    /* do selection */
    if (use_face_center) {
      BM_ITER_MESH (efa, &iter, em->bm, BM_FACES_OF_MESH) {
        BM_elem_flag_disable(efa, BM_ELEM_TAG);
        /* assume not touched */
        if (select != uvedit_face_select_test(scene, efa, cd_loop_uv_offset)) {
          float cent[2];
          BM_face_uv_calc_center_median(efa, cd_loop_uv_offset, cent);
          if (uv_circle_select_is_point_inside(cent, offset, ellipse)) {
            BM_elem_flag_enable(efa, BM_ELEM_TAG);
            changed = true;
          }
        }
      }

      /* (de)selects all tagged faces and deals with sticky modes */
      if (changed) {
        uv_select_flush_from_tag_face(scene, obedit, select);
      }
    }
    else if (use_edge) {
      BM_ITER_MESH (efa, &iter, em->bm, BM_FACES_OF_MESH) {
        if (!uvedit_face_visible_test(scene, efa)) {
          continue;
        }

        BMLoop *l_prev = BM_FACE_FIRST_LOOP(efa)->prev;
        MLoopUV *luv_prev = BM_ELEM_CD_GET_VOID_P(l_prev, cd_loop_uv_offset);

        BM_ITER_ELEM (l, &liter, efa, BM_LOOPS_OF_FACE) {
          luv = BM_ELEM_CD_GET_VOID_P(l, cd_loop_uv_offset);
          if (uv_circle_select_is_edge_inside(luv->uv, luv_prev->uv, offset, ellipse)) {
            uvedit_edge_select_set_with_sticky(
                scene, em, l_prev, select, false, cd_loop_uv_offset);
            changed = true;
          }
          l_prev = l;
          luv_prev = luv;
        }
      }
    }
    else {
      BM_mesh_elem_hflag_disable_all(em->bm, BM_VERT, BM_ELEM_TAG, false);

      BM_ITER_MESH (efa, &iter, em->bm, BM_FACES_OF_MESH) {
        if (!uvedit_face_visible_test(scene, efa)) {
          continue;
        }
        bool has_selected = false;
        BM_ITER_ELEM (l, &liter, efa, BM_LOOPS_OF_FACE) {
          if ((select) != (uvedit_uv_select_test(scene, l, cd_loop_uv_offset))) {
            luv = BM_ELEM_CD_GET_VOID_P(l, cd_loop_uv_offset);
            if (uv_circle_select_is_point_inside(luv->uv, offset, ellipse)) {
              changed = true;
              uvedit_uv_select_set(scene, em, l, select, false, cd_loop_uv_offset);
              BM_elem_flag_enable(l->v, BM_ELEM_TAG);
              has_selected = true;
            }
          }
        }
        if (has_selected && use_select_linked) {
          UvNearestHit hit = {
              .ob = obedit,
              .efa = efa,
          };
          uv_select_linked_multi(scene, objects, objects_len, &hit, true, !select, false, false);
        }
      }

      if (ts->uv_sticky == SI_STICKY_VERTEX) {
        uvedit_vertex_select_tagged(em, scene, select, cd_loop_uv_offset);
      }
    }

    if (changed || use_pre_deselect) {
      changed_multi = true;
      if (ts->uv_flag & UV_SYNC_SELECTION) {
        ED_uvedit_select_sync_flush(ts, em, select);
      }
      else {
        ED_uvedit_selectmode_flush(scene, em);
      }
      uv_select_tag_update_for_object(depsgraph, ts, obedit);
    }
  }
  MEM_freeN(objects);

  return changed_multi ? OPERATOR_FINISHED : OPERATOR_CANCELLED;
}

void UV_OT_select_circle(wmOperatorType *ot)
{
  /* identifiers */
  ot->name = "Circle Select";
  ot->description = "Select UV vertices using circle selection";
  ot->idname = "UV_OT_select_circle";

  /* api callbacks */
  ot->invoke = WM_gesture_circle_invoke;
  ot->modal = WM_gesture_circle_modal;
  ot->exec = uv_circle_select_exec;
  ot->poll = ED_operator_uvedit_space_image; /* requires space image */
  ot->cancel = WM_gesture_circle_cancel;
  ot->get_name = ED_select_circle_get_name;

  /* flags */
  ot->flag = OPTYPE_UNDO;

  /* properties */
  WM_operator_properties_gesture_circle(ot);
  WM_operator_properties_select_operation_simple(ot);
}

/** \} */

/* -------------------------------------------------------------------- */
/** \name Lasso Select Operator
 * \{ */

static bool do_lasso_select_mesh_uv_is_point_inside(const ARegion *region,
                                                    const rcti *clip_rect,
                                                    const int mcoords[][2],
                                                    const int mcoords_len,
                                                    const float co_test[2])
{
  int co_screen[2];
  if (UI_view2d_view_to_region_clip(
          &region->v2d, co_test[0], co_test[1], &co_screen[0], &co_screen[1]) &&
      BLI_rcti_isect_pt_v(clip_rect, co_screen) &&
      BLI_lasso_is_point_inside(
          mcoords, mcoords_len, co_screen[0], co_screen[1], V2D_IS_CLIPPED)) {
    return true;
  }
  return false;
}

static bool do_lasso_select_mesh_uv(bContext *C,
                                    const int mcoords[][2],
                                    const int mcoords_len,
                                    const eSelectOp sel_op)
{
  Depsgraph *depsgraph = CTX_data_ensure_evaluated_depsgraph(C);
  const ARegion *region = CTX_wm_region(C);
  Scene *scene = CTX_data_scene(C);
  const ToolSettings *ts = scene->toolsettings;
  ViewLayer *view_layer = CTX_data_view_layer(C);
  const bool use_face_center = ((ts->uv_flag & UV_SYNC_SELECTION) ?
                                    (ts->selectmode == SCE_SELECT_FACE) :
                                    (ts->uv_selectmode == UV_SELECT_FACE));
  const bool use_edge = ((ts->uv_flag & UV_SYNC_SELECTION) ?
                             (ts->selectmode == SCE_SELECT_EDGE) :
                             (ts->uv_selectmode == UV_SELECT_EDGE));
  const bool use_select_linked = !(ts->uv_flag & UV_SYNC_SELECTION) &&
                                 (ts->uv_selectmode == UV_SELECT_ISLAND);

  const bool select = (sel_op != SEL_OP_SUB);
  const bool use_pre_deselect = SEL_OP_USE_PRE_DESELECT(sel_op);

  BMIter iter, liter;

  BMFace *efa;
  BMLoop *l;
  bool changed_multi = false;
  rcti rect;

  BLI_lasso_boundbox(&rect, mcoords, mcoords_len);

  uint objects_len = 0;
  Object **objects = BKE_view_layer_array_from_objects_in_edit_mode_unique_data_with_uvs(
      view_layer, ((View3D *)NULL), &objects_len);

  if (use_pre_deselect) {
    uv_select_all_perform_multi(scene, objects, objects_len, SEL_DESELECT);
  }

  for (uint ob_index = 0; ob_index < objects_len; ob_index++) {
    Object *obedit = objects[ob_index];

    bool changed = false;

    BMEditMesh *em = BKE_editmesh_from_object(obedit);

    const int cd_loop_uv_offset = CustomData_get_offset(&em->bm->ldata, CD_MLOOPUV);

    if (use_face_center) { /* Face Center Select. */
      BM_ITER_MESH (efa, &iter, em->bm, BM_FACES_OF_MESH) {
        BM_elem_flag_disable(efa, BM_ELEM_TAG);
        /* assume not touched */
        if (select != uvedit_face_select_test(scene, efa, cd_loop_uv_offset)) {
          float cent[2];
          BM_face_uv_calc_center_median(efa, cd_loop_uv_offset, cent);
          if (do_lasso_select_mesh_uv_is_point_inside(region, &rect, mcoords, mcoords_len, cent)) {
            BM_elem_flag_enable(efa, BM_ELEM_TAG);
            changed = true;
          }
        }
      }

      /* (de)selects all tagged faces and deals with sticky modes */
      if (changed) {
        uv_select_flush_from_tag_face(scene, obedit, select);
      }
    }
    else if (use_edge) {
      BM_ITER_MESH (efa, &iter, em->bm, BM_FACES_OF_MESH) {
        if (!uvedit_face_visible_test(scene, efa)) {
          continue;
        }

        BMLoop *l_prev = BM_FACE_FIRST_LOOP(efa)->prev;
        MLoopUV *luv_prev = BM_ELEM_CD_GET_VOID_P(l_prev, cd_loop_uv_offset);

        BM_ITER_ELEM (l, &liter, efa, BM_LOOPS_OF_FACE) {
          MLoopUV *luv = BM_ELEM_CD_GET_VOID_P(l, cd_loop_uv_offset);
          if (do_lasso_select_mesh_uv_is_point_inside(
                  region, &rect, mcoords, mcoords_len, luv->uv) &&
              do_lasso_select_mesh_uv_is_point_inside(
                  region, &rect, mcoords, mcoords_len, luv_prev->uv)) {
            uvedit_edge_select_set_with_sticky(
                scene, em, l_prev, select, false, cd_loop_uv_offset);
            changed = true;
          }
          l_prev = l;
          luv_prev = luv;
        }
      }
    }
    else { /* Vert Selection. */
      BM_mesh_elem_hflag_disable_all(em->bm, BM_VERT, BM_ELEM_TAG, false);

      BM_ITER_MESH (efa, &iter, em->bm, BM_FACES_OF_MESH) {
        if (!uvedit_face_visible_test(scene, efa)) {
          continue;
        }
        bool has_selected = false;
        BM_ITER_ELEM (l, &liter, efa, BM_LOOPS_OF_FACE) {
          if ((select) != (uvedit_uv_select_test(scene, l, cd_loop_uv_offset))) {
            MLoopUV *luv = BM_ELEM_CD_GET_VOID_P(l, cd_loop_uv_offset);
            if (do_lasso_select_mesh_uv_is_point_inside(
                    region, &rect, mcoords, mcoords_len, luv->uv)) {
              uvedit_uv_select_set(scene, em, l, select, false, cd_loop_uv_offset);
              changed = true;
              BM_elem_flag_enable(l->v, BM_ELEM_TAG);
              has_selected = true;
            }
          }
        }
        if (has_selected && use_select_linked) {
          UvNearestHit hit = {
              .ob = obedit,
              .efa = efa,
          };
          uv_select_linked_multi(scene, objects, objects_len, &hit, true, !select, false, false);
        }
      }

      if (ts->uv_sticky == SI_STICKY_VERTEX) {
        uvedit_vertex_select_tagged(em, scene, select, cd_loop_uv_offset);
      }
    }

    if (changed || use_pre_deselect) {
      changed_multi = true;
      if (ts->uv_flag & UV_SYNC_SELECTION) {
        ED_uvedit_select_sync_flush(ts, em, select);
      }
      else {
        ED_uvedit_selectmode_flush(scene, em);
      }
      uv_select_tag_update_for_object(depsgraph, ts, obedit);
    }
  }
  MEM_freeN(objects);

  return changed_multi;
}

static int uv_lasso_select_exec(bContext *C, wmOperator *op)
{
  int mcoords_len;
  const int(*mcoords)[2] = WM_gesture_lasso_path_to_array(C, op, &mcoords_len);

  if (mcoords) {
    const eSelectOp sel_op = RNA_enum_get(op->ptr, "mode");
    bool changed = do_lasso_select_mesh_uv(C, mcoords, mcoords_len, sel_op);
    MEM_freeN((void *)mcoords);

    return changed ? OPERATOR_FINISHED : OPERATOR_CANCELLED;
  }

  return OPERATOR_PASS_THROUGH;
}

void UV_OT_select_lasso(wmOperatorType *ot)
{
  ot->name = "Lasso Select UV";
  ot->description = "Select UVs using lasso selection";
  ot->idname = "UV_OT_select_lasso";

  ot->invoke = WM_gesture_lasso_invoke;
  ot->modal = WM_gesture_lasso_modal;
  ot->exec = uv_lasso_select_exec;
  ot->poll = ED_operator_uvedit_space_image;
  ot->cancel = WM_gesture_lasso_cancel;

  /* flags */
  ot->flag = OPTYPE_UNDO | OPTYPE_DEPENDS_ON_CURSOR;

  /* properties */
  WM_operator_properties_gesture_lasso(ot);
  WM_operator_properties_select_operation_simple(ot);
}

/** \} */

/* -------------------------------------------------------------------- */
/** \name Select Pinned UV's Operator
 * \{ */

static int uv_select_pinned_exec(bContext *C, wmOperator *op)
{
  Scene *scene = CTX_data_scene(C);
  const ToolSettings *ts = scene->toolsettings;

  /* Use this operator only in vertex mode, since it is not guaranteed that pinned vertices may
   * form higher selection states (like edges/faces/islands) in other modes. */
  if ((ts->uv_flag & UV_SYNC_SELECTION) == 0) {
    if (ts->uv_selectmode != UV_SELECT_VERTEX) {
      BKE_report(op->reports, RPT_ERROR, "Pinned vertices can be selected in Vertex Mode only");
      return OPERATOR_CANCELLED;
    }
  }

  Depsgraph *depsgraph = CTX_data_ensure_evaluated_depsgraph(C);
  ViewLayer *view_layer = CTX_data_view_layer(C);
  BMFace *efa;
  BMLoop *l;
  BMIter iter, liter;
  MLoopUV *luv;

  uint objects_len = 0;
  Object **objects = BKE_view_layer_array_from_objects_in_edit_mode_unique_data_with_uvs(
      view_layer, ((View3D *)NULL), &objects_len);

  for (uint ob_index = 0; ob_index < objects_len; ob_index++) {
    Object *obedit = objects[ob_index];
    BMEditMesh *em = BKE_editmesh_from_object(obedit);

    const int cd_loop_uv_offset = CustomData_get_offset(&em->bm->ldata, CD_MLOOPUV);
    bool changed = false;

    BM_ITER_MESH (efa, &iter, em->bm, BM_FACES_OF_MESH) {
      if (!uvedit_face_visible_test(scene, efa)) {
        continue;
      }

      BM_ITER_ELEM (l, &liter, efa, BM_LOOPS_OF_FACE) {
        luv = BM_ELEM_CD_GET_VOID_P(l, cd_loop_uv_offset);

        if (luv->flag & MLOOPUV_PINNED) {
          uvedit_uv_select_enable(scene, em, l, false, cd_loop_uv_offset);
          changed = true;
        }
      }
    }
    if ((ts->uv_flag & UV_SYNC_SELECTION) == 0) {
      ED_uvedit_selectmode_flush(scene, em);
    }

    if (changed) {
      uv_select_tag_update_for_object(depsgraph, ts, obedit);
    }
  }
  MEM_freeN(objects);

  return OPERATOR_FINISHED;
}

void UV_OT_select_pinned(wmOperatorType *ot)
{
  /* identifiers */
  ot->name = "Selected Pinned";
  ot->description = "Select all pinned UV vertices";
  ot->idname = "UV_OT_select_pinned";
  ot->flag = OPTYPE_REGISTER | OPTYPE_UNDO;

  /* api callbacks */
  ot->exec = uv_select_pinned_exec;
  ot->poll = ED_operator_uvedit;
}

/** \} */

/* -------------------------------------------------------------------- */
/** \name Select Overlap Operator
 * \{ */

BLI_INLINE uint overlap_hash(const void *overlap_v)
{
  const BVHTreeOverlap *overlap = overlap_v;

  /* Designed to treat (A,B) and (B,A) as the same. */
  int x = overlap->indexA;
  int y = overlap->indexB;
  if (x > y) {
    SWAP(int, x, y);
  }
  return BLI_hash_int_2d(x, y);
}

BLI_INLINE bool overlap_cmp(const void *a_v, const void *b_v)
{
  const BVHTreeOverlap *a = a_v;
  const BVHTreeOverlap *b = b_v;
  return !((a->indexA == b->indexA && a->indexB == b->indexB) ||
           (a->indexA == b->indexB && a->indexB == b->indexA));
}

struct UVOverlapData {
  int ob_index;
  int face_index;
  float tri[3][2];
};

/**
 * Specialized 2D triangle intersection for detecting UV overlap:
 *
 * \return
 * - false when single corners or edges touch (common for UV coordinates).
 * - true when all corners touch (an exactly overlapping triangle).
 */
static bool overlap_tri_tri_uv_test(const float t1[3][2],
                                    const float t2[3][2],
                                    const float endpoint_bias)
{
  float vi[2];

  /* Don't use 'isect_tri_tri_v2' here
   * because it's important to ignore overlap at end-points. */
  if (isect_seg_seg_v2_point_ex(t1[0], t1[1], t2[0], t2[1], endpoint_bias, vi) == 1 ||
      isect_seg_seg_v2_point_ex(t1[0], t1[1], t2[1], t2[2], endpoint_bias, vi) == 1 ||
      isect_seg_seg_v2_point_ex(t1[0], t1[1], t2[2], t2[0], endpoint_bias, vi) == 1 ||
      isect_seg_seg_v2_point_ex(t1[1], t1[2], t2[0], t2[1], endpoint_bias, vi) == 1 ||
      isect_seg_seg_v2_point_ex(t1[1], t1[2], t2[1], t2[2], endpoint_bias, vi) == 1 ||
      isect_seg_seg_v2_point_ex(t1[1], t1[2], t2[2], t2[0], endpoint_bias, vi) == 1 ||
      isect_seg_seg_v2_point_ex(t1[2], t1[0], t2[0], t2[1], endpoint_bias, vi) == 1 ||
      isect_seg_seg_v2_point_ex(t1[2], t1[0], t2[1], t2[2], endpoint_bias, vi) == 1) {
    return true;
  }

  /* When none of the segments intersect, checking if either of the triangles corners
   * is inside the others is almost always sufficient to test if the two triangles intersect.
   *
   * However, the `endpoint_bias` on segment intersections causes _exact_ overlapping
   * triangles not to be detected.
   *
   * Resolve this problem at the small cost of calculating the triangle center, see T85508. */
  mid_v2_v2v2v2(vi, UNPACK3(t1));
  if (isect_point_tri_v2(vi, UNPACK3(t2)) != 0) {
    return true;
  }
  mid_v2_v2v2v2(vi, UNPACK3(t2));
  if (isect_point_tri_v2(vi, UNPACK3(t1)) != 0) {
    return true;
  }

  return false;
}

static int uv_select_overlap(bContext *C, const bool extend)
{
  Depsgraph *depsgraph = CTX_data_ensure_evaluated_depsgraph(C);
  Scene *scene = CTX_data_scene(C);
  ViewLayer *view_layer = CTX_data_view_layer(C);

  uint objects_len = 0;
  Object **objects = BKE_view_layer_array_from_objects_in_edit_mode_unique_data_with_uvs(
      view_layer, ((View3D *)NULL), &objects_len);

  /* Calculate maximum number of tree nodes and prepare initial selection. */
  uint uv_tri_len = 0;
  for (uint ob_index = 0; ob_index < objects_len; ob_index++) {
    Object *obedit = objects[ob_index];
    BMEditMesh *em = BKE_editmesh_from_object(obedit);

    BM_mesh_elem_table_ensure(em->bm, BM_FACE);
    BM_mesh_elem_index_ensure(em->bm, BM_VERT | BM_FACE);
    BM_mesh_elem_hflag_disable_all(em->bm, BM_FACE, BM_ELEM_TAG, false);
    if (!extend) {
      uv_select_all_perform(scene, obedit, SEL_DESELECT);
    }

    BMIter iter;
    BMFace *efa;
    BM_ITER_MESH (efa, &iter, em->bm, BM_FACES_OF_MESH) {
      if (!uvedit_face_visible_test_ex(scene->toolsettings, efa)) {
        continue;
      }
      uv_tri_len += efa->len - 2;
    }
  }

  struct UVOverlapData *overlap_data = MEM_mallocN(sizeof(struct UVOverlapData) * uv_tri_len,
                                                   "UvOverlapData");
  BVHTree *uv_tree = BLI_bvhtree_new(uv_tri_len, 0.0f, 4, 6);

  /* Use a global data index when inserting into the BVH. */
  int data_index = 0;

  int face_len_alloc = 3;
  float(*uv_verts)[2] = MEM_mallocN(sizeof(*uv_verts) * face_len_alloc, "UvOverlapCoords");
  uint(*indices)[3] = MEM_mallocN(sizeof(*indices) * (face_len_alloc - 2), "UvOverlapTris");

  for (uint ob_index = 0; ob_index < objects_len; ob_index++) {
    Object *obedit = objects[ob_index];
    BMEditMesh *em = BKE_editmesh_from_object(obedit);
    BMIter iter, liter;
    BMFace *efa;
    BMLoop *l;

    const int cd_loop_uv_offset = CustomData_get_offset(&em->bm->ldata, CD_MLOOPUV);

    /* Triangulate each UV face and store it inside the BVH. */
    int face_index;
    BM_ITER_MESH_INDEX (efa, &iter, em->bm, BM_FACES_OF_MESH, face_index) {

      if (!uvedit_face_visible_test_ex(scene->toolsettings, efa)) {
        continue;
      }

      const uint face_len = efa->len;
      const uint tri_len = face_len - 2;

      if (face_len_alloc < face_len) {
        MEM_freeN(uv_verts);
        MEM_freeN(indices);
        uv_verts = MEM_mallocN(sizeof(*uv_verts) * face_len, "UvOverlapCoords");
        indices = MEM_mallocN(sizeof(*indices) * tri_len, "UvOverlapTris");
        face_len_alloc = face_len;
      }

      int vert_index;
      BM_ITER_ELEM_INDEX (l, &liter, efa, BM_LOOPS_OF_FACE, vert_index) {
        MLoopUV *luv = BM_ELEM_CD_GET_VOID_P(l, cd_loop_uv_offset);
        copy_v2_v2(uv_verts[vert_index], luv->uv);
      }

      BLI_polyfill_calc(uv_verts, face_len, 0, indices);

      for (int t = 0; t < tri_len; t++) {
        overlap_data[data_index].ob_index = ob_index;
        overlap_data[data_index].face_index = face_index;

        /* BVH needs 3D, overlap data uses 2D. */
        const float tri[3][3] = {
            {UNPACK2(uv_verts[indices[t][0]]), 0.0f},
            {UNPACK2(uv_verts[indices[t][1]]), 0.0f},
            {UNPACK2(uv_verts[indices[t][2]]), 0.0f},
        };

        copy_v2_v2(overlap_data[data_index].tri[0], tri[0]);
        copy_v2_v2(overlap_data[data_index].tri[1], tri[1]);
        copy_v2_v2(overlap_data[data_index].tri[2], tri[2]);

        BLI_bvhtree_insert(uv_tree, data_index, &tri[0][0], 3);
        data_index++;
      }
    }
  }
  BLI_assert(data_index == uv_tri_len);

  MEM_freeN(uv_verts);
  MEM_freeN(indices);

  BLI_bvhtree_balance(uv_tree);

  uint tree_overlap_len;
  BVHTreeOverlap *overlap = BLI_bvhtree_overlap(uv_tree, uv_tree, &tree_overlap_len, NULL, NULL);

  if (overlap != NULL) {
    GSet *overlap_set = BLI_gset_new_ex(overlap_hash, overlap_cmp, __func__, tree_overlap_len);

    for (int i = 0; i < tree_overlap_len; i++) {
      /* Skip overlaps against yourself. */
      if (overlap[i].indexA == overlap[i].indexB) {
        continue;
      }

      /* Skip overlaps that have already been tested. */
      if (!BLI_gset_add(overlap_set, &overlap[i])) {
        continue;
      }

      const struct UVOverlapData *o_a = &overlap_data[overlap[i].indexA];
      const struct UVOverlapData *o_b = &overlap_data[overlap[i].indexB];
      Object *obedit_a = objects[o_a->ob_index];
      Object *obedit_b = objects[o_b->ob_index];
      BMEditMesh *em_a = BKE_editmesh_from_object(obedit_a);
      BMEditMesh *em_b = BKE_editmesh_from_object(obedit_b);
      BMFace *face_a = em_a->bm->ftable[o_a->face_index];
      BMFace *face_b = em_b->bm->ftable[o_b->face_index];
      const int cd_loop_uv_offset_a = CustomData_get_offset(&em_a->bm->ldata, CD_MLOOPUV);
      const int cd_loop_uv_offset_b = CustomData_get_offset(&em_b->bm->ldata, CD_MLOOPUV);

      /* Skip if both faces are already selected. */
      if (uvedit_face_select_test(scene, face_a, cd_loop_uv_offset_a) &&
          uvedit_face_select_test(scene, face_b, cd_loop_uv_offset_b)) {
        continue;
      }

      /* Main tri-tri overlap test. */
      const float endpoint_bias = -1e-4f;
      if (overlap_tri_tri_uv_test(o_a->tri, o_b->tri, endpoint_bias)) {
        uvedit_face_select_enable(scene, em_a, face_a, false, cd_loop_uv_offset_a);
        uvedit_face_select_enable(scene, em_b, face_b, false, cd_loop_uv_offset_b);
      }
    }

    BLI_gset_free(overlap_set, NULL);
    MEM_freeN(overlap);
  }

  for (uint ob_index = 0; ob_index < objects_len; ob_index++) {
    uv_select_tag_update_for_object(depsgraph, scene->toolsettings, objects[ob_index]);
  }

  BLI_bvhtree_free(uv_tree);

  MEM_freeN(overlap_data);
  MEM_freeN(objects);

  return OPERATOR_FINISHED;
}

static int uv_select_overlap_exec(bContext *C, wmOperator *op)
{
  bool extend = RNA_boolean_get(op->ptr, "extend");
  return uv_select_overlap(C, extend);
}

void UV_OT_select_overlap(wmOperatorType *ot)
{
  /* identifiers */
  ot->name = "Select Overlap";
  ot->description = "Select all UV faces which overlap each other";
  ot->idname = "UV_OT_select_overlap";
  ot->flag = OPTYPE_REGISTER | OPTYPE_UNDO;

  /* api callbacks */
  ot->exec = uv_select_overlap_exec;
  ot->poll = ED_operator_uvedit;

  /* properties */
  RNA_def_boolean(ot->srna,
                  "extend",
                  0,
                  "Extend",
                  "Extend selection rather than clearing the existing selection");
}

/** \} */

/* -------------------------------------------------------------------- */
/** \name Selected Elements as Arrays (Vertex, Edge & Faces)
 *
 * These functions return single elements per connected vertex/edge.
 * So an edge that has two connected edge loops only assigns one loop in the array.
 * \{ */

BMFace **ED_uvedit_selected_faces(const Scene *scene, BMesh *bm, int len_max, int *r_faces_len)
{
  const int cd_loop_uv_offset = CustomData_get_offset(&bm->ldata, CD_MLOOPUV);
  CLAMP_MAX(len_max, bm->totface);
  int faces_len = 0;
  BMFace **faces = MEM_mallocN(sizeof(*faces) * len_max, __func__);

  BMIter iter;
  BMFace *f;
  BM_ITER_MESH (f, &iter, bm, BM_FACES_OF_MESH) {
    if (uvedit_face_visible_test(scene, f)) {
      if (uvedit_face_select_test(scene, f, cd_loop_uv_offset)) {
        faces[faces_len++] = f;
        if (faces_len == len_max) {
          goto finally;
        }
      }
    }
  }

finally:
  *r_faces_len = faces_len;
  if (faces_len != len_max) {
    faces = MEM_reallocN(faces, sizeof(*faces) * faces_len);
  }
  return faces;
}

BMLoop **ED_uvedit_selected_edges(const Scene *scene, BMesh *bm, int len_max, int *r_edges_len)
{
  const int cd_loop_uv_offset = CustomData_get_offset(&bm->ldata, CD_MLOOPUV);
  CLAMP_MAX(len_max, bm->totloop);
  int edges_len = 0;
  BMLoop **edges = MEM_mallocN(sizeof(*edges) * len_max, __func__);

  BMIter iter;
  BMFace *f;

  /* Clear tag. */
  BM_ITER_MESH (f, &iter, bm, BM_FACES_OF_MESH) {
    BMIter liter;
    BMLoop *l_iter;
    BM_ITER_ELEM (l_iter, &liter, f, BM_LOOPS_OF_FACE) {
      BM_elem_flag_disable(l_iter, BM_ELEM_TAG);
    }
  }

  BM_ITER_MESH (f, &iter, bm, BM_FACES_OF_MESH) {
    if (uvedit_face_visible_test(scene, f)) {
      BMIter liter;
      BMLoop *l_iter;
      BM_ITER_ELEM (l_iter, &liter, f, BM_LOOPS_OF_FACE) {
        if (!BM_elem_flag_test(l_iter, BM_ELEM_TAG)) {
          if (uvedit_edge_select_test(scene, l_iter, cd_loop_uv_offset)) {
            BM_elem_flag_enable(l_iter, BM_ELEM_TAG);

            edges[edges_len++] = l_iter;
            if (edges_len == len_max) {
              goto finally;
            }

            /* Tag other connected loops so we don't consider them separate edges. */
            if (l_iter != l_iter->radial_next) {
              BMLoop *l_radial_iter = l_iter->radial_next;
              do {
                if (BM_loop_uv_share_edge_check(l_iter, l_radial_iter, cd_loop_uv_offset)) {
                  BM_elem_flag_enable(l_radial_iter, BM_ELEM_TAG);
                }
              } while ((l_radial_iter = l_radial_iter->radial_next) != l_iter);
            }
          }
        }
      }
    }
  }

finally:
  *r_edges_len = edges_len;
  if (edges_len != len_max) {
    edges = MEM_reallocN(edges, sizeof(*edges) * edges_len);
  }
  return edges;
}

BMLoop **ED_uvedit_selected_verts(const Scene *scene, BMesh *bm, int len_max, int *r_verts_len)
{
  const int cd_loop_uv_offset = CustomData_get_offset(&bm->ldata, CD_MLOOPUV);
  CLAMP_MAX(len_max, bm->totloop);
  int verts_len = 0;
  BMLoop **verts = MEM_mallocN(sizeof(*verts) * len_max, __func__);

  BMIter iter;
  BMFace *f;

  /* Clear tag. */
  BM_ITER_MESH (f, &iter, bm, BM_FACES_OF_MESH) {
    BMIter liter;
    BMLoop *l_iter;
    BM_ITER_ELEM (l_iter, &liter, f, BM_LOOPS_OF_FACE) {
      BM_elem_flag_disable(l_iter, BM_ELEM_TAG);
    }
  }

  BM_ITER_MESH (f, &iter, bm, BM_FACES_OF_MESH) {
    if (uvedit_face_visible_test(scene, f)) {
      BMIter liter;
      BMLoop *l_iter;
      BM_ITER_ELEM (l_iter, &liter, f, BM_LOOPS_OF_FACE) {
        if (!BM_elem_flag_test(l_iter, BM_ELEM_TAG)) {
          const MLoopUV *luv = BM_ELEM_CD_GET_VOID_P(l_iter, cd_loop_uv_offset);
          if (luv->flag & MLOOPUV_VERTSEL) {
            BM_elem_flag_enable(l_iter->v, BM_ELEM_TAG);

            verts[verts_len++] = l_iter;
            if (verts_len == len_max) {
              goto finally;
            }

            /* Tag other connected loops so we don't consider them separate vertices. */
            BMIter liter_disk;
            BMLoop *l_disk_iter;
            BM_ITER_ELEM (l_disk_iter, &liter_disk, l_iter->v, BM_LOOPS_OF_VERT) {
              if (BM_loop_uv_share_vert_check(l_iter, l_disk_iter, cd_loop_uv_offset)) {
                BM_elem_flag_enable(l_disk_iter, BM_ELEM_TAG);
              }
            }
          }
        }
      }
    }
  }

finally:
  *r_verts_len = verts_len;
  if (verts_len != len_max) {
    verts = MEM_reallocN(verts, sizeof(*verts) * verts_len);
  }
  return verts;
}

/** \} */

/* -------------------------------------------------------------------- */
/** \name Select Mode UV Vert/Edge/Face/Island Operator
 * \{ */

/** Deselects UVs that are not part of a complete island selection.
 *
 * Use only when sync select disabled.
 */
static void uv_isolate_selected_islands(const Scene *scene,
                                        BMEditMesh *em,
                                        const int cd_loop_uv_offset)
{
  BLI_assert((scene->toolsettings->uv_flag & UV_SYNC_SELECTION) == 0);
  BMFace *efa;
  BMIter iter, liter;
  UvElementMap *elementmap = BM_uv_element_map_create(em->bm, scene, true, false, false, true);
  if (elementmap == NULL) {
    return;
  }

  int num_islands = elementmap->totalIslands;
  /* Boolean array that tells if island with index i is completely selected or not. */
  bool *is_island_not_selected = MEM_callocN(sizeof(bool) * (num_islands), __func__);

  BM_ITER_MESH (efa, &iter, em->bm, BM_FACES_OF_MESH) {
    BMLoop *l;
    if (!uvedit_face_visible_test(scene, efa)) {
      BM_elem_flag_disable(efa, BM_ELEM_TAG);
      continue;
    }
    BM_elem_flag_enable(efa, BM_ELEM_TAG);
    BM_ITER_ELEM (l, &liter, efa, BM_LOOPS_OF_FACE) {
      if (!uvedit_edge_select_test(scene, l, cd_loop_uv_offset)) {
        UvElement *element = BM_uv_element_get(elementmap, efa, l);
        is_island_not_selected[element->island] = true;
      }
    }
  }

  BM_ITER_MESH (efa, &iter, em->bm, BM_FACES_OF_MESH) {
    BMLoop *l;
    if (!BM_elem_flag_test(efa, BM_ELEM_TAG)) {
      continue;
    }
    BM_ITER_ELEM (l, &liter, efa, BM_LOOPS_OF_FACE) {
      UvElement *element = BM_uv_element_get(elementmap, efa, l);
      /* Deselect all elements of islands which are not completely selected. */
      if (is_island_not_selected[element->island] == true) {
        MLoopUV *luv = BM_ELEM_CD_GET_VOID_P(l, cd_loop_uv_offset);
        luv->flag &= ~(MLOOPUV_VERTSEL | MLOOPUV_EDGESEL);
      }
    }
  }

  BM_uv_element_map_free(elementmap);
  MEM_freeN(is_island_not_selected);
}

void ED_uvedit_selectmode_clean(const Scene *scene, Object *obedit)
{
  const ToolSettings *ts = scene->toolsettings;
  BLI_assert((ts->uv_flag & UV_SYNC_SELECTION) == 0);
  BMEditMesh *em = BKE_editmesh_from_object(obedit);
  char sticky = ts->uv_sticky;
  const int cd_loop_uv_offset = CustomData_get_offset(&em->bm->ldata, CD_MLOOPUV);
  BMFace *efa;
  BMLoop *l;
  BMIter iter, liter;

  if (ts->uv_selectmode == UV_SELECT_VERTEX) {
    /* Vertex mode. */
    if (sticky != SI_STICKY_DISABLE) {
      bm_loop_tags_clear(em->bm);
      BM_ITER_MESH (efa, &iter, em->bm, BM_FACES_OF_MESH) {
        if (!uvedit_face_visible_test(scene, efa)) {
          continue;
        }
        BM_ITER_ELEM (l, &liter, efa, BM_LOOPS_OF_FACE) {
          if (uvedit_uv_select_test(scene, l, cd_loop_uv_offset)) {
            BM_elem_flag_enable(l, BM_ELEM_TAG);
          }
        }
      }
      uv_select_flush_from_tag_loop(scene, obedit, true);
    }
  }

  else if (ts->uv_selectmode == UV_SELECT_EDGE) {
    /* Edge mode. */
    if (sticky != SI_STICKY_DISABLE) {
      BM_ITER_MESH (efa, &iter, em->bm, BM_FACES_OF_MESH) {
        if (!uvedit_face_visible_test(scene, efa)) {
          continue;
        }
        BM_ITER_ELEM (l, &liter, efa, BM_LOOPS_OF_FACE) {
          if (uvedit_edge_select_test(scene, l, cd_loop_uv_offset)) {
            uvedit_edge_select_set_noflush(scene, l, true, sticky, cd_loop_uv_offset);
          }
        }
      }
    }
    uv_select_flush_from_loop_edge_flag(scene, em);
  }

  else if (ts->uv_selectmode == UV_SELECT_FACE) {
    /* Face mode. */
    BM_ITER_MESH (efa, &iter, em->bm, BM_FACES_OF_MESH) {
      BM_elem_flag_disable(efa, BM_ELEM_TAG);
      if (uvedit_face_visible_test(scene, efa)) {
        if (uvedit_face_select_test(scene, efa, cd_loop_uv_offset)) {
          BM_elem_flag_enable(efa, BM_ELEM_TAG);
        }
        uvedit_face_select_set(scene, em, efa, false, false, cd_loop_uv_offset);
      }
    }
    uv_select_flush_from_tag_face(scene, obedit, true);
  }

  else if (ts->uv_selectmode == UV_SELECT_ISLAND) {
    /* Island mode. */
    uv_isolate_selected_islands(scene, em, cd_loop_uv_offset);
  }

  ED_uvedit_selectmode_flush(scene, em);
}

void ED_uvedit_selectmode_clean_multi(bContext *C)
{
  Scene *scene = CTX_data_scene(C);
  ViewLayer *view_layer = CTX_data_view_layer(C);
  Depsgraph *depsgraph = CTX_data_ensure_evaluated_depsgraph(C);

  uint objects_len = 0;
  Object **objects = BKE_view_layer_array_from_objects_in_edit_mode_unique_data_with_uvs(
      view_layer, ((View3D *)NULL), &objects_len);

  for (uint ob_index = 0; ob_index < objects_len; ob_index++) {
    Object *obedit = objects[ob_index];
    ED_uvedit_selectmode_clean(scene, obedit);

    uv_select_tag_update_for_object(depsgraph, scene->toolsettings, obedit);
  }
  MEM_freeN(objects);
}

static int uv_select_mode_exec(bContext *C, wmOperator *op)
{
  Scene *scene = CTX_data_scene(C);
  ToolSettings *ts = scene->toolsettings;
  const char new_uv_selectmode = RNA_enum_get(op->ptr, "type");

  /* Early exit if no change in current selection mode */
  if (new_uv_selectmode == ts->uv_selectmode) {
    return OPERATOR_CANCELLED;
  }

  /* Set new UV select mode. */
  ts->uv_selectmode = new_uv_selectmode;

  /* Handle UV selection states according to new select mode and sticky mode. */
  ED_uvedit_selectmode_clean_multi(C);

  DEG_id_tag_update(&scene->id, ID_RECALC_COPY_ON_WRITE | ID_RECALC_SELECT);
  WM_main_add_notifier(NC_SCENE | ND_TOOLSETTINGS, NULL);

  return OPERATOR_FINISHED;
}

static int uv_select_mode_invoke(bContext *C, wmOperator *op, const wmEvent *UNUSED(event))
{
  const ToolSettings *ts = CTX_data_tool_settings(C);
  const SpaceImage *sima = CTX_wm_space_image(C);

  /* Could be removed? - Already done in poll callback. */
  if ((!sima) || (sima->mode != SI_MODE_UV)) {
    return OPERATOR_CANCELLED;
  }
  /* Pass through when UV sync selection is enabled.
   * Allow for mesh select-mode key-map. */
  if (ts->uv_flag & UV_SYNC_SELECTION) {
    return OPERATOR_PASS_THROUGH;
  }

  return uv_select_mode_exec(C, op);
}

void UV_OT_select_mode(wmOperatorType *ot)
{
  /* identifiers */
  ot->name = "UV Select Mode";
  ot->description = "Change UV selection mode";
  ot->idname = "UV_OT_select_mode";

  /* api callbacks */
  ot->invoke = uv_select_mode_invoke;
  ot->exec = uv_select_mode_exec;
  ot->poll = ED_operator_uvedit_space_image;

  /* flags */
  ot->flag = OPTYPE_REGISTER | OPTYPE_UNDO;

  /* RNA props */
  PropertyRNA *prop;
  ot->prop = prop = RNA_def_enum(
      ot->srna, "type", rna_enum_mesh_select_mode_uv_items, 0, "Type", "");
  RNA_def_property_flag(prop, PROP_HIDDEN | PROP_SKIP_SAVE);
}

/** \} */<|MERGE_RESOLUTION|>--- conflicted
+++ resolved
@@ -653,17 +653,9 @@
   e_first = e_iter = l->e;
   do {
     BMLoop *l_radial_iter = e_iter->l;
-<<<<<<< HEAD
-
-    if (!l_radial_iter) {
-      continue;
-    }
-
-=======
     if (!l_radial_iter) {
       continue; /* Skip wire edges with no loops. */
     }
->>>>>>> 1a516bb7
     do {
       if (l_radial_iter->v == l->v) {
         if (uvedit_face_visible_test(scene, l_radial_iter->f)) {
