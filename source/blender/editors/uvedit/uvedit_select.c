--- conflicted
+++ resolved
@@ -207,11 +207,7 @@
   BM_ITER_MESH (efa, &iter, em->bm, BM_FACES_OF_MESH) {
     BM_ITER_ELEM (l, &liter, efa, BM_LOOPS_OF_FACE) {
       if (BM_elem_flag_test(l->v, BM_ELEM_TAG)) {
-<<<<<<< HEAD
-        uvedit_uv_select_set(scene, em, l, select, false, offsets);
-=======
-        uvedit_uv_select_set(scene, em->bm, l, select, false, cd_loop_uv_offset);
->>>>>>> 047d0e6c
+        uvedit_uv_select_set(scene, em->bm, l, select, false, offsets);
       }
     }
   }
@@ -267,11 +263,7 @@
   const ToolSettings *ts = scene->toolsettings;
   const char sticky = ts->uv_sticky;
   if (ts->uv_flag & UV_SYNC_SELECTION) {
-<<<<<<< HEAD
     uvedit_face_select_set(scene, em, efa, select, do_history, offsets);
-=======
-    uvedit_face_select_set(scene, em->bm, efa, select, do_history, cd_loop_uv_offset);
->>>>>>> 047d0e6c
     return;
   }
   if (!uvedit_face_visible_test(scene, efa)) {
@@ -281,11 +273,7 @@
    * (not part of any face selections). This now uses the sticky location mode logic instead. */
   switch (sticky) {
     case SI_STICKY_DISABLE: {
-<<<<<<< HEAD
       uvedit_face_select_set(scene, em, efa, select, do_history, offsets);
-=======
-      uvedit_face_select_set(scene, em->bm, efa, select, do_history, cd_loop_uv_offset);
->>>>>>> 047d0e6c
       break;
     }
     default: {
@@ -327,32 +315,17 @@
                             const UVMap_Offsets offsets)
 {
   if (select) {
-<<<<<<< HEAD
-    uvedit_face_select_enable(scene, em, efa, do_history, offsets);
+    uvedit_face_select_enable(scene, bm, efa, do_history, offsets);
   }
   else {
-    uvedit_face_select_disable(scene, em, efa, offsets);
-  }
-}
-
-void uvedit_face_select_enable(const Scene *scene,
-                               BMEditMesh *em,
-                               BMFace *efa,
-                               const bool do_history,
-                               const UVMap_Offsets offsets)
-=======
-    uvedit_face_select_enable(scene, bm, efa, do_history, cd_loop_uv_offset);
-  }
-  else {
-    uvedit_face_select_disable(scene, bm, efa, cd_loop_uv_offset);
+    uvedit_face_select_disable(scene, bm, efa, offsets);
   }
 }
 
 void uvedit_face_select_enable(
-    const Scene *scene, BMesh *bm, BMFace *efa, const bool do_history, const int cd_loop_uv_offset)
->>>>>>> 047d0e6c
-{
-  BLI_assert(cd_loop_uv_offset >= 0);
+    const Scene *scene, BMesh *bm, BMFace *efa, const bool do_history, const UVMap_Offsets offsets)
+{
+  BLI_assert(offsets.uv >= 0);
   const ToolSettings *ts = scene->toolsettings;
 
   if (ts->uv_flag & UV_SYNC_SELECTION) {
@@ -377,7 +350,7 @@
                                 BMFace *efa,
                                 const UVMap_Offsets offsets)
 {
-  BLI_assert(cd_loop_uv_offset >= 0);
+  BLI_assert(offsets.uv >= 0);
   const ToolSettings *ts = scene->toolsettings;
 
   if (ts->uv_flag & UV_SYNC_SELECTION) {
@@ -424,19 +397,11 @@
                                         BMLoop *l,
                                         const bool select,
                                         const bool do_history,
-<<<<<<< HEAD
                                         const UVMap_Offsets offsets)
 {
   const ToolSettings *ts = scene->toolsettings;
   if (ts->uv_flag & UV_SYNC_SELECTION) {
-    uvedit_edge_select_set(scene, em, l, select, do_history, offsets);
-=======
-                                        const int cd_loop_uv_offset)
-{
-  const ToolSettings *ts = scene->toolsettings;
-  if (ts->uv_flag & UV_SYNC_SELECTION) {
-    uvedit_edge_select_set(scene, em->bm, l, select, do_history, cd_loop_uv_offset);
->>>>>>> 047d0e6c
+    uvedit_edge_select_set(scene, em->bm, l, select, do_history, offsets);
     return;
   }
 
@@ -444,11 +409,7 @@
   switch (sticky) {
     case SI_STICKY_DISABLE: {
       if (uvedit_face_visible_test(scene, l->f)) {
-<<<<<<< HEAD
-        uvedit_edge_select_set(scene, em, l, select, do_history, offsets);
-=======
-        uvedit_edge_select_set(scene, em->bm, l, select, do_history, cd_loop_uv_offset);
->>>>>>> 047d0e6c
+        uvedit_edge_select_set(scene, em->bm, l, select, do_history, offsets);
       }
       break;
     }
@@ -530,30 +491,15 @@
                             const UVMap_Offsets offsets)
 {
   if (select) {
-<<<<<<< HEAD
-    uvedit_edge_select_enable(scene, em, l, do_history, offsets);
+    uvedit_edge_select_enable(scene, bm, l, do_history, offsets);
   }
   else {
-    uvedit_edge_select_disable(scene, em, l, offsets);
-  }
-}
-
-void uvedit_edge_select_enable(const Scene *scene,
-                               BMEditMesh *em,
-                               BMLoop *l,
-                               const bool do_history,
-                               const UVMap_Offsets offsets)
-=======
-    uvedit_edge_select_enable(scene, bm, l, do_history, cd_loop_uv_offset);
-  }
-  else {
-    uvedit_edge_select_disable(scene, bm, l, cd_loop_uv_offset);
+    uvedit_edge_select_disable(scene, bm, l, offsets);
   }
 }
 
 void uvedit_edge_select_enable(
-    const Scene *scene, BMesh *bm, BMLoop *l, const bool do_history, const int cd_loop_uv_offset)
->>>>>>> 047d0e6c
+    const Scene *scene, BMesh *bm, BMLoop *l, const bool do_history, const UVMap_Offsets offsets)
 
 {
   const ToolSettings *ts = scene->toolsettings;
@@ -651,19 +597,11 @@
                                       BMLoop *l,
                                       const bool select,
                                       const bool do_history,
-<<<<<<< HEAD
                                       const UVMap_Offsets offsets)
 {
   const ToolSettings *ts = scene->toolsettings;
   if (ts->uv_flag & UV_SYNC_SELECTION) {
-    uvedit_uv_select_set(scene, em, l, select, do_history, offsets);
-=======
-                                      const int cd_loop_uv_offset)
-{
-  const ToolSettings *ts = scene->toolsettings;
-  if (ts->uv_flag & UV_SYNC_SELECTION) {
-    uvedit_uv_select_set(scene, em->bm, l, select, do_history, cd_loop_uv_offset);
->>>>>>> 047d0e6c
+    uvedit_uv_select_set(scene, em->bm, l, select, do_history, offsets);
     return;
   }
 
@@ -671,11 +609,7 @@
   switch (sticky) {
     case SI_STICKY_DISABLE: {
       if (uvedit_face_visible_test(scene, l->f)) {
-<<<<<<< HEAD
-        uvedit_uv_select_set(scene, em, l, select, do_history, offsets);
-=======
-        uvedit_uv_select_set(scene, em->bm, l, select, do_history, cd_loop_uv_offset);
->>>>>>> 047d0e6c
+        uvedit_uv_select_set(scene, em->bm, l, select, do_history, offsets);
       }
       break;
     }
@@ -727,12 +661,7 @@
           }
 
           if (do_select) {
-<<<<<<< HEAD
-            uvedit_uv_select_set(scene, em, l_radial_iter, select, do_history, offsets);
-=======
-            uvedit_uv_select_set(
-                scene, em->bm, l_radial_iter, select, do_history, cd_loop_uv_offset);
->>>>>>> 047d0e6c
+            uvedit_uv_select_set(scene, em->bm, l_radial_iter, select, do_history, offsets);
           }
         }
       }
@@ -748,30 +677,15 @@
                           const UVMap_Offsets offsets)
 {
   if (select) {
-<<<<<<< HEAD
-    uvedit_uv_select_enable(scene, em, l, do_history, offsets);
+    uvedit_uv_select_enable(scene, bm, l, do_history, offsets);
   }
   else {
-    uvedit_uv_select_disable(scene, em, l, offsets);
-  }
-}
-
-void uvedit_uv_select_enable(const Scene *scene,
-                             BMEditMesh *em,
-                             BMLoop *l,
-                             const bool do_history,
-                             const UVMap_Offsets offsets)
-=======
-    uvedit_uv_select_enable(scene, bm, l, do_history, cd_loop_uv_offset);
-  }
-  else {
-    uvedit_uv_select_disable(scene, bm, l, cd_loop_uv_offset);
+    uvedit_uv_select_disable(scene, bm, l, offsets);
   }
 }
 
 void uvedit_uv_select_enable(
-    const Scene *scene, BMesh *bm, BMLoop *l, const bool do_history, const int cd_loop_uv_offset)
->>>>>>> 047d0e6c
+    const Scene *scene, BMesh *bm, BMLoop *l, const bool do_history, const UVMap_Offsets offsets)
 {
   const ToolSettings *ts = scene->toolsettings;
 
@@ -1185,11 +1099,7 @@
                                        const float co[2])
 {
   BMEditMesh *em = BKE_editmesh_from_object(obedit);
-<<<<<<< HEAD
-  const uint cd_loop_uv_offset = CustomData_get_offset(&em->bm->ldata, CD_PROP_FLOAT2);
-=======
   const int cd_loop_uv_offset = CustomData_get_offset(&em->bm->ldata, CD_MLOOPUV);
->>>>>>> 047d0e6c
 
   BMIter liter;
   BMLoop *l;
@@ -1217,12 +1127,7 @@
                                        const float co[2])
 {
   BMEditMesh *em = BKE_editmesh_from_object(obedit);
-<<<<<<< HEAD
-  const uint cd_loop_uv_offset = CustomData_get_offset(&em->bm->ldata, CD_PROP_FLOAT2);
-=======
   const int cd_loop_uv_offset = CustomData_get_offset(&em->bm->ldata, CD_MLOOPUV);
-  BLI_assert(cd_loop_uv_offset >= 0);
->>>>>>> 047d0e6c
 
   BMIter eiter;
   BMLoop *l;
@@ -2036,11 +1941,7 @@
     BM_face_select_set(em->bm, efa, value); \
   } \
   else { \
-<<<<<<< HEAD
     uvedit_face_select_set(scene, em, efa, value, false, offsets); \
-=======
-    uvedit_face_select_set(scene, em->bm, efa, value, false, cd_loop_uv_offset); \
->>>>>>> 047d0e6c
   } \
   (void)0
 
@@ -3325,11 +3226,7 @@
   UvMapVert *start_vlist = NULL, *vlist_iter;
   BMFace *efa_vlist;
 
-<<<<<<< HEAD
-  uvedit_uv_select_set(scene, em, l, select, false, offsets);
-=======
-  uvedit_uv_select_set(scene, em->bm, l, select, false, cd_loop_uv_offset);
->>>>>>> 047d0e6c
+  uvedit_uv_select_set(scene, em->bm, l, select, false, offsets);
 
   vlist_iter = BM_uv_vert_map_at_index(vmap, BM_elem_index_get(l->v));
 
@@ -3359,11 +3256,7 @@
       l_other = BM_iter_at_index(
           em->bm, BM_LOOPS_OF_FACE, efa_vlist, vlist_iter->loop_of_poly_index);
 
-<<<<<<< HEAD
-      uvedit_uv_select_set(scene, em, l_other, select, false, offsets);
-=======
-      uvedit_uv_select_set(scene, em->bm, l_other, select, false, cd_loop_uv_offset);
->>>>>>> 047d0e6c
+      uvedit_uv_select_set(scene, em->bm, l_other, select, false, offsets);
     }
     vlist_iter = vlist_iter->next;
   }
@@ -3432,11 +3325,7 @@
   else { /* SI_STICKY_DISABLE or ts->uv_flag & UV_SYNC_SELECTION */
     BM_ITER_MESH (efa, &iter, em->bm, BM_FACES_OF_MESH) {
       if (BM_elem_flag_test(efa, BM_ELEM_TAG)) {
-<<<<<<< HEAD
         uvedit_face_select_set(scene, em, efa, select, false, offsets);
-=======
-        uvedit_face_select_set(scene, em->bm, efa, select, false, cd_loop_uv_offset);
->>>>>>> 047d0e6c
       }
     }
   }
@@ -3488,11 +3377,7 @@
     BM_ITER_MESH (efa, &iter, em->bm, BM_FACES_OF_MESH) {
       BM_ITER_ELEM (l, &liter, efa, BM_LOOPS_OF_FACE) {
         if (BM_elem_flag_test(l->v, BM_ELEM_TAG)) {
-<<<<<<< HEAD
-          uvedit_uv_select_set(scene, em, l, select, false, offsets);
-=======
-          uvedit_uv_select_set(scene, em->bm, l, select, false, cd_loop_uv_offset);
->>>>>>> 047d0e6c
+          uvedit_uv_select_set(scene, em->bm, l, select, false, offsets);
         }
       }
     }
@@ -3521,11 +3406,7 @@
     BM_ITER_MESH (efa, &iter, em->bm, BM_FACES_OF_MESH) {
       BM_ITER_ELEM (l, &liter, efa, BM_LOOPS_OF_FACE) {
         if (BM_elem_flag_test(l, BM_ELEM_TAG)) {
-<<<<<<< HEAD
-          uvedit_uv_select_set(scene, em, l, select, false, offsets);
-=======
-          uvedit_uv_select_set(scene, em->bm, l, select, false, cd_loop_uv_offset);
->>>>>>> 047d0e6c
+          uvedit_uv_select_set(scene, em->bm, l, select, false, offsets);
         }
       }
     }
@@ -3743,25 +3624,15 @@
           if ((select) != (uvedit_uv_select_test(scene, l, offsets))) {
             if (!pinned || (ts->uv_flag & UV_SYNC_SELECTION)) {
               /* UV_SYNC_SELECTION - can't do pinned selection */
-<<<<<<< HEAD
               if (BLI_rctf_isect_pt_v(&rectf, luv)) {
-                uvedit_uv_select_set(scene, em, l, select, false, offsets);
-=======
-              if (BLI_rctf_isect_pt_v(&rectf, luv->uv)) {
-                uvedit_uv_select_set(scene, em->bm, l, select, false, cd_loop_uv_offset);
->>>>>>> 047d0e6c
+                uvedit_uv_select_set(scene, em->bm, l, select, false, offsets);
                 BM_elem_flag_enable(l->v, BM_ELEM_TAG);
                 has_selected = true;
               }
             }
             else if (pinned) {
-<<<<<<< HEAD
               if (BM_ELEM_CD_GET_OPT_BOOL(l, offsets.pinned) && BLI_rctf_isect_pt_v(&rectf, luv)) {
-                uvedit_uv_select_set(scene, em, l, select, false, offsets);
-=======
-              if ((luv->flag & MLOOPUV_PINNED) && BLI_rctf_isect_pt_v(&rectf, luv->uv)) {
-                uvedit_uv_select_set(scene, em->bm, l, select, false, cd_loop_uv_offset);
->>>>>>> 047d0e6c
+                uvedit_uv_select_set(scene, em->bm, l, select, false, offsets);
                 BM_elem_flag_enable(l->v, BM_ELEM_TAG);
               }
             }
@@ -3976,11 +3847,7 @@
             luv = BM_ELEM_CD_GET_FLOAT_P(l, offsets.uv);
             if (uv_circle_select_is_point_inside(luv, offset, ellipse)) {
               changed = true;
-<<<<<<< HEAD
-              uvedit_uv_select_set(scene, em, l, select, false, offsets);
-=======
-              uvedit_uv_select_set(scene, em->bm, l, select, false, cd_loop_uv_offset);
->>>>>>> 047d0e6c
+              uvedit_uv_select_set(scene, em->bm, l, select, false, offsets);
               BM_elem_flag_enable(l->v, BM_ELEM_TAG);
               has_selected = true;
             }
@@ -4209,13 +4076,8 @@
           if ((select) != (uvedit_uv_select_test(scene, l, offsets))) {
             float *luv = BM_ELEM_CD_GET_FLOAT_P(l, offsets.uv);
             if (do_lasso_select_mesh_uv_is_point_inside(
-<<<<<<< HEAD
                     region, &rect, mcoords, mcoords_len, luv)) {
-              uvedit_uv_select_set(scene, em, l, select, false, offsets);
-=======
-                    region, &rect, mcoords, mcoords_len, luv->uv)) {
-              uvedit_uv_select_set(scene, em->bm, l, select, false, cd_loop_uv_offset);
->>>>>>> 047d0e6c
+              uvedit_uv_select_set(scene, em->bm, l, select, false, offsets);
               changed = true;
               BM_elem_flag_enable(l->v, BM_ELEM_TAG);
               has_selected = true;
@@ -4335,13 +4197,8 @@
 
       BM_ITER_ELEM (l, &liter, efa, BM_LOOPS_OF_FACE) {
 
-<<<<<<< HEAD
-        if (BM_ELEM_CD_GET_OPT_BOOL(l, offsets.pinned)) {
+        if BM_ELEM_CD_GET_OPT_BOOL (l, offsets.pinned) {
           uvedit_uv_select_enable(scene, em, l, false, offsets);
-=======
-        if (luv->flag & MLOOPUV_PINNED) {
-          uvedit_uv_select_enable(scene, em->bm, l, false, cd_loop_uv_offset);
->>>>>>> 047d0e6c
           changed = true;
         }
       }
@@ -4606,13 +4463,8 @@
       /* Main tri-tri overlap test. */
       const float endpoint_bias = -1e-4f;
       if (overlap_tri_tri_uv_test(o_a->tri, o_b->tri, endpoint_bias)) {
-<<<<<<< HEAD
-        uvedit_face_select_enable(scene, em_a, face_a, false, offsets_a);
-        uvedit_face_select_enable(scene, em_b, face_b, false, offsets_b);
-=======
-        uvedit_face_select_enable(scene, em_a->bm, face_a, false, cd_loop_uv_offset_a);
-        uvedit_face_select_enable(scene, em_b->bm, face_b, false, cd_loop_uv_offset_b);
->>>>>>> 047d0e6c
+        uvedit_face_select_enable(scene, em_a->bm, face_a, false, offsets_a);
+        uvedit_face_select_enable(scene, em_b->bm, face_b, false, offsets_b);
       }
     }
 
@@ -4788,14 +4640,14 @@
 static float get_uv_island_needle(const eUVSelectSimilar type,
                                   const struct FaceIsland *island,
                                   const float ob_m3[3][3],
-                                  const int cd_loop_uv_offset)
+                                  const UVMap_Offsets offsets)
 
 {
   float result = 0.0f;
   switch (type) {
     case UV_SSIM_AREA_UV:
       for (int i = 0; i < island->faces_len; i++) {
-        result += BM_face_calc_area_uv(island->faces[i], cd_loop_uv_offset);
+        result += BM_face_calc_area_uv(island->faces[i], offsets.uv);
       }
       break;
     case UV_SSIM_AREA_3D:
@@ -4909,11 +4761,7 @@
         const float needle = get_uv_vert_needle(type, l->v, ob_m3, l, offsets);
         bool select = ED_select_similar_compare_float_tree(tree_1d, needle, threshold, compare);
         if (select) {
-<<<<<<< HEAD
-          uvedit_uv_select_set(scene, em, l, select, false, offsets);
-=======
-          uvedit_uv_select_set(scene, em->bm, l, select, false, cd_loop_uv_offset);
->>>>>>> 047d0e6c
+          uvedit_uv_select_set(scene, em->bm, l, select, false, offsets);
           changed = true;
         }
       }
@@ -5028,11 +4876,7 @@
         float needle = get_uv_edge_needle(type, l->e, ob_m3, l, l->next, offsets);
         bool select = ED_select_similar_compare_float_tree(tree_1d, needle, threshold, compare);
         if (select) {
-<<<<<<< HEAD
           uvedit_edge_select_set(scene, em, l, select, false, offsets);
-=======
-          uvedit_edge_select_set(scene, em->bm, l, select, false, cd_loop_uv_offset);
->>>>>>> 047d0e6c
           changed = true;
         }
       }
@@ -5132,11 +4976,7 @@
 
       bool select = ED_select_similar_compare_float_tree(tree_1d, needle, threshold, compare);
       if (select) {
-<<<<<<< HEAD
         uvedit_face_select_set(scene, em, face, select, do_history, offsets);
-=======
-        uvedit_face_select_set(scene, em->bm, face, select, do_history, cd_loop_uv_offset);
->>>>>>> 047d0e6c
         changed = true;
       }
     }
@@ -5212,7 +5052,7 @@
       if (!uv_island_selected(scene, island)) {
         continue;
       }
-      float needle = get_uv_island_needle(type, island, ob_m3, cd_loop_uv_offset);
+      float needle = get_uv_island_needle(type, island, ob_m3, island->offsets);
       if (tree_1d) {
         BLI_kdtree_1d_insert(tree_1d, tree_index++, &needle);
       }
@@ -5242,19 +5082,14 @@
       if (uv_island_selected(scene, island)) {
         continue;
       }
-      float needle = get_uv_island_needle(type, island, ob_m3, cd_loop_uv_offset);
+      float needle = get_uv_island_needle(type, island, ob_m3, island->offsets);
       bool select = ED_select_similar_compare_float_tree(tree_1d, needle, threshold, compare);
       if (!select) {
         continue;
       }
       bool do_history = false;
       for (int j = 0; j < island->faces_len; j++) {
-<<<<<<< HEAD
         uvedit_face_select_set(scene, em, island->faces[j], select, do_history, island->offsets);
-=======
-        uvedit_face_select_set(
-            scene, em->bm, island->faces[j], select, do_history, island->cd_loop_uv_offset);
->>>>>>> 047d0e6c
       }
       changed = true;
     }
@@ -5643,11 +5478,7 @@
         if (uvedit_face_select_test(scene, efa, offsets)) {
           BM_elem_flag_enable(efa, BM_ELEM_TAG);
         }
-<<<<<<< HEAD
-        uvedit_face_select_set(scene, em, efa, false, false, offsets);
-=======
-        uvedit_face_select_set(scene, em->bm, efa, false, false, cd_loop_uv_offset);
->>>>>>> 047d0e6c
+        uvedit_face_select_set(scene, em->bm, efa, false, false, offsets);
       }
     }
     uv_select_flush_from_tag_face(scene, obedit, true);
