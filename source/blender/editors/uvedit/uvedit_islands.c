/* SPDX-License-Identifier: GPL-2.0-or-later */

/** \file
 * \ingroup eduv
 *
 * Utilities for manipulating UV islands.
 *
 * \note This is similar to `GEO_uv_parametrizer.h`,
 * however the data structures there don't support arbitrary topology
 * such as an edge with 3 or more faces using it.
 * This API uses #BMesh data structures and doesn't have limitations for manifold meshes.
 */

#include "MEM_guardedalloc.h"

#include "DNA_meshdata_types.h"
#include "DNA_scene_types.h"
#include "DNA_space_types.h"

#include "BLI_boxpack_2d.h"
#include "BLI_convexhull_2d.h"
#include "BLI_listbase.h"
#include "BLI_math.h"
#include "BLI_rect.h"

#include "BKE_customdata.h"
#include "BKE_editmesh.h"
#include "BKE_image.h"

#include "DEG_depsgraph.h"

#include "ED_uvedit.h" /* Own include. */

#include "WM_api.h"
#include "WM_types.h"

#include "bmesh.h"

/* -------------------------------------------------------------------- */
/** \name UV Face Utilities
 * \{ */

static void bm_face_uv_scale_y(BMFace *f, const float scale_y, const int cd_loop_uv_offset)
{
  BMLoop *l_iter;
  BMLoop *l_first;
  l_iter = l_first = BM_FACE_FIRST_LOOP(f);
  do {
    float *luv = BM_ELEM_CD_GET_FLOAT_P(l_iter, cd_loop_uv_offset);
    luv[1] *= scale_y;
  } while ((l_iter = l_iter->next) != l_first);
}

static void bm_face_uv_translate_and_scale_around_pivot(BMFace *f,
                                                        const float offset[2],
                                                        const float scale[2],
                                                        const float pivot[2],
                                                        const int cd_loop_uv_offset)
{
  BMLoop *l_iter;
  BMLoop *l_first;
  l_iter = l_first = BM_FACE_FIRST_LOOP(f);
  do {
    float *luv = BM_ELEM_CD_GET_FLOAT_P(l_iter, cd_loop_uv_offset);
    for (int i = 0; i < 2; i++) {
      luv[i] = offset[i] + (((luv[i] - pivot[i]) * scale[i]) + pivot[i]);
    }
  } while ((l_iter = l_iter->next) != l_first);
}

/** \} */

/* -------------------------------------------------------------------- */
/** \name UV Face Array Utilities
 * \{ */

static void bm_face_array_calc_bounds(BMFace **faces,
                                      int faces_len,
                                      const int cd_loop_uv_offset,
                                      rctf *r_bounds_rect)
{
  BLI_assert(cd_loop_uv_offset >= 0);
  float bounds_min[2], bounds_max[2];
  INIT_MINMAX2(bounds_min, bounds_max);
  for (int i = 0; i < faces_len; i++) {
    BMFace *f = faces[i];
    BM_face_uv_minmax(f, bounds_min, bounds_max, cd_loop_uv_offset);
  }
  r_bounds_rect->xmin = bounds_min[0];
  r_bounds_rect->ymin = bounds_min[1];
  r_bounds_rect->xmax = bounds_max[0];
  r_bounds_rect->ymax = bounds_max[1];
}

/**
 * Return an array of un-ordered UV coordinates,
 * without duplicating coordinates for loops that share a vertex.
 */
static float (*bm_face_array_calc_unique_uv_coords(
    BMFace **faces, int faces_len, const int cd_loop_uv_offset, int *r_coords_len))[2]
{
  BLI_assert(cd_loop_uv_offset >= 0);
  int coords_len_alloc = 0;
  for (int i = 0; i < faces_len; i++) {
    BMFace *f = faces[i];
    BMLoop *l_iter, *l_first;
    l_iter = l_first = BM_FACE_FIRST_LOOP(f);
    do {
      BM_elem_flag_enable(l_iter, BM_ELEM_TAG);
    } while ((l_iter = l_iter->next) != l_first);
    coords_len_alloc += f->len;
  }

  float(*coords)[2] = MEM_mallocN(sizeof(*coords) * coords_len_alloc, __func__);
  int coords_len = 0;

  for (int i = 0; i < faces_len; i++) {
    BMFace *f = faces[i];
    BMLoop *l_iter, *l_first;
    l_iter = l_first = BM_FACE_FIRST_LOOP(f);
    do {
      if (!BM_elem_flag_test(l_iter, BM_ELEM_TAG)) {
        /* Already walked over, continue. */
        continue;
      }

      BM_elem_flag_disable(l_iter, BM_ELEM_TAG);
      const float *luv = BM_ELEM_CD_GET_FLOAT_P(l_iter, cd_loop_uv_offset);
      copy_v2_v2(coords[coords_len++], luv);

      /* Un tag all connected so we don't add them twice.
       * Note that we will tag other loops not part of `faces` but this is harmless,
       * since we're only turning off a tag. */
      BMVert *v_pivot = l_iter->v;
      BMEdge *e_first = v_pivot->e;
      const BMEdge *e = e_first;
      do {
        if (e->l != NULL) {
          const BMLoop *l_radial = e->l;
          do {
            if (l_radial->v == l_iter->v) {
              if (BM_elem_flag_test(l_radial, BM_ELEM_TAG)) {
                const float *luv_radial = BM_ELEM_CD_GET_FLOAT_P(l_radial, cd_loop_uv_offset);
                if (equals_v2v2(luv, luv_radial)) {
                  /* Don't add this UV when met in another face in `faces`. */
                  BM_elem_flag_disable(l_iter, BM_ELEM_TAG);
                }
              }
            }
          } while ((l_radial = l_radial->radial_next) != e->l);
        }
      } while ((e = BM_DISK_EDGE_NEXT(e, v_pivot)) != e_first);
    } while ((l_iter = l_iter->next) != l_first);
  }
  coords = MEM_reallocN(coords, sizeof(*coords) * coords_len);
  *r_coords_len = coords_len;
  return coords;
}

/**
 * \param align_to_axis:
 * - -1: don't align to an axis.
 * -  0: align horizontally.
 * -  1: align vertically.
 */
static void bm_face_array_uv_rotate_fit_aabb(BMFace **faces,
                                             int faces_len,
                                             int align_to_axis,
                                             const int cd_loop_uv_offset)
{
  /* Calculate unique coordinates since calculating a convex hull can be an expensive operation. */
  int coords_len;
  float(*coords)[2] = bm_face_array_calc_unique_uv_coords(
      faces, faces_len, cd_loop_uv_offset, &coords_len);

  float angle = BLI_convexhull_aabb_fit_points_2d(coords, coords_len);

  if (align_to_axis != -1) {
    if (angle != 0.0f) {
      float matrix[2][2];
      angle_to_mat2(matrix, angle);
      for (int i = 0; i < coords_len; i++) {
        mul_m2_v2(matrix, coords[i]);
      }
    }

    float bounds_min[2], bounds_max[2];
    INIT_MINMAX2(bounds_min, bounds_max);
    for (int i = 0; i < coords_len; i++) {
      minmax_v2v2_v2(bounds_min, bounds_max, coords[i]);
    }

    float size[2];
    sub_v2_v2v2(size, bounds_max, bounds_min);
    if (align_to_axis ? (size[1] < size[0]) : (size[0] < size[1])) {
      angle += DEG2RAD(90.0);
    }
  }

  MEM_freeN(coords);

  if (angle != 0.0f) {
    float matrix[2][2];
    angle_to_mat2(matrix, angle);
    for (int i = 0; i < faces_len; i++) {
      BM_face_uv_transform(faces[i], matrix, cd_loop_uv_offset);
    }
  }
}

static void bm_face_array_uv_scale_y(BMFace **faces,
                                     int faces_len,
                                     const float scale_y,
                                     const int cd_loop_uv_offset)
{
  for (int i = 0; i < faces_len; i++) {
    BMFace *f = faces[i];
    bm_face_uv_scale_y(f, scale_y, cd_loop_uv_offset);
  }
}

/** \} */

/* -------------------------------------------------------------------- */
/** \name UDIM packing helper functions
 * \{ */

bool uv_coords_isect_udim(const Image *image, const int udim_grid[2], const float coords[2])
{
  const float coords_floor[2] = {floorf(coords[0]), floorf(coords[1])};
  const bool is_tiled_image = image && (image->source == IMA_SRC_TILED);

  if (coords[0] < udim_grid[0] && coords[0] > 0 && coords[1] < udim_grid[1] && coords[1] > 0) {
    return true;
  }
  /* Check if selection lies on a valid UDIM image tile. */
  if (is_tiled_image) {
    LISTBASE_FOREACH (const ImageTile *, tile, &image->tiles) {
      const int tile_index = tile->tile_number - 1001;
      const int target_x = (tile_index % 10);
      const int target_y = (tile_index / 10);
      if (coords_floor[0] == target_x && coords_floor[1] == target_y) {
        return true;
      }
    }
  }
  /* Probably not required since UDIM grid checks for 1001. */
  else if (image && !is_tiled_image) {
    if (is_zero_v2(coords_floor)) {
      return true;
    }
  }

  return false;
}

/**
 * Calculates distance to nearest UDIM image tile in UV space and its UDIM tile number.
 */
static float uv_nearest_image_tile_distance(const Image *image,
                                            const float coords[2],
                                            float nearest_tile_co[2])
{
  BKE_image_find_nearest_tile_with_offset(image, coords, nearest_tile_co);

  /* Add 0.5 to get tile center coordinates. */
  float nearest_tile_center_co[2] = {nearest_tile_co[0], nearest_tile_co[1]};
  add_v2_fl(nearest_tile_center_co, 0.5f);

  return len_squared_v2v2(coords, nearest_tile_center_co);
}

/**
 * Calculates distance to nearest UDIM grid tile in UV space and its UDIM tile number.
 */
static float uv_nearest_grid_tile_distance(const int udim_grid[2],
                                           float coords[2],
                                           float nearest_tile_co[2])
{
  const float coords_floor[2] = {floorf(coords[0]), floorf(coords[1])};

  if (coords[0] > udim_grid[0]) {
    nearest_tile_co[0] = udim_grid[0] - 1;
  }
  else if (coords[0] < 0) {
    nearest_tile_co[0] = 0;
  }
  else {
    nearest_tile_co[0] = coords_floor[0];
  }

  if (coords[1] > udim_grid[1]) {
    nearest_tile_co[1] = udim_grid[1] - 1;
  }
  else if (coords[1] < 0) {
    nearest_tile_co[1] = 0;
  }
  else {
    nearest_tile_co[1] = coords_floor[1];
  }

  /* Add 0.5 to get tile center coordinates. */
  float nearest_tile_center_co[2] = {nearest_tile_co[0], nearest_tile_co[1]};
  add_v2_fl(nearest_tile_center_co, 0.5f);

  return len_squared_v2v2(coords, nearest_tile_center_co);
}

/** \} */

/* -------------------------------------------------------------------- */
/** \name Calculate UV Islands
 * \{ */

struct SharedUVLoopData {
<<<<<<< HEAD
  UVMap_Offsets offsets;
=======
  int cd_loop_uv_offset;
>>>>>>> 047d0e6c
  bool use_seams;
};

static bool bm_loop_uv_shared_edge_check(const BMLoop *l_a, const BMLoop *l_b, void *user_data)
{
  const struct SharedUVLoopData *data = user_data;

  if (data->use_seams) {
    if (BM_elem_flag_test(l_a->e, BM_ELEM_SEAM)) {
      return false;
    }
  }

  return BM_loop_uv_share_edge_check((BMLoop *)l_a, (BMLoop *)l_b, data->offsets.uv);
}

/**
 * Calculate islands and add them to \a island_list returning the number of items added.
 */
int bm_mesh_calc_uv_islands(const Scene *scene,
                            BMesh *bm,
                            ListBase *island_list,
                            const bool only_selected_faces,
                            const bool only_selected_uvs,
                            const bool use_seams,
                            const float aspect_y,
<<<<<<< HEAD
                            const UVMap_Offsets uv_offsets)
=======
                            const int cd_loop_uv_offset)
>>>>>>> 047d0e6c
{
  BLI_assert(cd_loop_uv_offset >= 0);
  int island_added = 0;
  BM_mesh_elem_table_ensure(bm, BM_FACE);

  struct SharedUVLoopData user_data = {
      .offsets = uv_offsets,
      .use_seams = use_seams,
  };

  int *groups_array = MEM_mallocN(sizeof(*groups_array) * (size_t)bm->totface, __func__);

  int(*group_index)[2];

  /* Calculate the tag to use. */
  uchar hflag_face_test = 0;
  if (only_selected_faces) {
    if (only_selected_uvs) {
      BMFace *f;
      BMIter iter;
      BM_ITER_MESH (f, &iter, bm, BM_FACES_OF_MESH) {
        bool value = false;
        if (BM_elem_flag_test(f, BM_ELEM_SELECT) &&
            uvedit_face_select_test(scene, f, uv_offsets)) {
          value = true;
        }
        BM_elem_flag_set(f, BM_ELEM_TAG, value);
      }
      hflag_face_test = BM_ELEM_TAG;
    }
    else {
      hflag_face_test = BM_ELEM_SELECT;
    }
  }

  const int group_len = BM_mesh_calc_face_groups(bm,
                                                 groups_array,
                                                 &group_index,
                                                 NULL,
                                                 bm_loop_uv_shared_edge_check,
                                                 &user_data,
                                                 hflag_face_test,
                                                 BM_EDGE);

  for (int i = 0; i < group_len; i++) {
    const int faces_start = group_index[i][0];
    const int faces_len = group_index[i][1];
    BMFace **faces = MEM_mallocN(sizeof(*faces) * faces_len, __func__);

    float bounds_min[2], bounds_max[2];
    INIT_MINMAX2(bounds_min, bounds_max);

    for (int j = 0; j < faces_len; j++) {
      faces[j] = BM_face_at_index(bm, groups_array[faces_start + j]);
    }

    struct FaceIsland *island = MEM_callocN(sizeof(*island), __func__);
    island->faces = faces;
    island->faces_len = faces_len;
    island->offsets = uv_offsets;
    island->aspect_y = aspect_y;
    BLI_addtail(island_list, island);
    island_added += 1;
  }

  MEM_freeN(groups_array);
  MEM_freeN(group_index);
  return island_added;
}

/** \} */

/* -------------------------------------------------------------------- */
/** \name Public UV Island Packing
 *
 * \note This behavior follows #param_pack.
 * \{ */

void ED_uvedit_pack_islands_multi(const Scene *scene,
                                  Object **objects,
                                  const uint objects_len,
                                  const struct UVMapUDIM_Params *udim_params,
                                  const struct UVPackIsland_Params *params)
{
  /* Align to the Y axis, could make this configurable. */
  const int rotate_align_axis = 1;
  ListBase island_list = {NULL};
  int island_list_len = 0;

  for (uint ob_index = 0; ob_index < objects_len; ob_index++) {
    Object *obedit = objects[ob_index];
    BMEditMesh *em = BKE_editmesh_from_object(obedit);
    BMesh *bm = em->bm;

    UVMap_Offsets offsets = CustomData_get_uvmap_offsets(&bm->ldata, NULL);

    if (offsets.uv == -1) {
      continue;
    }

    float aspect_y = 1.0f;
    if (params->correct_aspect) {
      float aspx, aspy;
      ED_uvedit_get_aspect(obedit, &aspx, &aspy);
      if (aspx != aspy) {
        aspect_y = aspx / aspy;
      }
    }

    island_list_len += bm_mesh_calc_uv_islands(scene,
                                               bm,
                                               &island_list,
                                               params->only_selected_faces,
                                               params->only_selected_uvs,
                                               params->use_seams,
                                               aspect_y,
                                               offsets);
  }

  if (island_list_len == 0) {
    return;
  }

  float margin = scene->toolsettings->uvcalc_margin;
  double area = 0.0f;

  struct FaceIsland **island_array = MEM_mallocN(sizeof(*island_array) * island_list_len,
                                                 __func__);
  BoxPack *boxarray = MEM_mallocN(sizeof(*boxarray) * island_list_len, __func__);

  int index;
  /* Coordinates of bounding box containing all selected UVs. */
  float selection_min_co[2], selection_max_co[2];
  INIT_MINMAX2(selection_min_co, selection_max_co);

  LISTBASE_FOREACH_INDEX (struct FaceIsland *, island, &island_list, index) {

    /* Skip calculation if using specified UDIM option. */
    if (udim_params && (udim_params->use_target_udim == false)) {
      float bounds_min[2], bounds_max[2];
      INIT_MINMAX2(bounds_min, bounds_max);
      for (int i = 0; i < island->faces_len; i++) {
        BMFace *f = island->faces[i];
        BM_face_uv_minmax(f, bounds_min, bounds_max, island->offsets.uv);
      }

      selection_min_co[0] = MIN2(bounds_min[0], selection_min_co[0]);
      selection_min_co[1] = MIN2(bounds_min[1], selection_min_co[1]);
      selection_max_co[0] = MAX2(bounds_max[0], selection_max_co[0]);
      selection_max_co[1] = MAX2(bounds_max[1], selection_max_co[1]);
    }

    if (params->rotate) {
      if (island->aspect_y != 1.0f) {
        bm_face_array_uv_scale_y(
            island->faces, island->faces_len, 1.0f / island->aspect_y, island->offsets.uv);
      }

      bm_face_array_uv_rotate_fit_aabb(
          island->faces, island->faces_len, rotate_align_axis, island->offsets.uv);

      if (island->aspect_y != 1.0f) {
        bm_face_array_uv_scale_y(
            island->faces, island->faces_len, island->aspect_y, island->offsets.uv);
      }
    }

    bm_face_array_calc_bounds(
        island->faces, island->faces_len, island->offsets.uv, &island->bounds_rect);

    BoxPack *box = &boxarray[index];
    box->index = index;
    box->x = 0.0f;
    box->y = 0.0f;
    box->w = BLI_rctf_size_x(&island->bounds_rect);
    box->h = BLI_rctf_size_y(&island->bounds_rect);

    island_array[index] = island;

    if (margin > 0.0f) {
      area += (double)sqrtf(box->w * box->h);
    }
  }

  /* Center of bounding box containing all selected UVs. */
  float selection_center[2];
  if (udim_params && (udim_params->use_target_udim == false)) {
    selection_center[0] = (selection_min_co[0] + selection_max_co[0]) / 2.0f;
    selection_center[1] = (selection_min_co[1] + selection_max_co[1]) / 2.0f;
  }

  if (margin > 0.0f) {
    /* Logic matches behavior from #param_pack,
     * use area so multiply the margin by the area to give
     * predictable results not dependent on UV scale. */
    margin = (margin * (float)area) * 0.1f;
    for (int i = 0; i < island_list_len; i++) {
      struct FaceIsland *island = island_array[i];
      BoxPack *box = &boxarray[i];

      BLI_rctf_pad(&island->bounds_rect, margin, margin);
      box->w = BLI_rctf_size_x(&island->bounds_rect);
      box->h = BLI_rctf_size_y(&island->bounds_rect);
    }
  }

  float boxarray_size[2];
  BLI_box_pack_2d(boxarray, island_list_len, &boxarray_size[0], &boxarray_size[1]);

  /* Don't change the aspect when scaling. */
  boxarray_size[0] = boxarray_size[1] = max_ff(boxarray_size[0], boxarray_size[1]);

  const float scale[2] = {1.0f / boxarray_size[0], 1.0f / boxarray_size[1]};

  /* Tile offset. */
  float base_offset[2] = {0.0f, 0.0f};

  /* CASE: ignore UDIM. */
  if (udim_params == NULL) {
    /* pass */
  }
  /* CASE: Active/specified(smart uv project) UDIM. */
  else if (udim_params->use_target_udim) {

    /* Calculate offset based on specified_tile_index. */
    base_offset[0] = (udim_params->target_udim - 1001) % 10;
    base_offset[1] = (udim_params->target_udim - 1001) / 10;
  }

  /* CASE: Closest UDIM. */
  else {
    const Image *image = udim_params->image;
    const int *udim_grid = udim_params->grid_shape;
    /* Check if selection lies on a valid UDIM grid tile. */
    bool is_valid_udim = uv_coords_isect_udim(image, udim_grid, selection_center);
    if (is_valid_udim) {
      base_offset[0] = floorf(selection_center[0]);
      base_offset[1] = floorf(selection_center[1]);
    }
    /* If selection doesn't lie on any UDIM then find the closest UDIM grid or image tile. */
    else {
      float nearest_image_tile_co[2] = {FLT_MAX, FLT_MAX};
      float nearest_image_tile_dist = FLT_MAX, nearest_grid_tile_dist = FLT_MAX;
      if (image) {
        nearest_image_tile_dist = uv_nearest_image_tile_distance(
            image, selection_center, nearest_image_tile_co);
      }

      float nearest_grid_tile_co[2] = {0.0f, 0.0f};
      nearest_grid_tile_dist = uv_nearest_grid_tile_distance(
          udim_grid, selection_center, nearest_grid_tile_co);

      base_offset[0] = (nearest_image_tile_dist < nearest_grid_tile_dist) ?
                           nearest_image_tile_co[0] :
                           nearest_grid_tile_co[0];
      base_offset[1] = (nearest_image_tile_dist < nearest_grid_tile_dist) ?
                           nearest_image_tile_co[1] :
                           nearest_grid_tile_co[1];
    }
  }

  for (int i = 0; i < island_list_len; i++) {
    struct FaceIsland *island = island_array[boxarray[i].index];
    const float pivot[2] = {
        island->bounds_rect.xmin,
        island->bounds_rect.ymin,
    };
    const float offset[2] = {
        ((boxarray[i].x * scale[0]) - island->bounds_rect.xmin) + base_offset[0],
        ((boxarray[i].y * scale[1]) - island->bounds_rect.ymin) + base_offset[1],
    };
    for (int j = 0; j < island->faces_len; j++) {
      BMFace *efa = island->faces[j];
      bm_face_uv_translate_and_scale_around_pivot(efa, offset, scale, pivot, island->offsets.uv);
    }
  }

  for (uint ob_index = 0; ob_index < objects_len; ob_index++) {
    Object *obedit = objects[ob_index];
    DEG_id_tag_update(obedit->data, ID_RECALC_GEOMETRY);
    WM_main_add_notifier(NC_GEOM | ND_DATA, obedit->data);
  }

  for (int i = 0; i < island_list_len; i++) {
    MEM_freeN(island_array[i]->faces);
    MEM_freeN(island_array[i]);
  }

  MEM_freeN(island_array);
  MEM_freeN(boxarray);
}

/** \} */<|MERGE_RESOLUTION|>--- conflicted
+++ resolved
@@ -313,11 +313,7 @@
  * \{ */
 
 struct SharedUVLoopData {
-<<<<<<< HEAD
   UVMap_Offsets offsets;
-=======
-  int cd_loop_uv_offset;
->>>>>>> 047d0e6c
   bool use_seams;
 };
 
@@ -344,13 +340,9 @@
                             const bool only_selected_uvs,
                             const bool use_seams,
                             const float aspect_y,
-<<<<<<< HEAD
                             const UVMap_Offsets uv_offsets)
-=======
-                            const int cd_loop_uv_offset)
->>>>>>> 047d0e6c
-{
-  BLI_assert(cd_loop_uv_offset >= 0);
+{
+  BLI_assert(uv_offsets.uv >= 0);
   int island_added = 0;
   BM_mesh_elem_table_ensure(bm, BM_FACE);
 
