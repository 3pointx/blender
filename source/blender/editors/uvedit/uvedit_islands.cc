--- conflicted
+++ resolved
@@ -40,20 +40,6 @@
 /** \name UV Face Utilities
  * \{ */
 
-<<<<<<< HEAD
-static void bm_face_uv_scale_y(BMFace *f, const float scale_y, const int cd_loop_uv_offset)
-{
-  BMLoop *l_iter;
-  BMLoop *l_first;
-  l_iter = l_first = BM_FACE_FIRST_LOOP(f);
-  do {
-    float *luv = BM_ELEM_CD_GET_FLOAT_P(l_iter, cd_loop_uv_offset);
-    luv[1] *= scale_y;
-  } while ((l_iter = l_iter->next) != l_first);
-}
-
-=======
->>>>>>> 7636fc06
 static void bm_face_uv_translate_and_scale_around_pivot(BMFace *f,
                                                         const float offset[2],
                                                         const float scale[2],
@@ -165,7 +151,7 @@
   BMFace **faces = island->faces;
   const int faces_len = island->faces_len;
   const float aspect_y = island->aspect_y;
-  const int cd_loop_uv_offset = island->cd_loop_uv_offset;
+  const int cd_loop_uv_offset = island->offsets.uv;
 
   /* Calculate unique coordinates since calculating a convex hull can be an expensive operation. */
   int coords_len;
@@ -497,24 +483,7 @@
     }
 
     if (params->rotate) {
-<<<<<<< HEAD
-      if (island->aspect_y != 1.0f) {
-        bm_face_array_uv_scale_y(
-            island->faces, island->faces_len, 1.0f / island->aspect_y, island->offsets.uv);
-      }
-
-      /* Align to the Y axis, could make this configurable. */
-      const int rotate_align_axis = 1;
-      bm_face_array_uv_rotate_fit_aabb(
-          island->faces, island->faces_len, rotate_align_axis, island->offsets.uv);
-
-      if (island->aspect_y != 1.0f) {
-        bm_face_array_uv_scale_y(
-            island->faces, island->faces_len, island->aspect_y, island->offsets.uv);
-      }
-=======
       face_island_uv_rotate_fit_aabb(island);
->>>>>>> 7636fc06
     }
 
     bm_face_array_calc_bounds(
