--- conflicted
+++ resolved
@@ -432,14 +432,9 @@
     Object *obedit = objects[ob_index];
     BMEditMesh *em = BKE_editmesh_from_object(obedit);
 
-<<<<<<< HEAD
-    const BMUVOffsets offsets = BM_uv_map_get_offsets(bm);
+    const BMUVOffsets offsets = BM_uv_map_get_offsets(em->bm);
 
     if (offsets.uv == -1) {
-=======
-    const int cd_loop_uv_offset = CustomData_get_offset(&em->bm->ldata, CD_MLOOPUV);
-    if (cd_loop_uv_offset == -1) {
->>>>>>> 520d111e
       continue;
     }
 
@@ -452,16 +447,6 @@
       }
     }
 
-<<<<<<< HEAD
-    island_list_len += bm_mesh_calc_uv_islands(scene,
-                                               bm,
-                                               &island_list,
-                                               params->only_selected_faces,
-                                               params->only_selected_uvs,
-                                               params->use_seams,
-                                               aspect_y,
-                                               offsets);
-=======
     ListBase island_list = {NULL};
     bm_mesh_calc_uv_islands(scene,
                             em->bm,
@@ -470,13 +455,12 @@
                             params->only_selected_uvs,
                             params->use_seams,
                             aspect_y,
-                            cd_loop_uv_offset);
+                            offsets);
 
     int index;
     LISTBASE_FOREACH_INDEX (struct FaceIsland *, island, &island_list, index) {
       island_vector.append(island);
     }
->>>>>>> 520d111e
   }
 
   if (island_vector.size() == 0) {
