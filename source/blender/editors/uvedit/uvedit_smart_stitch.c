--- conflicted
+++ resolved
@@ -1232,12 +1232,7 @@
 
       if (element->flag & STITCH_STITCHABLE) {
         BMLoop *l;
-<<<<<<< HEAD
         float *luv;
-        UvElement *element_iter;
-=======
-        MLoopUV *luv;
->>>>>>> 31279d52
 
         l = element->l;
         luv = CustomData_bmesh_get(&bm->ldata, l->head.data, CD_PROP_FLOAT2);
