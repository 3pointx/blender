/* SPDX-License-Identifier: GPL-2.0-or-later
 * Copyright 2001-2002 NaN Holding BV. All rights reserved. */

/** \file
 * \ingroup eduv
 */

#include <math.h>
#include <stdlib.h>
#include <string.h>

#include "MEM_guardedalloc.h"

#include "DNA_camera_types.h"
#include "DNA_mesh_types.h"
#include "DNA_meshdata_types.h"
#include "DNA_modifier_types.h"
#include "DNA_object_types.h"
#include "DNA_scene_types.h"

#include "BLI_alloca.h"
#include "BLI_array.h"
#include "BLI_linklist.h"
#include "BLI_listbase.h"
#include "BLI_math.h"
#include "BLI_memarena.h"
#include "BLI_string.h"
#include "BLI_utildefines.h"
#include "BLI_uvproject.h"

#include "BLT_translation.h"

#include "BKE_context.h"
#include "BKE_customdata.h"
#include "BKE_editmesh.h"
#include "BKE_image.h"
#include "BKE_layer.h"
#include "BKE_lib_id.h"
#include "BKE_main.h"
#include "BKE_material.h"
#include "BKE_mesh.h"
#include "BKE_report.h"
#include "BKE_scene.h"
#include "BKE_subdiv.h"
#include "BKE_subdiv_mesh.h"
#include "BKE_subdiv_modifier.h"

#include "DEG_depsgraph.h"

#include "GEO_uv_parametrizer.h"

#include "PIL_time.h"

#include "UI_interface.h"
#include "UI_view2d.h"

#include "ED_image.h"
#include "ED_mesh.h"
#include "ED_screen.h"
#include "ED_uvedit.h"
#include "ED_view3d.h"

#include "RNA_access.h"
#include "RNA_define.h"

#include "WM_api.h"
#include "WM_types.h"

#include "uvedit_intern.h"

/* -------------------------------------------------------------------- */
/** \name Utility Functions
 * \{ */

static void modifier_unwrap_state(Object *obedit, const Scene *scene, bool *r_use_subsurf)
{
  ModifierData *md;
  bool subsurf = (scene->toolsettings->uvcalc_flag & UVCALC_USESUBSURF) != 0;

  md = obedit->modifiers.first;

  /* subsurf will take the modifier settings only if modifier is first or right after mirror */
  if (subsurf) {
    if (md && md->type == eModifierType_Subsurf) {
      subsurf = true;
    }
    else {
      subsurf = false;
    }
  }

  *r_use_subsurf = subsurf;
}

static bool ED_uvedit_ensure_uvs(Object *obedit)
{
  if (ED_uvedit_test(obedit)) {
    return 1;
  }

  BMEditMesh *em = BKE_editmesh_from_object(obedit);
  BMFace *efa;
  BMIter iter;
  int cd_loop_uv_offset;

  if (em && em->bm->totface && !CustomData_has_layer(&em->bm->ldata, CD_MLOOPUV)) {
    ED_mesh_uv_add(obedit->data, NULL, true, true, NULL);
  }

  /* Happens when there are no faces. */
  if (!ED_uvedit_test(obedit)) {
    return 0;
  }

  cd_loop_uv_offset = CustomData_get_offset(&em->bm->ldata, CD_MLOOPUV);

  /* select new UV's (ignore UV_SYNC_SELECTION in this case) */
  BM_ITER_MESH (efa, &iter, em->bm, BM_FACES_OF_MESH) {
    BMIter liter;
    BMLoop *l;

    BM_ITER_ELEM (l, &liter, efa, BM_LOOPS_OF_FACE) {
      MLoopUV *luv = BM_ELEM_CD_GET_VOID_P(l, cd_loop_uv_offset);
      luv->flag |= (MLOOPUV_VERTSEL | MLOOPUV_EDGESEL);
    }
  }

  return 1;
}

/** \} */

/* -------------------------------------------------------------------- */
/** \name UDIM Access
 * \{ */

bool ED_uvedit_udim_params_from_image_space(const SpaceImage *sima,
                                            bool use_active,
                                            struct UVMapUDIM_Params *udim_params)
{
  memset(udim_params, 0, sizeof(*udim_params));

  udim_params->grid_shape[0] = 1;
  udim_params->grid_shape[1] = 1;
  udim_params->target_udim = 0;
  udim_params->use_target_udim = false;

  if (sima == NULL) {
    return false;
  }

  udim_params->image = sima->image;
  udim_params->grid_shape[0] = sima->tile_grid_shape[0];
  udim_params->grid_shape[1] = sima->tile_grid_shape[1];

  if (use_active) {
    int active_udim = 1001;
    /* NOTE: Presently, when UDIM grid and tiled image are present together, only active tile for
     * the tiled image is considered. */
    const Image *image = sima->image;
    if (image && image->source == IMA_SRC_TILED) {
      ImageTile *active_tile = BLI_findlink(&image->tiles, image->active_tile_index);
      if (active_tile) {
        active_udim = active_tile->tile_number;
      }
    }
    else {
      /* TODO: Support storing an active UDIM when there are no tiles present.
       * Until then, use 2D cursor to find the active tile index for the UDIM grid. */
      if (uv_coords_isect_udim(sima->image, sima->tile_grid_shape, sima->cursor)) {
        int tile_number = 1001;
        tile_number += floorf(sima->cursor[1]) * 10;
        tile_number += floorf(sima->cursor[0]);
        active_udim = tile_number;
      }
    }

    udim_params->target_udim = active_udim;
    udim_params->use_target_udim = true;
  }

  return true;
}

/** \} */

/* -------------------------------------------------------------------- */
/** \name Parametrizer Conversion
 * \{ */

typedef struct UnwrapOptions {
  /** Connectivity based on UV coordinates instead of seams. */
  bool topology_from_uvs;
  /** Also use seams as well as UV coordinates (only valid when `topology_from_uvs` is enabled). */
  bool topology_from_uvs_use_seams;
  /** Only affect selected faces. */
  bool only_selected_faces;
  /**
   * Only affect selected UV's.
   * \note Disable this for operations that don't run in the image-window.
   * Unwrapping from the 3D view for example, where only 'only_selected_faces' should be used.
   */
  bool only_selected_uvs;
  /** Fill holes to better preserve shape. */
  bool fill_holes;
  /** Correct for mapped image texture aspect ratio. */
  bool correct_aspect;
  /** Treat unselected uvs as if they were pinned. */
  bool pin_unselected;
} UnwrapOptions;

typedef struct UnwrapResultInfo {
  int count_changed;
  int count_failed;
} UnwrapResultInfo;

static bool uvedit_have_selection(const Scene *scene, BMEditMesh *em, const UnwrapOptions *options)
{
  BMFace *efa;
  BMLoop *l;
  BMIter iter, liter;
  const int cd_loop_uv_offset = CustomData_get_offset(&em->bm->ldata, CD_MLOOPUV);

  if (cd_loop_uv_offset == -1) {
    return (em->bm->totfacesel != 0);
  }

  /* verify if we have any selected uv's before unwrapping,
   * so we can cancel the operator early */
  BM_ITER_MESH (efa, &iter, em->bm, BM_FACES_OF_MESH) {
    if (scene->toolsettings->uv_flag & UV_SYNC_SELECTION) {
      if (BM_elem_flag_test(efa, BM_ELEM_HIDDEN)) {
        continue;
      }
    }
    else if (!BM_elem_flag_test(efa, BM_ELEM_SELECT)) {
      continue;
    }

    BM_ITER_ELEM (l, &liter, efa, BM_LOOPS_OF_FACE) {
      if (uvedit_uv_select_test(scene, l, cd_loop_uv_offset)) {
        break;
      }
    }

    if (options->only_selected_uvs && !l) {
      continue;
    }

    return true;
  }

  return false;
}

static bool uvedit_have_selection_multi(const Scene *scene,
                                        Object **objects,
                                        const uint objects_len,
                                        const UnwrapOptions *options)
{
  bool have_select = false;
  for (uint ob_index = 0; ob_index < objects_len; ob_index++) {
    Object *obedit = objects[ob_index];
    BMEditMesh *em = BKE_editmesh_from_object(obedit);
    if (uvedit_have_selection(scene, em, options)) {
      have_select = true;
      break;
    }
  }
  return have_select;
}

void ED_uvedit_get_aspect_from_material(Object *ob,
                                        const int material_index,
                                        float *r_aspx,
                                        float *r_aspy)
{
  if (UNLIKELY(material_index < 0 || material_index >= ob->totcol)) {
    *r_aspx = 1.0f;
    *r_aspy = 1.0f;
    return;
  }
  Image *ima;
  ED_object_get_active_image(ob, material_index + 1, &ima, NULL, NULL, NULL);
  ED_image_get_uv_aspect(ima, NULL, r_aspx, r_aspy);
}

void ED_uvedit_get_aspect(Object *ob, float *r_aspx, float *r_aspy)
{
  BMEditMesh *em = BKE_editmesh_from_object(ob);
  BLI_assert(em != NULL);
  bool sloppy = true;
  bool selected = false;
  BMFace *efa = BM_mesh_active_face_get(em->bm, sloppy, selected);
  if (!efa) {
    *r_aspx = 1.0f;
    *r_aspy = 1.0f;
    return;
  }

  ED_uvedit_get_aspect_from_material(ob, efa->mat_nr, r_aspx, r_aspy);
}

static bool uvedit_is_face_affected(const Scene *scene,
                                    BMFace *efa,
                                    const UnwrapOptions *options,
                                    const int cd_loop_uv_offset)
{
  if (BM_elem_flag_test(efa, BM_ELEM_HIDDEN)) {
    return false;
  }

  if (options->only_selected_faces && !BM_elem_flag_test(efa, BM_ELEM_SELECT)) {
    return false;
  }

  if (options->only_selected_uvs) {
    BMLoop *l;
    BMIter iter;
    BM_ITER_ELEM (l, &iter, efa, BM_LOOPS_OF_FACE) {
      if (uvedit_uv_select_test(scene, l, cd_loop_uv_offset)) {
        return true;
      }
    }
    return false;
  }

  return true;
}

/* Prepare unique indices for each unique pinned UV, even if it shares a BMVert.
 */
static void uvedit_prepare_pinned_indices(ParamHandle *handle,
                                          const Scene *scene,
                                          BMFace *efa,
                                          const UnwrapOptions *options,
                                          const int cd_loop_uv_offset)
{
  BMIter liter;
  BMLoop *l;
  BM_ITER_ELEM (l, &liter, efa, BM_LOOPS_OF_FACE) {
    MLoopUV *luv = BM_ELEM_CD_GET_VOID_P(l, cd_loop_uv_offset);
    bool pin = luv->flag & MLOOPUV_PINNED;
    if (options->pin_unselected && !pin) {
      pin = !uvedit_uv_select_test(scene, l, cd_loop_uv_offset);
    }
    if (pin) {
      int bmvertindex = BM_elem_index_get(l->v);
      GEO_uv_prepare_pin_index(handle, bmvertindex, luv->uv);
    }
  }
}

static void construct_param_handle_face_add(ParamHandle *handle,
                                            const Scene *scene,
                                            BMFace *efa,
                                            ParamKey face_index,
                                            const UnwrapOptions *options,
                                            const int cd_loop_uv_offset)
{
  ParamKey *vkeys = BLI_array_alloca(vkeys, efa->len);
  bool *pin = BLI_array_alloca(pin, efa->len);
  bool *select = BLI_array_alloca(select, efa->len);
  const float **co = BLI_array_alloca(co, efa->len);
  float **uv = BLI_array_alloca(uv, efa->len);
  int i;

  BMIter liter;
  BMLoop *l;

  /* let parametrizer split the ngon, it can make better decisions
   * about which split is best for unwrapping than poly-fill. */
  BM_ITER_ELEM_INDEX (l, &liter, efa, BM_LOOPS_OF_FACE, i) {
    MLoopUV *luv = BM_ELEM_CD_GET_VOID_P(l, cd_loop_uv_offset);

    vkeys[i] = GEO_uv_find_pin_index(handle, BM_elem_index_get(l->v), luv->uv);
    co[i] = l->v->co;
    uv[i] = luv->uv;
    pin[i] = (luv->flag & MLOOPUV_PINNED) != 0;
    select[i] = uvedit_uv_select_test(scene, l, cd_loop_uv_offset);
    if (options->pin_unselected && !select[i]) {
      pin[i] = true;
    }
  }

  GEO_uv_parametrizer_face_add(handle, face_index, i, vkeys, co, uv, pin, select);
}

/* Set seams on UV Parametrizer based on options. */
static void construct_param_edge_set_seams(ParamHandle *handle,
                                           BMesh *bm,
                                           const UnwrapOptions *options)
{
  if (options->topology_from_uvs && !options->topology_from_uvs_use_seams) {
    return; /* Seams are not required with these options. */
  }

  const int cd_loop_uv_offset = CustomData_get_offset(&bm->ldata, CD_MLOOPUV);
  if (cd_loop_uv_offset == -1) {
    return; /* UVs aren't present on BMesh. Nothing to do. */
  }

  BMEdge *edge;
  BMIter iter;
  BM_ITER_MESH (edge, &iter, bm, BM_EDGES_OF_MESH) {
    if (!BM_elem_flag_test(edge, BM_ELEM_SEAM)) {
      continue; /* No seam on this edge, nothing to do. */
    }

    /* Pinned vertices might have more than one ParamKey per BMVert.
     * Check all the BM_LOOPS_OF_EDGE to find all the ParamKeys.
     */
    BMLoop *l;
    BMIter liter;
    BM_ITER_ELEM (l, &liter, edge, BM_LOOPS_OF_EDGE) {
      MLoopUV *luv = BM_ELEM_CD_GET_VOID_P(l, cd_loop_uv_offset);
      MLoopUV *luv_next = BM_ELEM_CD_GET_VOID_P(l->next, cd_loop_uv_offset);
      ParamKey vkeys[2];
      vkeys[0] = GEO_uv_find_pin_index(handle, BM_elem_index_get(l->v), luv->uv);
      vkeys[1] = GEO_uv_find_pin_index(handle, BM_elem_index_get(l->next->v), luv_next->uv);

      /* Set the seam. */
      GEO_uv_parametrizer_edge_set_seam(handle, vkeys);
    }
  }
}

/*
 * Version of #construct_param_handle_multi with a separate BMesh parameter.
 */
static ParamHandle *construct_param_handle(const Scene *scene,
                                           Object *ob,
                                           BMesh *bm,
                                           const UnwrapOptions *options,
                                           UnwrapResultInfo *result_info)
{
  BMFace *efa;
  BMIter iter;
  int i;

  ParamHandle *handle = GEO_uv_parametrizer_construct_begin();

  if (options->correct_aspect) {
    float aspx, aspy;

    ED_uvedit_get_aspect(ob, &aspx, &aspy);

    if (aspx != aspy) {
      GEO_uv_parametrizer_aspect_ratio(handle, aspx, aspy);
    }
  }

  /* we need the vert indices */
  BM_mesh_elem_index_ensure(bm, BM_VERT);

  const int cd_loop_uv_offset = CustomData_get_offset(&bm->ldata, CD_MLOOPUV);
  BM_ITER_MESH_INDEX (efa, &iter, bm, BM_FACES_OF_MESH, i) {
    if (uvedit_is_face_affected(scene, efa, options, cd_loop_uv_offset)) {
      uvedit_prepare_pinned_indices(handle, scene, efa, options, cd_loop_uv_offset);
    }
  }

  BM_ITER_MESH_INDEX (efa, &iter, bm, BM_FACES_OF_MESH, i) {
    if (uvedit_is_face_affected(scene, efa, options, cd_loop_uv_offset)) {
      construct_param_handle_face_add(handle, scene, efa, i, options, cd_loop_uv_offset);
    }
  }

  construct_param_edge_set_seams(handle, bm, options);

  GEO_uv_parametrizer_construct_end(handle,
                                    options->fill_holes,
                                    options->topology_from_uvs,
                                    result_info ? &result_info->count_failed : NULL);

  return handle;
}

/**
 * Version of #construct_param_handle that handles multiple objects.
 */
static ParamHandle *construct_param_handle_multi(const Scene *scene,
                                                 Object **objects,
                                                 const uint objects_len,
                                                 const UnwrapOptions *options)
{
  BMFace *efa;
  BMIter iter;
  int i;

  ParamHandle *handle = GEO_uv_parametrizer_construct_begin();

  if (options->correct_aspect) {
    Object *ob = objects[0];
    float aspx, aspy;

    ED_uvedit_get_aspect(ob, &aspx, &aspy);
    if (aspx != aspy) {
      GEO_uv_parametrizer_aspect_ratio(handle, aspx, aspy);
    }
  }

  /* we need the vert indices */
  EDBM_mesh_elem_index_ensure_multi(objects, objects_len, BM_VERT);

  int offset = 0;

  for (uint ob_index = 0; ob_index < objects_len; ob_index++) {
    Object *obedit = objects[ob_index];
    BMEditMesh *em = BKE_editmesh_from_object(obedit);
    BMesh *bm = em->bm;

    const int cd_loop_uv_offset = CustomData_get_offset(&bm->ldata, CD_MLOOPUV);

    if (cd_loop_uv_offset == -1) {
      continue;
    }

    BM_ITER_MESH_INDEX (efa, &iter, bm, BM_FACES_OF_MESH, i) {
      if (uvedit_is_face_affected(scene, efa, options, cd_loop_uv_offset)) {
        uvedit_prepare_pinned_indices(handle, scene, efa, options, cd_loop_uv_offset);
      }
    }

    BM_ITER_MESH_INDEX (efa, &iter, bm, BM_FACES_OF_MESH, i) {
      if (uvedit_is_face_affected(scene, efa, options, cd_loop_uv_offset)) {
        construct_param_handle_face_add(
            handle, scene, efa, i + offset, options, cd_loop_uv_offset);
      }
    }

    construct_param_edge_set_seams(handle, bm, options);

    offset += bm->totface;
  }

  GEO_uv_parametrizer_construct_end(handle, options->fill_holes, options->topology_from_uvs, NULL);

  return handle;
}

static void texface_from_original_index(const Scene *scene,
                                        const int cd_loop_uv_offset,
                                        BMFace *efa,
                                        int index,
                                        float **r_uv,
                                        bool *r_pin,
                                        bool *r_select)
{
  BMLoop *l;
  BMIter liter;
  MLoopUV *luv;

  *r_uv = NULL;
  *r_pin = 0;
  *r_select = 1;

  if (index == ORIGINDEX_NONE) {
    return;
  }

  BM_ITER_ELEM (l, &liter, efa, BM_LOOPS_OF_FACE) {
    if (BM_elem_index_get(l->v) == index) {
      luv = BM_ELEM_CD_GET_VOID_P(l, cd_loop_uv_offset);
      *r_uv = luv->uv;
      *r_pin = (luv->flag & MLOOPUV_PINNED) ? 1 : 0;
      *r_select = uvedit_uv_select_test(scene, l, cd_loop_uv_offset);
      break;
    }
  }
}

static Mesh *subdivide_edit_mesh(const Object *object,
                                 const BMEditMesh *em,
                                 const SubsurfModifierData *smd)
{
  Mesh *me_from_em = BKE_mesh_from_bmesh_for_eval_nomain(em->bm, NULL, object->data);
  BKE_mesh_ensure_default_orig_index_customdata(me_from_em);

  SubdivSettings settings = BKE_subsurf_modifier_settings_init(smd, false);
  if (settings.level == 1) {
    return me_from_em;
  }

  SubdivToMeshSettings mesh_settings;
  mesh_settings.resolution = (1 << smd->levels) + 1;
  mesh_settings.use_optimal_display = (smd->flags & eSubsurfModifierFlag_ControlEdges);

  Subdiv *subdiv = BKE_subdiv_update_from_mesh(NULL, &settings, me_from_em);
  Mesh *result = BKE_subdiv_to_mesh(subdiv, &mesh_settings, me_from_em);
  BKE_id_free(NULL, me_from_em);
  BKE_subdiv_free(subdiv);
  return result;
}

/**
 * Unwrap handle initialization for subsurf aware-unwrapper.
 * The many modifications required to make the original function(see above)
 * work justified the existence of a new function.
 */
static ParamHandle *construct_param_handle_subsurfed(const Scene *scene,
                                                     Object *ob,
                                                     BMEditMesh *em,
                                                     const UnwrapOptions *options,
                                                     UnwrapResultInfo *result_info)
{
  /* pointers to modifier data for unwrap control */
  ModifierData *md;
  SubsurfModifierData *smd_real;
  /* Modifier initialization data, will  control what type of subdivision will happen. */
  SubsurfModifierData smd = {{NULL}};
<<<<<<< HEAD
  /* Used to hold subsurfed Mesh */
  DerivedMesh *derivedMesh, *initialDerived;
  /* holds original indices for subsurfed mesh */
  const int *origVertIndices, *origEdgeIndices, *origPolyIndices;
  /* Holds vertices of subsurfed mesh */
  float(*subsurfedPositions)[3];
  MEdge *subsurfedEdges;
  MPoly *subsurfedPolys;
  MLoop *subsurfedLoops;
  /* Number of vertices and faces for subsurfed mesh. */
  int numOfEdges, numOfFaces;
=======
>>>>>>> 9a09adb7

  /* holds a map to editfaces for every subsurfed MFace.
   * These will be used to get hidden/ selected flags etc. */
  BMFace **faceMap;
  /* similar to the above, we need a way to map edges to their original ones */
  BMEdge **edgeMap;

  const int cd_loop_uv_offset = CustomData_get_offset(&em->bm->ldata, CD_MLOOPUV);

  ParamHandle *handle = GEO_uv_parametrizer_construct_begin();

  if (options->correct_aspect) {
    float aspx, aspy;

    ED_uvedit_get_aspect(ob, &aspx, &aspy);

    if (aspx != aspy) {
      GEO_uv_parametrizer_aspect_ratio(handle, aspx, aspy);
    }
  }

  /* number of subdivisions to perform */
  md = ob->modifiers.first;
  smd_real = (SubsurfModifierData *)md;

  smd.levels = smd_real->levels;
  smd.subdivType = smd_real->subdivType;
  smd.flags = smd_real->flags;
  smd.quality = smd_real->quality;

<<<<<<< HEAD
  {
    Mesh *me_from_em = BKE_mesh_from_bmesh_for_eval_nomain(em->bm, NULL, ob->data);
    initialDerived = CDDM_from_mesh(me_from_em);
    derivedMesh = subsurf_make_derived_from_derived(
        initialDerived, &smd, scene, NULL, SUBSURF_IN_EDIT_MODE);

    initialDerived->release(initialDerived);
    BKE_id_free(NULL, me_from_em);
  }

  /* get the derived data */
  subsurfedPositions = (float(*)[3])derivedMesh->getVertArray(derivedMesh);
  subsurfedEdges = derivedMesh->getEdgeArray(derivedMesh);
  subsurfedPolys = derivedMesh->getPolyArray(derivedMesh);
  subsurfedLoops = derivedMesh->getLoopArray(derivedMesh);
=======
  Mesh *subdiv_mesh = subdivide_edit_mesh(ob, em, &smd);
>>>>>>> 9a09adb7

  const MVert *subsurfedVerts = BKE_mesh_verts(subdiv_mesh);
  const MEdge *subsurfedEdges = BKE_mesh_edges(subdiv_mesh);
  const MPoly *subsurfedPolys = BKE_mesh_polys(subdiv_mesh);
  const MLoop *subsurfedLoops = BKE_mesh_loops(subdiv_mesh);

  const int *origVertIndices = CustomData_get_layer(&subdiv_mesh->vdata, CD_ORIGINDEX);
  const int *origEdgeIndices = CustomData_get_layer(&subdiv_mesh->edata, CD_ORIGINDEX);
  const int *origPolyIndices = CustomData_get_layer(&subdiv_mesh->pdata, CD_ORIGINDEX);

  faceMap = MEM_mallocN(subdiv_mesh->totpoly * sizeof(BMFace *), "unwrap_edit_face_map");

  BM_mesh_elem_index_ensure(em->bm, BM_VERT);
  BM_mesh_elem_table_ensure(em->bm, BM_EDGE | BM_FACE);

  /* map subsurfed faces to original editFaces */
  for (int i = 0; i < subdiv_mesh->totpoly; i++) {
    faceMap[i] = BM_face_at_index(em->bm, origPolyIndices[i]);
  }

  edgeMap = MEM_mallocN(subdiv_mesh->totedge * sizeof(BMEdge *), "unwrap_edit_edge_map");

  /* map subsurfed edges to original editEdges */
  for (int i = 0; i < subdiv_mesh->totedge; i++) {
    /* not all edges correspond to an old edge */
    edgeMap[i] = (origEdgeIndices[i] != ORIGINDEX_NONE) ?
                     BM_edge_at_index(em->bm, origEdgeIndices[i]) :
                     NULL;
  }

  /* Prepare and feed faces to the solver */
  for (int i = 0; i < subdiv_mesh->totpoly; i++) {
    const MPoly *mpoly = &subsurfedPolys[i];
    ParamKey key, vkeys[4];
    bool pin[4], select[4];
    const float *co[4];
    float *uv[4];
    BMFace *origFace = faceMap[i];

    if (scene->toolsettings->uv_flag & UV_SYNC_SELECTION) {
      if (BM_elem_flag_test(origFace, BM_ELEM_HIDDEN)) {
        continue;
      }
    }
    else {
      if (BM_elem_flag_test(origFace, BM_ELEM_HIDDEN) ||
          (options->only_selected_faces && !BM_elem_flag_test(origFace, BM_ELEM_SELECT))) {
        continue;
      }
    }

    const MLoop *mloop = &subsurfedLoops[mpoly->loopstart];

    /* We will not check for v4 here. Sub-surface faces always have 4 vertices. */
    BLI_assert(mpoly->totloop == 4);
    key = (ParamKey)i;
    vkeys[0] = (ParamKey)mloop[0].v;
    vkeys[1] = (ParamKey)mloop[1].v;
    vkeys[2] = (ParamKey)mloop[2].v;
    vkeys[3] = (ParamKey)mloop[3].v;

    co[0] = subsurfedPositions[mloop[0].v];
    co[1] = subsurfedPositions[mloop[1].v];
    co[2] = subsurfedPositions[mloop[2].v];
    co[3] = subsurfedPositions[mloop[3].v];

    /* This is where all the magic is done.
     * If the vertex exists in the, we pass the original uv pointer to the solver, thus
     * flushing the solution to the edit mesh. */
    texface_from_original_index(scene,
                                cd_loop_uv_offset,
                                origFace,
                                origVertIndices[mloop[0].v],
                                &uv[0],
                                &pin[0],
                                &select[0]);
    texface_from_original_index(scene,
                                cd_loop_uv_offset,
                                origFace,
                                origVertIndices[mloop[1].v],
                                &uv[1],
                                &pin[1],
                                &select[1]);
    texface_from_original_index(scene,
                                cd_loop_uv_offset,
                                origFace,
                                origVertIndices[mloop[2].v],
                                &uv[2],
                                &pin[2],
                                &select[2]);
    texface_from_original_index(scene,
                                cd_loop_uv_offset,
                                origFace,
                                origVertIndices[mloop[3].v],
                                &uv[3],
                                &pin[3],
                                &select[3]);

    GEO_uv_parametrizer_face_add(handle, key, 4, vkeys, co, uv, pin, select);
  }

  /* these are calculated from original mesh too */
  for (int i = 0; i < subdiv_mesh->totedge; i++) {
    if ((edgeMap[i] != NULL) && BM_elem_flag_test(edgeMap[i], BM_ELEM_SEAM)) {
      const MEdge *edge = &subsurfedEdges[i];
      ParamKey vkeys[2];
      vkeys[0] = (ParamKey)edge->v1;
      vkeys[1] = (ParamKey)edge->v2;
      GEO_uv_parametrizer_edge_set_seam(handle, vkeys);
    }
  }

  GEO_uv_parametrizer_construct_end(handle,
                                    options->fill_holes,
                                    options->topology_from_uvs,
                                    result_info ? &result_info->count_failed : NULL);

  /* cleanup */
  MEM_freeN(faceMap);
  MEM_freeN(edgeMap);
  BKE_id_free(NULL, subdiv_mesh);

  return handle;
}

/** \} */

/* -------------------------------------------------------------------- */
/** \name Minimize Stretch Operator
 * \{ */

typedef struct MinStretch {
  const Scene *scene;
  Object **objects_edit;
  uint objects_len;
  ParamHandle *handle;
  float blend;
  double lasttime;
  int i, iterations;
  wmTimer *timer;
} MinStretch;

static bool minimize_stretch_init(bContext *C, wmOperator *op)
{
  const Scene *scene = CTX_data_scene(C);
  ViewLayer *view_layer = CTX_data_view_layer(C);

  const UnwrapOptions options = {
      .topology_from_uvs = true,
      .fill_holes = RNA_boolean_get(op->ptr, "fill_holes"),
      .only_selected_faces = true,
      .only_selected_uvs = true,
      .correct_aspect = true,
  };

  uint objects_len = 0;
  Object **objects = BKE_view_layer_array_from_objects_in_edit_mode_unique_data_with_uvs(
      scene, view_layer, CTX_wm_view3d(C), &objects_len);

  if (!uvedit_have_selection_multi(scene, objects, objects_len, &options)) {
    MEM_freeN(objects);
    return false;
  }

  MinStretch *ms = MEM_callocN(sizeof(MinStretch), "MinStretch");
  ms->scene = scene;
  ms->objects_edit = objects;
  ms->objects_len = objects_len;
  ms->blend = RNA_float_get(op->ptr, "blend");
  ms->iterations = RNA_int_get(op->ptr, "iterations");
  ms->i = 0;
  ms->handle = construct_param_handle_multi(scene, objects, objects_len, &options);
  ms->lasttime = PIL_check_seconds_timer();

  GEO_uv_parametrizer_stretch_begin(ms->handle);
  if (ms->blend != 0.0f) {
    GEO_uv_parametrizer_stretch_blend(ms->handle, ms->blend);
  }

  op->customdata = ms;

  return true;
}

static void minimize_stretch_iteration(bContext *C, wmOperator *op, bool interactive)
{
  MinStretch *ms = op->customdata;
  ScrArea *area = CTX_wm_area(C);
  const Scene *scene = CTX_data_scene(C);
  ToolSettings *ts = scene->toolsettings;
  const bool synced_selection = (ts->uv_flag & UV_SYNC_SELECTION) != 0;

  GEO_uv_parametrizer_stretch_blend(ms->handle, ms->blend);
  GEO_uv_parametrizer_stretch_iter(ms->handle);

  ms->i++;
  RNA_int_set(op->ptr, "iterations", ms->i);

  if (interactive && (PIL_check_seconds_timer() - ms->lasttime > 0.5)) {
    char str[UI_MAX_DRAW_STR];

    GEO_uv_parametrizer_flush(ms->handle);

    if (area) {
      BLI_snprintf(str, sizeof(str), TIP_("Minimize Stretch. Blend %.2f"), ms->blend);
      ED_area_status_text(area, str);
      ED_workspace_status_text(C, TIP_("Press + and -, or scroll wheel to set blending"));
    }

    ms->lasttime = PIL_check_seconds_timer();

    for (uint ob_index = 0; ob_index < ms->objects_len; ob_index++) {
      Object *obedit = ms->objects_edit[ob_index];
      BMEditMesh *em = BKE_editmesh_from_object(obedit);

      if (synced_selection && (em->bm->totfacesel == 0)) {
        continue;
      }

      DEG_id_tag_update(obedit->data, ID_RECALC_GEOMETRY);
      WM_event_add_notifier(C, NC_GEOM | ND_DATA, obedit->data);
    }
  }
}

static void minimize_stretch_exit(bContext *C, wmOperator *op, bool cancel)
{
  MinStretch *ms = op->customdata;
  ScrArea *area = CTX_wm_area(C);
  const Scene *scene = CTX_data_scene(C);
  ToolSettings *ts = scene->toolsettings;
  const bool synced_selection = (ts->uv_flag & UV_SYNC_SELECTION) != 0;

  ED_area_status_text(area, NULL);
  ED_workspace_status_text(C, NULL);

  if (ms->timer) {
    WM_event_remove_timer(CTX_wm_manager(C), CTX_wm_window(C), ms->timer);
  }

  if (cancel) {
    GEO_uv_parametrizer_flush_restore(ms->handle);
  }
  else {
    GEO_uv_parametrizer_flush(ms->handle);
  }

  GEO_uv_parametrizer_stretch_end(ms->handle);
  GEO_uv_parametrizer_delete(ms->handle);

  for (uint ob_index = 0; ob_index < ms->objects_len; ob_index++) {
    Object *obedit = ms->objects_edit[ob_index];
    BMEditMesh *em = BKE_editmesh_from_object(obedit);

    if (synced_selection && (em->bm->totfacesel == 0)) {
      continue;
    }

    DEG_id_tag_update(obedit->data, ID_RECALC_GEOMETRY);
    WM_event_add_notifier(C, NC_GEOM | ND_DATA, obedit->data);
  }

  MEM_freeN(ms->objects_edit);
  MEM_freeN(ms);
  op->customdata = NULL;
}

static int minimize_stretch_exec(bContext *C, wmOperator *op)
{
  int i, iterations;

  if (!minimize_stretch_init(C, op)) {
    return OPERATOR_CANCELLED;
  }

  iterations = RNA_int_get(op->ptr, "iterations");
  for (i = 0; i < iterations; i++) {
    minimize_stretch_iteration(C, op, false);
  }
  minimize_stretch_exit(C, op, false);

  return OPERATOR_FINISHED;
}

static int minimize_stretch_invoke(bContext *C, wmOperator *op, const wmEvent *UNUSED(event))
{
  MinStretch *ms;

  if (!minimize_stretch_init(C, op)) {
    return OPERATOR_CANCELLED;
  }

  minimize_stretch_iteration(C, op, true);

  ms = op->customdata;
  WM_event_add_modal_handler(C, op);
  ms->timer = WM_event_add_timer(CTX_wm_manager(C), CTX_wm_window(C), TIMER, 0.01f);

  return OPERATOR_RUNNING_MODAL;
}

static int minimize_stretch_modal(bContext *C, wmOperator *op, const wmEvent *event)
{
  MinStretch *ms = op->customdata;

  switch (event->type) {
    case EVT_ESCKEY:
    case RIGHTMOUSE:
      minimize_stretch_exit(C, op, true);
      return OPERATOR_CANCELLED;
    case EVT_RETKEY:
    case EVT_PADENTER:
    case LEFTMOUSE:
      minimize_stretch_exit(C, op, false);
      return OPERATOR_FINISHED;
    case EVT_PADPLUSKEY:
    case WHEELUPMOUSE:
      if (event->val == KM_PRESS) {
        if (ms->blend < 0.95f) {
          ms->blend += 0.1f;
          ms->lasttime = 0.0f;
          RNA_float_set(op->ptr, "blend", ms->blend);
          minimize_stretch_iteration(C, op, true);
        }
      }
      break;
    case EVT_PADMINUS:
    case WHEELDOWNMOUSE:
      if (event->val == KM_PRESS) {
        if (ms->blend > 0.05f) {
          ms->blend -= 0.1f;
          ms->lasttime = 0.0f;
          RNA_float_set(op->ptr, "blend", ms->blend);
          minimize_stretch_iteration(C, op, true);
        }
      }
      break;
    case TIMER:
      if (ms->timer == event->customdata) {
        double start = PIL_check_seconds_timer();

        do {
          minimize_stretch_iteration(C, op, true);
        } while (PIL_check_seconds_timer() - start < 0.01);
      }
      break;
  }

  if (ms->iterations && ms->i >= ms->iterations) {
    minimize_stretch_exit(C, op, false);
    return OPERATOR_FINISHED;
  }

  return OPERATOR_RUNNING_MODAL;
}

static void minimize_stretch_cancel(bContext *C, wmOperator *op)
{
  minimize_stretch_exit(C, op, true);
}

void UV_OT_minimize_stretch(wmOperatorType *ot)
{
  /* identifiers */
  ot->name = "Minimize Stretch";
  ot->idname = "UV_OT_minimize_stretch";
  ot->flag = OPTYPE_REGISTER | OPTYPE_UNDO | OPTYPE_GRAB_CURSOR_XY | OPTYPE_BLOCKING;
  ot->description = "Reduce UV stretching by relaxing angles";

  /* api callbacks */
  ot->exec = minimize_stretch_exec;
  ot->invoke = minimize_stretch_invoke;
  ot->modal = minimize_stretch_modal;
  ot->cancel = minimize_stretch_cancel;
  ot->poll = ED_operator_uvedit;

  /* properties */
  RNA_def_boolean(ot->srna,
                  "fill_holes",
                  1,
                  "Fill Holes",
                  "Virtual fill holes in mesh before unwrapping, to better avoid overlaps and "
                  "preserve symmetry");
  RNA_def_float_factor(ot->srna,
                       "blend",
                       0.0f,
                       0.0f,
                       1.0f,
                       "Blend",
                       "Blend factor between stretch minimized and original",
                       0.0f,
                       1.0f);
  RNA_def_int(ot->srna,
              "iterations",
              0,
              0,
              INT_MAX,
              "Iterations",
              "Number of iterations to run, 0 is unlimited when run interactively",
              0,
              100);
}

/** \} */

/* -------------------------------------------------------------------- */
/** \name Pack UV Islands Operator
 * \{ */

/* Packing targets. */
enum {
  PACK_UDIM_SRC_CLOSEST = 0,
  PACK_UDIM_SRC_ACTIVE = 1,
};

static int pack_islands_exec(bContext *C, wmOperator *op)
{
  ViewLayer *view_layer = CTX_data_view_layer(C);
  const Scene *scene = CTX_data_scene(C);
  const SpaceImage *sima = CTX_wm_space_image(C);

  const UnwrapOptions options = {
      .topology_from_uvs = true,
      .only_selected_faces = true,
      .only_selected_uvs = true,
      .fill_holes = false,
      .correct_aspect = true,
  };

  uint objects_len = 0;
  Object **objects = BKE_view_layer_array_from_objects_in_edit_mode_unique_data_with_uvs(
      scene, view_layer, CTX_wm_view3d(C), &objects_len);

  /* Early exit in case no UVs are selected. */
  if (!uvedit_have_selection_multi(scene, objects, objects_len, &options)) {
    MEM_freeN(objects);
    return OPERATOR_CANCELLED;
  }

  /* RNA props */
  const int udim_source = RNA_enum_get(op->ptr, "udim_source");
  if (RNA_struct_property_is_set(op->ptr, "margin")) {
    scene->toolsettings->uvcalc_margin = RNA_float_get(op->ptr, "margin");
  }
  else {
    RNA_float_set(op->ptr, "margin", scene->toolsettings->uvcalc_margin);
  }

  struct UVMapUDIM_Params udim_params;
  const bool use_active = (udim_source == PACK_UDIM_SRC_ACTIVE);
  const bool use_udim_params = ED_uvedit_udim_params_from_image_space(
      sima, use_active, &udim_params);

  const struct UVPackIsland_Params pack_island_params = {
      .rotate = RNA_boolean_get(op->ptr, "rotate"),
      .only_selected_uvs = options.only_selected_uvs,
      .only_selected_faces = options.only_selected_faces,
      .use_seams = !options.topology_from_uvs || options.topology_from_uvs_use_seams,
      .correct_aspect = options.correct_aspect,
      .ignore_pinned = false,
      .margin_method = RNA_enum_get(op->ptr, "margin_method"),
      .margin = RNA_float_get(op->ptr, "margin"),
  };
  ED_uvedit_pack_islands_multi(scene,
                               objects,
                               objects_len,
                               NULL,
                               use_udim_params ? &udim_params : NULL,
                               &pack_island_params);

  MEM_freeN(objects);
  return OPERATOR_FINISHED;
}

const EnumPropertyItem pack_margin_method[] = {
    {ED_UVPACK_MARGIN_SCALED,
     "SCALED",
     0,
     "Scaled",
     "Use scale of existing UVs to multiply margin"},
    {ED_UVPACK_MARGIN_ADD, "ADD", 0, "Add", "Just add the margin, ignoring any UV scale"},
    {ED_UVPACK_MARGIN_FRACTION,
     "FRACTION",
     0,
     "Fraction",
     "Specify a precise fraction of final UV output"},
    {0, NULL, 0, NULL, NULL},
};

void UV_OT_pack_islands(wmOperatorType *ot)
{
  static const EnumPropertyItem pack_target[] = {
      {PACK_UDIM_SRC_CLOSEST, "CLOSEST_UDIM", 0, "Closest UDIM", "Pack islands to closest UDIM"},
      {PACK_UDIM_SRC_ACTIVE,
       "ACTIVE_UDIM",
       0,
       "Active UDIM",
       "Pack islands to active UDIM image tile or UDIM grid tile where 2D cursor is located"},
      {0, NULL, 0, NULL, NULL},
  };
  /* identifiers */
  ot->name = "Pack Islands";
  ot->idname = "UV_OT_pack_islands";
  ot->description =
      "Transform all islands so that they fill up the UV/UDIM space as much as possible";

  ot->flag = OPTYPE_REGISTER | OPTYPE_UNDO;

  /* api callbacks */
  ot->exec = pack_islands_exec;
  ot->poll = ED_operator_uvedit;

  /* properties */
  RNA_def_enum(ot->srna, "udim_source", pack_target, PACK_UDIM_SRC_CLOSEST, "Pack to", "");
  RNA_def_boolean(ot->srna, "rotate", true, "Rotate", "Rotate islands for best fit");
  RNA_def_enum(
      ot->srna, "margin_method", pack_margin_method, ED_UVPACK_MARGIN_SCALED, "Margin Method", "");
  RNA_def_float_factor(
      ot->srna, "margin", 0.001f, 0.0f, 1.0f, "Margin", "Space between islands", 0.0f, 1.0f);
}

/** \} */

/* -------------------------------------------------------------------- */
/** \name Average UV Islands Scale Operator
 * \{ */

static int average_islands_scale_exec(bContext *C, wmOperator *op)
{
  const Scene *scene = CTX_data_scene(C);
  ViewLayer *view_layer = CTX_data_view_layer(C);
  ToolSettings *ts = scene->toolsettings;
  const bool synced_selection = (ts->uv_flag & UV_SYNC_SELECTION) != 0;

  const UnwrapOptions options = {
      .topology_from_uvs = true,
      .only_selected_faces = true,
      .only_selected_uvs = true,
      .fill_holes = false,
      .correct_aspect = true,
  };

  uint objects_len = 0;
  Object **objects = BKE_view_layer_array_from_objects_in_edit_mode_unique_data_with_uvs(
      scene, view_layer, CTX_wm_view3d(C), &objects_len);

  if (!uvedit_have_selection_multi(scene, objects, objects_len, &options)) {
    MEM_freeN(objects);
    return OPERATOR_CANCELLED;
  }

  /* RNA props */
  const bool scale_uv = RNA_boolean_get(op->ptr, "scale_uv");
  const bool shear = RNA_boolean_get(op->ptr, "shear");

  ParamHandle *handle = construct_param_handle_multi(scene, objects, objects_len, &options);
  GEO_uv_parametrizer_average(handle, false, scale_uv, shear);
  GEO_uv_parametrizer_flush(handle);
  GEO_uv_parametrizer_delete(handle);

  for (uint ob_index = 0; ob_index < objects_len; ob_index++) {
    Object *obedit = objects[ob_index];
    BMEditMesh *em = BKE_editmesh_from_object(obedit);

    if (synced_selection && (em->bm->totvertsel == 0)) {
      continue;
    }

    DEG_id_tag_update(obedit->data, ID_RECALC_GEOMETRY);
    WM_event_add_notifier(C, NC_GEOM | ND_DATA, obedit->data);
  }
  MEM_freeN(objects);
  return OPERATOR_FINISHED;
}

void UV_OT_average_islands_scale(wmOperatorType *ot)
{
  /* identifiers */
  ot->name = "Average Islands Scale";
  ot->idname = "UV_OT_average_islands_scale";
  ot->description = "Average the size of separate UV islands, based on their area in 3D space";

  ot->flag = OPTYPE_REGISTER | OPTYPE_UNDO;

  /* api callbacks */
  ot->exec = average_islands_scale_exec;
  ot->poll = ED_operator_uvedit;

  /* properties */
  RNA_def_boolean(ot->srna, "scale_uv", false, "Non-Uniform", "Scale U and V independently");
  RNA_def_boolean(ot->srna, "shear", false, "Shear", "Reduce shear within islands");
}

/** \} */

/* -------------------------------------------------------------------- */
/** \name Live UV Unwrap
 * \{ */

static struct {
  ParamHandle **handles;
  uint len, len_alloc;
} g_live_unwrap = {NULL};

void ED_uvedit_live_unwrap_begin(Scene *scene, Object *obedit)
{
  ParamHandle *handle = NULL;
  BMEditMesh *em = BKE_editmesh_from_object(obedit);
  const bool abf = (scene->toolsettings->unwrapper == 0);
  bool use_subsurf;

  modifier_unwrap_state(obedit, scene, &use_subsurf);

  if (!ED_uvedit_test(obedit)) {
    return;
  }

  const UnwrapOptions options = {
      .topology_from_uvs = false,
      .only_selected_faces = false,
      .only_selected_uvs = false,
      .fill_holes = (scene->toolsettings->uvcalc_flag & UVCALC_FILLHOLES) != 0,
      .correct_aspect = (scene->toolsettings->uvcalc_flag & UVCALC_NO_ASPECT_CORRECT) == 0,
  };

  if (use_subsurf) {
    handle = construct_param_handle_subsurfed(scene, obedit, em, &options, NULL);
  }
  else {
    handle = construct_param_handle(scene, obedit, em->bm, &options, NULL);
  }

  GEO_uv_parametrizer_lscm_begin(handle, true, abf);

  /* Create or increase size of g_live_unwrap.handles array */
  if (g_live_unwrap.handles == NULL) {
    g_live_unwrap.len_alloc = 32;
    g_live_unwrap.handles = MEM_mallocN(sizeof(ParamHandle *) * g_live_unwrap.len_alloc,
                                        "uvedit_live_unwrap_liveHandles");
    g_live_unwrap.len = 0;
  }
  if (g_live_unwrap.len >= g_live_unwrap.len_alloc) {
    g_live_unwrap.len_alloc *= 2;
    g_live_unwrap.handles = MEM_reallocN(g_live_unwrap.handles,
                                         sizeof(ParamHandle *) * g_live_unwrap.len_alloc);
  }
  g_live_unwrap.handles[g_live_unwrap.len] = handle;
  g_live_unwrap.len++;
}

void ED_uvedit_live_unwrap_re_solve(void)
{
  if (g_live_unwrap.handles) {
    for (int i = 0; i < g_live_unwrap.len; i++) {
      GEO_uv_parametrizer_lscm_solve(g_live_unwrap.handles[i], NULL, NULL);
      GEO_uv_parametrizer_flush(g_live_unwrap.handles[i]);
    }
  }
}

void ED_uvedit_live_unwrap_end(short cancel)
{
  if (g_live_unwrap.handles) {
    for (int i = 0; i < g_live_unwrap.len; i++) {
      GEO_uv_parametrizer_lscm_end(g_live_unwrap.handles[i]);
      if (cancel) {
        GEO_uv_parametrizer_flush_restore(g_live_unwrap.handles[i]);
      }
      GEO_uv_parametrizer_delete(g_live_unwrap.handles[i]);
    }
    MEM_freeN(g_live_unwrap.handles);
    g_live_unwrap.handles = NULL;
    g_live_unwrap.len = 0;
    g_live_unwrap.len_alloc = 0;
  }
}

/** \} */

/* -------------------------------------------------------------------- */
/** \name UV Map Common Transforms
 * \{ */

#define VIEW_ON_EQUATOR 0
#define VIEW_ON_POLES 1
#define ALIGN_TO_OBJECT 2

#define POLAR_ZX 0
#define POLAR_ZY 1

static void uv_map_transform_calc_bounds(BMEditMesh *em, float r_min[3], float r_max[3])
{
  BMFace *efa;
  BMIter iter;
  INIT_MINMAX(r_min, r_max);
  BM_ITER_MESH (efa, &iter, em->bm, BM_FACES_OF_MESH) {
    if (BM_elem_flag_test(efa, BM_ELEM_SELECT)) {
      BM_face_calc_bounds_expand(efa, r_min, r_max);
    }
  }
}

static void uv_map_transform_calc_center_median(BMEditMesh *em, float r_center[3])
{
  BMFace *efa;
  BMIter iter;
  uint center_accum_num = 0;
  zero_v3(r_center);
  BM_ITER_MESH (efa, &iter, em->bm, BM_FACES_OF_MESH) {
    if (BM_elem_flag_test(efa, BM_ELEM_SELECT)) {
      float center[3];
      BM_face_calc_center_median(efa, center);
      add_v3_v3(r_center, center);
      center_accum_num += 1;
    }
  }
  mul_v3_fl(r_center, 1.0f / (float)center_accum_num);
}

static void uv_map_transform_center(const Scene *scene,
                                    View3D *v3d,
                                    Object *ob,
                                    BMEditMesh *em,
                                    float r_center[3],
                                    float r_bounds[2][3])
{
  /* only operates on the edit object - this is all that's needed now */
  const int around = (v3d) ? scene->toolsettings->transform_pivot_point : V3D_AROUND_CENTER_BOUNDS;

  float bounds[2][3];
  INIT_MINMAX(bounds[0], bounds[1]);
  bool is_minmax_set = false;

  switch (around) {
    case V3D_AROUND_CENTER_BOUNDS: /* bounding box center */
    {
      uv_map_transform_calc_bounds(em, bounds[0], bounds[1]);
      is_minmax_set = true;
      mid_v3_v3v3(r_center, bounds[0], bounds[1]);
      break;
    }
    case V3D_AROUND_CENTER_MEDIAN: {
      uv_map_transform_calc_center_median(em, r_center);
      break;
    }
    case V3D_AROUND_CURSOR: /* cursor center */
    {
      invert_m4_m4(ob->world_to_object, ob->object_to_world);
      mul_v3_m4v3(r_center, ob->world_to_object, scene->cursor.location);
      break;
    }
    case V3D_AROUND_ACTIVE: {
      BMEditSelection ese;
      if (BM_select_history_active_get(em->bm, &ese)) {
        BM_editselection_center(&ese, r_center);
        break;
      }
      ATTR_FALLTHROUGH;
    }
    case V3D_AROUND_LOCAL_ORIGINS: /* object center */
    default:
      zero_v3(r_center);
      break;
  }

  /* if this is passed, always set! */
  if (r_bounds) {
    if (!is_minmax_set) {
      uv_map_transform_calc_bounds(em, bounds[0], bounds[1]);
    }
    copy_v3_v3(r_bounds[0], bounds[0]);
    copy_v3_v3(r_bounds[1], bounds[1]);
  }
}

static void uv_map_rotation_matrix_ex(float result[4][4],
                                      RegionView3D *rv3d,
                                      Object *ob,
                                      float upangledeg,
                                      float sideangledeg,
                                      float radius,
                                      const float offset[4])
{
  float rotup[4][4], rotside[4][4], viewmatrix[4][4], rotobj[4][4];
  float sideangle = 0.0f, upangle = 0.0f;

  /* get rotation of the current view matrix */
  if (rv3d) {
    copy_m4_m4(viewmatrix, rv3d->viewmat);
  }
  else {
    unit_m4(viewmatrix);
  }

  /* but shifting */
  zero_v3(viewmatrix[3]);

  /* get rotation of the current object matrix */
  copy_m4_m4(rotobj, ob->object_to_world);
  zero_v3(rotobj[3]);

  /* but shifting */
  add_v4_v4(rotobj[3], offset);
  rotobj[3][3] = 0.0f;

  zero_m4(rotup);
  zero_m4(rotside);

  /* Compensate front/side.. against opengl x,y,z world definition.
   * This is "a sledgehammer to crack a nut" (overkill), a few plus minus 1 will do here.
   * I wanted to keep the reason here, so we're rotating. */
  sideangle = (float)M_PI * (sideangledeg + 180.0f) / 180.0f;
  rotside[0][0] = cosf(sideangle);
  rotside[0][1] = -sinf(sideangle);
  rotside[1][0] = sinf(sideangle);
  rotside[1][1] = cosf(sideangle);
  rotside[2][2] = 1.0f;

  upangle = (float)M_PI * upangledeg / 180.0f;
  rotup[1][1] = cosf(upangle) / radius;
  rotup[1][2] = -sinf(upangle) / radius;
  rotup[2][1] = sinf(upangle) / radius;
  rotup[2][2] = cosf(upangle) / radius;
  rotup[0][0] = 1.0f / radius;

  /* Calculate transforms. */
  mul_m4_series(result, rotup, rotside, viewmatrix, rotobj);
}

static void uv_map_rotation_matrix(float result[4][4],
                                   RegionView3D *rv3d,
                                   Object *ob,
                                   float upangledeg,
                                   float sideangledeg,
                                   float radius)
{
  const float offset[4] = {0};
  uv_map_rotation_matrix_ex(result, rv3d, ob, upangledeg, sideangledeg, radius, offset);
}

static void uv_map_transform(bContext *C, wmOperator *op, float rotmat[4][4])
{
  /* context checks are messy here, making it work in both 3d view and uv editor */
  Object *obedit = CTX_data_edit_object(C);
  RegionView3D *rv3d = CTX_wm_region_view3d(C);
  /* common operator properties */
  int align = RNA_enum_get(op->ptr, "align");
  int direction = RNA_enum_get(op->ptr, "direction");
  float radius = RNA_struct_find_property(op->ptr, "radius") ? RNA_float_get(op->ptr, "radius") :
                                                               1.0f;
  float upangledeg, sideangledeg;

  if (direction == VIEW_ON_EQUATOR) {
    upangledeg = 90.0f;
    sideangledeg = 0.0f;
  }
  else {
    upangledeg = 0.0f;
    if (align == POLAR_ZY) {
      sideangledeg = 0.0f;
    }
    else {
      sideangledeg = 90.0f;
    }
  }

  /* be compatible to the "old" sphere/cylinder mode */
  if (direction == ALIGN_TO_OBJECT) {
    unit_m4(rotmat);
  }
  else {
    uv_map_rotation_matrix(rotmat, rv3d, obedit, upangledeg, sideangledeg, radius);
  }
}

static void uv_transform_properties(wmOperatorType *ot, int radius)
{
  static const EnumPropertyItem direction_items[] = {
      {VIEW_ON_EQUATOR, "VIEW_ON_EQUATOR", 0, "View on Equator", "3D view is on the equator"},
      {VIEW_ON_POLES, "VIEW_ON_POLES", 0, "View on Poles", "3D view is on the poles"},
      {ALIGN_TO_OBJECT,
       "ALIGN_TO_OBJECT",
       0,
       "Align to Object",
       "Align according to object transform"},
      {0, NULL, 0, NULL, NULL},
  };
  static const EnumPropertyItem align_items[] = {
      {POLAR_ZX, "POLAR_ZX", 0, "Polar ZX", "Polar 0 is X"},
      {POLAR_ZY, "POLAR_ZY", 0, "Polar ZY", "Polar 0 is Y"},
      {0, NULL, 0, NULL, NULL},
  };

  RNA_def_enum(ot->srna,
               "direction",
               direction_items,
               VIEW_ON_EQUATOR,
               "Direction",
               "Direction of the sphere or cylinder");
  RNA_def_enum(ot->srna,
               "align",
               align_items,
               VIEW_ON_EQUATOR,
               "Align",
               "How to determine rotation around the pole");
  if (radius) {
    RNA_def_float(ot->srna,
                  "radius",
                  1.0f,
                  0.0f,
                  FLT_MAX,
                  "Radius",
                  "Radius of the sphere or cylinder",
                  0.0001f,
                  100.0f);
  }
}

static void shrink_loop_uv_by_aspect_ratio(BMFace *efa,
                                           const int cd_loop_uv_offset,
                                           const float aspect_y)
{
  BLI_assert(aspect_y != 1.0f); /* Nothing to do, should be handled by caller. */
  BLI_assert(aspect_y > 0.0f);  /* Negative aspect ratios are not supported. */

  BMLoop *l;
  BMIter iter;
  BM_ITER_ELEM (l, &iter, efa, BM_LOOPS_OF_FACE) {
    MLoopUV *luv = BM_ELEM_CD_GET_VOID_P(l, cd_loop_uv_offset);
    if (aspect_y > 1.0f) {
      /* Reduce round-off error, i.e. `u = (u - 0.5) / aspect_y + 0.5`. */
      luv->uv[0] = luv->uv[0] / aspect_y + (0.5f - 0.5f / aspect_y);
    }
    else {
      /* Reduce round-off error, i.e. `v = (v - 0.5) * aspect_y + 0.5`. */
      luv->uv[1] = luv->uv[1] * aspect_y + (0.5f - 0.5f * aspect_y);
    }
  }
}

static void correct_uv_aspect(Object *ob, BMEditMesh *em)
{
  const int cd_loop_uv_offset = CustomData_get_offset(&em->bm->ldata, CD_MLOOPUV);
  float aspx, aspy;
  ED_uvedit_get_aspect(ob, &aspx, &aspy);
  const float aspect_y = aspx / aspy;
  if (aspect_y == 1.0f) {
    /* Scaling by 1.0 has no effect. */
    return;
  }
  BMFace *efa;
  BMIter iter;
  BM_ITER_MESH (efa, &iter, em->bm, BM_FACES_OF_MESH) {
    if (BM_elem_flag_test(efa, BM_ELEM_SELECT)) {
      shrink_loop_uv_by_aspect_ratio(efa, cd_loop_uv_offset, aspect_y);
    }
  }
}

static void correct_uv_aspect_per_face(Object *ob, BMEditMesh *em)
{
  const int materials_num = ob->totcol;
  if (materials_num == 0) {
    /* Without any materials, there is no aspect_y information and nothing to do. */
    return;
  }

  float *material_aspect_y = BLI_array_alloca(material_aspect_y, materials_num);
  /* Lazily initialize aspect ratio for materials. */
  copy_vn_fl(material_aspect_y, materials_num, -1.0f);

  const int cd_loop_uv_offset = CustomData_get_offset(&em->bm->ldata, CD_MLOOPUV);

  BMFace *efa;
  BMIter iter;
  BM_ITER_MESH (efa, &iter, em->bm, BM_FACES_OF_MESH) {
    if (!BM_elem_flag_test(efa, BM_ELEM_SELECT)) {
      continue;
    }

    const int material_index = efa->mat_nr;
    if (UNLIKELY(material_index < 0 || material_index >= materials_num)) {
      /* The index might be for a material slot which is not currently setup. */
      continue;
    }

    float aspect_y = material_aspect_y[material_index];
    if (aspect_y == -1.0f) {
      /* Lazily initialize aspect ratio for materials. */
      float aspx, aspy;
      ED_uvedit_get_aspect_from_material(ob, material_index, &aspx, &aspy);
      aspect_y = aspx / aspy;
      material_aspect_y[material_index] = aspect_y;
    }

    if (aspect_y == 1.0f) {
      /* Scaling by 1.0 has no effect. */
      continue;
    }
    shrink_loop_uv_by_aspect_ratio(efa, cd_loop_uv_offset, aspect_y);
  }
}

#undef VIEW_ON_EQUATOR
#undef VIEW_ON_POLES
#undef ALIGN_TO_OBJECT

#undef POLAR_ZX
#undef POLAR_ZY

/** \} */

/* -------------------------------------------------------------------- */
/** \name UV Map Clip & Correct
 * \{ */

static void uv_map_clip_correct_properties_ex(wmOperatorType *ot, bool clip_to_bounds)
{
  RNA_def_boolean(ot->srna,
                  "correct_aspect",
                  1,
                  "Correct Aspect",
                  "Map UVs taking image aspect ratio into account");
  /* Optional, since not all unwrapping types need to be clipped. */
  if (clip_to_bounds) {
    RNA_def_boolean(ot->srna,
                    "clip_to_bounds",
                    0,
                    "Clip to Bounds",
                    "Clip UV coordinates to bounds after unwrapping");
  }
  RNA_def_boolean(ot->srna,
                  "scale_to_bounds",
                  0,
                  "Scale to Bounds",
                  "Scale UV coordinates to bounds after unwrapping");
}

static void uv_map_clip_correct_properties(wmOperatorType *ot)
{
  uv_map_clip_correct_properties_ex(ot, true);
}

/**
 * \param per_face_aspect: Calculate the aspect ratio per-face,
 * otherwise use a single aspect for all UV's based on the material of the active face.
 * TODO: using per-face aspect may split UV islands so more advanced UV projection methods
 * such as "Unwrap" & "Smart UV Projections" will need to handle aspect correction themselves.
 * For now keep using a single aspect for all faces in this case.
 */
static void uv_map_clip_correct(const Scene *scene,
                                Object **objects,
                                uint objects_len,
                                wmOperator *op,
                                bool per_face_aspect,
                                bool only_selected_uvs)
{
  BMFace *efa;
  BMLoop *l;
  BMIter iter, liter;
  MLoopUV *luv;
  float dx, dy, min[2], max[2];
  const bool correct_aspect = RNA_boolean_get(op->ptr, "correct_aspect");
  const bool clip_to_bounds = (RNA_struct_find_property(op->ptr, "clip_to_bounds") &&
                               RNA_boolean_get(op->ptr, "clip_to_bounds"));
  const bool scale_to_bounds = RNA_boolean_get(op->ptr, "scale_to_bounds");

  INIT_MINMAX2(min, max);

  for (uint ob_index = 0; ob_index < objects_len; ob_index++) {
    Object *ob = objects[ob_index];

    BMEditMesh *em = BKE_editmesh_from_object(ob);
    const int cd_loop_uv_offset = CustomData_get_offset(&em->bm->ldata, CD_MLOOPUV);

    /* Correct for image aspect ratio. */
    if (correct_aspect) {
      if (per_face_aspect) {
        correct_uv_aspect_per_face(ob, em);
      }
      else {
        correct_uv_aspect(ob, em);
      }
    }

    if (scale_to_bounds) {
      /* find uv limits */
      BM_ITER_MESH (efa, &iter, em->bm, BM_FACES_OF_MESH) {
        if (!BM_elem_flag_test(efa, BM_ELEM_SELECT)) {
          continue;
        }

        if (only_selected_uvs && !uvedit_face_select_test(scene, efa, cd_loop_uv_offset)) {
          continue;
        }

        BM_ITER_ELEM (l, &liter, efa, BM_LOOPS_OF_FACE) {
          luv = BM_ELEM_CD_GET_VOID_P(l, cd_loop_uv_offset);
          minmax_v2v2_v2(min, max, luv->uv);
        }
      }
    }
    else if (clip_to_bounds) {
      /* clipping and wrapping */
      BM_ITER_MESH (efa, &iter, em->bm, BM_FACES_OF_MESH) {
        if (!BM_elem_flag_test(efa, BM_ELEM_SELECT)) {
          continue;
        }

        if (only_selected_uvs && !uvedit_face_select_test(scene, efa, cd_loop_uv_offset)) {
          continue;
        }

        BM_ITER_ELEM (l, &liter, efa, BM_LOOPS_OF_FACE) {
          luv = BM_ELEM_CD_GET_VOID_P(l, cd_loop_uv_offset);
          clamp_v2(luv->uv, 0.0f, 1.0f);
        }
      }
    }
  }

  if (scale_to_bounds) {
    /* rescale UV to be in 1/1 */
    dx = (max[0] - min[0]);
    dy = (max[1] - min[1]);

    if (dx > 0.0f) {
      dx = 1.0f / dx;
    }
    if (dy > 0.0f) {
      dy = 1.0f / dy;
    }

    if (dx == 1.0f && dy == 1.0f && min[0] == 0.0f && min[1] == 0.0f) {
      /* Scaling by 1.0, without translating, has no effect. */
      return;
    }

    for (uint ob_index = 0; ob_index < objects_len; ob_index++) {
      Object *ob = objects[ob_index];

      BMEditMesh *em = BKE_editmesh_from_object(ob);
      const int cd_loop_uv_offset = CustomData_get_offset(&em->bm->ldata, CD_MLOOPUV);

      BM_ITER_MESH (efa, &iter, em->bm, BM_FACES_OF_MESH) {
        if (!BM_elem_flag_test(efa, BM_ELEM_SELECT)) {
          continue;
        }

        if (only_selected_uvs && !uvedit_face_select_test(scene, efa, cd_loop_uv_offset)) {
          continue;
        }

        BM_ITER_ELEM (l, &liter, efa, BM_LOOPS_OF_FACE) {
          luv = BM_ELEM_CD_GET_VOID_P(l, cd_loop_uv_offset);

          luv->uv[0] = (luv->uv[0] - min[0]) * dx;
          luv->uv[1] = (luv->uv[1] - min[1]) * dy;
        }
      }
    }
  }
}

/** \} */

/* -------------------------------------------------------------------- */
/** \name UV Unwrap Operator
 * \{ */

/* Assumes UV Map exists, doesn't run update functions. */
static void uvedit_unwrap(const Scene *scene,
                          Object *obedit,
                          const UnwrapOptions *options,
                          UnwrapResultInfo *result_info)
{
  BMEditMesh *em = BKE_editmesh_from_object(obedit);
  if (!CustomData_has_layer(&em->bm->ldata, CD_MLOOPUV)) {
    return;
  }

  bool use_subsurf;
  modifier_unwrap_state(obedit, scene, &use_subsurf);

  ParamHandle *handle;
  if (use_subsurf) {
    handle = construct_param_handle_subsurfed(scene, obedit, em, options, result_info);
  }
  else {
    handle = construct_param_handle(scene, obedit, em->bm, options, result_info);
  }

  GEO_uv_parametrizer_lscm_begin(handle, false, scene->toolsettings->unwrapper == 0);
  GEO_uv_parametrizer_lscm_solve(handle,
                                 result_info ? &result_info->count_changed : NULL,
                                 result_info ? &result_info->count_failed : NULL);
  GEO_uv_parametrizer_lscm_end(handle);

  GEO_uv_parametrizer_average(handle, true, false, false);

  GEO_uv_parametrizer_flush(handle);

  GEO_uv_parametrizer_delete(handle);
}

static void uvedit_unwrap_multi(const Scene *scene,
                                Object **objects,
                                const int objects_len,
                                const UnwrapOptions *options,
                                UnwrapResultInfo *result_info)
{
  for (uint ob_index = 0; ob_index < objects_len; ob_index++) {
    Object *obedit = objects[ob_index];
    uvedit_unwrap(scene, obedit, options, result_info);
    DEG_id_tag_update(obedit->data, ID_RECALC_GEOMETRY);
    WM_main_add_notifier(NC_GEOM | ND_DATA, obedit->data);
  }
}

void ED_uvedit_live_unwrap(const Scene *scene, Object **objects, int objects_len)
{
  if (scene->toolsettings->edge_mode_live_unwrap) {
    const UnwrapOptions options = {
        .topology_from_uvs = false,
        .only_selected_faces = false,
        .only_selected_uvs = false,
        .fill_holes = (scene->toolsettings->uvcalc_flag & UVCALC_FILLHOLES) != 0,
        .correct_aspect = (scene->toolsettings->uvcalc_flag & UVCALC_NO_ASPECT_CORRECT) == 0,
    };
    uvedit_unwrap_multi(scene, objects, objects_len, &options, NULL);

    const struct UVPackIsland_Params pack_island_params = {
        .rotate = true,
        .only_selected_uvs = options.only_selected_uvs,
        .only_selected_faces = options.only_selected_faces,
        .use_seams = !options.topology_from_uvs || options.topology_from_uvs_use_seams,
        .correct_aspect = options.correct_aspect,
        .ignore_pinned = true,
        .margin_method = ED_UVPACK_MARGIN_SCALED,
        .margin = scene->toolsettings->uvcalc_margin,
    };
    ED_uvedit_pack_islands_multi(scene, objects, objects_len, NULL, NULL, &pack_island_params);
  }
}

enum {
  UNWRAP_ERROR_NONUNIFORM = (1 << 0),
  UNWRAP_ERROR_NEGATIVE = (1 << 1),
};

static int unwrap_exec(bContext *C, wmOperator *op)
{
  ViewLayer *view_layer = CTX_data_view_layer(C);
  const Scene *scene = CTX_data_scene(C);
  int method = RNA_enum_get(op->ptr, "method");
  const bool use_subsurf = RNA_boolean_get(op->ptr, "use_subsurf_data");
  int reported_errors = 0;
  /* We will report an error unless at least one object
   * has the subsurf modifier in the right place. */
  bool subsurf_error = use_subsurf;

  uint objects_len = 0;
  Object **objects = BKE_view_layer_array_from_objects_in_edit_mode_unique_data(
      scene, view_layer, CTX_wm_view3d(C), &objects_len);

  UnwrapOptions options = {
      .topology_from_uvs = false,
      .only_selected_faces = true,
      .only_selected_uvs = false,
      .fill_holes = RNA_boolean_get(op->ptr, "fill_holes"),
      .correct_aspect = RNA_boolean_get(op->ptr, "correct_aspect"),
  };

  if (CTX_wm_space_image(C)) {
    /* Inside the UV Editor, only unwrap selected UVs. */
    options.only_selected_uvs = true;
    options.pin_unselected = true;
  }

  if (!uvedit_have_selection_multi(scene, objects, objects_len, &options)) {
    MEM_freeN(objects);
    return OPERATOR_CANCELLED;
  }

  /* add uvs if they don't exist yet */
  for (uint ob_index = 0; ob_index < objects_len; ob_index++) {
    Object *obedit = objects[ob_index];
    float obsize[3];
    bool use_subsurf_final;

    if (!ED_uvedit_ensure_uvs(obedit)) {
      continue;
    }

    if (subsurf_error) {
      /* Double up the check here but better keep uvedit_unwrap interface simple and not
       * pass operator for warning append. */
      modifier_unwrap_state(obedit, scene, &use_subsurf_final);
      if (use_subsurf_final) {
        subsurf_error = false;
      }
    }

    if (reported_errors & (UNWRAP_ERROR_NONUNIFORM | UNWRAP_ERROR_NEGATIVE)) {
      continue;
    }

    mat4_to_size(obsize, obedit->object_to_world);
    if (!(fabsf(obsize[0] - obsize[1]) < 1e-4f && fabsf(obsize[1] - obsize[2]) < 1e-4f)) {
      if ((reported_errors & UNWRAP_ERROR_NONUNIFORM) == 0) {
        BKE_report(op->reports,
                   RPT_INFO,
                   "Object has non-uniform scale, unwrap will operate on a non-scaled version of "
                   "the mesh");
        reported_errors |= UNWRAP_ERROR_NONUNIFORM;
      }
    }
    else if (is_negative_m4(obedit->object_to_world)) {
      if ((reported_errors & UNWRAP_ERROR_NEGATIVE) == 0) {
        BKE_report(
            op->reports,
            RPT_INFO,
            "Object has negative scale, unwrap will operate on a non-flipped version of the mesh");
        reported_errors |= UNWRAP_ERROR_NEGATIVE;
      }
    }
  }

  if (subsurf_error) {
    BKE_report(op->reports,
               RPT_INFO,
               "Subdivision Surface modifier needs to be first to work with unwrap");
  }

  /* remember last method for live unwrap */
  if (RNA_struct_property_is_set(op->ptr, "method")) {
    scene->toolsettings->unwrapper = method;
  }
  else {
    RNA_enum_set(op->ptr, "method", scene->toolsettings->unwrapper);
  }

  /* remember packing margin */
  if (RNA_struct_property_is_set(op->ptr, "margin")) {
    scene->toolsettings->uvcalc_margin = RNA_float_get(op->ptr, "margin");
  }
  else {
    RNA_float_set(op->ptr, "margin", scene->toolsettings->uvcalc_margin);
  }

  if (options.fill_holes) {
    scene->toolsettings->uvcalc_flag |= UVCALC_FILLHOLES;
  }
  else {
    scene->toolsettings->uvcalc_flag &= ~UVCALC_FILLHOLES;
  }

  if (options.correct_aspect) {
    scene->toolsettings->uvcalc_flag &= ~UVCALC_NO_ASPECT_CORRECT;
  }
  else {
    scene->toolsettings->uvcalc_flag |= UVCALC_NO_ASPECT_CORRECT;
  }

  if (use_subsurf) {
    scene->toolsettings->uvcalc_flag |= UVCALC_USESUBSURF;
  }
  else {
    scene->toolsettings->uvcalc_flag &= ~UVCALC_USESUBSURF;
  }

  /* execute unwrap */
  UnwrapResultInfo result_info = {
      .count_changed = 0,
      .count_failed = 0,
  };
  uvedit_unwrap_multi(scene, objects, objects_len, &options, &result_info);

  const struct UVPackIsland_Params pack_island_params = {
      .rotate = true,
      .only_selected_uvs = options.only_selected_uvs,
      .only_selected_faces = options.only_selected_faces,
      .use_seams = !options.topology_from_uvs || options.topology_from_uvs_use_seams,
      .correct_aspect = options.correct_aspect,
      .ignore_pinned = true,
      .margin_method = RNA_enum_get(op->ptr, "margin_method"),
      .margin = RNA_float_get(op->ptr, "margin"),
  };
  ED_uvedit_pack_islands_multi(scene, objects, objects_len, NULL, NULL, &pack_island_params);

  MEM_freeN(objects);

  if (result_info.count_failed == 0 && result_info.count_changed == 0) {
    BKE_report(op->reports,
               RPT_WARNING,
               "Unwrap could not solve any island(s), edge seams may need to be added");
  }
  else if (result_info.count_failed) {
    BKE_reportf(op->reports,
                RPT_WARNING,
                "Unwrap failed to solve %d of %d island(s), edge seams may need to be added",
                result_info.count_failed,
                result_info.count_changed + result_info.count_failed);
  }

  return OPERATOR_FINISHED;
}

void UV_OT_unwrap(wmOperatorType *ot)
{
  static const EnumPropertyItem method_items[] = {
      {0, "ANGLE_BASED", 0, "Angle Based", ""},
      {1, "CONFORMAL", 0, "Conformal", ""},
      {0, NULL, 0, NULL, NULL},
  };

  /* identifiers */
  ot->name = "Unwrap";
  ot->description = "Unwrap the mesh of the object being edited";
  ot->idname = "UV_OT_unwrap";
  ot->flag = OPTYPE_REGISTER | OPTYPE_UNDO;

  /* api callbacks */
  ot->exec = unwrap_exec;
  ot->poll = ED_operator_uvmap;

  /* properties */
  RNA_def_enum(ot->srna,
               "method",
               method_items,
               0,
               "Method",
               "Unwrapping method (Angle Based usually gives better results than Conformal, while "
               "being somewhat slower)");
  RNA_def_boolean(ot->srna,
                  "fill_holes",
                  1,
                  "Fill Holes",
                  "Virtual fill holes in mesh before unwrapping, to better avoid overlaps and "
                  "preserve symmetry");
  RNA_def_boolean(ot->srna,
                  "correct_aspect",
                  1,
                  "Correct Aspect",
                  "Map UVs taking image aspect ratio into account");
  RNA_def_boolean(
      ot->srna,
      "use_subsurf_data",
      0,
      "Use Subdivision Surface",
      "Map UVs taking vertex position after Subdivision Surface modifier has been applied");
  RNA_def_enum(
      ot->srna, "margin_method", pack_margin_method, ED_UVPACK_MARGIN_SCALED, "Margin Method", "");
  RNA_def_float_factor(
      ot->srna, "margin", 0.001f, 0.0f, 1.0f, "Margin", "Space between islands", 0.0f, 1.0f);
}

/** \} */

/* -------------------------------------------------------------------- */
/** \name Smart UV Project Operator
 * \{ */

/* Ignore all areas below this, as the UV's get zeroed. */
static const float smart_uv_project_area_ignore = 1e-12f;

typedef struct ThickFace {
  float area;
  BMFace *efa;
} ThickFace;

static int smart_uv_project_thickface_area_cmp_fn(const void *tf_a_p, const void *tf_b_p)
{
  const ThickFace *tf_a = (ThickFace *)tf_a_p;
  const ThickFace *tf_b = (ThickFace *)tf_b_p;

  /* Ignore the area of small faces.
   * Also, order checks so `!isfinite(...)` values are counted as zero area. */
  if (!((tf_a->area > smart_uv_project_area_ignore) ||
        (tf_b->area > smart_uv_project_area_ignore))) {
    return 0;
  }

  if (tf_a->area < tf_b->area) {
    return 1;
  }
  if (tf_a->area > tf_b->area) {
    return -1;
  }
  return 0;
}

static uint smart_uv_project_calculate_project_normals(const ThickFace *thick_faces,
                                                       const uint thick_faces_len,
                                                       BMesh *bm,
                                                       const float project_angle_limit_half_cos,
                                                       const float project_angle_limit_cos,
                                                       const float area_weight,
                                                       float (**r_project_normal_array)[3])
{
  if (UNLIKELY(thick_faces_len == 0)) {
    *r_project_normal_array = NULL;
    return 0;
  }

  const float *project_normal = thick_faces[0].efa->no;

  const ThickFace **project_thick_faces = NULL;
  BLI_array_declare(project_thick_faces);

  float(*project_normal_array)[3] = NULL;
  BLI_array_declare(project_normal_array);

  BM_mesh_elem_hflag_disable_all(bm, BM_FACE, BM_ELEM_TAG, false);

  while (true) {
    for (int f_index = thick_faces_len - 1; f_index >= 0; f_index--) {
      if (BM_elem_flag_test(thick_faces[f_index].efa, BM_ELEM_TAG)) {
        continue;
      }

      if (dot_v3v3(thick_faces[f_index].efa->no, project_normal) > project_angle_limit_half_cos) {
        BLI_array_append(project_thick_faces, &thick_faces[f_index]);
        BM_elem_flag_set(thick_faces[f_index].efa, BM_ELEM_TAG, true);
      }
    }

    float average_normal[3] = {0.0f, 0.0f, 0.0f};

    if (area_weight <= 0.0f) {
      for (int f_proj_index = 0; f_proj_index < BLI_array_len(project_thick_faces);
           f_proj_index++) {
        const ThickFace *tf = project_thick_faces[f_proj_index];
        add_v3_v3(average_normal, tf->efa->no);
      }
    }
    else if (area_weight >= 1.0f) {
      for (int f_proj_index = 0; f_proj_index < BLI_array_len(project_thick_faces);
           f_proj_index++) {
        const ThickFace *tf = project_thick_faces[f_proj_index];
        madd_v3_v3fl(average_normal, tf->efa->no, tf->area);
      }
    }
    else {
      for (int f_proj_index = 0; f_proj_index < BLI_array_len(project_thick_faces);
           f_proj_index++) {
        const ThickFace *tf = project_thick_faces[f_proj_index];
        const float area_blend = (tf->area * area_weight) + (1.0f - area_weight);
        madd_v3_v3fl(average_normal, tf->efa->no, area_blend);
      }
    }

    /* Avoid NAN. */
    if (normalize_v3(average_normal) != 0.0f) {
      float(*normal)[3] = BLI_array_append_ret(project_normal_array);
      copy_v3_v3(*normal, average_normal);
    }

    /* Find the most unique angle that points away from other normals. */
    float anble_best = 1.0f;
    uint angle_best_index = 0;

    for (int f_index = thick_faces_len - 1; f_index >= 0; f_index--) {
      if (BM_elem_flag_test(thick_faces[f_index].efa, BM_ELEM_TAG)) {
        continue;
      }

      float angle_test = -1.0f;
      for (int p_index = 0; p_index < BLI_array_len(project_normal_array); p_index++) {
        angle_test = max_ff(angle_test,
                            dot_v3v3(project_normal_array[p_index], thick_faces[f_index].efa->no));
      }

      if (angle_test < anble_best) {
        anble_best = angle_test;
        angle_best_index = f_index;
      }
    }

    if (anble_best < project_angle_limit_cos) {
      project_normal = thick_faces[angle_best_index].efa->no;
      BLI_array_clear(project_thick_faces);
      BLI_array_append(project_thick_faces, &thick_faces[angle_best_index]);
      BM_elem_flag_enable(thick_faces[angle_best_index].efa, BM_ELEM_TAG);
    }
    else {
      if (BLI_array_len(project_normal_array) >= 1) {
        break;
      }
    }
  }

  BLI_array_free(project_thick_faces);
  BM_mesh_elem_hflag_disable_all(bm, BM_FACE, BM_ELEM_TAG, false);

  *r_project_normal_array = project_normal_array;
  return BLI_array_len(project_normal_array);
}

static int smart_project_exec(bContext *C, wmOperator *op)
{
  Scene *scene = CTX_data_scene(C);
  ViewLayer *view_layer = CTX_data_view_layer(C);

  /* May be NULL. */
  View3D *v3d = CTX_wm_view3d(C);

  bool only_selected_uvs = false;
  if (CTX_wm_space_image(C)) {
    /* Inside the UV Editor, only project selected UVs. */
    only_selected_uvs = true;
  }

  const float project_angle_limit = RNA_float_get(op->ptr, "angle_limit");
  const float island_margin = RNA_float_get(op->ptr, "island_margin");
  const float area_weight = RNA_float_get(op->ptr, "area_weight");

  const float project_angle_limit_cos = cosf(project_angle_limit);
  const float project_angle_limit_half_cos = cosf(project_angle_limit / 2);

  /* Memory arena for list links (cleared for each object). */
  MemArena *arena = BLI_memarena_new(BLI_MEMARENA_STD_BUFSIZE, __func__);

  uint objects_len = 0;
  Object **objects = BKE_view_layer_array_from_objects_in_edit_mode_unique_data(
      scene, view_layer, v3d, &objects_len);

  Object **objects_changed = MEM_mallocN(sizeof(*objects_changed) * objects_len, __func__);
  uint object_changed_len = 0;

  BMFace *efa;
  BMIter iter;
  uint ob_index;

  for (ob_index = 0; ob_index < objects_len; ob_index++) {
    Object *obedit = objects[ob_index];
    BMEditMesh *em = BKE_editmesh_from_object(obedit);
    bool changed = false;

    if (!ED_uvedit_ensure_uvs(obedit)) {
      continue;
    }

    const int cd_loop_uv_offset = CustomData_get_offset(&em->bm->ldata, CD_MLOOPUV);
    BLI_assert(cd_loop_uv_offset >= 0);
    ThickFace *thick_faces = MEM_mallocN(sizeof(*thick_faces) * em->bm->totface, __func__);

    uint thick_faces_len = 0;
    BM_ITER_MESH (efa, &iter, em->bm, BM_FACES_OF_MESH) {
      if (!BM_elem_flag_test(efa, BM_ELEM_SELECT)) {
        continue;
      }

      if (only_selected_uvs) {
        if (!uvedit_face_select_test(scene, efa, cd_loop_uv_offset)) {
          uvedit_face_select_disable(scene, em->bm, efa, cd_loop_uv_offset);
          continue;
        }
      }

      thick_faces[thick_faces_len].area = BM_face_calc_area(efa);
      thick_faces[thick_faces_len].efa = efa;
      thick_faces_len++;
    }

    qsort(thick_faces, thick_faces_len, sizeof(ThickFace), smart_uv_project_thickface_area_cmp_fn);

    /* Remove all zero area faces. */
    while ((thick_faces_len > 0) &&
           !(thick_faces[thick_faces_len - 1].area > smart_uv_project_area_ignore)) {

      /* Zero UV's so they don't overlap with other faces being unwrapped. */
      BMIter liter;
      BMLoop *l;
      BM_ITER_ELEM (l, &liter, thick_faces[thick_faces_len - 1].efa, BM_LOOPS_OF_FACE) {
        MLoopUV *luv = BM_ELEM_CD_GET_VOID_P(l, cd_loop_uv_offset);
        zero_v2(luv->uv);
        changed = true;
      }

      thick_faces_len -= 1;
    }

    float(*project_normal_array)[3] = NULL;
    int project_normals_len = smart_uv_project_calculate_project_normals(
        thick_faces,
        thick_faces_len,
        em->bm,
        project_angle_limit_half_cos,
        project_angle_limit_cos,
        area_weight,
        &project_normal_array);

    if (project_normals_len == 0) {
      MEM_freeN(thick_faces);
      BLI_assert(project_normal_array == NULL);
      continue;
    }

    /* After finding projection vectors, we find the uv positions. */
    LinkNode **thickface_project_groups = MEM_callocN(
        sizeof(*thickface_project_groups) * project_normals_len, __func__);

    BLI_memarena_clear(arena);

    for (int f_index = thick_faces_len - 1; f_index >= 0; f_index--) {
      const float *f_normal = thick_faces[f_index].efa->no;

      float angle_best = dot_v3v3(f_normal, project_normal_array[0]);
      uint angle_best_index = 0;

      for (int p_index = 1; p_index < project_normals_len; p_index++) {
        const float angle_test = dot_v3v3(f_normal, project_normal_array[p_index]);
        if (angle_test > angle_best) {
          angle_best = angle_test;
          angle_best_index = p_index;
        }
      }

      BLI_linklist_prepend_arena(
          &thickface_project_groups[angle_best_index], &thick_faces[f_index], arena);
    }

    for (int p_index = 0; p_index < project_normals_len; p_index++) {
      if (thickface_project_groups[p_index] == NULL) {
        continue;
      }

      float axis_mat[3][3];
      axis_dominant_v3_to_m3(axis_mat, project_normal_array[p_index]);

      for (LinkNode *list = thickface_project_groups[p_index]; list; list = list->next) {
        ThickFace *tf = list->link;
        BMIter liter;
        BMLoop *l;
        BM_ITER_ELEM (l, &liter, tf->efa, BM_LOOPS_OF_FACE) {
          MLoopUV *luv = BM_ELEM_CD_GET_VOID_P(l, cd_loop_uv_offset);
          mul_v2_m3v3(luv->uv, axis_mat, l->v->co);
        }
        changed = true;
      }
    }

    MEM_freeN(thick_faces);
    MEM_freeN(project_normal_array);

    /* No need to free the lists in 'thickface_project_groups' values as the 'arena' is used. */
    MEM_freeN(thickface_project_groups);

    if (changed) {
      objects_changed[object_changed_len] = objects[ob_index];
      object_changed_len += 1;
    }
  }

  BLI_memarena_free(arena);

  MEM_freeN(objects);

  /* Pack islands & Stretch to UV bounds */
  if (object_changed_len > 0) {

    scene->toolsettings->uvcalc_margin = island_margin;

    /* Depsgraph refresh functions are called here. */
    const bool correct_aspect = RNA_boolean_get(op->ptr, "correct_aspect");

    const struct UVPackIsland_Params params = {
        .rotate = true,
        .only_selected_uvs = only_selected_uvs,
        .only_selected_faces = true,
        .correct_aspect = correct_aspect,
        .use_seams = true,
        .margin_method = RNA_enum_get(op->ptr, "margin_method"),
        .margin = RNA_float_get(op->ptr, "island_margin"),
    };
    ED_uvedit_pack_islands_multi(scene, objects_changed, object_changed_len, NULL, NULL, &params);

    /* #ED_uvedit_pack_islands_multi only supports `per_face_aspect = false`. */
    const bool per_face_aspect = false;
    uv_map_clip_correct(
        scene, objects_changed, object_changed_len, op, per_face_aspect, only_selected_uvs);
  }

  MEM_freeN(objects_changed);

  return OPERATOR_FINISHED;
}

void UV_OT_smart_project(wmOperatorType *ot)
{
  PropertyRNA *prop;

  /* identifiers */
  ot->name = "Smart UV Project";
  ot->idname = "UV_OT_smart_project";
  ot->description = "Projection unwraps the selected faces of mesh objects";

  ot->flag = OPTYPE_REGISTER | OPTYPE_UNDO;

  /* api callbacks */
  ot->exec = smart_project_exec;
  ot->poll = ED_operator_uvmap;
  ot->invoke = WM_operator_props_popup_confirm;

  /* properties */
  prop = RNA_def_float_rotation(ot->srna,
                                "angle_limit",
                                0,
                                NULL,
                                DEG2RADF(0.0f),
                                DEG2RADF(90.0f),
                                "Angle Limit",
                                "Lower for more projection groups, higher for less distortion",
                                DEG2RADF(0.0f),
                                DEG2RADF(89.0f));
  RNA_def_property_float_default(prop, DEG2RADF(66.0f));

  RNA_def_enum(
      ot->srna, "margin_method", pack_margin_method, ED_UVPACK_MARGIN_SCALED, "Margin Method", "");
  RNA_def_float(ot->srna,
                "island_margin",
                0.0f,
                0.0f,
                1.0f,
                "Island Margin",
                "Margin to reduce bleed from adjacent islands",
                0.0f,
                1.0f);
  RNA_def_float(ot->srna,
                "area_weight",
                0.0f,
                0.0f,
                1.0f,
                "Area Weight",
                "Weight projection's vector by faces with larger areas",
                0.0f,
                1.0f);

  uv_map_clip_correct_properties_ex(ot, false);
}

/** \} */

/* -------------------------------------------------------------------- */
/** \name Project UV From View Operator
 * \{ */

static int uv_from_view_exec(bContext *C, wmOperator *op);

static int uv_from_view_invoke(bContext *C, wmOperator *op, const wmEvent *UNUSED(event))
{
  View3D *v3d = CTX_wm_view3d(C);
  RegionView3D *rv3d = CTX_wm_region_view3d(C);
  Camera *camera = ED_view3d_camera_data_get(v3d, rv3d);
  PropertyRNA *prop;

  prop = RNA_struct_find_property(op->ptr, "camera_bounds");
  if (!RNA_property_is_set(op->ptr, prop)) {
    RNA_property_boolean_set(op->ptr, prop, (camera != NULL));
  }
  prop = RNA_struct_find_property(op->ptr, "correct_aspect");
  if (!RNA_property_is_set(op->ptr, prop)) {
    RNA_property_boolean_set(op->ptr, prop, (camera == NULL));
  }

  return uv_from_view_exec(C, op);
}

static int uv_from_view_exec(bContext *C, wmOperator *op)
{
  ViewLayer *view_layer = CTX_data_view_layer(C);
  const Scene *scene = CTX_data_scene(C);
  ARegion *region = CTX_wm_region(C);
  View3D *v3d = CTX_wm_view3d(C);
  RegionView3D *rv3d = CTX_wm_region_view3d(C);
  Camera *camera = ED_view3d_camera_data_get(v3d, rv3d);
  BMFace *efa;
  BMLoop *l;
  BMIter iter, liter;
  MLoopUV *luv;
  float rotmat[4][4];
  float objects_pos_offset[4];
  bool changed_multi = false;

  const bool use_orthographic = RNA_boolean_get(op->ptr, "orthographic");

  /* NOTE: objects that aren't touched are set to NULL (to skip clipping). */
  uint objects_len = 0;
  Object **objects = BKE_view_layer_array_from_objects_in_edit_mode_unique_data(
      scene, view_layer, v3d, &objects_len);

  if (use_orthographic) {
    /* Calculate average object position. */
    float objects_pos_avg[4] = {0};

    for (uint ob_index = 0; ob_index < objects_len; ob_index++) {
      add_v4_v4(objects_pos_avg, objects[ob_index]->object_to_world[3]);
    }

    mul_v4_fl(objects_pos_avg, 1.0f / objects_len);
    negate_v4_v4(objects_pos_offset, objects_pos_avg);
  }

  for (uint ob_index = 0; ob_index < objects_len; ob_index++) {
    Object *obedit = objects[ob_index];
    BMEditMesh *em = BKE_editmesh_from_object(obedit);
    bool changed = false;

    /* add uvs if they don't exist yet */
    if (!ED_uvedit_ensure_uvs(obedit)) {
      continue;
    }

    const int cd_loop_uv_offset = CustomData_get_offset(&em->bm->ldata, CD_MLOOPUV);

    if (use_orthographic) {
      uv_map_rotation_matrix_ex(rotmat, rv3d, obedit, 90.0f, 0.0f, 1.0f, objects_pos_offset);

      BM_ITER_MESH (efa, &iter, em->bm, BM_FACES_OF_MESH) {
        if (!BM_elem_flag_test(efa, BM_ELEM_SELECT)) {
          continue;
        }

        BM_ITER_ELEM (l, &liter, efa, BM_LOOPS_OF_FACE) {
          luv = BM_ELEM_CD_GET_VOID_P(l, cd_loop_uv_offset);
          BLI_uvproject_from_view_ortho(luv->uv, l->v->co, rotmat);
        }
        changed = true;
      }
    }
    else if (camera) {
      const bool camera_bounds = RNA_boolean_get(op->ptr, "camera_bounds");
      struct ProjCameraInfo *uci = BLI_uvproject_camera_info(
          v3d->camera,
          obedit->object_to_world,
          camera_bounds ? (scene->r.xsch * scene->r.xasp) : 1.0f,
          camera_bounds ? (scene->r.ysch * scene->r.yasp) : 1.0f);

      if (uci) {
        BM_ITER_MESH (efa, &iter, em->bm, BM_FACES_OF_MESH) {
          if (!BM_elem_flag_test(efa, BM_ELEM_SELECT)) {
            continue;
          }

          BM_ITER_ELEM (l, &liter, efa, BM_LOOPS_OF_FACE) {
            luv = BM_ELEM_CD_GET_VOID_P(l, cd_loop_uv_offset);
            BLI_uvproject_from_camera(luv->uv, l->v->co, uci);
          }
          changed = true;
        }

        MEM_freeN(uci);
      }
    }
    else {
      copy_m4_m4(rotmat, obedit->object_to_world);

      BM_ITER_MESH (efa, &iter, em->bm, BM_FACES_OF_MESH) {
        if (!BM_elem_flag_test(efa, BM_ELEM_SELECT)) {
          continue;
        }

        BM_ITER_ELEM (l, &liter, efa, BM_LOOPS_OF_FACE) {
          luv = BM_ELEM_CD_GET_VOID_P(l, cd_loop_uv_offset);
          BLI_uvproject_from_view(
              luv->uv, l->v->co, rv3d->persmat, rotmat, region->winx, region->winy);
        }
        changed = true;
      }
    }

    if (changed) {
      changed_multi = true;
      DEG_id_tag_update(obedit->data, ID_RECALC_GEOMETRY);
      WM_event_add_notifier(C, NC_GEOM | ND_DATA, obedit->data);
    }
    else {
      ARRAY_DELETE_REORDER_LAST(objects, ob_index, 1, objects_len);
      objects_len -= 1;
      ob_index -= 1;
    }
  }

  if (changed_multi) {
    const bool per_face_aspect = true;
    const bool only_selected_uvs = false;
    uv_map_clip_correct(scene, objects, objects_len, op, per_face_aspect, only_selected_uvs);
  }

  MEM_freeN(objects);

  if (changed_multi) {
    return OPERATOR_FINISHED;
  }
  return OPERATOR_CANCELLED;
}

static bool uv_from_view_poll(bContext *C)
{
  RegionView3D *rv3d = CTX_wm_region_view3d(C);

  if (!ED_operator_uvmap(C)) {
    return 0;
  }

  return (rv3d != NULL);
}

void UV_OT_project_from_view(wmOperatorType *ot)
{
  /* identifiers */
  ot->name = "Project from View";
  ot->idname = "UV_OT_project_from_view";
  ot->description = "Project the UV vertices of the mesh as seen in current 3D view";

  ot->flag = OPTYPE_REGISTER | OPTYPE_UNDO;

  /* api callbacks */
  ot->invoke = uv_from_view_invoke;
  ot->exec = uv_from_view_exec;
  ot->poll = uv_from_view_poll;

  /* properties */
  RNA_def_boolean(ot->srna, "orthographic", 0, "Orthographic", "Use orthographic projection");
  RNA_def_boolean(ot->srna,
                  "camera_bounds",
                  1,
                  "Camera Bounds",
                  "Map UVs to the camera region taking resolution and aspect into account");
  uv_map_clip_correct_properties(ot);
}

/** \} */

/* -------------------------------------------------------------------- */
/** \name Reset UV Operator
 * \{ */

static int reset_exec(bContext *C, wmOperator *UNUSED(op))
{
  const Scene *scene = CTX_data_scene(C);
  ViewLayer *view_layer = CTX_data_view_layer(C);
  View3D *v3d = CTX_wm_view3d(C);

  uint objects_len = 0;
  Object **objects = BKE_view_layer_array_from_objects_in_edit_mode_unique_data(
      scene, view_layer, v3d, &objects_len);
  for (uint ob_index = 0; ob_index < objects_len; ob_index++) {
    Object *obedit = objects[ob_index];
    Mesh *me = (Mesh *)obedit->data;
    BMEditMesh *em = BKE_editmesh_from_object(obedit);

    if (em->bm->totfacesel == 0) {
      continue;
    }

    /* add uvs if they don't exist yet */
    if (!ED_uvedit_ensure_uvs(obedit)) {
      continue;
    }

    ED_mesh_uv_loop_reset(C, me);

    DEG_id_tag_update(obedit->data, ID_RECALC_GEOMETRY);
    WM_event_add_notifier(C, NC_GEOM | ND_DATA, obedit->data);
  }
  MEM_freeN(objects);

  return OPERATOR_FINISHED;
}

void UV_OT_reset(wmOperatorType *ot)
{
  /* identifiers */
  ot->name = "Reset";
  ot->idname = "UV_OT_reset";
  ot->description = "Reset UV projection";

  ot->flag = OPTYPE_REGISTER | OPTYPE_UNDO;

  /* api callbacks */
  ot->exec = reset_exec;
  ot->poll = ED_operator_uvmap;
}

/** \} */

/* -------------------------------------------------------------------- */
/** \name Sphere UV Project Operator
 * \{ */

static void uv_sphere_project(float target[2],
                              const float source[3],
                              const float center[3],
                              const float rotmat[4][4])
{
  float pv[3];

  sub_v3_v3v3(pv, source, center);
  mul_m4_v3(rotmat, pv);

  map_to_sphere(&target[0], &target[1], pv[0], pv[1], pv[2]);

  /* split line is always zero */
  if (target[0] >= 1.0f) {
    target[0] -= 1.0f;
  }
}

static void uv_map_mirror(BMEditMesh *em, BMFace *efa)
{
  BMLoop *l;
  BMIter liter;
  MLoopUV *luv;
  float **uvs = BLI_array_alloca(uvs, efa->len);
  float dx;
  int i, mi;

  const int cd_loop_uv_offset = CustomData_get_offset(&em->bm->ldata, CD_MLOOPUV);

  BM_ITER_ELEM_INDEX (l, &liter, efa, BM_LOOPS_OF_FACE, i) {
    luv = BM_ELEM_CD_GET_VOID_P(l, cd_loop_uv_offset);
    uvs[i] = luv->uv;
  }

  mi = 0;
  for (i = 1; i < efa->len; i++) {
    if (uvs[i][0] > uvs[mi][0]) {
      mi = i;
    }
  }

  for (i = 0; i < efa->len; i++) {
    if (i != mi) {
      dx = uvs[mi][0] - uvs[i][0];
      if (dx > 0.5f) {
        uvs[i][0] += 1.0f;
      }
    }
  }
}

static int sphere_project_exec(bContext *C, wmOperator *op)
{
  const Scene *scene = CTX_data_scene(C);
  View3D *v3d = CTX_wm_view3d(C);

  bool only_selected_uvs = false;
  if (CTX_wm_space_image(C)) {
    /* Inside the UV Editor, only project selected UVs. */
    only_selected_uvs = true;
  }

  ViewLayer *view_layer = CTX_data_view_layer(C);
  uint objects_len = 0;
  Object **objects = BKE_view_layer_array_from_objects_in_edit_mode_unique_data(
      scene, view_layer, v3d, &objects_len);
  for (uint ob_index = 0; ob_index < objects_len; ob_index++) {
    Object *obedit = objects[ob_index];
    BMEditMesh *em = BKE_editmesh_from_object(obedit);
    BMFace *efa;
    BMLoop *l;
    BMIter iter, liter;
    MLoopUV *luv;

    if (em->bm->totfacesel == 0) {
      continue;
    }

    /* add uvs if they don't exist yet */
    if (!ED_uvedit_ensure_uvs(obedit)) {
      continue;
    }

    const int cd_loop_uv_offset = CustomData_get_offset(&em->bm->ldata, CD_MLOOPUV);
    float center[3], rotmat[4][4];

    uv_map_transform(C, op, rotmat);
    uv_map_transform_center(scene, v3d, obedit, em, center, NULL);

    BM_ITER_MESH (efa, &iter, em->bm, BM_FACES_OF_MESH) {
      if (!BM_elem_flag_test(efa, BM_ELEM_SELECT)) {
        continue;
      }

      if (only_selected_uvs) {
        if (!uvedit_face_select_test(scene, efa, cd_loop_uv_offset)) {
          uvedit_face_select_disable(scene, em->bm, efa, cd_loop_uv_offset);
          continue;
        }
      }

      BM_ITER_ELEM (l, &liter, efa, BM_LOOPS_OF_FACE) {
        luv = BM_ELEM_CD_GET_VOID_P(l, cd_loop_uv_offset);

        uv_sphere_project(luv->uv, l->v->co, center, rotmat);
      }

      uv_map_mirror(em, efa);
    }

    const bool per_face_aspect = true;
    uv_map_clip_correct(scene, &obedit, 1, op, per_face_aspect, only_selected_uvs);

    DEG_id_tag_update(obedit->data, ID_RECALC_GEOMETRY);
    WM_event_add_notifier(C, NC_GEOM | ND_DATA, obedit->data);
  }
  MEM_freeN(objects);

  return OPERATOR_FINISHED;
}

void UV_OT_sphere_project(wmOperatorType *ot)
{
  /* identifiers */
  ot->name = "Sphere Projection";
  ot->idname = "UV_OT_sphere_project";
  ot->description = "Project the UV vertices of the mesh over the curved surface of a sphere";

  ot->flag = OPTYPE_REGISTER | OPTYPE_UNDO;

  /* api callbacks */
  ot->exec = sphere_project_exec;
  ot->poll = ED_operator_uvmap;

  /* properties */
  uv_transform_properties(ot, 0);
  uv_map_clip_correct_properties(ot);
}

/** \} */

/* -------------------------------------------------------------------- */
/** \name Cylinder UV Project Operator
 * \{ */

static void uv_cylinder_project(float target[2],
                                const float source[3],
                                const float center[3],
                                const float rotmat[4][4])
{
  float pv[3];

  sub_v3_v3v3(pv, source, center);
  mul_m4_v3(rotmat, pv);

  map_to_tube(&target[0], &target[1], pv[0], pv[1], pv[2]);

  /* split line is always zero */
  if (target[0] >= 1.0f) {
    target[0] -= 1.0f;
  }
}

static int cylinder_project_exec(bContext *C, wmOperator *op)
{
  const Scene *scene = CTX_data_scene(C);
  View3D *v3d = CTX_wm_view3d(C);

  bool only_selected_uvs = false;
  if (CTX_wm_space_image(C)) {
    /* Inside the UV Editor, only project selected UVs. */
    only_selected_uvs = true;
  }

  ViewLayer *view_layer = CTX_data_view_layer(C);
  uint objects_len = 0;
  Object **objects = BKE_view_layer_array_from_objects_in_edit_mode_unique_data(
      scene, view_layer, v3d, &objects_len);
  for (uint ob_index = 0; ob_index < objects_len; ob_index++) {
    Object *obedit = objects[ob_index];
    BMEditMesh *em = BKE_editmesh_from_object(obedit);
    BMFace *efa;
    BMLoop *l;
    BMIter iter, liter;
    MLoopUV *luv;

    if (em->bm->totfacesel == 0) {
      continue;
    }

    /* add uvs if they don't exist yet */
    if (!ED_uvedit_ensure_uvs(obedit)) {
      continue;
    }

    const int cd_loop_uv_offset = CustomData_get_offset(&em->bm->ldata, CD_MLOOPUV);
    float center[3], rotmat[4][4];

    uv_map_transform(C, op, rotmat);
    uv_map_transform_center(scene, v3d, obedit, em, center, NULL);

    BM_ITER_MESH (efa, &iter, em->bm, BM_FACES_OF_MESH) {
      if (!BM_elem_flag_test(efa, BM_ELEM_SELECT)) {
        continue;
      }

      if (only_selected_uvs && !uvedit_face_select_test(scene, efa, cd_loop_uv_offset)) {
        uvedit_face_select_disable(scene, em->bm, efa, cd_loop_uv_offset);
        continue;
      }

      BM_ITER_ELEM (l, &liter, efa, BM_LOOPS_OF_FACE) {
        luv = BM_ELEM_CD_GET_VOID_P(l, cd_loop_uv_offset);
        uv_cylinder_project(luv->uv, l->v->co, center, rotmat);
      }

      uv_map_mirror(em, efa);
    }

    const bool per_face_aspect = true;
    uv_map_clip_correct(scene, &obedit, 1, op, per_face_aspect, only_selected_uvs);

    DEG_id_tag_update(obedit->data, ID_RECALC_GEOMETRY);
    WM_event_add_notifier(C, NC_GEOM | ND_DATA, obedit->data);
  }
  MEM_freeN(objects);

  return OPERATOR_FINISHED;
}

void UV_OT_cylinder_project(wmOperatorType *ot)
{
  /* identifiers */
  ot->name = "Cylinder Projection";
  ot->idname = "UV_OT_cylinder_project";
  ot->description = "Project the UV vertices of the mesh over the curved wall of a cylinder";

  ot->flag = OPTYPE_REGISTER | OPTYPE_UNDO;

  /* api callbacks */
  ot->exec = cylinder_project_exec;
  ot->poll = ED_operator_uvmap;

  /* properties */
  uv_transform_properties(ot, 1);
  uv_map_clip_correct_properties(ot);
}

/** \} */

/* -------------------------------------------------------------------- */
/** \name Cube UV Project Operator
 * \{ */

static void uvedit_unwrap_cube_project(const Scene *scene,
                                       BMesh *bm,
                                       float cube_size,
                                       const bool use_select,
                                       const bool only_selected_uvs,
                                       const float center[3])
{
  BMFace *efa;
  BMLoop *l;
  BMIter iter, liter;
  MLoopUV *luv;
  float loc[3];
  int cox, coy;

  int cd_loop_uv_offset;

  cd_loop_uv_offset = CustomData_get_offset(&bm->ldata, CD_MLOOPUV);

  if (center) {
    copy_v3_v3(loc, center);
  }
  else {
    zero_v3(loc);
  }

  if (UNLIKELY(cube_size == 0.0f)) {
    cube_size = 1.0f;
  }

  /* choose x,y,z axis for projection depending on the largest normal
   * component, but clusters all together around the center of map. */

  BM_ITER_MESH (efa, &iter, bm, BM_FACES_OF_MESH) {
    if (use_select && !BM_elem_flag_test(efa, BM_ELEM_SELECT)) {
      continue;
    }
    if (only_selected_uvs && !uvedit_face_select_test(scene, efa, cd_loop_uv_offset)) {
      uvedit_face_select_disable(scene, bm, efa, cd_loop_uv_offset);
      continue;
    }

    axis_dominant_v3(&cox, &coy, efa->no);

    BM_ITER_ELEM (l, &liter, efa, BM_LOOPS_OF_FACE) {
      luv = BM_ELEM_CD_GET_VOID_P(l, cd_loop_uv_offset);
      luv->uv[0] = 0.5f + ((l->v->co[cox] - loc[cox]) / cube_size);
      luv->uv[1] = 0.5f + ((l->v->co[coy] - loc[coy]) / cube_size);
    }
  }
}

static int cube_project_exec(bContext *C, wmOperator *op)
{
  const Scene *scene = CTX_data_scene(C);
  View3D *v3d = CTX_wm_view3d(C);

  bool only_selected_uvs = false;
  if (CTX_wm_space_image(C)) {
    /* Inside the UV Editor, only cube project selected UVs. */
    only_selected_uvs = true;
  }

  PropertyRNA *prop_cube_size = RNA_struct_find_property(op->ptr, "cube_size");
  const float cube_size_init = RNA_property_float_get(op->ptr, prop_cube_size);

  ViewLayer *view_layer = CTX_data_view_layer(C);
  uint objects_len = 0;
  Object **objects = BKE_view_layer_array_from_objects_in_edit_mode_unique_data(
      scene, view_layer, v3d, &objects_len);
  for (uint ob_index = 0; ob_index < objects_len; ob_index++) {
    Object *obedit = objects[ob_index];
    BMEditMesh *em = BKE_editmesh_from_object(obedit);

    if (em->bm->totfacesel == 0) {
      continue;
    }

    /* add uvs if they don't exist yet */
    if (!ED_uvedit_ensure_uvs(obedit)) {
      continue;
    }

    float bounds[2][3];
    float(*bounds_buf)[3] = NULL;

    if (!RNA_property_is_set(op->ptr, prop_cube_size)) {
      bounds_buf = bounds;
    }

    float center[3];
    uv_map_transform_center(scene, v3d, obedit, em, center, bounds_buf);

    /* calculate based on bounds */
    float cube_size = cube_size_init;
    if (bounds_buf) {
      float dims[3];
      sub_v3_v3v3(dims, bounds[1], bounds[0]);
      cube_size = max_fff(UNPACK3(dims));
      if (ob_index == 0) {
        /* This doesn't fit well with, multiple objects. */
        RNA_property_float_set(op->ptr, prop_cube_size, cube_size);
      }
    }

    uvedit_unwrap_cube_project(scene, em->bm, cube_size, true, only_selected_uvs, center);

    const bool per_face_aspect = true;
    uv_map_clip_correct(scene, &obedit, 1, op, per_face_aspect, only_selected_uvs);

    DEG_id_tag_update(obedit->data, ID_RECALC_GEOMETRY);
    WM_event_add_notifier(C, NC_GEOM | ND_DATA, obedit->data);
  }
  MEM_freeN(objects);

  return OPERATOR_FINISHED;
}

void UV_OT_cube_project(wmOperatorType *ot)
{
  /* identifiers */
  ot->name = "Cube Projection";
  ot->idname = "UV_OT_cube_project";
  ot->description = "Project the UV vertices of the mesh over the six faces of a cube";

  ot->flag = OPTYPE_REGISTER | OPTYPE_UNDO;

  /* api callbacks */
  ot->exec = cube_project_exec;
  ot->poll = ED_operator_uvmap;

  /* properties */
  RNA_def_float(ot->srna,
                "cube_size",
                1.0f,
                0.0f,
                FLT_MAX,
                "Cube Size",
                "Size of the cube to project on",
                0.001f,
                100.0f);
  uv_map_clip_correct_properties(ot);
}

/** \} */

/* -------------------------------------------------------------------- */
/** \name Simple UVs for Texture Painting
 * \{ */

void ED_uvedit_add_simple_uvs(Main *bmain, const Scene *scene, Object *ob)
{
  Mesh *me = ob->data;
  bool sync_selection = (scene->toolsettings->uv_flag & UV_SYNC_SELECTION) != 0;

  BMesh *bm = BM_mesh_create(&bm_mesh_allocsize_default,
                             &((struct BMeshCreateParams){
                                 .use_toolflags = false,
                             }));

  /* turn sync selection off,
   * since we are not in edit mode we need to ensure only the uv flags are tested */
  scene->toolsettings->uv_flag &= ~UV_SYNC_SELECTION;

  ED_mesh_uv_ensure(me, NULL);

  BM_mesh_bm_from_me(bm,
                     me,
                     (&(struct BMeshFromMeshParams){
                         .calc_face_normal = true,
                         .calc_vert_normal = true,
                     }));
  /* Select all UVs for cube_project. */
  ED_uvedit_select_all(bm);
  /* A cube size of 2.0 maps [-1..1] vertex coords to [0.0..1.0] in UV coords. */
  uvedit_unwrap_cube_project(scene, bm, 2.0, false, false, NULL);

  /* Pack UVs. */
  const struct UVPackIsland_Params params = {
      .rotate = true,
      .only_selected_uvs = false,
      .only_selected_faces = false,
      .correct_aspect = false,
      .use_seams = true,
      .margin_method = ED_UVPACK_MARGIN_SCALED,
      .margin = 0.001f,
  };
  ED_uvedit_pack_islands_multi(scene, &ob, 1, &bm, NULL, &params);

  /* Write back from BMesh to Mesh. */
  BM_mesh_bm_to_me(bmain, bm, me, (&(struct BMeshToMeshParams){0}));
  BM_mesh_free(bm);

  if (sync_selection) {
    scene->toolsettings->uv_flag |= UV_SYNC_SELECTION;
  }
}

/** \} */<|MERGE_RESOLUTION|>--- conflicted
+++ resolved
@@ -609,20 +609,6 @@
   SubsurfModifierData *smd_real;
   /* Modifier initialization data, will  control what type of subdivision will happen. */
   SubsurfModifierData smd = {{NULL}};
-<<<<<<< HEAD
-  /* Used to hold subsurfed Mesh */
-  DerivedMesh *derivedMesh, *initialDerived;
-  /* holds original indices for subsurfed mesh */
-  const int *origVertIndices, *origEdgeIndices, *origPolyIndices;
-  /* Holds vertices of subsurfed mesh */
-  float(*subsurfedPositions)[3];
-  MEdge *subsurfedEdges;
-  MPoly *subsurfedPolys;
-  MLoop *subsurfedLoops;
-  /* Number of vertices and faces for subsurfed mesh. */
-  int numOfEdges, numOfFaces;
-=======
->>>>>>> 9a09adb7
 
   /* holds a map to editfaces for every subsurfed MFace.
    * These will be used to get hidden/ selected flags etc. */
@@ -653,27 +639,9 @@
   smd.flags = smd_real->flags;
   smd.quality = smd_real->quality;
 
-<<<<<<< HEAD
-  {
-    Mesh *me_from_em = BKE_mesh_from_bmesh_for_eval_nomain(em->bm, NULL, ob->data);
-    initialDerived = CDDM_from_mesh(me_from_em);
-    derivedMesh = subsurf_make_derived_from_derived(
-        initialDerived, &smd, scene, NULL, SUBSURF_IN_EDIT_MODE);
-
-    initialDerived->release(initialDerived);
-    BKE_id_free(NULL, me_from_em);
-  }
-
-  /* get the derived data */
-  subsurfedPositions = (float(*)[3])derivedMesh->getVertArray(derivedMesh);
-  subsurfedEdges = derivedMesh->getEdgeArray(derivedMesh);
-  subsurfedPolys = derivedMesh->getPolyArray(derivedMesh);
-  subsurfedLoops = derivedMesh->getLoopArray(derivedMesh);
-=======
   Mesh *subdiv_mesh = subdivide_edit_mesh(ob, em, &smd);
->>>>>>> 9a09adb7
-
-  const MVert *subsurfedVerts = BKE_mesh_verts(subdiv_mesh);
+
+  float(*subsurfedPositions)[3] = BKE_mesh_positions(subdiv_mesh);
   const MEdge *subsurfedEdges = BKE_mesh_edges(subdiv_mesh);
   const MPoly *subsurfedPolys = BKE_mesh_polys(subdiv_mesh);
   const MLoop *subsurfedLoops = BKE_mesh_loops(subdiv_mesh);
