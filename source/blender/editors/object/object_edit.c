--- conflicted
+++ resolved
@@ -993,7 +993,7 @@
 				}
 				else if (event == 23) {
 					base->object->softflag = ob->softflag;
-					if (base->object->soft) sbFree(base->object->soft, base->object);
+					if (base->object->soft) sbFree(base->object->soft);
 					
 					base->object->soft = copy_softbody(ob->soft, false);
 
@@ -1502,12 +1502,8 @@
 			if ((input->value == OB_MODE_EDIT && OB_TYPE_SUPPORT_EDITMODE(ob->type)) ||
 			    (input->value == OB_MODE_POSE && (ob->type == OB_ARMATURE)) ||
 			    (input->value == OB_MODE_PARTICLE_EDIT && use_mode_particle_edit) ||
-<<<<<<< HEAD
 			    (input->value == OB_MODE_FRACTURE && use_mode_fracture_edit) ||
 			    (ELEM4(input->value, OB_MODE_SCULPT, OB_MODE_VERTEX_PAINT,
-=======
-			    (ELEM(input->value, OB_MODE_SCULPT, OB_MODE_VERTEX_PAINT,
->>>>>>> 3ca78a40
 			           OB_MODE_WEIGHT_PAINT, OB_MODE_TEXTURE_PAINT) && (ob->type == OB_MESH)) ||
 			    (input->value == OB_MODE_OBJECT))
 			{
@@ -1544,8 +1540,6 @@
 		return "PARTICLE_OT_particle_edit_toggle";
 	if (mode == OB_MODE_POSE)
 		return "OBJECT_OT_posemode_toggle";
-	if (mode == OB_MODE_FRACTURE)
-		return "FRACTURE_OT_fracturemode_toggle";
 	return NULL;
 }
 
@@ -1561,8 +1555,7 @@
 		switch (ob->type) {
 			case OB_MESH:
 				if (mode & (OB_MODE_EDIT | OB_MODE_SCULPT | OB_MODE_VERTEX_PAINT | OB_MODE_WEIGHT_PAINT |
-				            OB_MODE_TEXTURE_PAINT | OB_MODE_PARTICLE_EDIT) ||
-				            ((mode & (OB_MODE_FRACTURE)) && modifiers_findByType(ob, eModifierType_Fracture)))
+				            OB_MODE_TEXTURE_PAINT | OB_MODE_PARTICLE_EDIT))
 				{
 					return true;
 				}
