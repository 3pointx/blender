--- conflicted
+++ resolved
@@ -120,7 +120,7 @@
 #include "sculpt_intern.h"
 
 #ifdef WITH_OPENVDB
-	#include "openvdb_capi.h"
+#  include "openvdb_capi.h"
 #endif
 
 /* prototypes */
@@ -1744,257 +1744,6 @@
 
 void OBJECT_OT_link_to_collection(wmOperatorType *ot)
 {
-<<<<<<< HEAD
-	PropertyRNA *prop;
-
-	/* identifiers */
-	ot->name = "Link to Collection";
-	ot->description = "Link objects to a collection";
-	ot->idname = "OBJECT_OT_link_to_collection";
-
-	/* api callbacks */
-	ot->exec = move_to_collection_exec;
-	ot->invoke = move_to_collection_invoke;
-	ot->poll = move_to_collection_poll;
-
-	/* flags */
-	ot->flag = OPTYPE_REGISTER | OPTYPE_UNDO;
-
-	prop = RNA_def_int(ot->srna, "collection_index", COLLECTION_INVALID_INDEX, COLLECTION_INVALID_INDEX, INT_MAX,
-	                   "Collection Index", "Index of the collection to move to", 0, INT_MAX);
-	RNA_def_property_flag(prop, PROP_SKIP_SAVE | PROP_HIDDEN);
-	prop = RNA_def_boolean(ot->srna, "is_new", false, "New", "Move objects to a new collection");
-	RNA_def_property_flag(prop, PROP_SKIP_SAVE | PROP_HIDDEN);
-	prop = RNA_def_string(ot->srna, "new_collection_name", NULL, MAX_NAME, "Name",
-	                      "Name of the newly added collection");
-	RNA_def_property_flag(prop, PROP_SKIP_SAVE);
-}
-
-
-static int remesh_exec(bContext *C, wmOperator *op)
-{
-	bool linked_data = false;
-
-	Object *ob = CTX_data_active_object(C);
-	Main *bmain = CTX_data_main(C);
-
-	ID *data;
-	data = ob->data;
-	if (data && ID_IS_LINKED(data)) {
-		linked_data = true;
-		return OPERATOR_CANCELLED;
-	}
-	if (ob->type == OB_MESH) {
-		Mesh *mesh = ob->data;
-		Mesh *newMesh;
-
-		if (mesh->voxel_size <= 0.0f) {
-			return OPERATOR_CANCELLED;
-		}
-
-		if (ob->mode == OB_MODE_SCULPT) {
-			Depsgraph *depsgraph = CTX_data_depsgraph(C);
-			struct Scene *scene = CTX_data_scene(C);
-			Sculpt *sd = CTX_data_tool_settings(C)->sculpt;
-			BKE_sculpt_update_mesh_elements(depsgraph, scene, sd, ob, true, true);
-			PBVH *pbvh;
-			PBVHNode **nodes;
-			int totnode;
-			pbvh = ob->sculpt->pbvh;
-			BKE_pbvh_search_gather(pbvh, NULL, NULL, &nodes, &totnode);
-			sculpt_undo_push_begin("voxel remesh");
-			sculpt_undo_push_node(ob, nodes[0], SCULPT_UNDO_REMESH);
-		}
-
-		struct OpenVDBLevelSet *level_set;
-		struct OpenVDBTransform *xform = OpenVDBTransform_create();
-		OpenVDBTransform_create_linear_transform(xform, (double)mesh->voxel_size);
-		level_set = BKE_remesh_voxel_ovdb_mesh_to_level_set_create(mesh, xform);
-		newMesh = BKE_remesh_voxel_ovdb_volume_to_mesh_nomain(level_set, 0.0, 0.0, false);
-		OpenVDBLevelSet_free(level_set);
-		OpenVDBTransform_free(xform);
-
-		Mesh *objMesh_copy;
-		if (mesh->flag & ME_REMESH_REPROJECT_VERTEX_PAINT ||
-			mesh->flag & ME_REMESH_REPROJECT_PAINT_MASK) {
-			objMesh_copy = BKE_mesh_new_nomain_from_template(mesh, mesh->totvert, 0, 0, 0, 0);
-			CustomData_copy(&mesh->vdata, &objMesh_copy->vdata, CD_MASK_MESH.vmask, CD_DUPLICATE, mesh->totvert);
-			for(int i = 0; i < mesh->totvert; i++) {
-				copy_v3_v3(objMesh_copy->mvert[i].co, mesh->mvert[i].co);
-			}
-		}
-
-		BKE_mesh_nomain_to_mesh(newMesh, mesh, ob, &CD_MASK_EVERYTHING, true);
-
-		BKE_remesh_voxel_init_empty_vertex_color_layer(mesh);
-
-		if (mesh->flag & ME_REMESH_REPROJECT_VERTEX_PAINT ||
-			mesh->flag & ME_REMESH_REPROJECT_PAINT_MASK) {
-			BKE_remesh_voxel_reproject(mesh, objMesh_copy, mesh->flag);
-			BKE_mesh_free(objMesh_copy);
-		}
-
-		if (mesh->flag & ME_REMESH_SMOOTH_NORMALS) {
-			BKE_mesh_smooth_flag_set(ob, true);
-		}
-
-		if (ob->mode == OB_MODE_SCULPT) {
-			sculpt_undo_push_end();
-		}
-
-		BKE_mesh_batch_cache_dirty_tag(ob->data, BKE_MESH_BATCH_DIRTY_ALL);
-		DEG_relations_tag_update(bmain);
-		DEG_id_tag_update(&ob->id, ID_RECALC_GEOMETRY);
-		WM_event_add_notifier(C, NC_GEOM | ND_DATA, ob->data);
-
-		BKE_mesh_free(newMesh);
-		return OPERATOR_FINISHED;
-	}
-
-	return OPERATOR_CANCELLED;
-}
-
-void OBJECT_OT_remesh(wmOperatorType *ot)
-{
-	/* identifiers */
-	ot->name = "Voxel remesh";
-	ot->description = "Run OpenVDB voxel remesher";
-	ot->idname = "OBJECT_OT_remesh";
-
-	/* api callbacks */
-	ot->poll = object_mode_set_poll;
-	ot->exec = remesh_exec;
-
-	ot->flag = OPTYPE_REGISTER | OPTYPE_UNDO | OPTYPE_INTERNAL;
-}
-
-#define GET_CD_DATA(me, data) ((me)->edit_mesh ? &(me)->edit_mesh->bm->data : &(me)->data)
-static int vertex_to_loop_colors_exec(bContext *C, wmOperator *op) {
-	bool linked_data = false;
-
-	Object *ob = CTX_data_active_object(C);
-
-	ID *data;
-	data = ob->data;
-	if (data && ID_IS_LINKED(data)) {
-		linked_data = true;
-		return OPERATOR_CANCELLED;
-	}
-
-	if (ob->type == OB_MESH) {
-		Mesh *mesh = ob->data;
-		CustomData *ldata = GET_CD_DATA(mesh, ldata);
-		const int n = CustomData_get_active_layer(ldata, CD_MLOOPCOL);
-		if (n == -1) {
-			return OPERATOR_CANCELLED;
-		}
-		MLoopCol *loopcols = CustomData_get_layer_n(&mesh->ldata, CD_MLOOPCOL, n);
-		MVertCol *vertcols = CustomData_get_layer(&mesh->vdata, CD_MVERTCOL);
-		MLoop *loops = CustomData_get_layer(&mesh->ldata, CD_MLOOP);
-		MPoly *polys = CustomData_get_layer(&mesh->pdata, CD_MPOLY);
-
-		for (int i = 0; i < mesh->totpoly; i++) {
-			MPoly *c_poly = &polys[i];
-			for (int j = 0; j < c_poly->totloop; j++) {
-				int loop_index = c_poly->loopstart + j;
-				MLoop *c_loop = &loops[c_poly->loopstart + j];
-				loopcols[loop_index].r = vertcols[c_loop->v].r;
-				loopcols[loop_index].g = vertcols[c_loop->v].g;
-				loopcols[loop_index].b = vertcols[c_loop->v].b;
-				loopcols[loop_index].a = vertcols[c_loop->v].a;
-			}
-		}
-
-		DEG_id_tag_update(&ob->id, ID_RECALC_GEOMETRY);
-		WM_event_add_notifier(C, NC_GEOM | ND_DATA, ob->data);
-
-		return OPERATOR_FINISHED;
-	}
-	return OPERATOR_CANCELLED;
-}
-
-void OBJECT_OT_vertex_to_loop_colors(wmOperatorType *ot)
-{
-	/* identifiers */
-	ot->name = "Vertex color to loop color";
-	ot->description = "Copy the vertex color to a regular color layer";
-	ot->idname = "OBJECT_OT_vertex_to_loop_colors";
-
-	/* api callbacks */
-	ot->poll = object_mode_set_poll;
-	ot->exec = vertex_to_loop_colors_exec;
-
-	ot->flag = OPTYPE_REGISTER | OPTYPE_UNDO;
-}
-
-static int loop_to_vertex_colors_exec(bContext *C, wmOperator *op) {
-	bool linked_data = false;
-
-	Object *ob = CTX_data_active_object(C);
-
-	ID *data;
-	data = ob->data;
-	if (data && ID_IS_LINKED(data)) {
-		linked_data = true;
-		return OPERATOR_CANCELLED;
-	}
-
-	if (ob->type == OB_MESH) {
-		Mesh *mesh = ob->data;
-		CustomData *ldata = GET_CD_DATA(mesh, ldata);
-		const int n = CustomData_get_active_layer(ldata, CD_MLOOPCOL);
-		if (n == -1) {
-			return OPERATOR_CANCELLED;
-		}
-		MLoopCol *loopcols = CustomData_get_layer_n(&mesh->ldata, CD_MLOOPCOL, n);
-		MVertCol *vertcols;
-		if (!CustomData_has_layer(&mesh->vdata, CD_MVERTCOL)){
-			vertcols = CustomData_add_layer_named(&mesh->vdata, CD_MVERTCOL, CD_CALLOC, NULL, mesh->totvert, "vcols");
-			for (int i = 0; i < mesh->totvert; i++) {
-				ob->sculpt->vcol[i].r = 255;
-				ob->sculpt->vcol[i].g = 255;
-				ob->sculpt->vcol[i].b = 255;
-				ob->sculpt->vcol[i].a = 255;
-			}
-		} else {
-			vertcols = CustomData_get_layer(&mesh->vdata, CD_MVERTCOL);
-		}
-		MLoop *loops = CustomData_get_layer(&mesh->ldata, CD_MLOOP);
-		MPoly *polys = CustomData_get_layer(&mesh->pdata, CD_MPOLY);
-
-		for (int i = 0; i < mesh->totpoly; i++) {
-			MPoly *c_poly = &polys[i];
-			for (int j = 0; j < c_poly->totloop; j++) {
-				int loop_index = c_poly->loopstart + j;
-				MLoop *c_loop = &loops[c_poly->loopstart + j];
-				vertcols[c_loop->v].r = loopcols[loop_index].r;
-				vertcols[c_loop->v].g = loopcols[loop_index].g;
-				vertcols[c_loop->v].b = loopcols[loop_index].b;
-				vertcols[c_loop->v].a = loopcols[loop_index].a;
-			}
-		}
-
-		DEG_id_tag_update(&ob->id, ID_RECALC_GEOMETRY);
-		WM_event_add_notifier(C, NC_GEOM | ND_DATA, ob->data);
-
-		return OPERATOR_FINISHED;
-	}
-	return OPERATOR_CANCELLED;
-}
-
-void OBJECT_OT_loop_to_vertex_colors(wmOperatorType *ot)
-{
-	/* identifiers */
-	ot->name = "Loop color to vertex color";
-	ot->description = "Copy the active loop color layer to the vertex color";
-	ot->idname = "OBJECT_OT_loop_to_vertex_colors";
-
-	/* api callbacks */
-	ot->poll = object_mode_set_poll;
-	ot->exec = loop_to_vertex_colors_exec;
-
-	ot->flag = OPTYPE_REGISTER | OPTYPE_UNDO;
-=======
   PropertyRNA *prop;
 
   /* identifiers */
@@ -2029,5 +1778,234 @@
                         "Name",
                         "Name of the newly added collection");
   RNA_def_property_flag(prop, PROP_SKIP_SAVE);
->>>>>>> e12c08e8
+}
+
+static int remesh_exec(bContext *C, wmOperator *op)
+{
+  bool linked_data = false;
+
+  Object *ob = CTX_data_active_object(C);
+  Main *bmain = CTX_data_main(C);
+
+  ID *data;
+  data = ob->data;
+  if (data && ID_IS_LINKED(data)) {
+    linked_data = true;
+    return OPERATOR_CANCELLED;
+  }
+  if (ob->type == OB_MESH) {
+    Mesh *mesh = ob->data;
+    Mesh *newMesh;
+
+    if (mesh->voxel_size <= 0.0f) {
+      return OPERATOR_CANCELLED;
+    }
+
+    if (ob->mode == OB_MODE_SCULPT) {
+      Depsgraph *depsgraph = CTX_data_depsgraph(C);
+      struct Scene *scene = CTX_data_scene(C);
+      Sculpt *sd = CTX_data_tool_settings(C)->sculpt;
+      BKE_sculpt_update_mesh_elements(depsgraph, scene, sd, ob, true, true);
+      PBVH *pbvh;
+      PBVHNode **nodes;
+      int totnode;
+      pbvh = ob->sculpt->pbvh;
+      BKE_pbvh_search_gather(pbvh, NULL, NULL, &nodes, &totnode);
+      sculpt_undo_push_begin("voxel remesh");
+      sculpt_undo_push_node(ob, nodes[0], SCULPT_UNDO_REMESH);
+    }
+
+    struct OpenVDBLevelSet *level_set;
+    struct OpenVDBTransform *xform = OpenVDBTransform_create();
+    OpenVDBTransform_create_linear_transform(xform, (double)mesh->voxel_size);
+    level_set = BKE_remesh_voxel_ovdb_mesh_to_level_set_create(mesh, xform);
+    newMesh = BKE_remesh_voxel_ovdb_volume_to_mesh_nomain(level_set, 0.0, 0.0, false);
+    OpenVDBLevelSet_free(level_set);
+    OpenVDBTransform_free(xform);
+
+    Mesh *objMesh_copy;
+    if (mesh->flag & ME_REMESH_REPROJECT_VERTEX_PAINT ||
+        mesh->flag & ME_REMESH_REPROJECT_PAINT_MASK) {
+      objMesh_copy = BKE_mesh_new_nomain_from_template(mesh, mesh->totvert, 0, 0, 0, 0);
+      CustomData_copy(
+          &mesh->vdata, &objMesh_copy->vdata, CD_MASK_MESH.vmask, CD_DUPLICATE, mesh->totvert);
+      for (int i = 0; i < mesh->totvert; i++) {
+        copy_v3_v3(objMesh_copy->mvert[i].co, mesh->mvert[i].co);
+      }
+    }
+
+    BKE_mesh_nomain_to_mesh(newMesh, mesh, ob, &CD_MASK_EVERYTHING, true);
+
+    BKE_remesh_voxel_init_empty_vertex_color_layer(mesh);
+
+    if (mesh->flag & ME_REMESH_REPROJECT_VERTEX_PAINT ||
+        mesh->flag & ME_REMESH_REPROJECT_PAINT_MASK) {
+      BKE_remesh_voxel_reproject(mesh, objMesh_copy, mesh->flag);
+      BKE_mesh_free(objMesh_copy);
+    }
+
+    if (mesh->flag & ME_REMESH_SMOOTH_NORMALS) {
+      BKE_mesh_smooth_flag_set(ob, true);
+    }
+
+    if (ob->mode == OB_MODE_SCULPT) {
+      sculpt_undo_push_end();
+    }
+
+    BKE_mesh_batch_cache_dirty_tag(ob->data, BKE_MESH_BATCH_DIRTY_ALL);
+    DEG_relations_tag_update(bmain);
+    DEG_id_tag_update(&ob->id, ID_RECALC_GEOMETRY);
+    WM_event_add_notifier(C, NC_GEOM | ND_DATA, ob->data);
+
+    BKE_mesh_free(newMesh);
+    return OPERATOR_FINISHED;
+  }
+
+  return OPERATOR_CANCELLED;
+}
+
+void OBJECT_OT_remesh(wmOperatorType *ot)
+{
+  /* identifiers */
+  ot->name = "Voxel remesh";
+  ot->description = "Run OpenVDB voxel remesher";
+  ot->idname = "OBJECT_OT_remesh";
+
+  /* api callbacks */
+  ot->poll = object_mode_set_poll;
+  ot->exec = remesh_exec;
+
+  ot->flag = OPTYPE_REGISTER | OPTYPE_UNDO | OPTYPE_INTERNAL;
+}
+
+#define GET_CD_DATA(me, data) ((me)->edit_mesh ? &(me)->edit_mesh->bm->data : &(me)->data)
+static int vertex_to_loop_colors_exec(bContext *C, wmOperator *op)
+{
+  bool linked_data = false;
+
+  Object *ob = CTX_data_active_object(C);
+
+  ID *data;
+  data = ob->data;
+  if (data && ID_IS_LINKED(data)) {
+    linked_data = true;
+    return OPERATOR_CANCELLED;
+  }
+
+  if (ob->type == OB_MESH) {
+    Mesh *mesh = ob->data;
+    CustomData *ldata = GET_CD_DATA(mesh, ldata);
+    const int n = CustomData_get_active_layer(ldata, CD_MLOOPCOL);
+    if (n == -1) {
+      return OPERATOR_CANCELLED;
+    }
+    MLoopCol *loopcols = CustomData_get_layer_n(&mesh->ldata, CD_MLOOPCOL, n);
+    MVertCol *vertcols = CustomData_get_layer(&mesh->vdata, CD_MVERTCOL);
+    MLoop *loops = CustomData_get_layer(&mesh->ldata, CD_MLOOP);
+    MPoly *polys = CustomData_get_layer(&mesh->pdata, CD_MPOLY);
+
+    for (int i = 0; i < mesh->totpoly; i++) {
+      MPoly *c_poly = &polys[i];
+      for (int j = 0; j < c_poly->totloop; j++) {
+        int loop_index = c_poly->loopstart + j;
+        MLoop *c_loop = &loops[c_poly->loopstart + j];
+        loopcols[loop_index].r = vertcols[c_loop->v].r;
+        loopcols[loop_index].g = vertcols[c_loop->v].g;
+        loopcols[loop_index].b = vertcols[c_loop->v].b;
+        loopcols[loop_index].a = vertcols[c_loop->v].a;
+      }
+    }
+
+    DEG_id_tag_update(&ob->id, ID_RECALC_GEOMETRY);
+    WM_event_add_notifier(C, NC_GEOM | ND_DATA, ob->data);
+
+    return OPERATOR_FINISHED;
+  }
+  return OPERATOR_CANCELLED;
+}
+
+void OBJECT_OT_vertex_to_loop_colors(wmOperatorType *ot)
+{
+  /* identifiers */
+  ot->name = "Vertex color to loop color";
+  ot->description = "Copy the vertex color to a regular color layer";
+  ot->idname = "OBJECT_OT_vertex_to_loop_colors";
+
+  /* api callbacks */
+  ot->poll = object_mode_set_poll;
+  ot->exec = vertex_to_loop_colors_exec;
+
+  ot->flag = OPTYPE_REGISTER | OPTYPE_UNDO;
+}
+
+static int loop_to_vertex_colors_exec(bContext *C, wmOperator *op)
+{
+  bool linked_data = false;
+
+  Object *ob = CTX_data_active_object(C);
+
+  ID *data;
+  data = ob->data;
+  if (data && ID_IS_LINKED(data)) {
+    linked_data = true;
+    return OPERATOR_CANCELLED;
+  }
+
+  if (ob->type == OB_MESH) {
+    Mesh *mesh = ob->data;
+    CustomData *ldata = GET_CD_DATA(mesh, ldata);
+    const int n = CustomData_get_active_layer(ldata, CD_MLOOPCOL);
+    if (n == -1) {
+      return OPERATOR_CANCELLED;
+    }
+    MLoopCol *loopcols = CustomData_get_layer_n(&mesh->ldata, CD_MLOOPCOL, n);
+    MVertCol *vertcols;
+    if (!CustomData_has_layer(&mesh->vdata, CD_MVERTCOL)) {
+      vertcols = CustomData_add_layer_named(
+          &mesh->vdata, CD_MVERTCOL, CD_CALLOC, NULL, mesh->totvert, "vcols");
+      for (int i = 0; i < mesh->totvert; i++) {
+        ob->sculpt->vcol[i].r = 255;
+        ob->sculpt->vcol[i].g = 255;
+        ob->sculpt->vcol[i].b = 255;
+        ob->sculpt->vcol[i].a = 255;
+      }
+    }
+    else {
+      vertcols = CustomData_get_layer(&mesh->vdata, CD_MVERTCOL);
+    }
+    MLoop *loops = CustomData_get_layer(&mesh->ldata, CD_MLOOP);
+    MPoly *polys = CustomData_get_layer(&mesh->pdata, CD_MPOLY);
+
+    for (int i = 0; i < mesh->totpoly; i++) {
+      MPoly *c_poly = &polys[i];
+      for (int j = 0; j < c_poly->totloop; j++) {
+        int loop_index = c_poly->loopstart + j;
+        MLoop *c_loop = &loops[c_poly->loopstart + j];
+        vertcols[c_loop->v].r = loopcols[loop_index].r;
+        vertcols[c_loop->v].g = loopcols[loop_index].g;
+        vertcols[c_loop->v].b = loopcols[loop_index].b;
+        vertcols[c_loop->v].a = loopcols[loop_index].a;
+      }
+    }
+
+    DEG_id_tag_update(&ob->id, ID_RECALC_GEOMETRY);
+    WM_event_add_notifier(C, NC_GEOM | ND_DATA, ob->data);
+
+    return OPERATOR_FINISHED;
+  }
+  return OPERATOR_CANCELLED;
+}
+
+void OBJECT_OT_loop_to_vertex_colors(wmOperatorType *ot)
+{
+  /* identifiers */
+  ot->name = "Loop color to vertex color";
+  ot->description = "Copy the active loop color layer to the vertex color";
+  ot->idname = "OBJECT_OT_loop_to_vertex_colors";
+
+  /* api callbacks */
+  ot->poll = object_mode_set_poll;
+  ot->exec = loop_to_vertex_colors_exec;
+
+  ot->flag = OPTYPE_REGISTER | OPTYPE_UNDO;
 }