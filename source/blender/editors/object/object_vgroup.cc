--- conflicted
+++ resolved
@@ -1531,22 +1531,14 @@
   int i;
 
   Mesh *me = static_cast<Mesh *>(ob->data);
-  float3 *positions = me->positions_for_write().data();
   if (!(me->editflag & ME_EDIT_PAINT_VERT_SEL)) {
     return;
   }
   const bke::AttributeAccessor attributes = me->attributes();
-<<<<<<< HEAD
-  const VArray<bool> selection_vert = attributes.lookup_or_default<bool>(
-      ".selection_vert", ATTR_DOMAIN_POINT, false);
-  for (i = 0; i < me->totvert; i++) {
-    if (selection_vert[i]) {
-=======
   const VArray<bool> select_vert = attributes.lookup_or_default<bool>(
       ".select_vert", ATTR_DOMAIN_POINT, false);
-  for (i = 0; i < me->totvert && mvert; i++, mvert++) {
+  for (i = 0; i < me->totvert; i++) {
     if (select_vert[i]) {
->>>>>>> 2438f76d
       blender::Vector<int> verts = getSurroundingVerts(me, i);
       const int count = verts.size();
       if (!verts.is_empty()) {
