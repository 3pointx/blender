--- conflicted
+++ resolved
@@ -1383,11 +1383,7 @@
   do {
     wasChange = false;
     me_deform = mesh_get_eval_deform(depsgraph, scene_eval, object_eval, &CD_MASK_BAREMESH);
-<<<<<<< HEAD
-    const Span<float3> positions = me_deform->positions();
-=======
     const Span<float3> positions = me_deform->vert_positions();
->>>>>>> a7e1815c
     m = positions[index];
     copy_v3_v3(oldPos, m);
     distToStart = dot_v3v3(norm, oldPos) + d;
@@ -1552,11 +1548,7 @@
 
         Mesh *me_deform = mesh_get_eval_deform(
             depsgraph, scene_eval, object_eval, &CD_MASK_BAREMESH);
-<<<<<<< HEAD
-        const Span<float3> positions_deform = me_deform->positions();
-=======
         const Span<float3> positions_deform = me_deform->vert_positions();
->>>>>>> a7e1815c
         k = count;
         while (k--) {
           p[k] = positions_deform[verts[k]];
