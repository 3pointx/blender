/* SPDX-License-Identifier: GPL-2.0-or-later
 * Copyright 2004 Blender Foundation. All rights reserved. */

/** \file
 * \ingroup edobj
 */

#include <string.h>

#include "MEM_guardedalloc.h"

#include "DNA_material_types.h"
#include "DNA_mesh_types.h"
#include "DNA_meshdata_types.h"
#include "DNA_object_types.h"
#include "DNA_scene_types.h"
#include "DNA_screen_types.h"
#include "DNA_space_types.h"
#include "DNA_world_types.h"

#include "BLI_blenlib.h"
#include "BLI_utildefines.h"

#include "BKE_DerivedMesh.h"
#include "BKE_blender.h"
#include "BKE_cdderivedmesh.h"
#include "BKE_context.h"
#include "BKE_global.h"
#include "BKE_image.h"
#include "BKE_material.h"
#include "BKE_mesh.h"
#include "BKE_modifier.h"
#include "BKE_multires.h"
#include "BKE_report.h"
#include "BKE_scene.h"

#include "DEG_depsgraph.h"

#include "RE_multires_bake.h"
#include "RE_pipeline.h"
#include "RE_texture.h"

#include "PIL_time.h"

#include "IMB_imbuf.h"
#include "IMB_imbuf_types.h"

#include "WM_api.h"
#include "WM_types.h"

#include "ED_object.h"
#include "ED_screen.h"
#include "ED_uvedit.h"

#include "object_intern.h"

static Image *bake_object_image_get(Object *ob, int mat_nr)
{
  Image *image = NULL;
  ED_object_get_active_image(ob, mat_nr + 1, &image, NULL, NULL, NULL);
  return image;
}

static Image **bake_object_image_get_array(Object *ob)
{
  Image **image_array = MEM_mallocN(sizeof(Material *) * ob->totcol, __func__);
  for (int i = 0; i < ob->totcol; i++) {
    image_array[i] = bake_object_image_get(ob, i);
  }
  return image_array;
}

/* ****************** multires BAKING ********************** */

/* holder of per-object data needed for bake job
 * needed to make job totally thread-safe */
typedef struct MultiresBakerJobData {
  struct MultiresBakerJobData *next, *prev;
  /* material aligned image array (for per-face bake image) */
  struct {
    Image **array;
    int len;
  } ob_image;
  DerivedMesh *lores_dm, *hires_dm;
  int lvl, tot_lvl;
  ListBase images;
} MultiresBakerJobData;

/* data passing to multires-baker job */
typedef struct {
  Scene *scene;
  ListBase data;
  /** Clear the images before baking */
  bool bake_clear;
  /** Margin size in pixels. */
  int bake_margin;
  /** margin type */
  char bake_margin_type;
  /** mode of baking (displacement, normals, AO) */
  short mode;
  /** Use low-resolution mesh when baking displacement maps */
  bool use_lores_mesh;
  /** Number of rays to be cast when doing AO baking */
  int number_of_rays;
  /** Bias between object and start ray point when doing AO baking */
  float bias;
  /** Number of threads to be used for baking */
  int threads;
  /** User scale used to scale displacement when baking derivative map. */
  float user_scale;
} MultiresBakeJob;

static bool multiresbake_check(bContext *C, wmOperator *op)
{
  Scene *scene = CTX_data_scene(C);
  Object *ob;
  Mesh *me;
  MultiresModifierData *mmd;
  bool ok = true;
  int a;

  CTX_DATA_BEGIN (C, Base *, base, selected_editable_bases) {
    ob = base->object;

    if (ob->type != OB_MESH) {
      BKE_report(
          op->reports, RPT_ERROR, "Baking of multires data only works with an active mesh object");

      ok = false;
      break;
    }

    me = (Mesh *)ob->data;
    mmd = get_multires_modifier(scene, ob, 0);

    /* Multi-resolution should be and be last in the stack */
    if (ok && mmd) {
      ModifierData *md;

      ok = mmd->totlvl > 0;

      for (md = (ModifierData *)mmd->modifier.next; md && ok; md = md->next) {
        if (BKE_modifier_is_enabled(scene, md, eModifierMode_Realtime)) {
          ok = false;
        }
      }
    }
    else {
      ok = false;
    }

    if (!ok) {
      BKE_report(op->reports, RPT_ERROR, "Multires data baking requires multi-resolution object");

      break;
    }

    if (!CustomData_has_layer(&me->ldata, CD_MLOOPUV)) {
      BKE_report(op->reports, RPT_ERROR, "Mesh should be unwrapped before multires data baking");

      ok = false;
    }
    else {
<<<<<<< HEAD
      const MPoly *polys = BKE_mesh_polygons(me);
      a = me->totpoly;
      while (ok && a--) {
        Image *ima = bake_object_image_get(ob, polys[a].mat_nr);
=======
      const int *material_indices = BKE_mesh_material_indices(me);
      a = me->totpoly;
      while (ok && a--) {
        Image *ima = bake_object_image_get(ob, material_indices ? material_indices[a] : 0);
>>>>>>> 70f17113

        if (!ima) {
          BKE_report(
              op->reports, RPT_ERROR, "You should have active texture to use multires baker");

          ok = false;
        }
        else {
          LISTBASE_FOREACH (ImageTile *, tile, &ima->tiles) {
            ImageUser iuser;
            BKE_imageuser_default(&iuser);
            iuser.tile = tile->tile_number;

            ImBuf *ibuf = BKE_image_acquire_ibuf(ima, &iuser, NULL);

            if (!ibuf) {
              BKE_report(
                  op->reports, RPT_ERROR, "Baking should happen to image with image buffer");

              ok = false;
            }
            else {
              if (ibuf->rect == NULL && ibuf->rect_float == NULL) {
                ok = false;
              }

              if (ibuf->rect_float && !(ELEM(ibuf->channels, 0, 4))) {
                ok = false;
              }

              if (!ok) {
                BKE_report(op->reports, RPT_ERROR, "Baking to unsupported image type");
              }
            }

            BKE_image_release_ibuf(ima, ibuf, NULL);
          }
        }
      }
    }

    if (!ok) {
      break;
    }
  }
  CTX_DATA_END;

  return ok;
}

static DerivedMesh *multiresbake_create_loresdm(Scene *scene, Object *ob, int *lvl)
{
  DerivedMesh *dm;
  MultiresModifierData *mmd = get_multires_modifier(scene, ob, 0);
  Mesh *me = (Mesh *)ob->data;
  MultiresModifierData tmp_mmd = *mmd;

  *lvl = mmd->lvl;

  if (mmd->lvl == 0) {
    DerivedMesh *cddm = CDDM_from_mesh(me);
    DM_set_only_copy(cddm, &CD_MASK_BAREMESH);
    return cddm;
  }

  DerivedMesh *cddm = CDDM_from_mesh(me);
  DM_set_only_copy(cddm, &CD_MASK_BAREMESH);
  tmp_mmd.lvl = mmd->lvl;
  tmp_mmd.sculptlvl = mmd->lvl;
  dm = multires_make_derived_from_derived(cddm, &tmp_mmd, scene, ob, 0);

  cddm->release(cddm);

  return dm;
}

static DerivedMesh *multiresbake_create_hiresdm(Scene *scene, Object *ob, int *lvl)
{
  Mesh *me = (Mesh *)ob->data;
  MultiresModifierData *mmd = get_multires_modifier(scene, ob, 0);
  MultiresModifierData tmp_mmd = *mmd;
  DerivedMesh *cddm = CDDM_from_mesh(me);
  DerivedMesh *dm;

  DM_set_only_copy(cddm, &CD_MASK_BAREMESH);

  /* TODO: DM_set_only_copy wouldn't set mask for loop and poly data,
   *       but we really need BAREMESH only to save lots of memory
   */
  CustomData_set_only_copy(&cddm->loopData, CD_MASK_BAREMESH.lmask);
  CustomData_set_only_copy(&cddm->polyData, CD_MASK_BAREMESH.pmask);

  *lvl = mmd->totlvl;

  tmp_mmd.lvl = mmd->totlvl;
  tmp_mmd.sculptlvl = mmd->totlvl;
  dm = multires_make_derived_from_derived(cddm, &tmp_mmd, scene, ob, 0);
  cddm->release(cddm);

  return dm;
}

typedef enum ClearFlag {
  CLEAR_TANGENT_NORMAL = 1,
  CLEAR_DISPLACEMENT = 2,
} ClearFlag;

static void clear_single_image(Image *image, ClearFlag flag)
{
  const float vec_alpha[4] = {0.0f, 0.0f, 0.0f, 0.0f};
  const float vec_solid[4] = {0.0f, 0.0f, 0.0f, 1.0f};
  const float nor_alpha[4] = {0.5f, 0.5f, 1.0f, 0.0f};
  const float nor_solid[4] = {0.5f, 0.5f, 1.0f, 1.0f};
  const float disp_alpha[4] = {0.5f, 0.5f, 0.5f, 0.0f};
  const float disp_solid[4] = {0.5f, 0.5f, 0.5f, 1.0f};

  if ((image->id.tag & LIB_TAG_DOIT) == 0) {
    LISTBASE_FOREACH (ImageTile *, tile, &image->tiles) {
      ImageUser iuser;
      BKE_imageuser_default(&iuser);
      iuser.tile = tile->tile_number;

      ImBuf *ibuf = BKE_image_acquire_ibuf(image, &iuser, NULL);

      if (flag == CLEAR_TANGENT_NORMAL) {
        IMB_rectfill(ibuf, (ibuf->planes == R_IMF_PLANES_RGBA) ? nor_alpha : nor_solid);
      }
      else if (flag == CLEAR_DISPLACEMENT) {
        IMB_rectfill(ibuf, (ibuf->planes == R_IMF_PLANES_RGBA) ? disp_alpha : disp_solid);
      }
      else {
        IMB_rectfill(ibuf, (ibuf->planes == R_IMF_PLANES_RGBA) ? vec_alpha : vec_solid);
      }

      image->id.tag |= LIB_TAG_DOIT;

      BKE_image_release_ibuf(image, ibuf, NULL);
    }
  }
}

static void clear_images_poly(Image **ob_image_array, int ob_image_array_len, ClearFlag flag)
{
  for (int i = 0; i < ob_image_array_len; i++) {
    Image *image = ob_image_array[i];
    if (image) {
      image->id.tag &= ~LIB_TAG_DOIT;
    }
  }

  for (int i = 0; i < ob_image_array_len; i++) {
    Image *image = ob_image_array[i];
    if (image) {
      clear_single_image(image, flag);
    }
  }

  for (int i = 0; i < ob_image_array_len; i++) {
    Image *image = ob_image_array[i];
    if (image) {
      image->id.tag &= ~LIB_TAG_DOIT;
    }
  }
}

static int multiresbake_image_exec_locked(bContext *C, wmOperator *op)
{
  Object *ob;
  Scene *scene = CTX_data_scene(C);
  int objects_baked = 0;

  if (!multiresbake_check(C, op)) {
    return OPERATOR_CANCELLED;
  }

  if (scene->r.bake_flag & R_BAKE_CLEAR) { /* clear images */
    CTX_DATA_BEGIN (C, Base *, base, selected_editable_bases) {
      ClearFlag clear_flag = 0;

      ob = base->object;
      // me = (Mesh *)ob->data;

      if (scene->r.bake_mode == RE_BAKE_NORMALS) {
        clear_flag = CLEAR_TANGENT_NORMAL;
      }
      else if (scene->r.bake_mode == RE_BAKE_DISPLACEMENT) {
        clear_flag = CLEAR_DISPLACEMENT;
      }

      {
        Image **ob_image_array = bake_object_image_get_array(ob);
        clear_images_poly(ob_image_array, ob->totcol, clear_flag);
        MEM_freeN(ob_image_array);
      }
    }
    CTX_DATA_END;
  }

  CTX_DATA_BEGIN (C, Base *, base, selected_editable_bases) {
    MultiresBakeRender bkr = {NULL};

    ob = base->object;

    multires_flush_sculpt_updates(ob);

    /* copy data stored in job descriptor */
    bkr.scene = scene;
    bkr.bake_margin = scene->r.bake_margin;
    if (scene->r.bake_mode == RE_BAKE_NORMALS) {
      bkr.bake_margin_type = R_BAKE_EXTEND;
    }
    else {
      bkr.bake_margin_type = scene->r.bake_margin_type;
    }
    bkr.mode = scene->r.bake_mode;
    bkr.use_lores_mesh = scene->r.bake_flag & R_BAKE_LORES_MESH;
    bkr.bias = scene->r.bake_biasdist;
    bkr.number_of_rays = scene->r.bake_samples;
    bkr.threads = BKE_scene_num_threads(scene);
    bkr.user_scale = (scene->r.bake_flag & R_BAKE_USERSCALE) ? scene->r.bake_user_scale : -1.0f;
    // bkr.reports= op->reports;

    /* create low-resolution DM (to bake to) and hi-resolution DM (to bake from) */
    bkr.ob_image.array = bake_object_image_get_array(ob);
    bkr.ob_image.len = ob->totcol;

    bkr.hires_dm = multiresbake_create_hiresdm(scene, ob, &bkr.tot_lvl);
    bkr.lores_dm = multiresbake_create_loresdm(scene, ob, &bkr.lvl);

    RE_multires_bake_images(&bkr);

    MEM_freeN(bkr.ob_image.array);

    BLI_freelistN(&bkr.image);

    bkr.lores_dm->release(bkr.lores_dm);
    bkr.hires_dm->release(bkr.hires_dm);

    objects_baked++;
  }
  CTX_DATA_END;

  if (!objects_baked) {
    BKE_report(op->reports, RPT_ERROR, "No objects found to bake from");
  }

  return OPERATOR_FINISHED;
}

/* Multiresbake adopted for job-system executing */
static void init_multiresbake_job(bContext *C, MultiresBakeJob *bkj)
{
  Scene *scene = CTX_data_scene(C);
  Object *ob;

  /* backup scene settings, so their changing in UI would take no effect on baker */
  bkj->scene = scene;
  bkj->bake_margin = scene->r.bake_margin;
  if (scene->r.bake_mode == RE_BAKE_NORMALS) {
    bkj->bake_margin_type = R_BAKE_EXTEND;
  }
  else {
    bkj->bake_margin_type = scene->r.bake_margin_type;
  }
  bkj->mode = scene->r.bake_mode;
  bkj->use_lores_mesh = scene->r.bake_flag & R_BAKE_LORES_MESH;
  bkj->bake_clear = scene->r.bake_flag & R_BAKE_CLEAR;
  bkj->bias = scene->r.bake_biasdist;
  bkj->number_of_rays = scene->r.bake_samples;
  bkj->threads = BKE_scene_num_threads(scene);
  bkj->user_scale = (scene->r.bake_flag & R_BAKE_USERSCALE) ? scene->r.bake_user_scale : -1.0f;
  // bkj->reports = op->reports;

  CTX_DATA_BEGIN (C, Base *, base, selected_editable_bases) {
    MultiresBakerJobData *data;
    int lvl;

    ob = base->object;

    multires_flush_sculpt_updates(ob);

    data = MEM_callocN(sizeof(MultiresBakerJobData), "multiresBaker derivedMesh_data");

    data->ob_image.array = bake_object_image_get_array(ob);
    data->ob_image.len = ob->totcol;

    /* create low-resolution DM (to bake to) and hi-resolution DM (to bake from) */
    data->hires_dm = multiresbake_create_hiresdm(scene, ob, &data->tot_lvl);
    data->lores_dm = multiresbake_create_loresdm(scene, ob, &lvl);
    data->lvl = lvl;

    BLI_addtail(&bkj->data, data);
  }
  CTX_DATA_END;
}

static void multiresbake_startjob(void *bkv, short *stop, short *do_update, float *progress)
{
  MultiresBakerJobData *data;
  MultiresBakeJob *bkj = bkv;
  int baked_objects = 0, tot_obj;

  tot_obj = BLI_listbase_count(&bkj->data);

  if (bkj->bake_clear) { /* clear images */
    for (data = bkj->data.first; data; data = data->next) {
      ClearFlag clear_flag = 0;

      if (bkj->mode == RE_BAKE_NORMALS) {
        clear_flag = CLEAR_TANGENT_NORMAL;
      }
      else if (bkj->mode == RE_BAKE_DISPLACEMENT) {
        clear_flag = CLEAR_DISPLACEMENT;
      }

      clear_images_poly(data->ob_image.array, data->ob_image.len, clear_flag);
    }
  }

  for (data = bkj->data.first; data; data = data->next) {
    MultiresBakeRender bkr = {NULL};

    /* copy data stored in job descriptor */
    bkr.scene = bkj->scene;
    bkr.bake_margin = bkj->bake_margin;
    bkr.bake_margin_type = bkj->bake_margin_type;
    bkr.mode = bkj->mode;
    bkr.use_lores_mesh = bkj->use_lores_mesh;
    bkr.user_scale = bkj->user_scale;
    // bkr.reports = bkj->reports;
    bkr.ob_image.array = data->ob_image.array;
    bkr.ob_image.len = data->ob_image.len;

    /* create low-resolution DM (to bake to) and hi-resolution DM (to bake from) */
    bkr.lores_dm = data->lores_dm;
    bkr.hires_dm = data->hires_dm;
    bkr.tot_lvl = data->tot_lvl;
    bkr.lvl = data->lvl;

    /* needed for proper progress bar */
    bkr.tot_obj = tot_obj;
    bkr.baked_objects = baked_objects;

    bkr.stop = stop;
    bkr.do_update = do_update;
    bkr.progress = progress;

    bkr.bias = bkj->bias;
    bkr.number_of_rays = bkj->number_of_rays;
    bkr.threads = bkj->threads;

    RE_multires_bake_images(&bkr);

    data->images = bkr.image;

    baked_objects++;
  }
}

static void multiresbake_freejob(void *bkv)
{
  MultiresBakeJob *bkj = bkv;
  MultiresBakerJobData *data, *next;
  LinkData *link;

  data = bkj->data.first;
  while (data) {
    next = data->next;
    data->lores_dm->release(data->lores_dm);
    data->hires_dm->release(data->hires_dm);

    /* delete here, since this delete will be called from main thread */
    for (link = data->images.first; link; link = link->next) {
      Image *ima = (Image *)link->data;
      BKE_image_partial_update_mark_full_update(ima);
    }

    MEM_freeN(data->ob_image.array);

    BLI_freelistN(&data->images);

    MEM_freeN(data);
    data = next;
  }

  MEM_freeN(bkj);
}

static int multiresbake_image_exec(bContext *C, wmOperator *op)
{
  Scene *scene = CTX_data_scene(C);
  MultiresBakeJob *bkr;
  wmJob *wm_job;

  if (!multiresbake_check(C, op)) {
    return OPERATOR_CANCELLED;
  }

  bkr = MEM_callocN(sizeof(MultiresBakeJob), "MultiresBakeJob data");
  init_multiresbake_job(C, bkr);

  if (!bkr->data.first) {
    BKE_report(op->reports, RPT_ERROR, "No objects found to bake from");
    return OPERATOR_CANCELLED;
  }

  /* setup job */
  wm_job = WM_jobs_get(CTX_wm_manager(C),
                       CTX_wm_window(C),
                       scene,
                       "Multires Bake",
                       WM_JOB_EXCL_RENDER | WM_JOB_PRIORITY | WM_JOB_PROGRESS,
                       WM_JOB_TYPE_OBJECT_BAKE_TEXTURE);
  WM_jobs_customdata_set(wm_job, bkr, multiresbake_freejob);
  WM_jobs_timer(wm_job, 0.5, NC_IMAGE, 0); /* TODO: only draw bake image, can we enforce this. */
  WM_jobs_callbacks(wm_job, multiresbake_startjob, NULL, NULL, NULL);

  G.is_break = false;

  WM_jobs_start(CTX_wm_manager(C), wm_job);
  WM_cursor_wait(false);

  /* add modal handler for ESC */
  WM_event_add_modal_handler(C, op);

  return OPERATOR_RUNNING_MODAL;
}

/* ****************** render BAKING ********************** */

/** Catch escape key to cancel. */
static int objects_bake_render_modal(bContext *C, wmOperator *UNUSED(op), const wmEvent *event)
{
  /* no running blender, remove handler and pass through */
  if (0 == WM_jobs_test(CTX_wm_manager(C), CTX_data_scene(C), WM_JOB_TYPE_OBJECT_BAKE_TEXTURE)) {
    return OPERATOR_FINISHED | OPERATOR_PASS_THROUGH;
  }

  /* running render */
  switch (event->type) {
    case EVT_ESCKEY:
      return OPERATOR_RUNNING_MODAL;
  }
  return OPERATOR_PASS_THROUGH;
}

static bool is_multires_bake(Scene *scene)
{
  if (ELEM(scene->r.bake_mode, RE_BAKE_NORMALS, RE_BAKE_DISPLACEMENT, RE_BAKE_AO)) {
    return scene->r.bake_flag & R_BAKE_MULTIRES;
  }

  return 0;
}

static int objects_bake_render_invoke(bContext *C, wmOperator *op, const wmEvent *UNUSED(_event))
{
  Scene *scene = CTX_data_scene(C);
  int result = OPERATOR_CANCELLED;

  result = multiresbake_image_exec(C, op);

  WM_event_add_notifier(C, NC_SCENE | ND_RENDER_RESULT, scene);

  return result;
}

static int bake_image_exec(bContext *C, wmOperator *op)
{
  Scene *scene = CTX_data_scene(C);
  int result = OPERATOR_CANCELLED;

  if (!is_multires_bake(scene)) {
    BLI_assert(0);
    return result;
  }

  result = multiresbake_image_exec_locked(C, op);

  WM_event_add_notifier(C, NC_SCENE | ND_RENDER_RESULT, scene);

  return result;
}

void OBJECT_OT_bake_image(wmOperatorType *ot)
{
  /* identifiers */
  ot->name = "Bake";
  ot->description = "Bake image textures of selected objects";
  ot->idname = "OBJECT_OT_bake_image";

  /* api callbacks */
  ot->exec = bake_image_exec;
  ot->invoke = objects_bake_render_invoke;
  ot->modal = objects_bake_render_modal;
  ot->poll = ED_operator_object_active;
}<|MERGE_RESOLUTION|>--- conflicted
+++ resolved
@@ -161,17 +161,10 @@
       ok = false;
     }
     else {
-<<<<<<< HEAD
-      const MPoly *polys = BKE_mesh_polygons(me);
-      a = me->totpoly;
-      while (ok && a--) {
-        Image *ima = bake_object_image_get(ob, polys[a].mat_nr);
-=======
       const int *material_indices = BKE_mesh_material_indices(me);
       a = me->totpoly;
       while (ok && a--) {
         Image *ima = bake_object_image_get(ob, material_indices ? material_indices[a] : 0);
->>>>>>> 70f17113
 
         if (!ima) {
           BKE_report(
