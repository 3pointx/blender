--- conflicted
+++ resolved
@@ -763,13 +763,8 @@
 				cent[2]= (min[2]+max[2])/2.0f;
 			}
 			
-<<<<<<< HEAD
 			BM_ITER(eve, &iter, em->bm, BM_VERTS_OF_MESH, NULL) {
-				sub_v3_v3v3(eve->co, eve->co, cent);			
-=======
-			for(eve= em->verts.first; eve; eve= eve->next) {
 				sub_v3_v3(eve->co, cent);			
->>>>>>> 7f083c45
 			}
 			
 			EDBM_RecalcNormals(em);
