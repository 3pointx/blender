/*
 * $Id$
 *
 * ***** BEGIN GPL LICENSE BLOCK *****
 *
 * This program is free software; you can redistribute it and/or
 * modify it under the terms of the GNU General Public License
 * as published by the Free Software Foundation; either version 2
 * of the License, or (at your option) any later version.
 *
 * This program is distributed in the hope that it will be useful,
 * but WITHOUT ANY WARRANTY; without even the implied warranty of
 * MERCHANTABILITY or FITNESS FOR A PARTICULAR PURPOSE.  See the
 * GNU General Public License for more details.
 *
 * You should have received a copy of the GNU General Public License
 * along with this program; if not, write to the Free Software Foundation,
 * Inc., 51 Franklin Street, Fifth Floor, Boston, MA 02110-1301, USA.
 *
 * The Original Code is Copyright (C) 2001-2002 by NaN Holding BV.
 * All rights reserved.
 *
 * Contributor(s): Blender Foundation, 2002-2008 full recode
 *
 * ***** END GPL LICENSE BLOCK *****
 */

/** \file blender/editors/object/object_select.c
 *  \ingroup edobj
 */


#include <ctype.h>
#include <stdio.h>
#include <stdlib.h>
#include <string.h>

#include "MEM_guardedalloc.h"

#include "DNA_anim_types.h"
#include "DNA_group_types.h"
#include "DNA_material_types.h"
#include "DNA_modifier_types.h"
#include "DNA_property_types.h"
#include "DNA_scene_types.h"

#include "BLI_math.h"
#include "BLI_listbase.h"
#include "BLI_rand.h"
#include "BLI_string.h"
#include "BLI_utildefines.h"

#include "BLF_api.h"

#include "BKE_context.h"
#include "BKE_group.h"
#include "BKE_main.h"
#include "BKE_material.h"
#include "BKE_particle.h"
#include "BKE_property.h"
#include "BKE_report.h"
#include "BKE_scene.h"
#include "BKE_library.h"
#include "BKE_deform.h"

#include "WM_api.h"
#include "WM_types.h"

#include "ED_object.h"
#include "ED_screen.h"
#include "ED_keyframing.h"

#include "UI_interface.h"
#include "UI_resources.h"

#include "RNA_access.h"
#include "RNA_define.h"
#include "RNA_enum_types.h"

#include "object_intern.h"

/************************ Exported **************************/

/* simple API for object selection, rather than just using the flag
 * this takes into account the 'restrict selection in 3d view' flag.
 * deselect works always, the restriction just prevents selection */

/* Note: send a NC_SCENE|ND_OB_SELECT notifier yourself! (or 
 * or a NC_SCENE|ND_OB_VISIBLE in case of visibility toggling */

void ED_base_object_select(Base *base, short mode)
{
	if (base) {
		if (mode==BA_SELECT) {
			if (!(base->object->restrictflag & OB_RESTRICT_SELECT))
				base->flag |= SELECT;
		}
		else if (mode==BA_DESELECT) {
			base->flag &= ~SELECT;
		}
		base->object->flag= base->flag;
	}
}

/* also to set active NULL */
void ED_base_object_activate(bContext *C, Base *base)
{
	Scene *scene= CTX_data_scene(C);
	
	/* sets scene->basact */
	BASACT= base;
	
	if(base) {
		
		/* XXX old signals, remember to handle notifiers now! */
		//		select_actionchannel_by_name(base->object->action, "Object", 1);
		
		WM_event_add_notifier(C, NC_SCENE|ND_OB_ACTIVE, scene);
	}
	else
		WM_event_add_notifier(C, NC_SCENE|ND_OB_ACTIVE, NULL);
}

/********************** Selection Operators **********************/

/************************ Select by Type *************************/

static int object_select_by_type_exec(bContext *C, wmOperator *op)
{
	short obtype, extend;
	
	obtype = RNA_enum_get(op->ptr, "type");
	extend= RNA_boolean_get(op->ptr, "extend");
		
	if (extend == 0) {
		CTX_DATA_BEGIN(C, Base*, base, visible_bases) {
			ED_base_object_select(base, BA_DESELECT);
		}
		CTX_DATA_END;
	}
	
	CTX_DATA_BEGIN(C, Base*, base, visible_bases) {
		if(base->object->type==obtype) {
			ED_base_object_select(base, BA_SELECT);
		}
	}
	CTX_DATA_END;
	
	WM_event_add_notifier(C, NC_SCENE|ND_OB_SELECT, CTX_data_scene(C));
	
	return OPERATOR_FINISHED;
}

void OBJECT_OT_select_by_type(wmOperatorType *ot)
{
	/* identifiers */
	ot->name= _("Select By Type");
	ot->description = _("Select all visible objects that are of a type");
	ot->idname= "OBJECT_OT_select_by_type";
	
	/* api callbacks */
	ot->invoke= WM_menu_invoke;
	ot->exec= object_select_by_type_exec;
	ot->poll= ED_operator_objectmode;
	
	/* flags */
	ot->flag= OPTYPE_REGISTER|OPTYPE_UNDO;
	
	/* properties */
	RNA_def_boolean(ot->srna, "extend", FALSE, _("Extend"), _("Extend selection instead of deselecting everything first."));
	ot->prop= RNA_def_enum(ot->srna, "type", RNA_enum_items_gettexted(object_type_items), 1, _("Type"), "");
}

/*********************** Selection by Links *********************/

static EnumPropertyItem prop_select_linked_types[] = {
	//{1, "IPO", 0, "Object IPO", ""}, // XXX depreceated animation system stuff...
	{2, "OBDATA", 0, N_("Object Data"), ""},
	{3, "MATERIAL", 0, N_("Material"), ""},
	{4, "TEXTURE", 0, N_("Texture"), ""},
	{5, "DUPGROUP", 0, N_("Dupligroup"), ""},
	{6, "PARTICLE", 0, N_("Particle System"), ""},
	{7, "LIBRARY", 0, N_("Library"), ""},
	{8, "LIBRARY_OBDATA", 0, N_("Library (Object Data)"), ""},
	{0, NULL, 0, NULL, NULL}
};

static int object_select_linked_exec(bContext *C, wmOperator *op)
{
	Scene *scene= CTX_data_scene(C);
	Object *ob;
	void *obdata = NULL;
	Material *mat = NULL, *mat1;
	Tex *tex= NULL;
	int a, b;
	int nr = RNA_enum_get(op->ptr, "type");
	short changed = 0, extend;
	/* events (nr):
	 * Object Ipo: 1
	 * ObData: 2
	 * Current Material: 3
	 * Current Texture: 4
	 * DupliGroup: 5
	 * PSys: 6
	 */

	extend= RNA_boolean_get(op->ptr, "extend");
	
	if (extend == 0) {
		CTX_DATA_BEGIN(C, Base*, base, visible_bases) {
			ED_base_object_select(base, BA_DESELECT);
		}
		CTX_DATA_END;
	}
	
	ob= OBACT;
	if(ob==NULL){ 
		BKE_report(op->reports, RPT_ERROR, "No Active Object");
		return OPERATOR_CANCELLED;
	}
	
	if(nr==1) {	
			// XXX old animation system
		//ipo= ob->ipo;
		//if(ipo==0) return OPERATOR_CANCELLED;
		return OPERATOR_CANCELLED;
	}
	else if(nr==2) {
		if(ob->data==NULL) return OPERATOR_CANCELLED;
		obdata= ob->data;
	}
	else if(nr==3 || nr==4) {
		mat= give_current_material(ob, ob->actcol);
		if(mat==NULL) return OPERATOR_CANCELLED;
		if(nr==4) {
			if(mat->mtex[ (int)mat->texact ]) tex= mat->mtex[ (int)mat->texact ]->tex;
			if(tex==NULL) return OPERATOR_CANCELLED;
		}
	}
	else if(nr==5) {
		if(ob->dup_group==NULL) return OPERATOR_CANCELLED;
	}
	else if(nr==6) {
		if(ob->particlesystem.first==NULL) return OPERATOR_CANCELLED;
	}
	else if(nr==7) {
		/* do nothing */
	}
	else if(nr==8) {
		if(ob->data==NULL) return OPERATOR_CANCELLED;
	}
	else
		return OPERATOR_CANCELLED;
	
	CTX_DATA_BEGIN(C, Base*, base, visible_bases) {
		if(nr==1) {
				// XXX old animation system
			//if(base->object->ipo==ipo) base->flag |= SELECT;
			//changed = 1;
		}
		else if(nr==2) {
			if(base->object->data==obdata) base->flag |= SELECT;
			changed = 1;
		}
		else if(nr==3 || nr==4) {
			ob= base->object;
			
			for(a=1; a<=ob->totcol; a++) {
				mat1= give_current_material(ob, a);
				if(nr==3) {
					if(mat1==mat) base->flag |= SELECT;
					changed = 1;
				}
				else if(mat1 && nr==4) {
					for(b=0; b<MAX_MTEX; b++) {
						if(mat1->mtex[b]) {
							if(tex==mat1->mtex[b]->tex) {
								base->flag |= SELECT;
								changed = 1;
								break;
							}
						}
					}
				}
			}
		}
		else if(nr==5) {
			if(base->object->dup_group==ob->dup_group) {
				 base->flag |= SELECT;
				 changed = 1;
			}
		}
		else if(nr==6) {
			/* loop through other, then actives particles*/
			ParticleSystem *psys;
			ParticleSystem *psys_act;
			
			for(psys=base->object->particlesystem.first; psys; psys=psys->next) {
				for(psys_act=ob->particlesystem.first; psys_act; psys_act=psys_act->next) {
					if (psys->part == psys_act->part) {
						base->flag |= SELECT;
						changed = 1;
						break;
					}
				}
				
				if (base->flag & SELECT) {
					break;
				}
			}
		}
		else if(nr==7) {
			if(ob->id.lib == base->object->id.lib) {
				base->flag |= SELECT;
				changed= 1;
			}
		}
		else if(nr==8) {
			if(base->object->data && ((ID *)ob->data)->lib == ((ID *)base->object->data)->lib) {
				base->flag |= SELECT;
				changed= 1;
			}
		}
		base->object->flag= base->flag;
	}
	CTX_DATA_END;
	
	if (changed) {
		WM_event_add_notifier(C, NC_SCENE|ND_OB_SELECT, CTX_data_scene(C));
		return OPERATOR_FINISHED;
	}
	
	return OPERATOR_CANCELLED;
}

void OBJECT_OT_select_linked(wmOperatorType *ot)
{
	/* identifiers */
	ot->name= _("Select Linked");
	ot->description = _("Select all visible objects that are linked");
	ot->idname= "OBJECT_OT_select_linked";
	
	/* api callbacks */
	ot->invoke= WM_menu_invoke;
	ot->exec= object_select_linked_exec;
	ot->poll= ED_operator_objectmode;
	
	/* flags */
	ot->flag= OPTYPE_REGISTER|OPTYPE_UNDO;
	
	/* properties */
	RNA_def_boolean(ot->srna, "extend", FALSE, _("Extend"), _("Extend selection instead of deselecting everything first."));
	ot->prop= RNA_def_enum(ot->srna, "type", RNA_enum_items_gettexted(prop_select_linked_types), 0, _("Type"), "");
}

/*********************** Selected Grouped ********************/

static EnumPropertyItem prop_select_grouped_types[] = {
<<<<<<< HEAD
	{1, "CHILDREN_RECURSIVE", 0, N_("Children"), ""},
	{2, "CHILDREN", 0, N_("Immediate Children"), ""},
	{3, "PARENT", 0, N_("Parent"), ""},
	{4, "SIBLINGS", 0, N_("Siblings"), N_("Shared Parent")},
	{5, "TYPE", 0, N_("Type"), N_("Shared object type")},
	{6, "LAYER", 0, N_("Layer"), N_("Shared layers")},
	{7, "GROUP", 0, N_("Group"), N_("Shared group")},
	{8, "HOOK", 0, N_("Hook"), ""},
	{9, "PASS", 0, N_("Pass"), N_("Render pass Index")},
	{10, "COLOR", 0, N_("Color"), N_("Object Color")},
	{11, "PROPERTIES", 0, N_("Properties"), N_("Game Properties")},
=======
	{1, "CHILDREN_RECURSIVE", 0, "Children", ""},
	{2, "CHILDREN", 0, "Immediate Children", ""},
	{3, "PARENT", 0, "Parent", ""},
	{4, "SIBLINGS", 0, "Siblings", "Shared Parent"},
	{5, "TYPE", 0, "Type", "Shared object type"},
	{6, "LAYER", 0, "Layer", "Shared layers"},
	{7, "GROUP", 0, "Group", "Shared group"},
	{8, "HOOK", 0, "Hook", ""},
	{9, "PASS", 0, "Pass", "Render pass Index"},
	{10, "COLOR", 0, "Color", "Object Color"},
	{11, "PROPERTIES", 0, "Properties", "Game Properties"},
	{12, "KEYINGSET", 0, "Keying Set", "Objects included in active Keying Set"},
>>>>>>> 2365c640
	{0, NULL, 0, NULL, NULL}
};

static short select_grouped_children(bContext *C, Object *ob, int recursive)
{
	short changed = 0;

	CTX_DATA_BEGIN(C, Base*, base, selectable_bases) {
		if (ob == base->object->parent) {
			if (!(base->flag & SELECT)) {
				ED_base_object_select(base, BA_SELECT);
				changed = 1;
			}

			if (recursive)
				changed |= select_grouped_children(C, base->object, 1);
		}
	}
	CTX_DATA_END;
	return changed;
}

static short select_grouped_parent(bContext *C)	/* Makes parent active and de-selected OBACT */
{
	Scene *scene= CTX_data_scene(C);
	View3D *v3d= CTX_wm_view3d(C);

	short changed = 0;
	Base *baspar, *basact= CTX_data_active_base(C);

	if (!basact || !(basact->object->parent)) return 0; /* we know OBACT is valid */

	baspar= object_in_scene(basact->object->parent, scene);

	/* can be NULL if parent in other scene */
	if(baspar && BASE_SELECTABLE(v3d, baspar)) {
		ED_base_object_select(basact, BA_DESELECT);
		ED_base_object_select(baspar, BA_SELECT);
		ED_base_object_activate(C, baspar);
		changed = 1;
	}
	return changed;
}


#define GROUP_MENU_MAX	24
static short select_grouped_group(bContext *C, Object *ob)	/* Select objects in the same group as the active */
{
	short changed = 0;
	Group *group, *ob_groups[GROUP_MENU_MAX];
	int group_count=0, i;
	uiPopupMenu *pup;
	uiLayout *layout;

	for (group=CTX_data_main(C)->group.first; group && group_count < GROUP_MENU_MAX; group=group->id.next) {
		if (object_in_group (ob, group)) {
			ob_groups[group_count] = group;
			group_count++;
		}
	}

	if (!group_count)
		return 0;
	else if (group_count == 1) {
		group = ob_groups[0];
		CTX_DATA_BEGIN(C, Base*, base, visible_bases) {
			if (!(base->flag & SELECT) && object_in_group(base->object, group)) {
				ED_base_object_select(base, BA_SELECT);
				changed = 1;
			}
		}
		CTX_DATA_END;
		return changed;
	}

	/* build the menu. */
	pup= uiPupMenuBegin(C, "Select Group", ICON_NONE);
	layout= uiPupMenuLayout(pup);

	for (i=0; i<group_count; i++) {
		group = ob_groups[i];
		uiItemStringO(layout, group->id.name+2, 0, "OBJECT_OT_select_same_group", "group", group->id.name);
	}

	uiPupMenuEnd(C, pup);
	return changed; // The operator already handle this!
}

static short select_grouped_object_hooks(bContext *C, Object *ob)
{
	Scene *scene= CTX_data_scene(C);
	View3D *v3d= CTX_wm_view3d(C);

	short changed = 0;
	Base *base;
	ModifierData *md;
	HookModifierData *hmd;

	for (md = ob->modifiers.first; md; md=md->next) {
		if (md->type==eModifierType_Hook) {
			hmd= (HookModifierData*) md;
			if (hmd->object && !(hmd->object->flag & SELECT)) {
				base= object_in_scene(hmd->object, scene);
				if (base && (BASE_SELECTABLE(v3d, base))) {
					ED_base_object_select(base, BA_SELECT);
					changed = 1;
				}
			}
		}
	}
	return changed;
}

/* Select objects woth the same parent as the active (siblings),
 * parent can be NULL also */
static short select_grouped_siblings(bContext *C, Object *ob)
{
	short changed = 0;

	CTX_DATA_BEGIN(C, Base*, base, selectable_bases) {
		if ((base->object->parent==ob->parent)  && !(base->flag & SELECT)) {
			ED_base_object_select(base, BA_SELECT);
			changed = 1;
		}
	}
	CTX_DATA_END;
	return changed;
}

static short select_grouped_type(bContext *C, Object *ob)
{
	short changed = 0;

	CTX_DATA_BEGIN(C, Base*, base, selectable_bases) {
		if ((base->object->type == ob->type) && !(base->flag & SELECT)) {
			ED_base_object_select(base, BA_SELECT);
			changed = 1;
		}
	}
	CTX_DATA_END;
	return changed;
}

static short select_grouped_layer(bContext *C, Object *ob)
{
	char changed = 0;

	CTX_DATA_BEGIN(C, Base*, base, selectable_bases) {
		if ((base->lay & ob->lay) && !(base->flag & SELECT)) {
			ED_base_object_select(base, BA_SELECT);
			changed = 1;
		}
	}
	CTX_DATA_END;
	return changed;
}

static short select_grouped_index_object(bContext *C, Object *ob)
{
	char changed = 0;

	CTX_DATA_BEGIN(C, Base*, base, selectable_bases) {
		if ((base->object->index == ob->index) && !(base->flag & SELECT)) {
			ED_base_object_select(base, BA_SELECT);
			changed = 1;
		}
	}
	CTX_DATA_END;
	return changed;
}

static short select_grouped_color(bContext *C, Object *ob)
{
	char changed = 0;

	CTX_DATA_BEGIN(C, Base*, base, selectable_bases) {
		if (!(base->flag & SELECT) && (compare_v3v3(base->object->col, ob->col, 0.005f))) {
			ED_base_object_select(base, BA_SELECT);
			changed = 1;
		}
	}
	CTX_DATA_END;
	return changed;
}

static short objects_share_gameprop(Object *a, Object *b)
{
	bProperty *prop;
	/*make a copy of all its properties*/

	for( prop= a->prop.first; prop; prop = prop->next ) {
		if ( get_ob_property(b, prop->name) )
			return 1;
	}
	return 0;
}

static short select_grouped_gameprops(bContext *C, Object *ob)
{
	char changed = 0;

	CTX_DATA_BEGIN(C, Base*, base, selectable_bases) {
		if (!(base->flag & SELECT) && (objects_share_gameprop(base->object, ob))) {
			ED_base_object_select(base, BA_SELECT);
			changed = 1;
		}
	}
	CTX_DATA_END;
	return changed;
}

static short select_grouped_keyingset(bContext *C, Object *UNUSED(ob))
{
	KeyingSet *ks = ANIM_scene_get_active_keyingset(CTX_data_scene(C));
	short changed = 0;
	
	/* firstly, validate KeyingSet */
	if ((ks == NULL) || (ANIM_validate_keyingset(C, NULL, ks) != 0))
		return 0;
	
	/* select each object that Keying Set refers to */
	// TODO: perhaps to be more in line with the rest of these, we should only take objects 
	// if the passed in object is included in this too
	CTX_DATA_BEGIN(C, Base*, base, selectable_bases) 
	{
		/* only check for this object if it isn't selected already, to limit time wasted */
		if ((base->flag & SELECT) == 0) {
			KS_Path *ksp;
			
			/* this is the slow way... we could end up with > 500 items here, 
			 * with none matching, but end up doing this on 1000 objects...
			 */
			for (ksp = ks->paths.first; ksp; ksp = ksp->next) {
				/* if id matches, select then stop looping (match found) */
				if (ksp->id == (ID *)base->object) {
					ED_base_object_select(base, BA_SELECT);
					changed = 1;
					break;
				}
			}
		}
	}
	CTX_DATA_END;
		
	return changed;
}

static int object_select_grouped_exec(bContext *C, wmOperator *op)
{
	Scene *scene= CTX_data_scene(C);
	Object *ob;
	int nr = RNA_enum_get(op->ptr, "type");
	short changed = 0, extend;

	extend= RNA_boolean_get(op->ptr, "extend");
	
	if (extend == 0) {
		CTX_DATA_BEGIN(C, Base*, base, visible_bases) {
			ED_base_object_select(base, BA_DESELECT);
			changed = 1;
		}
		CTX_DATA_END;
	}
	
	ob= OBACT;
	if(ob==NULL) { 
		BKE_report(op->reports, RPT_ERROR, "No Active Object");
		return OPERATOR_CANCELLED;
	}
	
	if(nr==1)		changed |= select_grouped_children(C, ob, 1);
	else if(nr==2)	changed |= select_grouped_children(C, ob, 0);
	else if(nr==3)	changed |= select_grouped_parent(C);
	else if(nr==4)	changed |= select_grouped_siblings(C, ob);
	else if(nr==5)	changed |= select_grouped_type(C, ob);
	else if(nr==6)	changed |= select_grouped_layer(C, ob);
	else if(nr==7)	changed |= select_grouped_group(C, ob);
	else if(nr==8)	changed |= select_grouped_object_hooks(C, ob);
	else if(nr==9)	changed |= select_grouped_index_object(C, ob);
	else if(nr==10)	changed |= select_grouped_color(C, ob);
	else if(nr==11)	changed |= select_grouped_gameprops(C, ob);
	else if(nr==12) changed |= select_grouped_keyingset(C, ob);
	
	if (changed) {
		WM_event_add_notifier(C, NC_SCENE|ND_OB_SELECT, CTX_data_scene(C));
		return OPERATOR_FINISHED;
	}
	
	return OPERATOR_CANCELLED;
}

void OBJECT_OT_select_grouped(wmOperatorType *ot)
{
	/* identifiers */
	ot->name= _("Select Grouped");
	ot->description = _("Select all visible objects grouped by various properties");
	ot->idname= "OBJECT_OT_select_grouped";
	
	/* api callbacks */
	ot->invoke= WM_menu_invoke;
	ot->exec= object_select_grouped_exec;
	ot->poll= ED_operator_objectmode;
	
	/* flags */
	ot->flag= OPTYPE_REGISTER|OPTYPE_UNDO;
	
	/* properties */
	RNA_def_boolean(ot->srna, "extend", FALSE, _("Extend"), _("Extend selection instead of deselecting everything first."));
	ot->prop= RNA_def_enum(ot->srna, "type", RNA_enum_items_gettexted(prop_select_grouped_types), 0, _("Type"), "");
}

/************************* Select by Layer **********************/

static int object_select_by_layer_exec(bContext *C, wmOperator *op)
{
	unsigned int layernum;
	short extend;
	
	extend= RNA_boolean_get(op->ptr, "extend");
	layernum = RNA_int_get(op->ptr, "layers");
	
	if (extend == 0) {
		CTX_DATA_BEGIN(C, Base*, base, visible_bases) {
			ED_base_object_select(base, BA_DESELECT);
		}
		CTX_DATA_END;
	}
		
	CTX_DATA_BEGIN(C, Base*, base, visible_bases) {
		if(base->lay == (1<< (layernum -1)))
			ED_base_object_select(base, BA_SELECT);
	}
	CTX_DATA_END;
	
	/* undo? */
	WM_event_add_notifier(C, NC_SCENE|ND_OB_SELECT, CTX_data_scene(C));
	
	return OPERATOR_FINISHED;
}

void OBJECT_OT_select_by_layer(wmOperatorType *ot)
{
	/* identifiers */
	ot->name= _("Select by Layer");
	ot->description = _("Select all visible objects on a layer");
	ot->idname= "OBJECT_OT_select_by_layer";
	
	/* api callbacks */
	/*ot->invoke = XXX - need a int grid popup*/
	ot->exec= object_select_by_layer_exec;
	ot->poll= ED_operator_objectmode;
	
	/* flags */
	ot->flag= OPTYPE_REGISTER|OPTYPE_UNDO;
	
	/* properties */
	RNA_def_boolean(ot->srna, "extend", FALSE, _("Extend"), _("Extend selection instead of deselecting everything first."));
	RNA_def_int(ot->srna, "layers", 1, 1, 20, _("Layer"), "", 1, 20);
}

/************************** Select Inverse *************************/

static int object_select_inverse_exec(bContext *C, wmOperator *UNUSED(op))
{
	CTX_DATA_BEGIN(C, Base*, base, visible_bases) {
		if (base->flag & SELECT)
			ED_base_object_select(base, BA_DESELECT);
		else
			ED_base_object_select(base, BA_SELECT);
	}
	CTX_DATA_END;
	
	/* undo? */
	WM_event_add_notifier(C, NC_SCENE|ND_OB_SELECT, CTX_data_scene(C));
	
	return OPERATOR_FINISHED;
}

void OBJECT_OT_select_inverse(wmOperatorType *ot)
{
	
	/* identifiers */
	ot->name= _("Select Inverse");
	ot->description = _("Invert selection of all visible objects");
	ot->idname= "OBJECT_OT_select_inverse";
	
	/* api callbacks */
	ot->exec= object_select_inverse_exec;
	ot->poll= ED_operator_objectmode;
	
	/* flags */
	ot->flag= OPTYPE_REGISTER|OPTYPE_UNDO;
	
}

/**************************** (De)select All ****************************/

static int object_select_all_exec(bContext *C, wmOperator *op)
{
	int action = RNA_enum_get(op->ptr, "action");
	
	/* passthrough if no objects are visible */
	if (CTX_DATA_COUNT(C, visible_bases) == 0) return OPERATOR_PASS_THROUGH;

	if (action == SEL_TOGGLE) {
		action = SEL_SELECT;
		CTX_DATA_BEGIN(C, Base*, base, visible_bases) {
			if (base->flag & SELECT) {
				action = SEL_DESELECT;
				break;
			}
		}
		CTX_DATA_END;
	}

	CTX_DATA_BEGIN(C, Base*, base, visible_bases) {
		switch (action) {
		case SEL_SELECT:
			ED_base_object_select(base, BA_SELECT);
			break;
		case SEL_DESELECT:
			ED_base_object_select(base, BA_DESELECT);
			break;
		case SEL_INVERT:
			if (base->flag & SELECT) {
				ED_base_object_select(base, BA_DESELECT);
			} else {
				ED_base_object_select(base, BA_SELECT);
			}
			break;
		}
	}
	CTX_DATA_END;
	
	WM_event_add_notifier(C, NC_SCENE|ND_OB_SELECT, CTX_data_scene(C));
	
	return OPERATOR_FINISHED;
}

void OBJECT_OT_select_all(wmOperatorType *ot)
{
	
	/* identifiers */
	ot->name= _("Select or Deselect All");
	ot->description = _("Change selection of all visible objects in scene");
	ot->idname= "OBJECT_OT_select_all";
	
	/* api callbacks */
	ot->exec= object_select_all_exec;
	ot->poll= ED_operator_objectmode;
	
	/* flags */
	ot->flag= OPTYPE_REGISTER|OPTYPE_UNDO;

	WM_operator_properties_select_all(ot);
}

/**************************** Select In The Same Group ****************************/

static int object_select_same_group_exec(bContext *C, wmOperator *op)
{
	Group *group;
	char group_name[32];

	/* passthrough if no objects are visible */
	if (CTX_DATA_COUNT(C, visible_bases) == 0) return OPERATOR_PASS_THROUGH;

	RNA_string_get(op->ptr, "group", group_name);

	for (group=CTX_data_main(C)->group.first;	group; group=group->id.next) {
		if (!strcmp(group->id.name, group_name))
			break;
	}

	if (!group)
		return OPERATOR_PASS_THROUGH;

	CTX_DATA_BEGIN(C, Base*, base, visible_bases) {
		if (!(base->flag & SELECT) && object_in_group(base->object, group))
			ED_base_object_select(base, BA_SELECT);
	}
	CTX_DATA_END;

	WM_event_add_notifier(C, NC_SCENE|ND_OB_SELECT, CTX_data_scene(C));
	
	return OPERATOR_FINISHED;
}

void OBJECT_OT_select_same_group(wmOperatorType *ot)
{
	
	/* identifiers */
	ot->name= _("Select Same Group");
	ot->description = _("Select object in the same group");
	ot->idname= "OBJECT_OT_select_same_group";
	
	/* api callbacks */
	ot->exec= object_select_same_group_exec;
	ot->poll= ED_operator_objectmode;
	
	/* flags */
	ot->flag= OPTYPE_REGISTER|OPTYPE_UNDO;

	RNA_def_string(ot->srna, "group", "", 32, _("Group"), _("Name of the group to select."));
}

/**************************** Select Mirror ****************************/
static int object_select_mirror_exec(bContext *C, wmOperator *op)
{
	Scene *scene= CTX_data_scene(C);
	short extend;
	
	extend= RNA_boolean_get(op->ptr, "extend");
	
	CTX_DATA_BEGIN(C, Base*, primbase, selected_bases) {
		char tmpname[32];

		flip_side_name(tmpname, primbase->object->id.name+2, TRUE);
		
		if(strcmp(tmpname, primbase->object->id.name+2)!=0) { /* names differ */
			Object *ob= (Object *)find_id("OB", tmpname);
			if(ob) {
				Base *secbase= object_in_scene(ob, scene);

				if(secbase) {
					ED_base_object_select(secbase, BA_SELECT);
				}
			}
		}
		
		if (extend == 0) ED_base_object_select(primbase, BA_DESELECT);
		
	}
	CTX_DATA_END;
	
	/* undo? */
	WM_event_add_notifier(C, NC_SCENE|ND_OB_SELECT, CTX_data_scene(C));
	
	return OPERATOR_FINISHED;
}

void OBJECT_OT_select_mirror(wmOperatorType *ot)
{
	
	/* identifiers */
	ot->name= _("Select Mirror");
	ot->description = _("Select the Mirror objects of the selected object eg. L.sword -> R.sword");
	ot->idname= "OBJECT_OT_select_mirror";
	
	/* api callbacks */
	ot->exec= object_select_mirror_exec;
	ot->poll= ED_operator_objectmode;
	
	/* flags */
	ot->flag= OPTYPE_REGISTER|OPTYPE_UNDO;
	
	RNA_def_boolean(ot->srna, "extend", 0, _("Extend"), _("Extend selection instead of deselecting everything first."));
}


static int object_select_name_exec(bContext *C, wmOperator *op)
{
	char *name= RNA_string_get_alloc(op->ptr, "name", NULL, 0);
	short extend= RNA_boolean_get(op->ptr, "extend");
	short changed = 0;

	if(!extend) {
		CTX_DATA_BEGIN(C, Base*, base, selectable_bases) {
			if(base->flag & SELECT) {
				ED_base_object_select(base, BA_DESELECT);
				changed= 1;
			}
		}
		CTX_DATA_END;
	}

	CTX_DATA_BEGIN(C, Base*, base, selectable_bases) {
		/* this is a bit dodjy, there should only be ONE object with this name, but library objects can mess this up */
		if(strcmp(name, base->object->id.name+2)==0) {
			ED_base_object_activate(C, base);
			ED_base_object_select(base, BA_SELECT);
			changed= 1;
		}
	}
	CTX_DATA_END;

	MEM_freeN(name);

	/* undo? */
	if(changed) {
		WM_event_add_notifier(C, NC_SCENE|ND_OB_SELECT, CTX_data_scene(C));
		return OPERATOR_FINISHED;
	}
	else {
		return OPERATOR_CANCELLED;
	}
}

void OBJECT_OT_select_name(wmOperatorType *ot)
{

	/* identifiers */
	ot->name= _("Select Name");
	ot->description = _("Select an object with this name");
	ot->idname= "OBJECT_OT_select_name";

	/* api callbacks */
	ot->exec= object_select_name_exec;
	ot->poll= ED_operator_objectmode;

	/* flags */
	ot->flag= OPTYPE_REGISTER|OPTYPE_UNDO;

	RNA_def_string(ot->srna, "name", "", 0, _("Name"), _("Object name to select."));
	RNA_def_boolean(ot->srna, "extend", 0, _("Extend"), _("Extend selection instead of deselecting everything first."));
}

/**************************** Select Random ****************************/

static int object_select_random_exec(bContext *C, wmOperator *op)
{	
	float percent;
	short extend;
	
	extend= RNA_boolean_get(op->ptr, "extend");
	
	if (extend == 0) {
		CTX_DATA_BEGIN(C, Base*, base, visible_bases) {
			ED_base_object_select(base, BA_DESELECT);
		}
		CTX_DATA_END;
	}
	percent = RNA_float_get(op->ptr, "percent")/100.0f;
		
	CTX_DATA_BEGIN(C, Base*, base, visible_bases) {
		if (BLI_frand() < percent) {
			ED_base_object_select(base, BA_SELECT);
		}
	}
	CTX_DATA_END;
	
	WM_event_add_notifier(C, NC_SCENE|ND_OB_SELECT, CTX_data_scene(C));
	
	return OPERATOR_FINISHED;
}

void OBJECT_OT_select_random(wmOperatorType *ot)
{
	/* identifiers */
	ot->name= _("Select Random");
	ot->description = _("Set select on random visible objects");
	ot->idname= "OBJECT_OT_select_random";
	
	/* api callbacks */
	/*ot->invoke= object_select_random_invoke XXX - need a number popup ;*/
	ot->exec = object_select_random_exec;
	ot->poll= ED_operator_objectmode;
	
	/* flags */
	ot->flag= OPTYPE_REGISTER|OPTYPE_UNDO;
	
	/* properties */
	RNA_def_float_percentage(ot->srna, "percent", 50.f, 0.0f, 100.0f, _("Percent"), _("Percentage of objects to select randomly"), 0.f, 100.0f);
	RNA_def_boolean(ot->srna, "extend", FALSE, _("Extend Selection"), _("Extend selection instead of deselecting everything first."));
}

<|MERGE_RESOLUTION|>--- conflicted
+++ resolved
@@ -356,7 +356,6 @@
 /*********************** Selected Grouped ********************/
 
 static EnumPropertyItem prop_select_grouped_types[] = {
-<<<<<<< HEAD
 	{1, "CHILDREN_RECURSIVE", 0, N_("Children"), ""},
 	{2, "CHILDREN", 0, N_("Immediate Children"), ""},
 	{3, "PARENT", 0, N_("Parent"), ""},
@@ -368,20 +367,7 @@
 	{9, "PASS", 0, N_("Pass"), N_("Render pass Index")},
 	{10, "COLOR", 0, N_("Color"), N_("Object Color")},
 	{11, "PROPERTIES", 0, N_("Properties"), N_("Game Properties")},
-=======
-	{1, "CHILDREN_RECURSIVE", 0, "Children", ""},
-	{2, "CHILDREN", 0, "Immediate Children", ""},
-	{3, "PARENT", 0, "Parent", ""},
-	{4, "SIBLINGS", 0, "Siblings", "Shared Parent"},
-	{5, "TYPE", 0, "Type", "Shared object type"},
-	{6, "LAYER", 0, "Layer", "Shared layers"},
-	{7, "GROUP", 0, "Group", "Shared group"},
-	{8, "HOOK", 0, "Hook", ""},
-	{9, "PASS", 0, "Pass", "Render pass Index"},
-	{10, "COLOR", 0, "Color", "Object Color"},
-	{11, "PROPERTIES", 0, "Properties", "Game Properties"},
 	{12, "KEYINGSET", 0, "Keying Set", "Objects included in active Keying Set"},
->>>>>>> 2365c640
 	{0, NULL, 0, NULL, NULL}
 };
 
