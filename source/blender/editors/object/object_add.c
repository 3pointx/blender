--- conflicted
+++ resolved
@@ -71,10 +71,7 @@
 #include "BKE_displist.h"
 #include "BKE_effect.h"
 #include "BKE_font.h"
-<<<<<<< HEAD
 #include "BKE_gpencil.h"
-=======
->>>>>>> 95011f6d
 #include "BKE_lamp.h"
 #include "BKE_lattice.h"
 #include "BKE_layer.h"
@@ -993,68 +990,68 @@
 {
 	Object *ob = CTX_data_active_object(C);
 	bGPdata *gpd = (ob && (ob->type == OB_GPENCIL)) ? ob->data : NULL;
-	
+
 	const int type = RNA_enum_get(op->ptr, "type");
-	
+
 	float loc[3], rot[3];
 	unsigned int layer;
 	bool newob = false;
-	
+
 	/* Hack: Force view-align to be on by default
 	 * since it's not nice for adding shapes in 2D
 	 * for them to end up aligned oddly
 	 */
 	if (RNA_struct_property_is_set(op->ptr, "view_align") == false)
 		RNA_boolean_set(op->ptr, "view_align", true);
-	
+
 	/* Note: We use 'Y' here (not 'Z'), as */
 	WM_operator_view3d_unit_defaults(C, op);
 	if (!ED_object_add_generic_get_opts(C, op, 'Y', loc, rot, NULL, &layer, NULL))
 		return OPERATOR_CANCELLED;
-	
+
 	/* add new object if not currently editing a GP object,
 	 * or if "empty" was chosen (i.e. user wants a blank GP canvas)
 	 */
 	if ((gpd == NULL) || (GPENCIL_ANY_MODE(gpd) == false) || (type == GP_EMPTY)) {
 		const char *ob_name = (type == GP_MONKEY) ? "Suzanne" : NULL;
 		float radius = RNA_float_get(op->ptr, "radius");
-		
+
 		ob = ED_object_add_type(C, OB_GPENCIL, ob_name, loc, rot, true, layer);
 		gpd = ob->data;
 		newob = true;
-		
+
 		BKE_object_obdata_size_init(ob, GP_OBGPENCIL_DEFAULT_SIZE * radius);
 	}
 	else {
 		DEG_id_tag_update(&ob->id, OB_RECALC_DATA);
 		WM_event_add_notifier(C, NC_GPENCIL | ND_DATA | NA_ADDED, NULL);
 	}
-	
+
 	/* create relevant geometry */
 	switch (type) {
 		case GP_MONKEY:
 		{
 			float radius = RNA_float_get(op->ptr, "radius");
 			float mat[4][4];
-			
+
 			ED_object_new_primitive_matrix(C, ob, loc, rot, mat);
 			mul_v3_fl(mat[0], radius);
 			mul_v3_fl(mat[1], radius);
 			mul_v3_fl(mat[2], radius);
-			
+
 			ED_gpencil_create_monkey(C, mat);
 			break;
 		}
-		
+
 		case GP_EMPTY:
 			/* do nothing */
 			break;
-		
+
 		default:
 			BKE_report(op->reports, RPT_WARNING, "Not implemented");
 			break;
 	}
-	
+
 	/* if this is a new object, initialise default stuff (colors, etc.) */
 	if (newob) {
 		ED_gpencil_add_defaults(C);
@@ -1164,11 +1161,7 @@
 
 		RNA_string_get(op->ptr, "name", name);
 		collection = (Collection *)BKE_libblock_find_name(bmain, ID_GR, name);
-<<<<<<< HEAD
-		
-=======
-
->>>>>>> 95011f6d
+
 		if (0 == RNA_struct_property_is_set(op->ptr, "location")) {
 			const wmEvent *event = CTX_wm_window(C)->eventstate;
 			ARegion *ar = CTX_wm_region(C);
@@ -1365,7 +1358,6 @@
 			}
 		}
 
-<<<<<<< HEAD
 		/* remove as scene default annotation object */
 		if (ob->type == OB_GPENCIL) {
 			Scene *scene_iter;
@@ -1376,8 +1368,6 @@
 			}
 		}
 
-=======
->>>>>>> 95011f6d
 		/* remove from current scene only */
 		ED_object_base_free_and_unlink(bmain, scene, ob);
 		changed = true;
@@ -1410,11 +1400,7 @@
 
 		if (scene->id.tag & LIB_TAG_DOIT) {
 			scene->id.tag &= ~LIB_TAG_DOIT;
-<<<<<<< HEAD
-			
-=======
-
->>>>>>> 95011f6d
+
 			DEG_relations_tag_update(bmain);
 
 			WM_event_add_notifier(C, NC_SCENE | ND_OB_ACTIVE, scene);
@@ -2562,11 +2548,7 @@
 		ED_object_location_from_view(C, basen->object->loc);
 		ED_view3d_cursor3d_position(C, basen->object->loc, mval);
 	}
-<<<<<<< HEAD
-	
-=======
-
->>>>>>> 95011f6d
+
 	ED_object_base_select(basen, BA_SELECT);
 	ED_object_base_activate(C, basen);
 
