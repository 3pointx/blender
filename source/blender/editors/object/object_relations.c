--- conflicted
+++ resolved
@@ -94,9 +94,9 @@
 #include "ED_curve.h"
 #include "ED_keyframing.h"
 #include "ED_object.h"
+#include "ED_mesh.h"
 #include "ED_screen.h"
 #include "ED_view3d.h"
-#include "ED_mesh.h"
 
 #include "object_intern.h"
 
@@ -125,16 +125,12 @@
 	
 	if(obedit->type==OB_MESH) {
 		Mesh *me= obedit->data;
-<<<<<<< HEAD
-		BMEditMesh *em = me->edit_btmesh;
-=======
-		EditMesh *em;
-
-		load_editMesh(scene, obedit);
-		make_editMesh(scene, obedit);
-
-		em = BKE_mesh_get_editmesh(me);
->>>>>>> d7823173
+		BMEditMesh *em;
+
+		EDBM_LoadEditBMesh(scene, obedit);
+		EDBM_MakeEditBMesh(scene->toolsettings, scene, obedit);
+
+		em= me->edit_btmesh;
 
 		BM_ITER(eve, &iter, em->bm, BM_VERTS_OF_MESH, NULL) {
 			if (BM_TestHFlag(eve, BM_SELECT)) {
