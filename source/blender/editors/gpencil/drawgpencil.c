--- conflicted
+++ resolved
@@ -113,14 +113,9 @@
 		return;
 	
 	if (totpoints == 1) {
-<<<<<<< HEAD
-		/* draw point */
-		GPUBegin(GL_POINTS);
-=======
 		/* if drawing a single point, draw it larger */
 		glPointSize((float)(thickness + 2) * points->pressure);
-		glBegin(GL_POINTS);
->>>>>>> 7da189b4
+		GPUBegin(GL_POINTS);
 		glVertex2iv(&points->x);
 		glEnd();
 	}
@@ -341,17 +336,8 @@
 	float loc3[3];
 	float normal[3];
 	
-<<<<<<< HEAD
-	/* As an initial implementation, we use the OpenGL filled polygon drawing
-	 * here since it's the easiest option to implement for this case. It does
-	 * come with limitations (notably for concave shapes), though it shouldn't
-	 * be much of an issue in most cases.
-	 */
-	GPUBegin(GL_POLYGON);
-=======
 	/* local X axis (p0 -> p1) */
 	sub_v3_v3v3(locx, &pt1->x, &pt0->x);
->>>>>>> 7da189b4
 	
 	/* point vector at 3/4 */
 	sub_v3_v3v3(loc3, &pt3->x, &pt0->x);
@@ -454,7 +440,7 @@
 		
 		/* Draw all triangles for filling the polygon (cache must be calculated before) */
 		BLI_assert(gps->tot_triangles >= 1);
-		glBegin(GL_TRIANGLES);
+		GPUBegin(GL_TRIANGLES);
 		for (i = 0, stroke_triangle = gps->triangles; i < gps->tot_triangles; i++, stroke_triangle++) {
 			if (gps->flag & GP_STROKE_3DSPACE) {
 				/* vertex 1 */
@@ -504,7 +490,7 @@
 		bGPDspoint *pt;
 		int i;
 		
-		glBegin(GL_POLYGON);
+		GPUBegin(GL_POLYGON);
 		for (i = 0, pt = gps->points; i < gps->totpoints; i++, pt++) {
 			if (gps->flag & GP_STROKE_3DSPACE) {
 				glVertex3fv(&pt->x);
@@ -555,17 +541,9 @@
 			/* draw filled circle as is done in circf (but without the matrix push/pops which screwed things up) */
 
 			/* need to translate drawing position, but must reset after too! */
-<<<<<<< HEAD
 			gpuTranslate(GPU_MODELVIEW_MATRIX, co[0], co[1], 0.0);
 			gpuDrawDisk(co[0], co[1], thickness, 32);
 			gpuTranslate(GPU_MODELVIEW_MATRIX, -co[0], -co[1], 0.0);
-=======
-			glTranslate2fv(co);
-			gluDisk(qobj, 0.0,  thickness, 32, 1);
-			glTranslatef(-co[0], -co[1], 0.0);
-			
-			gluDeleteQuadric(qobj);
->>>>>>> 7da189b4
 		}
 	}
 }
