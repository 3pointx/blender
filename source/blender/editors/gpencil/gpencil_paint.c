--- conflicted
+++ resolved
@@ -298,11 +298,6 @@
 	
 	/* 2d - relative to screen (viewport area) */
 	else {
-<<<<<<< HEAD
-		if(p->subrect == NULL) { /* normal 3D view */
-		out[0] = (float)(mval[0]) / (float)(p->ar->winx) * 100;
-		out[1] = (float)(mval[1]) / (float)(p->ar->winy) * 100;
-=======
 		if (p->subrect == NULL) { /* normal 3D view */
 			out[0] = (float)(mval[0]) / (float)(p->ar->winx) * 100;
 			out[1] = (float)(mval[1]) / (float)(p->ar->winy) * 100;
@@ -311,12 +306,6 @@
 			out[0]= ((mval[0] - p->subrect->xmin) / ((p->subrect->xmax - p->subrect->xmin))) * 100;
 			out[1]= ((mval[1] - p->subrect->ymin) / ((p->subrect->ymax - p->subrect->ymin))) * 100;
 		}
->>>>>>> 2198cfdb
-	}
-		else { /* camera view, use subrect */
-			out[0]= ((mval[0] - p->subrect->xmin) / ((p->subrect->xmax - p->subrect->xmin))) * 100;
-			out[1]= ((mval[1] - p->subrect->ymin) / ((p->subrect->ymax - p->subrect->ymin))) * 100;
-}
 	}
 }
 
@@ -757,21 +746,10 @@
 		}
 #endif
 		else {
-<<<<<<< HEAD
-			if(p->subrect == NULL) { /* normal 3D view */
-			x0= (int)(gps->points->x / 100 * p->ar->winx);
-			y0= (int)(gps->points->y / 100 * p->ar->winy);
-=======
 			if (p->subrect == NULL) { /* normal 3D view */
 				x0= (int)(gps->points->x / 100 * p->ar->winx);
 				y0= (int)(gps->points->y / 100 * p->ar->winy);
 			}
-			else { /* camera view, use subrect */
-				x0= (int)((gps->points->x / 100) * (p->subrect->xmax - p->subrect->xmin)) + p->subrect->xmin;
-				y0= (int)((gps->points->y / 100) * (p->subrect->ymax - p->subrect->ymin)) + p->subrect->ymin;
-			}
->>>>>>> 2198cfdb
-		}
 			else { /* camera view, use subrect */
 				x0= (int)((gps->points->x / 100) * (p->subrect->xmax - p->subrect->xmin)) + p->subrect->xmin;
 				y0= (int)((gps->points->y / 100) * (p->subrect->ymax - p->subrect->ymin)) + p->subrect->ymin;
@@ -832,12 +810,6 @@
 #endif
 			else {
 				if(p->subrect == NULL) { /* normal 3D view */
-<<<<<<< HEAD
-				x0= (int)(pt1->x / 100 * p->ar->winx);
-				y0= (int)(pt1->y / 100 * p->ar->winy);
-				x1= (int)(pt2->x / 100 * p->ar->winx);
-				y1= (int)(pt2->y / 100 * p->ar->winy);
-=======
 					x0= (int)(pt1->x / 100 * p->ar->winx);
 					y0= (int)(pt1->y / 100 * p->ar->winy);
 					x1= (int)(pt2->x / 100 * p->ar->winx);
@@ -849,14 +821,6 @@
 					x1= (int)((pt2->x / 100) * (p->subrect->xmax - p->subrect->xmin)) + p->subrect->xmin;
 					y1= (int)((pt2->y / 100) * (p->subrect->ymax - p->subrect->ymin)) + p->subrect->ymin;
 				}
->>>>>>> 2198cfdb
-			}
-				else { /* camera view, use subrect */ 
-					x0= (int)((pt1->x / 100) * (p->subrect->xmax - p->subrect->xmin)) + p->subrect->xmin;
-					y0= (int)((pt1->y / 100) * (p->subrect->ymax - p->subrect->ymin)) + p->subrect->ymin;
-					x1= (int)((pt2->x / 100) * (p->subrect->xmax - p->subrect->xmin)) + p->subrect->xmin;
-					y1= (int)((pt2->y / 100) * (p->subrect->ymax - p->subrect->ymin)) + p->subrect->ymin;
-				}
 			}
 			
 			/* check that point segment of the boundbox of the eraser stroke */
@@ -942,13 +906,8 @@
 		/* supported views first */
 		case SPACE_VIEW3D:
 		{
-<<<<<<< HEAD
 			View3D *v3d= curarea->spacedata.first;
 			RegionView3D *rv3d= ar->regiondata;
-=======
-			// View3D *v3d= curarea->spacedata.first;
-			// RegionView3D *rv3d= ar->regiondata;
->>>>>>> 2198cfdb
 			
 			/* set current area 
 			 *	- must verify that region data is 3D-view (and not something else)
@@ -962,15 +921,12 @@
 					printf("Error: 3D-View active region doesn't have any region data, so cannot be drawable \n");
 				return p;
 			}
-<<<<<<< HEAD
-			
+
 			/* for camera view set the subrect */
 			if(rv3d->persp == RV3D_CAMOB) {
-				view3d_calc_camera_border(p->scene, p->ar, NULL, v3d, &p->subrect_data);
+				view3d_calc_camera_border(p->scene, p->ar, NULL, v3d, &p->subrect_data, 1);
 				p->subrect= &p->subrect_data;
 			}
-=======
->>>>>>> 2198cfdb
 
 #if 0 // XXX will this sort of antiquated stuff be restored?
 			/* check that gpencil data is allowed to be drawn */
