/* SPDX-License-Identifier: GPL-2.0-or-later
 * Copyright 2008 Blender Foundation. All rights reserved. */

/** \file
 * \ingroup spview3d
 */

#include <stdio.h>
#include <string.h>

#include "DNA_collection_types.h"
#include "DNA_defaults.h"
#include "DNA_gpencil_types.h"
#include "DNA_lightprobe_types.h"
#include "DNA_material_types.h"
#include "DNA_object_types.h"
#include "DNA_scene_types.h"
#include "DNA_view3d_types.h"

#include "MEM_guardedalloc.h"

#include "BLI_blenlib.h"
#include "BLI_math.h"
#include "BLI_utildefines.h"

#include "BLT_translation.h"

#include "BKE_asset.h"
#include "BKE_context.h"
#include "BKE_curve.h"
#include "BKE_global.h"
#include "BKE_icons.h"
#include "BKE_idprop.h"
#include "BKE_lattice.h"
#include "BKE_layer.h"
#include "BKE_lib_remap.h"
#include "BKE_main.h"
#include "BKE_mball.h"
#include "BKE_mesh.h"
#include "BKE_object.h"
#include "BKE_scene.h"
#include "BKE_screen.h"
#include "BKE_workspace.h"

#include "ED_object.h"
#include "ED_outliner.h"
#include "ED_render.h"
#include "ED_screen.h"
#include "ED_space_api.h"
#include "ED_transform.h"
#include "ED_undo.h"

#include "GPU_matrix.h"

#include "DRW_engine.h"

#include "WM_api.h"
#include "WM_message.h"
#include "WM_toolsystem.h"
#include "WM_types.h"

#include "RE_engine.h"
#include "RE_pipeline.h"

#include "RNA_access.h"

#include "UI_interface.h"
#include "UI_resources.h"

#ifdef WITH_PYTHON
#  include "BPY_extern.h"
#endif

#include "DEG_depsgraph.h"
#include "DEG_depsgraph_build.h"

#include "view3d_intern.h" /* own include */
#include "view3d_navigate.h"

/* ******************** manage regions ********************* */

RegionView3D *ED_view3d_context_rv3d(bContext *C)
{
  RegionView3D *rv3d = CTX_wm_region_view3d(C);

  if (rv3d == NULL) {
    ScrArea *area = CTX_wm_area(C);
    if (area && area->spacetype == SPACE_VIEW3D) {
      ARegion *region = BKE_area_find_region_active_win(area);
      if (region) {
        rv3d = region->regiondata;
      }
    }
  }
  return rv3d;
}

bool ED_view3d_context_user_region(bContext *C, View3D **r_v3d, ARegion **r_region)
{
  ScrArea *area = CTX_wm_area(C);

  *r_v3d = NULL;
  *r_region = NULL;

  if (area && area->spacetype == SPACE_VIEW3D) {
    ARegion *region = CTX_wm_region(C);
    View3D *v3d = (View3D *)area->spacedata.first;

    if (region) {
      RegionView3D *rv3d;
      if ((region->regiontype == RGN_TYPE_WINDOW) && (rv3d = region->regiondata) &&
          (rv3d->viewlock & RV3D_LOCK_ROTATION) == 0) {
        *r_v3d = v3d;
        *r_region = region;
        return true;
      }

      if (ED_view3d_area_user_region(area, v3d, r_region)) {
        *r_v3d = v3d;
        return true;
      }
    }
  }

  return false;
}

bool ED_view3d_area_user_region(const ScrArea *area, const View3D *v3d, ARegion **r_region)
{
  RegionView3D *rv3d = NULL;
  ARegion *region_unlock_user = NULL;
  ARegion *region_unlock = NULL;
  const ListBase *region_list = (v3d == area->spacedata.first) ? &area->regionbase :
                                                                 &v3d->regionbase;

  BLI_assert(v3d->spacetype == SPACE_VIEW3D);

  LISTBASE_FOREACH (ARegion *, region, region_list) {
    /* find the first unlocked rv3d */
    if (region->regiondata && region->regiontype == RGN_TYPE_WINDOW) {
      rv3d = region->regiondata;
      if ((rv3d->viewlock & RV3D_LOCK_ROTATION) == 0) {
        region_unlock = region;
        if (ELEM(rv3d->persp, RV3D_PERSP, RV3D_CAMOB)) {
          region_unlock_user = region;
          break;
        }
      }
    }
  }

  /* camera/perspective view get priority when the active region is locked */
  if (region_unlock_user) {
    *r_region = region_unlock_user;
    return true;
  }

  if (region_unlock) {
    *r_region = region_unlock;
    return true;
  }

  return false;
}

void ED_view3d_init_mats_rv3d(const struct Object *ob, struct RegionView3D *rv3d)
{
  /* local viewmat and persmat, to calculate projections */
  mul_m4_m4m4(rv3d->viewmatob, rv3d->viewmat, ob->obmat);
  mul_m4_m4m4(rv3d->persmatob, rv3d->persmat, ob->obmat);

  /* initializes object space clipping, speeds up clip tests */
  ED_view3d_clipping_local(rv3d, ob->obmat);
}

void ED_view3d_init_mats_rv3d_gl(const struct Object *ob, struct RegionView3D *rv3d)
{
  ED_view3d_init_mats_rv3d(ob, rv3d);

  /* we have to multiply instead of loading viewmatob to make
   * it work with duplis using displists, otherwise it will
   * override the dupli-matrix */
  GPU_matrix_mul(ob->obmat);
}

#ifdef DEBUG
void ED_view3d_clear_mats_rv3d(struct RegionView3D *rv3d)
{
  zero_m4(rv3d->viewmatob);
  zero_m4(rv3d->persmatob);
}

void ED_view3d_check_mats_rv3d(struct RegionView3D *rv3d)
{
  BLI_ASSERT_ZERO_M4(rv3d->viewmatob);
  BLI_ASSERT_ZERO_M4(rv3d->persmatob);
}
#endif

void ED_view3d_stop_render_preview(wmWindowManager *wm, ARegion *region)
{
  RegionView3D *rv3d = region->regiondata;

  if (rv3d->render_engine) {
#ifdef WITH_PYTHON
    BPy_BEGIN_ALLOW_THREADS;
#endif

    WM_jobs_kill_type(wm, region, WM_JOB_TYPE_RENDER_PREVIEW);

#ifdef WITH_PYTHON
    BPy_END_ALLOW_THREADS;
#endif

    RE_engine_free(rv3d->render_engine);
    rv3d->render_engine = NULL;
  }

  /* A bit overkill but this make sure the viewport is reset completely. (fclem) */
  WM_draw_region_free(region, false);
}

void ED_view3d_shade_update(Main *bmain, View3D *v3d, ScrArea *area)
{
  wmWindowManager *wm = bmain->wm.first;

  if (v3d->shading.type != OB_RENDER) {
    ARegion *region;

    for (region = area->regionbase.first; region; region = region->next) {
      if ((region->regiontype == RGN_TYPE_WINDOW) && region->regiondata) {
        ED_view3d_stop_render_preview(wm, region);
      }
    }
  }
}

/* ******************** default callbacks for view3d space ***************** */

static SpaceLink *view3d_create(const ScrArea *UNUSED(area), const Scene *scene)
{
  ARegion *region;
  View3D *v3d;
  RegionView3D *rv3d;

  v3d = DNA_struct_default_alloc(View3D);

  if (scene) {
    v3d->camera = scene->camera;
  }

  /* header */
  region = MEM_callocN(sizeof(ARegion), "header for view3d");

  BLI_addtail(&v3d->regionbase, region);
  region->regiontype = RGN_TYPE_HEADER;
  region->alignment = (U.uiflag & USER_HEADER_BOTTOM) ? RGN_ALIGN_BOTTOM : RGN_ALIGN_TOP;

  /* tool header */
  region = MEM_callocN(sizeof(ARegion), "tool header for view3d");

  BLI_addtail(&v3d->regionbase, region);
  region->regiontype = RGN_TYPE_TOOL_HEADER;
  region->alignment = (U.uiflag & USER_HEADER_BOTTOM) ? RGN_ALIGN_BOTTOM : RGN_ALIGN_TOP;
  region->flag = RGN_FLAG_HIDDEN | RGN_FLAG_HIDDEN_BY_USER;

  /* tool shelf */
  region = MEM_callocN(sizeof(ARegion), "toolshelf for view3d");

  BLI_addtail(&v3d->regionbase, region);
  region->regiontype = RGN_TYPE_TOOLS;
  region->alignment = RGN_ALIGN_LEFT;
  region->flag = RGN_FLAG_HIDDEN;

  /* buttons/list view */
  region = MEM_callocN(sizeof(ARegion), "buttons for view3d");

  BLI_addtail(&v3d->regionbase, region);
  region->regiontype = RGN_TYPE_UI;
  region->alignment = RGN_ALIGN_RIGHT;
  region->flag = RGN_FLAG_HIDDEN;

  /* main region */
  region = MEM_callocN(sizeof(ARegion), "main region for view3d");

  BLI_addtail(&v3d->regionbase, region);
  region->regiontype = RGN_TYPE_WINDOW;

  region->regiondata = MEM_callocN(sizeof(RegionView3D), "region view3d");
  rv3d = region->regiondata;
  rv3d->viewquat[0] = 1.0f;
  rv3d->persp = RV3D_PERSP;
  rv3d->view = RV3D_VIEW_USER;
  rv3d->dist = 10.0;

  return (SpaceLink *)v3d;
}

/* not spacelink itself */
static void view3d_free(SpaceLink *sl)
{
  View3D *vd = (View3D *)sl;

  if (vd->localvd) {
    MEM_freeN(vd->localvd);
  }

  MEM_SAFE_FREE(vd->runtime.local_stats);

  if (vd->runtime.properties_storage) {
    MEM_freeN(vd->runtime.properties_storage);
  }

  if (vd->shading.prop) {
    IDP_FreeProperty(vd->shading.prop);
    vd->shading.prop = NULL;
  }
}

/* spacetype; init callback */
static void view3d_init(wmWindowManager *UNUSED(wm), ScrArea *UNUSED(area))
{
}

static void view3d_exit(wmWindowManager *UNUSED(wm), ScrArea *area)
{
  BLI_assert(area->spacetype == SPACE_VIEW3D);
  View3D *v3d = area->spacedata.first;
  MEM_SAFE_FREE(v3d->runtime.local_stats);
}

static SpaceLink *view3d_duplicate(SpaceLink *sl)
{
  View3D *v3do = (View3D *)sl;
  View3D *v3dn = MEM_dupallocN(sl);

  memset(&v3dn->runtime, 0x0, sizeof(v3dn->runtime));

  /* clear or remove stuff from old */

  if (v3dn->localvd) {
    v3dn->localvd = NULL;
  }

  v3dn->local_collections_uuid = 0;
  v3dn->flag &= ~(V3D_LOCAL_COLLECTIONS | V3D_XR_SESSION_MIRROR);

  if (v3dn->shading.type == OB_RENDER) {
    v3dn->shading.type = OB_SOLID;
  }

  if (v3dn->shading.prop) {
    v3dn->shading.prop = IDP_CopyProperty(v3do->shading.prop);
  }

  /* copy or clear inside new stuff */

  return (SpaceLink *)v3dn;
}

/* add handlers, stuff you only do once or on area/region changes */
static void view3d_main_region_init(wmWindowManager *wm, ARegion *region)
{
  ListBase *lb;
  wmKeyMap *keymap;

  /* object ops. */

  /* important to be before Pose keymap since they can both be enabled at once */
  keymap = WM_keymap_ensure(wm->defaultconf, "Paint Face Mask (Weight, Vertex, Texture)", 0, 0);
  WM_event_add_keymap_handler(&region->handlers, keymap);

  keymap = WM_keymap_ensure(wm->defaultconf, "Paint Vertex Selection (Weight, Vertex)", 0, 0);
  WM_event_add_keymap_handler(&region->handlers, keymap);

  /* Before 'Weight/Vertex Paint' so adding curve points is not overridden. */
  keymap = WM_keymap_ensure(wm->defaultconf, "Paint Curve", 0, 0);
  WM_event_add_keymap_handler(&region->handlers, keymap);

  /* Before 'Pose' so weight paint menus aren't overridden by pose menus. */
  keymap = WM_keymap_ensure(wm->defaultconf, "Weight Paint", 0, 0);
  WM_event_add_keymap_handler(&region->handlers, keymap);

  keymap = WM_keymap_ensure(wm->defaultconf, "Vertex Paint", 0, 0);
  WM_event_add_keymap_handler(&region->handlers, keymap);

  /* pose is not modal, operator poll checks for this */
  keymap = WM_keymap_ensure(wm->defaultconf, "Pose", 0, 0);
  WM_event_add_keymap_handler(&region->handlers, keymap);

  keymap = WM_keymap_ensure(wm->defaultconf, "Object Mode", 0, 0);
  WM_event_add_keymap_handler(&region->handlers, keymap);

  keymap = WM_keymap_ensure(wm->defaultconf, "Curve", 0, 0);
  WM_event_add_keymap_handler(&region->handlers, keymap);

  keymap = WM_keymap_ensure(wm->defaultconf, "Image Paint", 0, 0);
  WM_event_add_keymap_handler(&region->handlers, keymap);

  keymap = WM_keymap_ensure(wm->defaultconf, "Sculpt", 0, 0);
  WM_event_add_keymap_handler(&region->handlers, keymap);

  keymap = WM_keymap_ensure(wm->defaultconf, "Mesh", 0, 0);
  WM_event_add_keymap_handler(&region->handlers, keymap);

  keymap = WM_keymap_ensure(wm->defaultconf, "Armature", 0, 0);
  WM_event_add_keymap_handler(&region->handlers, keymap);

  keymap = WM_keymap_ensure(wm->defaultconf, "Metaball", 0, 0);
  WM_event_add_keymap_handler(&region->handlers, keymap);

  keymap = WM_keymap_ensure(wm->defaultconf, "Lattice", 0, 0);
  WM_event_add_keymap_handler(&region->handlers, keymap);

  keymap = WM_keymap_ensure(wm->defaultconf, "Particle", 0, 0);
  WM_event_add_keymap_handler(&region->handlers, keymap);

  keymap = WM_keymap_ensure(wm->defaultconf, "Sculpt Curves", 0, 0);
  WM_event_add_keymap_handler(&region->handlers, keymap);

  /* editfont keymap swallows all... */
  keymap = WM_keymap_ensure(wm->defaultconf, "Font", 0, 0);
  WM_event_add_keymap_handler(&region->handlers, keymap);

  keymap = WM_keymap_ensure(wm->defaultconf, "Object Non-modal", 0, 0);
  WM_event_add_keymap_handler(&region->handlers, keymap);

  keymap = WM_keymap_ensure(wm->defaultconf, "Frames", 0, 0);
  WM_event_add_keymap_handler(&region->handlers, keymap);

  /* own keymap, last so modes can override it */
  keymap = WM_keymap_ensure(wm->defaultconf, "3D View Generic", SPACE_VIEW3D, 0);
  WM_event_add_keymap_handler(&region->handlers, keymap);

  keymap = WM_keymap_ensure(wm->defaultconf, "3D View", SPACE_VIEW3D, 0);
  WM_event_add_keymap_handler(&region->handlers, keymap);

  /* add drop boxes */
  lb = WM_dropboxmap_find("View3D", SPACE_VIEW3D, RGN_TYPE_WINDOW);

  WM_event_add_dropbox_handler(&region->handlers, lb);
}

static void view3d_main_region_exit(wmWindowManager *wm, ARegion *region)
{
  ED_view3d_stop_render_preview(wm, region);
}

static bool view3d_drop_in_main_region_poll(bContext *C, const wmEvent *event)
{
  ScrArea *area = CTX_wm_area(C);
  return ED_region_overlap_isect_any_xy(area, event->xy) == false;
}

static ID_Type view3d_drop_id_in_main_region_poll_get_id_type(bContext *C,
                                                              wmDrag *drag,
                                                              const wmEvent *event)
{
  const ScrArea *area = CTX_wm_area(C);

  if (ED_region_overlap_isect_any_xy(area, event->xy)) {
    return 0;
  }
  if (!view3d_drop_in_main_region_poll(C, event)) {
    return 0;
  }

  ID *local_id = WM_drag_get_local_ID(drag, 0);
  if (local_id) {
    return GS(local_id->name);
  }

  wmDragAsset *asset_drag = WM_drag_get_asset_data(drag, 0);
  if (asset_drag) {
    return asset_drag->id_type;
  }

  return 0;
}

static bool view3d_drop_id_in_main_region_poll(bContext *C,
                                               wmDrag *drag,
                                               const wmEvent *event,
                                               ID_Type id_type)
{
  if (!view3d_drop_in_main_region_poll(C, event)) {
    return false;
  }

  return WM_drag_is_ID_type(drag, id_type);
}

static void view3d_boundbox_drop_draw_activate(struct wmDropBox *drop,
                                               wmDrag *drag,
                                               const float dimensions[3])
{
  V3DSnapCursorState *state = drop->draw_data;
  if (state) {
    return;
  }

  /* Don't use the snap cursor when linking the object. Object transform isn't editable then and
   * would be reset on reload. */
  if (WM_drag_asset_will_import_linked(drag)) {
    return;
  }

  const int drag_id_type = WM_drag_get_ID_type(drag);
  if (!ELEM(drag_id_type, ID_OB, ID_GR)) {
    return;
  }

  state = drop->draw_data = ED_view3d_cursor_snap_active();
  state->draw_plane = true;

  if (!is_zero_v3(dimensions)) {
    mul_v3_v3fl(state->box_dimensions, dimensions, 0.5f);
    UI_GetThemeColor4ubv(TH_GIZMO_PRIMARY, state->color_box);
    state->draw_box = true;
  }
}

static void view3d_boundbox_drop_draw_activate_object(struct wmDropBox *drop, wmDrag *drag)
{
  const int drag_id_type = WM_drag_get_ID_type(drag);

  BLI_assert(drag_id_type == ID_OB);

  float dimensions[3] = {0.0f};
  if (drag->type == WM_DRAG_ID) {
    Object *ob = (Object *)WM_drag_get_local_ID(drag, ID_OB);
    BKE_object_dimensions_get(ob, dimensions);
  }
  else {
    struct AssetMetaData *meta_data = WM_drag_get_asset_meta_data(drag, drag_id_type);
    IDProperty *dimensions_prop = BKE_asset_metadata_idprop_find(meta_data, "dimensions");
    if (dimensions_prop) {
      copy_v3_v3(dimensions, IDP_Array(dimensions_prop));
    }
  }

  view3d_boundbox_drop_draw_activate(drop, drag, dimensions);
}

static void view3d_boundbox_drop_draw_activate_collection(struct wmDropBox *drop, wmDrag *drag)
{
  const int drag_id_type = WM_drag_get_ID_type(drag);

  BLI_assert(drag_id_type == ID_GR);

  float dimensions[3] = {0.0f};
  if (drag->type == WM_DRAG_ID) {
    Collection *collection = (Collection *)WM_drag_get_local_ID(drag, ID_GR);
    BKE_collection_dimensions_hint_calc(collection, COLLECTION_VISIBILITY_VIEWPORT, dimensions);
  }
  else {
    struct AssetMetaData *meta_data = WM_drag_get_asset_meta_data(drag, drag_id_type);
    IDProperty *dimensions_prop = BKE_asset_metadata_idprop_find(meta_data, "dimensions_hint");
    if (dimensions_prop) {
      copy_v3_v3(dimensions, IDP_Array(dimensions_prop));
    }
  }

  view3d_boundbox_drop_draw_activate(drop, drag, dimensions);
}

static void view3d_boundbox_drop_draw_deactivate(struct wmDropBox *drop, wmDrag *UNUSED(drag))
{
  V3DSnapCursorState *state = drop->draw_data;
  if (state) {
    ED_view3d_cursor_snap_deactive(state);
    drop->draw_data = NULL;
  }
}

static bool view3d_ob_drop_poll(bContext *C, wmDrag *drag, const wmEvent *event)
{
  return view3d_drop_id_in_main_region_poll(C, drag, event, ID_OB);
}
static bool view3d_ob_drop_poll_external_asset(bContext *C, wmDrag *drag, const wmEvent *event)
{
  if (!view3d_ob_drop_poll(C, drag, event) || (drag->type != WM_DRAG_ASSET)) {
    return false;
  }
  return true;
}

/**
 * \note the term local here refers to not being an external asset,
 * poll will succeed for linked library objects.
 */
static bool view3d_ob_drop_poll_local_id(bContext *C, wmDrag *drag, const wmEvent *event)
{
  if (!view3d_ob_drop_poll(C, drag, event) || (drag->type != WM_DRAG_ID)) {
    return false;
  }
  return true;
}

static bool view3d_collection_drop_poll(bContext *C, wmDrag *drag, const wmEvent *event)
{
  return view3d_drop_id_in_main_region_poll(C, drag, event, ID_GR);
}

<<<<<<< HEAD
/**
 * \note the term local here refers to not being an external asset,
 * poll will succeed for linked library objects.
 */
=======
>>>>>>> 8306f89c
static bool view3d_collection_drop_poll_local_id(bContext *C, wmDrag *drag, const wmEvent *event)
{
  if (!view3d_collection_drop_poll(C, drag, event) || (drag->type != WM_DRAG_ID)) {
    return false;
  }
  return true;
}

static bool view3d_collection_drop_poll_external_asset(bContext *C,
                                                       wmDrag *drag,
                                                       const wmEvent *event)
{
  if (!view3d_collection_drop_poll(C, drag, event) || (drag->type != WM_DRAG_ASSET)) {
    return false;
  }
  return true;
}

static bool view3d_mat_drop_poll(bContext *C, wmDrag *drag, const wmEvent *event)
{
  return view3d_drop_id_in_main_region_poll(C, drag, event, ID_MA);
}

static char *view3d_mat_drop_tooltip(bContext *C,
                                     wmDrag *drag,
                                     const int xy[2],
                                     struct wmDropBox *drop)
{
  const char *name = WM_drag_get_item_name(drag);
  ARegion *region = CTX_wm_region(C);
  RNA_string_set(drop->ptr, "name", name);
  int mval[2] = {
      xy[0] - region->winrct.xmin,
      xy[1] - region->winrct.ymin,
  };
  return ED_object_ot_drop_named_material_tooltip(C, drop->ptr, mval);
}

static bool view3d_world_drop_poll(bContext *C, wmDrag *drag, const wmEvent *event)
{
  return view3d_drop_id_in_main_region_poll(C, drag, event, ID_WO);
}

static bool view3d_object_data_drop_poll(bContext *C, wmDrag *drag, const wmEvent *event)
{
  ID_Type id_type = view3d_drop_id_in_main_region_poll_get_id_type(C, drag, event);
  if (id_type && OB_DATA_SUPPORT_ID(id_type)) {
    return true;
  }
  return false;
}

static char *view3d_object_data_drop_tooltip(bContext *UNUSED(C),
                                             wmDrag *UNUSED(drag),
                                             const int UNUSED(xy[2]),
                                             wmDropBox *UNUSED(drop))
{
  return BLI_strdup(TIP_("Create object instance from object-data"));
}

static bool view3d_ima_drop_poll(bContext *C, wmDrag *drag, const wmEvent *event)
{
  if (ED_region_overlap_isect_any_xy(CTX_wm_area(C), event->xy)) {
    return false;
  }
  if (drag->type == WM_DRAG_PATH) {
    /* rule might not work? */
    return (ELEM(drag->icon, 0, ICON_FILE_IMAGE, ICON_FILE_MOVIE));
  }

  return WM_drag_is_ID_type(drag, ID_IM);
}

static bool view3d_ima_bg_is_camera_view(bContext *C)
{
  RegionView3D *rv3d = CTX_wm_region_view3d(C);
  if ((rv3d && (rv3d->persp == RV3D_CAMOB))) {
    View3D *v3d = CTX_wm_view3d(C);
    if (v3d && v3d->camera && v3d->camera->type == OB_CAMERA) {
      return true;
    }
  }
  return false;
}

static bool view3d_ima_bg_drop_poll(bContext *C, wmDrag *drag, const wmEvent *event)
{
  if (!view3d_ima_drop_poll(C, drag, event)) {
    return false;
  }

  if (ED_view3d_is_object_under_cursor(C, event->mval)) {
    return false;
  }

  return view3d_ima_bg_is_camera_view(C);
}

static bool view3d_ima_empty_drop_poll(bContext *C, wmDrag *drag, const wmEvent *event)
{
  if (!view3d_ima_drop_poll(C, drag, event)) {
    return false;
  }

  Object *ob = ED_view3d_give_object_under_cursor(C, event->mval);

  if (ob == NULL) {
    return true;
  }

  if (ob->type == OB_EMPTY && ob->empty_drawtype == OB_EMPTY_IMAGE) {
    return true;
  }

  return false;
}

static bool view3d_volume_drop_poll(bContext *UNUSED(C),
                                    wmDrag *drag,
                                    const wmEvent *UNUSED(event))
{
  return (drag->type == WM_DRAG_PATH) && (drag->icon == ICON_FILE_VOLUME);
}

static void view3d_drop_matrix_from_snap(V3DSnapCursorState *snap_state,
                                         const BoundBox *bb,
                                         const float base_mat[4][4],
                                         float r_mat_final[4][4])
{
  V3DSnapCursorData *snap_data;
  snap_data = ED_view3d_cursor_snap_data_get(snap_state, NULL, 0, 0);
  BLI_assert(snap_state->draw_box || snap_state->draw_plane);
  copy_m4_m3(r_mat_final, snap_data->plane_omat);
  copy_v3_v3(r_mat_final[3], snap_data->loc);

  float scale[3];
  mat4_to_size(scale, base_mat);
  rescale_m4(r_mat_final, scale);

<<<<<<< HEAD
=======
  const BoundBox *bb = BKE_object_boundbox_get(ob);
>>>>>>> 8306f89c
  if (bb) {
    float offset[3];
    BKE_boundbox_calc_center_aabb(bb, offset);
    offset[2] = bb->vec[0][2];
    mul_mat3_m4_v3(r_mat_final, offset);
    sub_v3_v3(r_mat_final[3], offset);
  }
}

static void view3d_ob_drop_matrix_from_snap(V3DSnapCursorState *snap_state,
                                            Object *ob,
                                            float r_obmat_final[4][4])
{
  view3d_drop_matrix_from_snap(snap_state, BKE_object_boundbox_get(ob), ob->obmat, r_obmat_final);
}

static void view3d_ob_drop_copy_local_id(wmDrag *drag, wmDropBox *drop)
{
  ID *id = WM_drag_get_local_ID(drag, ID_OB);

  RNA_string_set(drop->ptr, "name", id->name + 2);
  /* Don't duplicate ID's which were just imported. Only do that for existing, local IDs. */
  BLI_assert(drag->type != WM_DRAG_ASSET);

  V3DSnapCursorState *snap_state = ED_view3d_cursor_snap_state_get();
  float obmat_final[4][4];

  view3d_ob_drop_matrix_from_snap(snap_state, (Object *)id, obmat_final);

  RNA_float_set_array(drop->ptr, "matrix", &obmat_final[0][0]);
}

/* Mostly the same logic as #view3d_collection_drop_copy_external_asset(), just different enough to
 * make sharing code a bit difficult. */
static void view3d_ob_drop_copy_external_asset(wmDrag *drag, wmDropBox *drop)
{
  /* NOTE(@campbellbarton): Selection is handled here, de-selecting objects before append,
   * using auto-select to ensure the new objects are selected.
   * This is done so #OBJECT_OT_transform_to_mouse (which runs after this drop handler)
   * can use the context setup here to place the objects. */
  BLI_assert(drag->type == WM_DRAG_ASSET);

  wmDragAsset *asset_drag = WM_drag_get_asset_data(drag, 0);
  bContext *C = asset_drag->evil_C;
  Scene *scene = CTX_data_scene(C);
  ViewLayer *view_layer = CTX_data_view_layer(C);

  BKE_view_layer_base_deselect_all(view_layer);

  ID *id = WM_drag_asset_id_import(asset_drag, FILE_AUTOSELECT);

  /* TODO(sergey): Only update relations for the current scene. */
  DEG_relations_tag_update(CTX_data_main(C));
  WM_event_add_notifier(C, NC_SCENE | ND_LAYER_CONTENT, scene);

  RNA_string_set(drop->ptr, "name", id->name + 2);

  Base *base = BKE_view_layer_base_find(view_layer, (Object *)id);
  if (base != NULL) {
    BKE_view_layer_base_select_and_set_active(view_layer, base);
    WM_main_add_notifier(NC_SCENE | ND_OB_ACTIVE, scene);
  }
  DEG_id_tag_update(&scene->id, ID_RECALC_SELECT);
  ED_outliner_select_sync_from_object_tag(C);

  V3DSnapCursorState *snap_state = drop->draw_data;
  if (snap_state) {
    float obmat_final[4][4];

    view3d_ob_drop_matrix_from_snap(snap_state, (Object *)id, obmat_final);

    RNA_float_set_array(drop->ptr, "matrix", &obmat_final[0][0]);
  }
}

<<<<<<< HEAD
static void view3d_collection_drop_matrix_get(const Collection *collection,
                                              float r_mat_final[4][4])
{
  V3DSnapCursorState *snap_state = ED_view3d_cursor_snap_state_get();
  const float unit_mat[4][4];
  unit_m4((float(*)[])unit_mat);

  BoundBox boundbox;
  /* Use the bounding-box for what the user will see, i.e. use viewport visibility. */
  const CollectionObjectVisibility visibility = COLLECTION_VISIBILITY_VIEWPORT;
  BKE_collection_boundbox_hint_calc(collection, visibility, &boundbox);
  view3d_drop_matrix_from_snap(snap_state, &boundbox, unit_mat, r_mat_final);
}

static void view3d_collection_instance_drop_copy_external_asset(wmDrag *drag, wmDropBox *drop)
{
  wmDragAsset *asset_drag = WM_drag_get_asset_data(drag, 0);
  bContext *C = asset_drag->evil_C;
  Scene *scene = CTX_data_scene(C);
  ViewLayer *view_layer = CTX_data_view_layer(C);

  BKE_view_layer_base_deselect_all(view_layer);

  ID *id = WM_drag_asset_id_import_ex(asset_drag, FILE_AUTOSELECT, true);
  /* `FILE_AUTOSELECT` causes the collection instance to be both selected and active. */

  /* TODO(sergey): Only update relations for the current scene. */
  DEG_relations_tag_update(CTX_data_main(C));
  DEG_id_tag_update(&scene->id, ID_RECALC_SELECT);
  WM_event_add_notifier(C, NC_SCENE | ND_LAYER_CONTENT, scene);
  ED_outliner_select_sync_from_object_tag(C);

  float mat[4][4];
  view3d_collection_drop_matrix_get((Collection *)id, mat);
  RNA_float_set_array(drop->ptr, "matrix", &mat[0][0]);
}

static void view3d_collection_drop_copy_local_id(wmDrag *drag, wmDropBox *drop)
=======
static void view3d_collection_drop_copy_local_id(wmDrag *drag, wmDropBox *drop)
{
  ID *id = WM_drag_get_local_ID(drag, ID_GR);
  RNA_int_set(drop->ptr, "session_uuid", (int)id->session_uuid);
}

/* Mostly the same logic as #view3d_ob_drop_copy_external_asset(), just different enough to make
 * sharing code a bit difficult. */
static void view3d_collection_drop_copy_external_asset(wmDrag *drag, wmDropBox *drop)
>>>>>>> 8306f89c
{
  BLI_assert(drag->type == WM_DRAG_ASSET);

  wmDragAsset *asset_drag = WM_drag_get_asset_data(drag, 0);
  bContext *C = asset_drag->evil_C;
  Scene *scene = CTX_data_scene(C);
  ViewLayer *view_layer = CTX_data_view_layer(C);

  BKE_view_layer_base_deselect_all(view_layer);

  ID *id = WM_drag_asset_id_import(asset_drag, FILE_AUTOSELECT);
  Collection *collection = (Collection *)id;

  /* TODO(sergey): Only update relations for the current scene. */
  DEG_relations_tag_update(CTX_data_main(C));
  WM_event_add_notifier(C, NC_SCENE | ND_LAYER_CONTENT, scene);

  float mat[4][4];
  view3d_collection_drop_matrix_get((Collection *)id, mat);

  float loc[3], rot_quat[4], rot_eul[3], scale[3];
  mat4_decompose(loc, rot_quat, scale, mat);
  quat_to_eul(rot_eul, rot_quat);
  RNA_float_set_array(drop->ptr, "location", loc);
  RNA_float_set_array(drop->ptr, "rotation", rot_eul);
  RNA_float_set_array(drop->ptr, "scale", scale);

  RNA_int_set(drop->ptr, "session_uuid", (int)id->session_uuid);

  /* Make an object active, just use the first one in the collection. */
  CollectionObject *cobject = collection->gobject.first;
  Base *base = cobject ? BKE_view_layer_base_find(view_layer, cobject->ob) : NULL;
  if (base) {
    BLI_assert((base->flag & BASE_SELECTABLE) && (base->flag & BASE_ENABLED_VIEWPORT));
    BKE_view_layer_base_select_and_set_active(view_layer, base);
    WM_main_add_notifier(NC_SCENE | ND_OB_ACTIVE, scene);
  }
  DEG_id_tag_update(&scene->id, ID_RECALC_SELECT);
  ED_outliner_select_sync_from_object_tag(C);

  /* XXX Without an undo push here, there will be a crash when the user modifies operator
   * properties. The stuff we do in these drop callbacks just isn't safe over undo/redo. */
  ED_undo_push(C, "Collection_Drop");
}

static void view3d_id_drop_copy(wmDrag *drag, wmDropBox *drop)
{
  ID *id = WM_drag_get_local_ID_or_import_from_asset(drag, 0);

  RNA_string_set(drop->ptr, "name", id->name + 2);
}

static void view3d_id_drop_copy_with_type(wmDrag *drag, wmDropBox *drop)
{
  ID *id = WM_drag_get_local_ID_or_import_from_asset(drag, 0);

  RNA_string_set(drop->ptr, "name", id->name + 2);
  RNA_enum_set(drop->ptr, "type", GS(id->name));
}

static void view3d_id_path_drop_copy(wmDrag *drag, wmDropBox *drop)
{
  ID *id = WM_drag_get_local_ID_or_import_from_asset(drag, 0);

  if (id) {
    RNA_string_set(drop->ptr, "name", id->name + 2);
    RNA_struct_property_unset(drop->ptr, "filepath");
  }
  else if (drag->path[0]) {
    RNA_string_set(drop->ptr, "filepath", drag->path);
    RNA_struct_property_unset(drop->ptr, "image");
  }
}

static void view3d_lightcache_update(bContext *C)
{
  PointerRNA op_ptr;

  Scene *scene = CTX_data_scene(C);

  if (!BKE_scene_uses_blender_eevee(scene)) {
    /* Only do auto bake if eevee is the active engine */
    return;
  }

  wmOperatorType *ot = WM_operatortype_find("SCENE_OT_light_cache_bake", true);
  WM_operator_properties_create_ptr(&op_ptr, ot);
  RNA_int_set(&op_ptr, "delay", 200);
  RNA_enum_set_identifier(C, &op_ptr, "subset", "DIRTY");

  WM_operator_name_call_ptr(C, ot, WM_OP_INVOKE_DEFAULT, &op_ptr, NULL);

  WM_operator_properties_free(&op_ptr);
}

/* region dropbox definition */
static void view3d_dropboxes(void)
{
  ListBase *lb = WM_dropboxmap_find("View3D", SPACE_VIEW3D, RGN_TYPE_WINDOW);

  struct wmDropBox *drop;
  /* Local object. */
  drop = WM_dropbox_add(lb,
                        "OBJECT_OT_add_named",
                        view3d_ob_drop_poll_local_id,
                        view3d_ob_drop_copy_local_id,
                        WM_drag_free_imported_drag_ID,
                        NULL);
  drop->draw = WM_drag_draw_item_name_fn;
  drop->draw_activate = view3d_boundbox_drop_draw_activate_object;
  drop->draw_deactivate = view3d_boundbox_drop_draw_deactivate;

  /* Object asset from external file. */
  drop = WM_dropbox_add(lb,
                        "OBJECT_OT_transform_to_mouse",
                        view3d_ob_drop_poll_external_asset,
                        view3d_ob_drop_copy_external_asset,
                        WM_drag_free_imported_drag_ID,
                        NULL);
  drop->draw = WM_drag_draw_item_name_fn;
  drop->draw_activate = view3d_boundbox_drop_draw_activate_object;
  drop->draw_deactivate = view3d_boundbox_drop_draw_deactivate;

  /* Local collection (adds collection instance). */
  drop = WM_dropbox_add(lb,
                        "OBJECT_OT_collection_instance_add",
                        view3d_collection_drop_poll_local_id,
                        view3d_collection_drop_copy_local_id,
                        WM_drag_free_imported_drag_ID,
                        NULL);
  drop->draw = WM_drag_draw_item_name_fn;
  drop->draw_activate = view3d_boundbox_drop_draw_activate_collection;
  drop->draw_deactivate = view3d_boundbox_drop_draw_deactivate;

  /* Collection asset from external file (adds collection instance). */
  drop = WM_dropbox_add(
      lb,
      /* Use OBJECT_OT_transform_to_mouse for collection instances as well, to transform the
       * instance empty. Just needs different callbacks than objects. */
      "OBJECT_OT_transform_to_mouse",
      view3d_collection_drop_poll_external_asset,
      view3d_collection_instance_drop_copy_external_asset,
      WM_drag_free_imported_drag_ID,
      NULL);
  drop->draw = WM_drag_draw_item_name_fn;
  drop->draw_activate = view3d_boundbox_drop_draw_activate_collection;
  drop->draw_deactivate = view3d_boundbox_drop_draw_deactivate;

  WM_dropbox_add(lb,
                 "OBJECT_OT_collection_external_asset_drop",
                 view3d_collection_drop_poll_external_asset,
                 view3d_collection_drop_copy_external_asset,
                 WM_drag_free_imported_drag_ID,
                 NULL);
  WM_dropbox_add(lb,
                 "OBJECT_OT_collection_instance_add",
                 view3d_collection_drop_poll_local_id,
                 view3d_collection_drop_copy_local_id,
                 WM_drag_free_imported_drag_ID,
                 NULL);

  WM_dropbox_add(lb,
                 "OBJECT_OT_drop_named_material",
                 view3d_mat_drop_poll,
                 view3d_id_drop_copy,
                 WM_drag_free_imported_drag_ID,
                 view3d_mat_drop_tooltip);
  WM_dropbox_add(lb,
                 "VIEW3D_OT_background_image_add",
                 view3d_ima_bg_drop_poll,
                 view3d_id_path_drop_copy,
                 WM_drag_free_imported_drag_ID,
                 NULL);
  WM_dropbox_add(lb,
                 "OBJECT_OT_drop_named_image",
                 view3d_ima_empty_drop_poll,
                 view3d_id_path_drop_copy,
                 WM_drag_free_imported_drag_ID,
                 NULL);
  WM_dropbox_add(lb,
                 "OBJECT_OT_volume_import",
                 view3d_volume_drop_poll,
                 view3d_id_path_drop_copy,
                 WM_drag_free_imported_drag_ID,
                 NULL);
<<<<<<< HEAD

=======
>>>>>>> 8306f89c
  WM_dropbox_add(lb,
                 "OBJECT_OT_data_instance_add",
                 view3d_object_data_drop_poll,
                 view3d_id_drop_copy_with_type,
                 WM_drag_free_imported_drag_ID,
                 view3d_object_data_drop_tooltip);
  WM_dropbox_add(lb,
                 "VIEW3D_OT_drop_world",
                 view3d_world_drop_poll,
                 view3d_id_drop_copy,
                 WM_drag_free_imported_drag_ID,
                 NULL);
}

static void view3d_widgets(void)
{
  wmGizmoMapType *gzmap_type = WM_gizmomaptype_ensure(
      &(const struct wmGizmoMapType_Params){SPACE_VIEW3D, RGN_TYPE_WINDOW});

  WM_gizmogrouptype_append_and_link(gzmap_type, VIEW3D_GGT_xform_gizmo_context);
  WM_gizmogrouptype_append_and_link(gzmap_type, VIEW3D_GGT_light_spot);
  WM_gizmogrouptype_append_and_link(gzmap_type, VIEW3D_GGT_light_area);
  WM_gizmogrouptype_append_and_link(gzmap_type, VIEW3D_GGT_light_target);
  WM_gizmogrouptype_append_and_link(gzmap_type, VIEW3D_GGT_force_field);
  WM_gizmogrouptype_append_and_link(gzmap_type, VIEW3D_GGT_camera);
  WM_gizmogrouptype_append_and_link(gzmap_type, VIEW3D_GGT_camera_view);
  WM_gizmogrouptype_append_and_link(gzmap_type, VIEW3D_GGT_empty_image);
  /* TODO(campbell): Not working well enough, disable for now. */
#if 0
  WM_gizmogrouptype_append_and_link(gzmap_type, VIEW3D_GGT_armature_spline);
#endif

  WM_gizmogrouptype_append(VIEW3D_GGT_xform_gizmo);
  WM_gizmogrouptype_append(VIEW3D_GGT_xform_cage);
  WM_gizmogrouptype_append(VIEW3D_GGT_xform_shear);
  WM_gizmogrouptype_append(VIEW3D_GGT_xform_extrude);
  WM_gizmogrouptype_append(VIEW3D_GGT_mesh_preselect_elem);
  WM_gizmogrouptype_append(VIEW3D_GGT_mesh_preselect_edgering);
  WM_gizmogrouptype_append(VIEW3D_GGT_tool_generic_handle_normal);
  WM_gizmogrouptype_append(VIEW3D_GGT_tool_generic_handle_free);

  WM_gizmogrouptype_append(VIEW3D_GGT_ruler);
  WM_gizmotype_append(VIEW3D_GT_ruler_item);

  WM_gizmogrouptype_append(VIEW3D_GGT_placement);

  WM_gizmogrouptype_append_and_link(gzmap_type, VIEW3D_GGT_navigate);
  WM_gizmotype_append(VIEW3D_GT_navigate_rotate);
}

/* type callback, not region itself */
static void view3d_main_region_free(ARegion *region)
{
  RegionView3D *rv3d = region->regiondata;

  if (rv3d) {
    if (rv3d->localvd) {
      MEM_freeN(rv3d->localvd);
    }
    if (rv3d->clipbb) {
      MEM_freeN(rv3d->clipbb);
    }

    if (rv3d->render_engine) {
      RE_engine_free(rv3d->render_engine);
    }

    if (rv3d->sms) {
      MEM_freeN(rv3d->sms);
    }

    MEM_freeN(rv3d);
    region->regiondata = NULL;
  }
}

/* copy regiondata */
static void *view3d_main_region_duplicate(void *poin)
{
  if (poin) {
    RegionView3D *rv3d = poin, *new;

    new = MEM_dupallocN(rv3d);
    if (rv3d->localvd) {
      new->localvd = MEM_dupallocN(rv3d->localvd);
    }
    if (rv3d->clipbb) {
      new->clipbb = MEM_dupallocN(rv3d->clipbb);
    }

    new->render_engine = NULL;
    new->sms = NULL;
    new->smooth_timer = NULL;

    return new;
  }
  return NULL;
}

static void view3d_main_region_listener(const wmRegionListenerParams *params)
{
  wmWindow *window = params->window;
  ScrArea *area = params->area;
  ARegion *region = params->region;
  wmNotifier *wmn = params->notifier;
  const Scene *scene = params->scene;
  View3D *v3d = area->spacedata.first;
  RegionView3D *rv3d = region->regiondata;
  wmGizmoMap *gzmap = region->gizmo_map;

  /* context changes */
  switch (wmn->category) {
    case NC_WM:
      if (ELEM(wmn->data, ND_UNDO)) {
        WM_gizmomap_tag_refresh(gzmap);
      }
      else if (ELEM(wmn->data, ND_XR_DATA_CHANGED)) {
        /* Only cause a redraw if this a VR session mirror. Should more features be added that
         * require redraws, we could pass something to wmn->reference, e.g. the flag value. */
        if (v3d->flag & V3D_XR_SESSION_MIRROR) {
          ED_region_tag_redraw(region);
        }
      }
      break;
    case NC_ANIMATION:
      switch (wmn->data) {
        case ND_KEYFRAME_PROP:
        case ND_NLA_ACTCHANGE:
          ED_region_tag_redraw(region);
          break;
        case ND_NLA:
        case ND_KEYFRAME:
          if (ELEM(wmn->action, NA_EDITED, NA_ADDED, NA_REMOVED)) {
            ED_region_tag_redraw(region);
          }
          break;
        case ND_ANIMCHAN:
          if (ELEM(wmn->action, NA_EDITED, NA_ADDED, NA_REMOVED, NA_SELECTED)) {
            ED_region_tag_redraw(region);
          }
          break;
      }
      break;
    case NC_SCENE:
      switch (wmn->data) {
        case ND_SCENEBROWSE:
        case ND_LAYER_CONTENT:
          ED_region_tag_redraw(region);
          WM_gizmomap_tag_refresh(gzmap);
          break;
        case ND_LAYER:
          if (wmn->reference) {
            BKE_screen_view3d_sync(v3d, wmn->reference);
          }
          ED_region_tag_redraw(region);
          WM_gizmomap_tag_refresh(gzmap);
          break;
        case ND_OB_ACTIVE:
        case ND_OB_SELECT:
          ATTR_FALLTHROUGH;
        case ND_FRAME:
        case ND_TRANSFORM:
        case ND_OB_VISIBLE:
        case ND_RENDER_OPTIONS:
        case ND_MARKERS:
        case ND_MODE:
          ED_region_tag_redraw(region);
          WM_gizmomap_tag_refresh(gzmap);
          break;
        case ND_WORLD:
          /* handled by space_view3d_listener() for v3d access */
          break;
        case ND_DRAW_RENDER_VIEWPORT: {
          if (v3d->camera && (scene == wmn->reference)) {
            if (rv3d->persp == RV3D_CAMOB) {
              ED_region_tag_redraw(region);
            }
          }
          break;
        }
      }
      if (wmn->action == NA_EDITED) {
        ED_region_tag_redraw(region);
      }
      break;
    case NC_OBJECT:
      switch (wmn->data) {
        case ND_BONE_ACTIVE:
        case ND_BONE_SELECT:
        case ND_TRANSFORM:
        case ND_POSE:
        case ND_DRAW:
        case ND_MODIFIER:
        case ND_SHADERFX:
        case ND_CONSTRAINT:
        case ND_KEYS:
        case ND_PARTICLE:
        case ND_POINTCACHE:
        case ND_LOD:
          ED_region_tag_redraw(region);
          WM_gizmomap_tag_refresh(gzmap);
          break;
        case ND_DRAW_ANIMVIZ:
          ED_region_tag_redraw(region);
          break;
      }
      switch (wmn->action) {
        case NA_ADDED:
          ED_region_tag_redraw(region);
          break;
      }
      break;
    case NC_GEOM:
      switch (wmn->data) {
        case ND_SELECT: {
          WM_gizmomap_tag_refresh(gzmap);
          ATTR_FALLTHROUGH;
        }
        case ND_DATA:
          ED_region_tag_redraw(region);
          WM_gizmomap_tag_refresh(gzmap);
          break;
        case ND_VERTEX_GROUP:
          ED_region_tag_redraw(region);
          break;
      }
      switch (wmn->action) {
        case NA_EDITED:
          ED_region_tag_redraw(region);
          break;
      }
      break;
    case NC_CAMERA:
      switch (wmn->data) {
        case ND_DRAW_RENDER_VIEWPORT: {
          if (v3d->camera && (v3d->camera->data == wmn->reference)) {
            if (rv3d->persp == RV3D_CAMOB) {
              ED_region_tag_redraw(region);
            }
          }
          break;
        }
      }
      break;
    case NC_GROUP:
      /* all group ops for now */
      ED_region_tag_redraw(region);
      break;
    case NC_BRUSH:
      switch (wmn->action) {
        case NA_EDITED:
          ED_region_tag_redraw_cursor(region);
          break;
        case NA_SELECTED:
          /* used on brush changes - needed because 3d cursor
           * has to be drawn if clone brush is selected */
          ED_region_tag_redraw(region);
          break;
      }
      break;
    case NC_MATERIAL:
      switch (wmn->data) {
        case ND_SHADING:
        case ND_NODES:
          /* TODO(sergey): This is a bit too much updates, but needed to
           * have proper material drivers update in the viewport.
           *
           * How to solve?
           */
          ED_region_tag_redraw(region);
          break;
        case ND_SHADING_DRAW:
        case ND_SHADING_LINKS:
          ED_region_tag_redraw(region);
          break;
      }
      break;
    case NC_WORLD:
      switch (wmn->data) {
        case ND_WORLD_DRAW:
          /* handled by space_view3d_listener() for v3d access */
          break;
        case ND_WORLD:
          /* Needed for updating world materials */
          ED_region_tag_redraw(region);
          break;
      }
      break;
    case NC_LAMP:
      switch (wmn->data) {
        case ND_LIGHTING:
          /* TODO(sergey): This is a bit too much, but needed to
           * handle updates from new depsgraph.
           */
          ED_region_tag_redraw(region);
          break;
        case ND_LIGHTING_DRAW:
          ED_region_tag_redraw(region);
          WM_gizmomap_tag_refresh(gzmap);
          break;
      }
      break;
    case NC_LIGHTPROBE:
      ED_area_tag_refresh(area);
      break;
    case NC_IMAGE:
      /* this could be more fine grained checks if we had
       * more context than just the region */
      ED_region_tag_redraw(region);
      break;
    case NC_TEXTURE:
      /* same as above */
      ED_region_tag_redraw(region);
      break;
    case NC_MOVIECLIP:
      if (wmn->data == ND_DISPLAY || wmn->action == NA_EDITED) {
        ED_region_tag_redraw(region);
      }
      break;
    case NC_SPACE:
      if (wmn->data == ND_SPACE_VIEW3D) {
        if (wmn->subtype == NS_VIEW3D_GPU) {
          rv3d->rflag |= RV3D_GPULIGHT_UPDATE;
        }
        else if (wmn->subtype == NS_VIEW3D_SHADING) {
#ifdef WITH_XR_OPENXR
          ED_view3d_xr_shading_update(G_MAIN->wm.first, v3d, scene);
#endif

          ViewLayer *view_layer = WM_window_get_active_view_layer(window);
          Depsgraph *depsgraph = BKE_scene_get_depsgraph(scene, view_layer);
          if (depsgraph) {
            ED_render_view3d_update(depsgraph, window, area, true);
          }
        }
        ED_region_tag_redraw(region);
        WM_gizmomap_tag_refresh(gzmap);
      }
      break;
    case NC_ID:
      if (ELEM(wmn->action, NA_RENAME, NA_EDITED, NA_ADDED, NA_REMOVED)) {
        ED_region_tag_redraw(region);
      }
      break;
    case NC_SCREEN:
      switch (wmn->data) {
        case ND_ANIMPLAY:
        case ND_SKETCH:
          ED_region_tag_redraw(region);
          break;
        case ND_LAYOUTBROWSE:
        case ND_LAYOUTDELETE:
        case ND_LAYOUTSET:
          WM_gizmomap_tag_refresh(gzmap);
          ED_region_tag_redraw(region);
          break;
        case ND_LAYER:
          ED_region_tag_redraw(region);
          break;
      }

      break;
    case NC_GPENCIL:
      if (wmn->data == ND_DATA || ELEM(wmn->action, NA_EDITED, NA_SELECTED)) {
        ED_region_tag_redraw(region);
      }
      break;
  }
}

static void view3d_main_region_message_subscribe(const wmRegionMessageSubscribeParams *params)
{
  struct wmMsgBus *mbus = params->message_bus;
  const bContext *C = params->context;
  ScrArea *area = params->area;
  ARegion *region = params->region;

  /* Developer NOTE: there are many properties that impact 3D view drawing,
   * so instead of subscribing to individual properties, just subscribe to types
   * accepting some redundant redraws.
   *
   * For other space types we might try avoid this, keep the 3D view as an exceptional case! */
  wmMsgParams_RNA msg_key_params = {{0}};

  /* Only subscribe to types. */
  StructRNA *type_array[] = {
      &RNA_Window,

      /* These object have properties that impact drawing. */
      &RNA_AreaLight,
      &RNA_Camera,
      &RNA_Light,
      &RNA_Speaker,
      &RNA_SunLight,

      /* General types the 3D view depends on. */
      &RNA_Object,
      &RNA_UnitSettings, /* grid-floor */

      &RNA_View3DCursor,
      &RNA_View3DOverlay,
      &RNA_View3DShading,
      &RNA_World,
  };

  wmMsgSubscribeValue msg_sub_value_region_tag_redraw = {
      .owner = region,
      .user_data = region,
      .notify = ED_region_do_msg_notify_tag_redraw,
  };

  for (int i = 0; i < ARRAY_SIZE(type_array); i++) {
    msg_key_params.ptr.type = type_array[i];
    WM_msg_subscribe_rna_params(mbus, &msg_key_params, &msg_sub_value_region_tag_redraw, __func__);
  }

  /* Subscribe to a handful of other properties. */
  RegionView3D *rv3d = region->regiondata;

  WM_msg_subscribe_rna_anon_prop(mbus, RenderSettings, engine, &msg_sub_value_region_tag_redraw);
  WM_msg_subscribe_rna_anon_prop(
      mbus, RenderSettings, resolution_x, &msg_sub_value_region_tag_redraw);
  WM_msg_subscribe_rna_anon_prop(
      mbus, RenderSettings, resolution_y, &msg_sub_value_region_tag_redraw);
  WM_msg_subscribe_rna_anon_prop(
      mbus, RenderSettings, pixel_aspect_x, &msg_sub_value_region_tag_redraw);
  WM_msg_subscribe_rna_anon_prop(
      mbus, RenderSettings, pixel_aspect_y, &msg_sub_value_region_tag_redraw);
  if (rv3d->persp == RV3D_CAMOB) {
    WM_msg_subscribe_rna_anon_prop(
        mbus, RenderSettings, use_border, &msg_sub_value_region_tag_redraw);
  }

  WM_msg_subscribe_rna_anon_type(mbus, SceneEEVEE, &msg_sub_value_region_tag_redraw);
  WM_msg_subscribe_rna_anon_type(mbus, SceneDisplay, &msg_sub_value_region_tag_redraw);
  WM_msg_subscribe_rna_anon_type(mbus, ObjectDisplay, &msg_sub_value_region_tag_redraw);

  ViewLayer *view_layer = CTX_data_view_layer(C);
  Object *obact = OBACT(view_layer);
  if (obact != NULL) {
    switch (obact->mode) {
      case OB_MODE_PARTICLE_EDIT:
        WM_msg_subscribe_rna_anon_type(mbus, ParticleEdit, &msg_sub_value_region_tag_redraw);
        break;
      default:
        break;
    }
  }

  {
    wmMsgSubscribeValue msg_sub_value_region_tag_refresh = {
        .owner = region,
        .user_data = area,
        .notify = WM_toolsystem_do_msg_notify_tag_refresh,
    };
    WM_msg_subscribe_rna_anon_prop(mbus, Object, mode, &msg_sub_value_region_tag_refresh);
    WM_msg_subscribe_rna_anon_prop(mbus, LayerObjects, active, &msg_sub_value_region_tag_refresh);
  }
}

/* concept is to retrieve cursor type context-less */
static void view3d_main_region_cursor(wmWindow *win, ScrArea *area, ARegion *region)
{
  if (WM_cursor_set_from_tool(win, area, region)) {
    return;
  }

  ViewLayer *view_layer = WM_window_get_active_view_layer(win);
  Object *obedit = OBEDIT_FROM_VIEW_LAYER(view_layer);
  if (obedit) {
    WM_cursor_set(win, WM_CURSOR_EDIT);
  }
  else {
    WM_cursor_set(win, WM_CURSOR_DEFAULT);
  }
}

/* add handlers, stuff you only do once or on area/region changes */
static void view3d_header_region_init(wmWindowManager *wm, ARegion *region)
{
  wmKeyMap *keymap = WM_keymap_ensure(wm->defaultconf, "3D View Generic", SPACE_VIEW3D, 0);

  WM_event_add_keymap_handler(&region->handlers, keymap);

  ED_region_header_init(region);
}

static void view3d_header_region_draw(const bContext *C, ARegion *region)
{
  ED_region_header(C, region);
}

static void view3d_header_region_listener(const wmRegionListenerParams *params)
{
  ARegion *region = params->region;
  wmNotifier *wmn = params->notifier;

  /* context changes */
  switch (wmn->category) {
    case NC_SCENE:
      switch (wmn->data) {
        case ND_FRAME:
        case ND_OB_ACTIVE:
        case ND_OB_SELECT:
        case ND_OB_VISIBLE:
        case ND_MODE:
        case ND_LAYER:
        case ND_TOOLSETTINGS:
        case ND_LAYER_CONTENT:
        case ND_RENDER_OPTIONS:
          ED_region_tag_redraw(region);
          break;
      }
      break;
    case NC_SPACE:
      if (wmn->data == ND_SPACE_VIEW3D) {
        ED_region_tag_redraw(region);
      }
      break;
    case NC_GPENCIL:
      if (wmn->data & ND_GPENCIL_EDITMODE) {
        ED_region_tag_redraw(region);
      }
      else if (wmn->action == NA_EDITED) {
        ED_region_tag_redraw(region);
      }
      break;
    case NC_BRUSH:
      ED_region_tag_redraw(region);
      break;
  }

    /* From topbar, which ones are needed? split per header? */
    /* Disable for now, re-enable if needed, or remove - campbell. */
#if 0
  /* context changes */
  switch (wmn->category) {
    case NC_WM:
      if (wmn->data == ND_HISTORY) {
        ED_region_tag_redraw(region);
      }
      break;
    case NC_SCENE:
      if (wmn->data == ND_MODE) {
        ED_region_tag_redraw(region);
      }
      break;
    case NC_SPACE:
      if (wmn->data == ND_SPACE_VIEW3D) {
        ED_region_tag_redraw(region);
      }
      break;
    case NC_GPENCIL:
      if (wmn->data == ND_DATA) {
        ED_region_tag_redraw(region);
      }
      break;
  }
#endif
}

static void view3d_header_region_message_subscribe(const wmRegionMessageSubscribeParams *params)
{
  struct wmMsgBus *mbus = params->message_bus;
  ARegion *region = params->region;

  wmMsgParams_RNA msg_key_params = {{0}};

  /* Only subscribe to types. */
  StructRNA *type_array[] = {
      &RNA_View3DShading,
  };

  wmMsgSubscribeValue msg_sub_value_region_tag_redraw = {
      .owner = region,
      .user_data = region,
      .notify = ED_region_do_msg_notify_tag_redraw,
  };

  for (int i = 0; i < ARRAY_SIZE(type_array); i++) {
    msg_key_params.ptr.type = type_array[i];
    WM_msg_subscribe_rna_params(mbus, &msg_key_params, &msg_sub_value_region_tag_redraw, __func__);
  }
}

/* add handlers, stuff you only do once or on area/region changes */
static void view3d_buttons_region_init(wmWindowManager *wm, ARegion *region)
{
  wmKeyMap *keymap;

  ED_region_panels_init(wm, region);

  keymap = WM_keymap_ensure(wm->defaultconf, "3D View Generic", SPACE_VIEW3D, 0);
  WM_event_add_keymap_handler(&region->handlers, keymap);
}

void ED_view3d_buttons_region_layout_ex(const bContext *C,
                                        ARegion *region,
                                        const char *category_override)
{
  const enum eContextObjectMode mode = CTX_data_mode_enum(C);

  const char *contexts_base[4] = {NULL};
  contexts_base[0] = CTX_data_mode_string(C);

  const char **contexts = &contexts_base[1];

  switch (mode) {
    case CTX_MODE_EDIT_MESH:
      ARRAY_SET_ITEMS(contexts, ".mesh_edit");
      break;
    case CTX_MODE_EDIT_CURVE:
      ARRAY_SET_ITEMS(contexts, ".curve_edit");
      break;
    case CTX_MODE_EDIT_CURVES:
      ARRAY_SET_ITEMS(contexts, ".curves_edit");
      break;
    case CTX_MODE_EDIT_SURFACE:
      ARRAY_SET_ITEMS(contexts, ".curve_edit");
      break;
    case CTX_MODE_EDIT_TEXT:
      ARRAY_SET_ITEMS(contexts, ".text_edit");
      break;
    case CTX_MODE_EDIT_ARMATURE:
      ARRAY_SET_ITEMS(contexts, ".armature_edit");
      break;
    case CTX_MODE_EDIT_METABALL:
      ARRAY_SET_ITEMS(contexts, ".mball_edit");
      break;
    case CTX_MODE_EDIT_LATTICE:
      ARRAY_SET_ITEMS(contexts, ".lattice_edit");
      break;
    case CTX_MODE_POSE:
      ARRAY_SET_ITEMS(contexts, ".posemode");
      break;
    case CTX_MODE_SCULPT:
      ARRAY_SET_ITEMS(contexts, ".paint_common", ".sculpt_mode");
      break;
    case CTX_MODE_PAINT_WEIGHT:
      ARRAY_SET_ITEMS(contexts, ".paint_common", ".weightpaint");
      break;
    case CTX_MODE_PAINT_VERTEX:
      ARRAY_SET_ITEMS(contexts, ".paint_common", ".vertexpaint");
      break;
    case CTX_MODE_PAINT_TEXTURE:
      ARRAY_SET_ITEMS(contexts, ".paint_common", ".imagepaint");
      break;
    case CTX_MODE_PARTICLE:
      ARRAY_SET_ITEMS(contexts, ".paint_common", ".particlemode");
      break;
    case CTX_MODE_OBJECT:
      ARRAY_SET_ITEMS(contexts, ".objectmode");
      break;
    case CTX_MODE_PAINT_GPENCIL:
      ARRAY_SET_ITEMS(contexts, ".greasepencil_paint");
      break;
    case CTX_MODE_SCULPT_GPENCIL:
      ARRAY_SET_ITEMS(contexts, ".greasepencil_sculpt");
      break;
    case CTX_MODE_WEIGHT_GPENCIL:
      ARRAY_SET_ITEMS(contexts, ".greasepencil_weight");
      break;
    case CTX_MODE_VERTEX_GPENCIL:
      ARRAY_SET_ITEMS(contexts, ".greasepencil_vertex");
      break;
    case CTX_MODE_SCULPT_CURVES:
      ARRAY_SET_ITEMS(contexts, ".curves_sculpt");
      break;
    default:
      break;
  }

  switch (mode) {
    case CTX_MODE_PAINT_GPENCIL:
      ARRAY_SET_ITEMS(contexts, ".greasepencil_paint");
      break;
    case CTX_MODE_SCULPT_GPENCIL:
      ARRAY_SET_ITEMS(contexts, ".greasepencil_sculpt");
      break;
    case CTX_MODE_WEIGHT_GPENCIL:
      ARRAY_SET_ITEMS(contexts, ".greasepencil_weight");
      break;
    case CTX_MODE_EDIT_GPENCIL:
      ARRAY_SET_ITEMS(contexts, ".greasepencil_edit");
      break;
    case CTX_MODE_VERTEX_GPENCIL:
      ARRAY_SET_ITEMS(contexts, ".greasepencil_vertex");
      break;
    default:
      break;
  }

  ListBase *paneltypes = &region->type->paneltypes;

  /* Allow drawing 3D view toolbar from non 3D view space type. */
  if (category_override != NULL) {
    SpaceType *st = BKE_spacetype_from_id(SPACE_VIEW3D);
    ARegionType *art = BKE_regiontype_from_id(st, RGN_TYPE_UI);
    paneltypes = &art->paneltypes;
  }

  ED_region_panels_layout_ex(C, region, paneltypes, contexts_base, category_override);
}

static void view3d_buttons_region_layout(const bContext *C, ARegion *region)
{
  ED_view3d_buttons_region_layout_ex(C, region, NULL);
}

static void view3d_buttons_region_listener(const wmRegionListenerParams *params)
{
  ARegion *region = params->region;
  wmNotifier *wmn = params->notifier;

  /* context changes */
  switch (wmn->category) {
    case NC_ANIMATION:
      switch (wmn->data) {
        case ND_KEYFRAME_PROP:
        case ND_NLA_ACTCHANGE:
          ED_region_tag_redraw(region);
          break;
        case ND_NLA:
        case ND_KEYFRAME:
          if (ELEM(wmn->action, NA_EDITED, NA_ADDED, NA_REMOVED)) {
            ED_region_tag_redraw(region);
          }
          break;
      }
      break;
    case NC_SCENE:
      switch (wmn->data) {
        case ND_FRAME:
        case ND_OB_ACTIVE:
        case ND_OB_SELECT:
        case ND_OB_VISIBLE:
        case ND_MODE:
        case ND_LAYER:
        case ND_LAYER_CONTENT:
        case ND_TOOLSETTINGS:
          ED_region_tag_redraw(region);
          break;
      }
      switch (wmn->action) {
        case NA_EDITED:
          ED_region_tag_redraw(region);
          break;
      }
      break;
    case NC_OBJECT:
      switch (wmn->data) {
        case ND_BONE_ACTIVE:
        case ND_BONE_SELECT:
        case ND_TRANSFORM:
        case ND_POSE:
        case ND_DRAW:
        case ND_KEYS:
        case ND_MODIFIER:
        case ND_SHADERFX:
          ED_region_tag_redraw(region);
          break;
      }
      break;
    case NC_GEOM:
      switch (wmn->data) {
        case ND_DATA:
        case ND_VERTEX_GROUP:
        case ND_SELECT:
          ED_region_tag_redraw(region);
          break;
      }
      if (wmn->action == NA_EDITED) {
        ED_region_tag_redraw(region);
      }
      break;
    case NC_TEXTURE:
    case NC_MATERIAL:
      /* for brush textures */
      ED_region_tag_redraw(region);
      break;
    case NC_BRUSH:
      /* NA_SELECTED is used on brush changes */
      if (ELEM(wmn->action, NA_EDITED, NA_SELECTED)) {
        ED_region_tag_redraw(region);
      }
      break;
    case NC_SPACE:
      if (wmn->data == ND_SPACE_VIEW3D) {
        ED_region_tag_redraw(region);
      }
      break;
    case NC_ID:
      if (wmn->action == NA_RENAME) {
        ED_region_tag_redraw(region);
      }
      break;
    case NC_GPENCIL:
      if ((wmn->data & (ND_DATA | ND_GPENCIL_EDITMODE)) || (wmn->action == NA_EDITED)) {
        ED_region_tag_redraw(region);
      }
      break;
    case NC_IMAGE:
      /* Update for the image layers in texture paint. */
      if (wmn->action == NA_EDITED) {
        ED_region_tag_redraw(region);
      }
      break;
    case NC_WM:
      if (wmn->data == ND_XR_DATA_CHANGED) {
        ED_region_tag_redraw(region);
      }
      break;
  }
}

/* add handlers, stuff you only do once or on area/region changes */
static void view3d_tools_region_init(wmWindowManager *wm, ARegion *region)
{
  wmKeyMap *keymap;

  ED_region_panels_init(wm, region);

  keymap = WM_keymap_ensure(wm->defaultconf, "3D View Generic", SPACE_VIEW3D, 0);
  WM_event_add_keymap_handler(&region->handlers, keymap);
}

static void view3d_tools_region_draw(const bContext *C, ARegion *region)
{
  ED_region_panels_ex(C, region, (const char *[]){CTX_data_mode_string(C), NULL});
}

/* area (not region) level listener */
static void space_view3d_listener(const wmSpaceTypeListenerParams *params)
{
  ScrArea *area = params->area;
  wmNotifier *wmn = params->notifier;
  View3D *v3d = area->spacedata.first;

  /* context changes */
  switch (wmn->category) {
    case NC_SCENE:
      switch (wmn->data) {
        case ND_WORLD: {
          const bool use_scene_world = V3D_USES_SCENE_WORLD(v3d);
          if (v3d->flag2 & V3D_HIDE_OVERLAYS || use_scene_world) {
            ED_area_tag_redraw_regiontype(area, RGN_TYPE_WINDOW);
          }
          break;
        }
      }
      break;
    case NC_WORLD:
      switch (wmn->data) {
        case ND_WORLD_DRAW:
        case ND_WORLD:
          if (v3d->shading.background_type == V3D_SHADING_BACKGROUND_WORLD) {
            ED_area_tag_redraw_regiontype(area, RGN_TYPE_WINDOW);
          }
          break;
      }
      break;
    case NC_MATERIAL:
      switch (wmn->data) {
        case ND_NODES:
          if (v3d->shading.type == OB_TEXTURE) {
            ED_area_tag_redraw_regiontype(area, RGN_TYPE_WINDOW);
          }
          break;
      }
      break;
  }
}

static void space_view3d_refresh(const bContext *C, ScrArea *area)
{
  Scene *scene = CTX_data_scene(C);
  LightCache *lcache = scene->eevee.light_cache_data;

  if (lcache && (lcache->flag & LIGHTCACHE_UPDATE_AUTO) != 0) {
    lcache->flag &= ~LIGHTCACHE_UPDATE_AUTO;
    view3d_lightcache_update((bContext *)C);
  }

  View3D *v3d = (View3D *)area->spacedata.first;
  MEM_SAFE_FREE(v3d->runtime.local_stats);
}

const char *view3d_context_dir[] = {
    "active_object",
    "selected_ids",
    NULL,
};

static int view3d_context(const bContext *C, const char *member, bContextDataResult *result)
{
  /* fallback to the scene layer,
   * allows duplicate and other object operators to run outside the 3d view */

  if (CTX_data_dir(member)) {
    CTX_data_dir_set(result, view3d_context_dir);
    return CTX_RESULT_OK;
  }
  if (CTX_data_equals(member, "active_object")) {
    /* In most cases the active object is the `view_layer->basact->object`.
     * For the 3D view however it can be NULL when hidden.
     *
     * This is ignored in the case the object is in any mode (besides object-mode),
     * since the object's mode impacts the current tool, cursor, gizmos etc.
     * If we didn't have this exception, changing visibility would need to perform
     * many of the same updates as changing the objects mode.
     *
     * Further, there are multiple ways to hide objects - by collection, by object type, etc.
     * it's simplest if all these methods behave consistently - respecting the object-mode
     * without showing the object.
     *
     * See T85532 for alternatives that were considered. */
    ViewLayer *view_layer = CTX_data_view_layer(C);
    if (view_layer->basact) {
      Object *ob = view_layer->basact->object;
      /* if hidden but in edit mode, we still display, can happen with animation */
      if ((view_layer->basact->flag & BASE_VISIBLE_DEPSGRAPH) != 0 ||
          (ob->mode != OB_MODE_OBJECT)) {
        CTX_data_id_pointer_set(result, &ob->id);
      }
    }

    return CTX_RESULT_OK;
  }
  if (CTX_data_equals(member, "selected_ids")) {
    ListBase selected_objects;
    CTX_data_selected_objects(C, &selected_objects);
    LISTBASE_FOREACH (CollectionPointerLink *, object_ptr_link, &selected_objects) {
      ID *selected_id = object_ptr_link->ptr.owner_id;
      CTX_data_id_list_add(result, selected_id);
    }
    BLI_freelistN(&selected_objects);
    CTX_data_type_set(result, CTX_DATA_TYPE_COLLECTION);
    return CTX_RESULT_OK;
  }

  return CTX_RESULT_MEMBER_NOT_FOUND;
}

static void view3d_id_remap_v3d_ob_centers(View3D *v3d, const struct IDRemapper *mappings)
{
  if (BKE_id_remapper_apply(mappings, (ID **)&v3d->ob_center, ID_REMAP_APPLY_DEFAULT) ==
      ID_REMAP_RESULT_SOURCE_UNASSIGNED) {
    /* Otherwise, bonename may remain valid...
     * We could be smart and check this, too? */
    v3d->ob_center_bone[0] = '\0';
  }
}

static void view3d_id_remap_v3d(ScrArea *area,
                                SpaceLink *slink,
                                View3D *v3d,
                                const struct IDRemapper *mappings,
                                const bool is_local)
{
  ARegion *region;
  if (BKE_id_remapper_apply(mappings, (ID **)&v3d->camera, ID_REMAP_APPLY_DEFAULT) ==
      ID_REMAP_RESULT_SOURCE_UNASSIGNED) {
    /* 3D view might be inactive, in that case needs to use slink->regionbase */
    ListBase *regionbase = (slink == area->spacedata.first) ? &area->regionbase :
                                                              &slink->regionbase;
    for (region = regionbase->first; region; region = region->next) {
      if (region->regiontype == RGN_TYPE_WINDOW) {
        RegionView3D *rv3d = is_local ? ((RegionView3D *)region->regiondata)->localvd :
                                        region->regiondata;
        if (rv3d && (rv3d->persp == RV3D_CAMOB)) {
          rv3d->persp = RV3D_PERSP;
        }
      }
    }
  }
}

static void view3d_id_remap(ScrArea *area, SpaceLink *slink, const struct IDRemapper *mappings)
{

  if (!BKE_id_remapper_has_mapping_for(
          mappings, FILTER_ID_OB | FILTER_ID_MA | FILTER_ID_IM | FILTER_ID_MC)) {
    return;
  }

  View3D *view3d = (View3D *)slink;
  view3d_id_remap_v3d(area, slink, view3d, mappings, false);
  view3d_id_remap_v3d_ob_centers(view3d, mappings);
  if (view3d->localvd != NULL) {
    /* Object centers in local-view aren't used, see: T52663 */
    view3d_id_remap_v3d(area, slink, view3d->localvd, mappings, true);
  }
}

void ED_spacetype_view3d(void)
{
  SpaceType *st = MEM_callocN(sizeof(SpaceType), "spacetype view3d");
  ARegionType *art;

  st->spaceid = SPACE_VIEW3D;
  strncpy(st->name, "View3D", BKE_ST_MAXNAME);

  st->create = view3d_create;
  st->free = view3d_free;
  st->init = view3d_init;
  st->exit = view3d_exit;
  st->listener = space_view3d_listener;
  st->refresh = space_view3d_refresh;
  st->duplicate = view3d_duplicate;
  st->operatortypes = view3d_operatortypes;
  st->keymap = view3d_keymap;
  st->dropboxes = view3d_dropboxes;
  st->gizmos = view3d_widgets;
  st->context = view3d_context;
  st->id_remap = view3d_id_remap;

  /* regions: main window */
  art = MEM_callocN(sizeof(ARegionType), "spacetype view3d main region");
  art->regionid = RGN_TYPE_WINDOW;
  art->keymapflag = ED_KEYMAP_GIZMO | ED_KEYMAP_TOOL | ED_KEYMAP_GPENCIL;
  art->draw = view3d_main_region_draw;
  art->init = view3d_main_region_init;
  art->exit = view3d_main_region_exit;
  art->free = view3d_main_region_free;
  art->duplicate = view3d_main_region_duplicate;
  art->listener = view3d_main_region_listener;
  art->message_subscribe = view3d_main_region_message_subscribe;
  art->cursor = view3d_main_region_cursor;
  art->lock = 1; /* can become flag, see BKE_spacedata_draw_locks */
  BLI_addhead(&st->regiontypes, art);

  /* regions: listview/buttons */
  art = MEM_callocN(sizeof(ARegionType), "spacetype view3d buttons region");
  art->regionid = RGN_TYPE_UI;
  art->prefsizex = UI_SIDEBAR_PANEL_WIDTH;
  art->keymapflag = ED_KEYMAP_UI | ED_KEYMAP_FRAMES;
  art->listener = view3d_buttons_region_listener;
  art->message_subscribe = ED_area_do_mgs_subscribe_for_tool_ui;
  art->init = view3d_buttons_region_init;
  art->layout = view3d_buttons_region_layout;
  art->draw = ED_region_panels_draw;
  BLI_addhead(&st->regiontypes, art);

  view3d_buttons_register(art);

  /* regions: tool(bar) */
  art = MEM_callocN(sizeof(ARegionType), "spacetype view3d tools region");
  art->regionid = RGN_TYPE_TOOLS;
  art->prefsizex = 58; /* XXX */
  art->prefsizey = 50; /* XXX */
  art->keymapflag = ED_KEYMAP_UI | ED_KEYMAP_FRAMES;
  art->listener = view3d_buttons_region_listener;
  art->message_subscribe = ED_region_generic_tools_region_message_subscribe;
  art->snap_size = ED_region_generic_tools_region_snap_size;
  art->init = view3d_tools_region_init;
  art->draw = view3d_tools_region_draw;
  BLI_addhead(&st->regiontypes, art);

  /* regions: tool header */
  art = MEM_callocN(sizeof(ARegionType), "spacetype view3d tool header region");
  art->regionid = RGN_TYPE_TOOL_HEADER;
  art->prefsizey = HEADERY;
  art->keymapflag = ED_KEYMAP_UI | ED_KEYMAP_VIEW2D | ED_KEYMAP_FRAMES | ED_KEYMAP_HEADER;
  art->listener = view3d_header_region_listener;
  art->message_subscribe = ED_area_do_mgs_subscribe_for_tool_header;
  art->init = view3d_header_region_init;
  art->draw = view3d_header_region_draw;
  BLI_addhead(&st->regiontypes, art);

  /* regions: header */
  art = MEM_callocN(sizeof(ARegionType), "spacetype view3d header region");
  art->regionid = RGN_TYPE_HEADER;
  art->prefsizey = HEADERY;
  art->keymapflag = ED_KEYMAP_UI | ED_KEYMAP_VIEW2D | ED_KEYMAP_FRAMES | ED_KEYMAP_HEADER;
  art->listener = view3d_header_region_listener;
  art->message_subscribe = view3d_header_region_message_subscribe;
  art->init = view3d_header_region_init;
  art->draw = view3d_header_region_draw;
  BLI_addhead(&st->regiontypes, art);

  /* regions: hud */
  art = ED_area_type_hud(st->spaceid);
  BLI_addhead(&st->regiontypes, art);

  /* regions: xr */
  art = MEM_callocN(sizeof(ARegionType), "spacetype view3d xr region");
  art->regionid = RGN_TYPE_XR;
  BLI_addhead(&st->regiontypes, art);

  BKE_spacetype_register(st);
}<|MERGE_RESOLUTION|>--- conflicted
+++ resolved
@@ -602,13 +602,10 @@
   return view3d_drop_id_in_main_region_poll(C, drag, event, ID_GR);
 }
 
-<<<<<<< HEAD
 /**
  * \note the term local here refers to not being an external asset,
  * poll will succeed for linked library objects.
  */
-=======
->>>>>>> 8306f89c
 static bool view3d_collection_drop_poll_local_id(bContext *C, wmDrag *drag, const wmEvent *event)
 {
   if (!view3d_collection_drop_poll(C, drag, event) || (drag->type != WM_DRAG_ID)) {
@@ -748,10 +745,6 @@
   mat4_to_size(scale, base_mat);
   rescale_m4(r_mat_final, scale);
 
-<<<<<<< HEAD
-=======
-  const BoundBox *bb = BKE_object_boundbox_get(ob);
->>>>>>> 8306f89c
   if (bb) {
     float offset[3];
     BKE_boundbox_calc_center_aabb(bb, offset);
@@ -827,7 +820,6 @@
   }
 }
 
-<<<<<<< HEAD
 static void view3d_collection_drop_matrix_get(const Collection *collection,
                                               float r_mat_final[4][4])
 {
@@ -866,33 +858,8 @@
 }
 
 static void view3d_collection_drop_copy_local_id(wmDrag *drag, wmDropBox *drop)
-=======
-static void view3d_collection_drop_copy_local_id(wmDrag *drag, wmDropBox *drop)
-{
-  ID *id = WM_drag_get_local_ID(drag, ID_GR);
-  RNA_int_set(drop->ptr, "session_uuid", (int)id->session_uuid);
-}
-
-/* Mostly the same logic as #view3d_ob_drop_copy_external_asset(), just different enough to make
- * sharing code a bit difficult. */
-static void view3d_collection_drop_copy_external_asset(wmDrag *drag, wmDropBox *drop)
->>>>>>> 8306f89c
-{
-  BLI_assert(drag->type == WM_DRAG_ASSET);
-
-  wmDragAsset *asset_drag = WM_drag_get_asset_data(drag, 0);
-  bContext *C = asset_drag->evil_C;
-  Scene *scene = CTX_data_scene(C);
-  ViewLayer *view_layer = CTX_data_view_layer(C);
-
-  BKE_view_layer_base_deselect_all(view_layer);
-
-  ID *id = WM_drag_asset_id_import(asset_drag, FILE_AUTOSELECT);
-  Collection *collection = (Collection *)id;
-
-  /* TODO(sergey): Only update relations for the current scene. */
-  DEG_relations_tag_update(CTX_data_main(C));
-  WM_event_add_notifier(C, NC_SCENE | ND_LAYER_CONTENT, scene);
+{
+  ID *id = WM_drag_get_local_ID_or_import_from_asset(drag, ID_GR);
 
   float mat[4][4];
   view3d_collection_drop_matrix_get((Collection *)id, mat);
@@ -903,6 +870,29 @@
   RNA_float_set_array(drop->ptr, "location", loc);
   RNA_float_set_array(drop->ptr, "rotation", rot_eul);
   RNA_float_set_array(drop->ptr, "scale", scale);
+
+  RNA_int_set(drop->ptr, "session_uuid", (int)id->session_uuid);
+}
+
+/* Mostly the same logic as #view3d_ob_drop_copy_external_asset(), just different enough to make
+ * sharing code a bit difficult. */
+static void view3d_collection_drop_copy_external_asset(wmDrag *drag, wmDropBox *drop)
+{
+  BLI_assert(drag->type == WM_DRAG_ASSET);
+
+  wmDragAsset *asset_drag = WM_drag_get_asset_data(drag, 0);
+  bContext *C = asset_drag->evil_C;
+  Scene *scene = CTX_data_scene(C);
+  ViewLayer *view_layer = CTX_data_view_layer(C);
+
+  BKE_view_layer_base_deselect_all(view_layer);
+
+  ID *id = WM_drag_asset_id_import(asset_drag, FILE_AUTOSELECT);
+  Collection *collection = (Collection *)id;
+
+  /* TODO(sergey): Only update relations for the current scene. */
+  DEG_relations_tag_update(CTX_data_main(C));
+  WM_event_add_notifier(C, NC_SCENE | ND_LAYER_CONTENT, scene);
 
   RNA_int_set(drop->ptr, "session_uuid", (int)id->session_uuid);
 
@@ -1062,10 +1052,6 @@
                  view3d_id_path_drop_copy,
                  WM_drag_free_imported_drag_ID,
                  NULL);
-<<<<<<< HEAD
-
-=======
->>>>>>> 8306f89c
   WM_dropbox_add(lb,
                  "OBJECT_OT_data_instance_add",
                  view3d_object_data_drop_poll,
