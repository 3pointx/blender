/*
 * This program is free software; you can redistribute it and/or
 * modify it under the terms of the GNU General Public License
 * as published by the Free Software Foundation; either version 2
 * of the License, or (at your option) any later version.
 *
 * This program is distributed in the hope that it will be useful,
 * but WITHOUT ANY WARRANTY; without even the implied warranty of
 * MERCHANTABILITY or FITNESS FOR A PARTICULAR PURPOSE.  See the
 * GNU General Public License for more details.
 *
 * You should have received a copy of the GNU General Public License
 * along with this program; if not, write to the Free Software Foundation,
 * Inc., 51 Franklin Street, Fifth Floor, Boston, MA 02110-1301, USA.
 *
 * The Original Code is Copyright (C) 2008 Blender Foundation.
 * All rights reserved.
 */

/** \file
 * \ingroup spview3d
 */

#include <stdio.h>
#include <string.h>

#include "DNA_defaults.h"
#include "DNA_gpencil_types.h"
#include "DNA_lightprobe_types.h"
#include "DNA_material_types.h"
#include "DNA_object_types.h"
#include "DNA_scene_types.h"

#include "MEM_guardedalloc.h"

#include "BLI_blenlib.h"
#include "BLI_math.h"
#include "BLI_utildefines.h"

#include "BLT_translation.h"

#include "BKE_asset.h"
#include "BKE_context.h"
#include "BKE_curve.h"
#include "BKE_global.h"
#include "BKE_icons.h"
#include "BKE_idprop.h"
#include "BKE_lattice.h"
#include "BKE_main.h"
#include "BKE_mball.h"
#include "BKE_mesh.h"
#include "BKE_object.h"
#include "BKE_scene.h"
#include "BKE_screen.h"
#include "BKE_workspace.h"

#include "ED_object.h"
#include "ED_render.h"
#include "ED_screen.h"
#include "ED_space_api.h"
#include "ED_transform.h"

#include "GPU_matrix.h"

#include "DRW_engine.h"

#include "WM_api.h"
#include "WM_message.h"
#include "WM_toolsystem.h"
#include "WM_types.h"

#include "RE_engine.h"
#include "RE_pipeline.h"

#include "RNA_access.h"

#include "UI_interface.h"
#include "UI_resources.h"

#ifdef WITH_PYTHON
#  include "BPY_extern.h"
#endif

#include "DEG_depsgraph.h"

#include "view3d_intern.h" /* own include */

/* ******************** manage regions ********************* */

/* function to always find a regionview3d context inside 3D window */
RegionView3D *ED_view3d_context_rv3d(bContext *C)
{
  RegionView3D *rv3d = CTX_wm_region_view3d(C);

  if (rv3d == NULL) {
    ScrArea *area = CTX_wm_area(C);
    if (area && area->spacetype == SPACE_VIEW3D) {
      ARegion *region = BKE_area_find_region_active_win(area);
      if (region) {
        rv3d = region->regiondata;
      }
    }
  }
  return rv3d;
}

/* ideally would return an rv3d but in some cases the region is needed too
 * so return that, the caller can then access the region->regiondata */
bool ED_view3d_context_user_region(bContext *C, View3D **r_v3d, ARegion **r_region)
{
  ScrArea *area = CTX_wm_area(C);

  *r_v3d = NULL;
  *r_region = NULL;

  if (area && area->spacetype == SPACE_VIEW3D) {
    ARegion *region = CTX_wm_region(C);
    View3D *v3d = (View3D *)area->spacedata.first;

    if (region) {
      RegionView3D *rv3d;
      if ((region->regiontype == RGN_TYPE_WINDOW) && (rv3d = region->regiondata) &&
          (rv3d->viewlock & RV3D_LOCK_ROTATION) == 0) {
        *r_v3d = v3d;
        *r_region = region;
        return true;
      }

      if (ED_view3d_area_user_region(area, v3d, r_region)) {
        *r_v3d = v3d;
        return true;
      }
    }
  }

  return false;
}

/**
 * Similar to #ED_view3d_context_user_region() but does not use context. Always performs a lookup.
 * Also works if \a v3d is not the active space.
 */
bool ED_view3d_area_user_region(const ScrArea *area, const View3D *v3d, ARegion **r_region)
{
  RegionView3D *rv3d = NULL;
  ARegion *region_unlock_user = NULL;
  ARegion *region_unlock = NULL;
  const ListBase *region_list = (v3d == area->spacedata.first) ? &area->regionbase :
                                                                 &v3d->regionbase;

  BLI_assert(v3d->spacetype == SPACE_VIEW3D);

  LISTBASE_FOREACH (ARegion *, region, region_list) {
    /* find the first unlocked rv3d */
    if (region->regiondata && region->regiontype == RGN_TYPE_WINDOW) {
      rv3d = region->regiondata;
      if ((rv3d->viewlock & RV3D_LOCK_ROTATION) == 0) {
        region_unlock = region;
        if (ELEM(rv3d->persp, RV3D_PERSP, RV3D_CAMOB)) {
          region_unlock_user = region;
          break;
        }
      }
    }
  }

  /* camera/perspective view get priority when the active region is locked */
  if (region_unlock_user) {
    *r_region = region_unlock_user;
    return true;
  }

  if (region_unlock) {
    *r_region = region_unlock;
    return true;
  }

  return false;
}

/* Most of the time this isn't needed since you could assume the view matrix was
 * set while drawing, however when functions like mesh_foreachScreenVert are
 * called by selection tools, we can't be sure this object was the last.
 *
 * for example, transparent objects are drawn after editmode and will cause
 * the rv3d mat's to change and break selection.
 *
 * 'ED_view3d_init_mats_rv3d' should be called before
 * view3d_project_short_clip and view3d_project_short_noclip in cases where
 * these functions are not used during draw_object
 */
void ED_view3d_init_mats_rv3d(const struct Object *ob, struct RegionView3D *rv3d)
{
  /* local viewmat and persmat, to calculate projections */
  mul_m4_m4m4(rv3d->viewmatob, rv3d->viewmat, ob->obmat);
  mul_m4_m4m4(rv3d->persmatob, rv3d->persmat, ob->obmat);

  /* initializes object space clipping, speeds up clip tests */
  ED_view3d_clipping_local(rv3d, ob->obmat);
}

void ED_view3d_init_mats_rv3d_gl(const struct Object *ob, struct RegionView3D *rv3d)
{
  ED_view3d_init_mats_rv3d(ob, rv3d);

  /* we have to multiply instead of loading viewmatob to make
   * it work with duplis using displists, otherwise it will
   * override the dupli-matrix */
  GPU_matrix_mul(ob->obmat);
}

#ifdef DEBUG
/* ensure we correctly initialize */
void ED_view3d_clear_mats_rv3d(struct RegionView3D *rv3d)
{
  zero_m4(rv3d->viewmatob);
  zero_m4(rv3d->persmatob);
}

void ED_view3d_check_mats_rv3d(struct RegionView3D *rv3d)
{
  BLI_ASSERT_ZERO_M4(rv3d->viewmatob);
  BLI_ASSERT_ZERO_M4(rv3d->persmatob);
}
#endif

void ED_view3d_stop_render_preview(wmWindowManager *wm, ARegion *region)
{
  RegionView3D *rv3d = region->regiondata;

  if (rv3d->render_engine) {
#ifdef WITH_PYTHON
    BPy_BEGIN_ALLOW_THREADS;
#endif

    WM_jobs_kill_type(wm, region, WM_JOB_TYPE_RENDER_PREVIEW);

#ifdef WITH_PYTHON
    BPy_END_ALLOW_THREADS;
#endif

    RE_engine_free(rv3d->render_engine);
    rv3d->render_engine = NULL;
  }

  /* A bit overkill but this make sure the viewport is reset completely. (fclem) */
  WM_draw_region_free(region, false);
}

void ED_view3d_shade_update(Main *bmain, View3D *v3d, ScrArea *area)
{
  wmWindowManager *wm = bmain->wm.first;

  if (v3d->shading.type != OB_RENDER) {
    ARegion *region;

    for (region = area->regionbase.first; region; region = region->next) {
      if ((region->regiontype == RGN_TYPE_WINDOW) && region->regiondata) {
        ED_view3d_stop_render_preview(wm, region);
        break;
      }
    }
  }
}

/* ******************** default callbacks for view3d space ***************** */

static SpaceLink *view3d_create(const ScrArea *UNUSED(area), const Scene *scene)
{
  ARegion *region;
  View3D *v3d;
  RegionView3D *rv3d;

  v3d = DNA_struct_default_alloc(View3D);

  if (scene) {
    v3d->camera = scene->camera;
  }

  /* tool header */
  region = MEM_callocN(sizeof(ARegion), "tool header for view3d");

  BLI_addtail(&v3d->regionbase, region);
  region->regiontype = RGN_TYPE_TOOL_HEADER;
  region->alignment = (U.uiflag & USER_HEADER_BOTTOM) ? RGN_ALIGN_BOTTOM : RGN_ALIGN_TOP;
  region->flag = RGN_FLAG_HIDDEN | RGN_FLAG_HIDDEN_BY_USER;

  /* header */
  region = MEM_callocN(sizeof(ARegion), "header for view3d");

  BLI_addtail(&v3d->regionbase, region);
  region->regiontype = RGN_TYPE_HEADER;
  region->alignment = (U.uiflag & USER_HEADER_BOTTOM) ? RGN_ALIGN_BOTTOM : RGN_ALIGN_TOP;

  /* tool shelf */
  region = MEM_callocN(sizeof(ARegion), "toolshelf for view3d");

  BLI_addtail(&v3d->regionbase, region);
  region->regiontype = RGN_TYPE_TOOLS;
  region->alignment = RGN_ALIGN_LEFT;
  region->flag = RGN_FLAG_HIDDEN;

  /* buttons/list view */
  region = MEM_callocN(sizeof(ARegion), "buttons for view3d");

  BLI_addtail(&v3d->regionbase, region);
  region->regiontype = RGN_TYPE_UI;
  region->alignment = RGN_ALIGN_RIGHT;
  region->flag = RGN_FLAG_HIDDEN;

  /* main region */
  region = MEM_callocN(sizeof(ARegion), "main region for view3d");

  BLI_addtail(&v3d->regionbase, region);
  region->regiontype = RGN_TYPE_WINDOW;

  region->regiondata = MEM_callocN(sizeof(RegionView3D), "region view3d");
  rv3d = region->regiondata;
  rv3d->viewquat[0] = 1.0f;
  rv3d->persp = RV3D_PERSP;
  rv3d->view = RV3D_VIEW_USER;
  rv3d->dist = 10.0;

  return (SpaceLink *)v3d;
}

/* not spacelink itself */
static void view3d_free(SpaceLink *sl)
{
  View3D *vd = (View3D *)sl;

  if (vd->localvd) {
    MEM_freeN(vd->localvd);
  }

  MEM_SAFE_FREE(vd->runtime.local_stats);

  if (vd->runtime.properties_storage) {
    MEM_freeN(vd->runtime.properties_storage);
  }

  if (vd->shading.prop) {
    IDP_FreeProperty(vd->shading.prop);
    vd->shading.prop = NULL;
  }
}

/* spacetype; init callback */
static void view3d_init(wmWindowManager *UNUSED(wm), ScrArea *UNUSED(area))
{
}

static void view3d_exit(wmWindowManager *UNUSED(wm), ScrArea *area)
{
  BLI_assert(area->spacetype == SPACE_VIEW3D);
  View3D *v3d = area->spacedata.first;
  MEM_SAFE_FREE(v3d->runtime.local_stats);
}

static SpaceLink *view3d_duplicate(SpaceLink *sl)
{
  View3D *v3do = (View3D *)sl;
  View3D *v3dn = MEM_dupallocN(sl);

  memset(&v3dn->runtime, 0x0, sizeof(v3dn->runtime));

  /* clear or remove stuff from old */

  if (v3dn->localvd) {
    v3dn->localvd = NULL;
  }

  v3dn->local_collections_uuid = 0;
  v3dn->flag &= ~(V3D_LOCAL_COLLECTIONS | V3D_XR_SESSION_MIRROR);

  if (v3dn->shading.type == OB_RENDER) {
    v3dn->shading.type = OB_SOLID;
  }

  if (v3dn->shading.prop) {
    v3dn->shading.prop = IDP_CopyProperty(v3do->shading.prop);
  }

  /* copy or clear inside new stuff */

  return (SpaceLink *)v3dn;
}

/* add handlers, stuff you only do once or on area/region changes */
static void view3d_main_region_init(wmWindowManager *wm, ARegion *region)
{
  ListBase *lb;
  wmKeyMap *keymap;

  /* object ops. */

  /* important to be before Pose keymap since they can both be enabled at once */
  keymap = WM_keymap_ensure(wm->defaultconf, "Paint Face Mask (Weight, Vertex, Texture)", 0, 0);
  WM_event_add_keymap_handler(&region->handlers, keymap);

  keymap = WM_keymap_ensure(wm->defaultconf, "Paint Vertex Selection (Weight, Vertex)", 0, 0);
  WM_event_add_keymap_handler(&region->handlers, keymap);

  /* Before 'Weight/Vertex Paint' so adding curve points is not overridden. */
  keymap = WM_keymap_ensure(wm->defaultconf, "Paint Curve", 0, 0);
  WM_event_add_keymap_handler(&region->handlers, keymap);

  /* Before 'Pose' so weight paint menus aren't overridden by pose menus. */
  keymap = WM_keymap_ensure(wm->defaultconf, "Weight Paint", 0, 0);
  WM_event_add_keymap_handler(&region->handlers, keymap);

  keymap = WM_keymap_ensure(wm->defaultconf, "Vertex Paint", 0, 0);
  WM_event_add_keymap_handler(&region->handlers, keymap);

  /* pose is not modal, operator poll checks for this */
  keymap = WM_keymap_ensure(wm->defaultconf, "Pose", 0, 0);
  WM_event_add_keymap_handler(&region->handlers, keymap);

  keymap = WM_keymap_ensure(wm->defaultconf, "Object Mode", 0, 0);
  WM_event_add_keymap_handler(&region->handlers, keymap);

  keymap = WM_keymap_ensure(wm->defaultconf, "Curve", 0, 0);
  WM_event_add_keymap_handler(&region->handlers, keymap);

  keymap = WM_keymap_ensure(wm->defaultconf, "Image Paint", 0, 0);
  WM_event_add_keymap_handler(&region->handlers, keymap);

  keymap = WM_keymap_ensure(wm->defaultconf, "Sculpt", 0, 0);
  WM_event_add_keymap_handler(&region->handlers, keymap);

  keymap = WM_keymap_ensure(wm->defaultconf, "Mesh", 0, 0);
  WM_event_add_keymap_handler(&region->handlers, keymap);

  keymap = WM_keymap_ensure(wm->defaultconf, "Armature", 0, 0);
  WM_event_add_keymap_handler(&region->handlers, keymap);

  keymap = WM_keymap_ensure(wm->defaultconf, "Metaball", 0, 0);
  WM_event_add_keymap_handler(&region->handlers, keymap);

  keymap = WM_keymap_ensure(wm->defaultconf, "Lattice", 0, 0);
  WM_event_add_keymap_handler(&region->handlers, keymap);

  keymap = WM_keymap_ensure(wm->defaultconf, "Particle", 0, 0);
  WM_event_add_keymap_handler(&region->handlers, keymap);

  /* editfont keymap swallows all... */
  keymap = WM_keymap_ensure(wm->defaultconf, "Font", 0, 0);
  WM_event_add_keymap_handler(&region->handlers, keymap);

  keymap = WM_keymap_ensure(wm->defaultconf, "Object Non-modal", 0, 0);
  WM_event_add_keymap_handler(&region->handlers, keymap);

  keymap = WM_keymap_ensure(wm->defaultconf, "Frames", 0, 0);
  WM_event_add_keymap_handler(&region->handlers, keymap);

  /* own keymap, last so modes can override it */
  keymap = WM_keymap_ensure(wm->defaultconf, "3D View Generic", SPACE_VIEW3D, 0);
  WM_event_add_keymap_handler(&region->handlers, keymap);

  keymap = WM_keymap_ensure(wm->defaultconf, "3D View", SPACE_VIEW3D, 0);
  WM_event_add_keymap_handler(&region->handlers, keymap);

  /* add drop boxes */
  lb = WM_dropboxmap_find("View3D", SPACE_VIEW3D, RGN_TYPE_WINDOW);

  WM_event_add_dropbox_handler(&region->handlers, lb);
}

static void view3d_main_region_exit(wmWindowManager *wm, ARegion *region)
{
  ED_view3d_stop_render_preview(wm, region);
}

static bool view3d_drop_in_main_region_poll(bContext *C, const wmEvent *event)
{
  ScrArea *area = CTX_wm_area(C);
  return ED_region_overlap_isect_any_xy(area, &event->x) == false;
}

static ID_Type view3d_drop_id_in_main_region_poll_get_id_type(bContext *C,
                                                              wmDrag *drag,
                                                              const wmEvent *event)
{
  const ScrArea *area = CTX_wm_area(C);

  if (ED_region_overlap_isect_any_xy(area, &event->x)) {
    return 0;
  }
  if (!view3d_drop_in_main_region_poll(C, event)) {
    return 0;
  }

  ID *local_id = WM_drag_get_local_ID(drag, 0);
  if (local_id) {
    return GS(local_id->name);
  }

  wmDragAsset *asset_drag = WM_drag_get_asset_data(drag, 0);
  if (asset_drag) {
    return asset_drag->id_type;
  }

  return 0;
}

static bool view3d_drop_id_in_main_region_poll(bContext *C,
                                               wmDrag *drag,
                                               const wmEvent *event,
                                               ID_Type id_type)
{
  if (!view3d_drop_in_main_region_poll(C, event)) {
    return false;
  }

  return WM_drag_is_ID_type(drag, id_type);
}

static bool view3d_ob_drop_poll(bContext *C, wmDrag *drag, const wmEvent *event)
{
  if (view3d_drop_id_in_main_region_poll(C, drag, event, ID_OB)) {
    drag->no_preview = true;
    return true;
  }

  return false;
}

static bool view3d_collection_drop_poll(bContext *C, wmDrag *drag, const wmEvent *event)
{
  return view3d_drop_id_in_main_region_poll(C, drag, event, ID_GR);
}

static bool view3d_mat_drop_poll(bContext *C, wmDrag *drag, const wmEvent *event)
{
  return view3d_drop_id_in_main_region_poll(C, drag, event, ID_MA);
}

static char *view3d_mat_drop_tooltip(bContext *C,
                                     wmDrag *drag,
                                     const wmEvent *event,
                                     struct wmDropBox *drop)
{
  const char *name = WM_drag_get_item_name(drag);
  RNA_string_set(drop->ptr, "name", name);
  return ED_object_ot_drop_named_material_tooltip(C, drop->ptr, event);
}

static bool view3d_object_data_drop_poll(bContext *C, wmDrag *drag, const wmEvent *event)
{
  ID_Type id_type = view3d_drop_id_in_main_region_poll_get_id_type(C, drag, event);
  if (id_type && OB_DATA_SUPPORT_ID(id_type)) {
    return true;
  }
  return false;
}

static char *view3d_object_data_drop_tooltip(bContext *UNUSED(C),
                                             wmDrag *UNUSED(drag),
                                             const wmEvent *UNUSED(event),
                                             wmDropBox *UNUSED(drop))
{
  return BLI_strdup(TIP_("Create object instance from object-data"));
}

static bool view3d_ima_drop_poll(bContext *C, wmDrag *drag, const wmEvent *event)
{
  if (ED_region_overlap_isect_any_xy(CTX_wm_area(C), &event->x)) {
    return false;
  }
  if (drag->type == WM_DRAG_PATH) {
    /* rule might not work? */
    return (ELEM(drag->icon, 0, ICON_FILE_IMAGE, ICON_FILE_MOVIE));
  }

  return WM_drag_is_ID_type(drag, ID_IM);
}

static bool view3d_ima_bg_is_camera_view(bContext *C)
{
  RegionView3D *rv3d = CTX_wm_region_view3d(C);
  if ((rv3d && (rv3d->persp == RV3D_CAMOB))) {
    View3D *v3d = CTX_wm_view3d(C);
    if (v3d && v3d->camera && v3d->camera->type == OB_CAMERA) {
      return true;
    }
  }
  return false;
}

static bool view3d_ima_bg_drop_poll(bContext *C, wmDrag *drag, const wmEvent *event)
{
  if (!view3d_ima_drop_poll(C, drag, event)) {
    return false;
  }

  if (ED_view3d_is_object_under_cursor(C, event->mval)) {
    return false;
  }

  return view3d_ima_bg_is_camera_view(C);
}

static bool view3d_ima_empty_drop_poll(bContext *C, wmDrag *drag, const wmEvent *event)
{
  if (!view3d_ima_drop_poll(C, drag, event)) {
    return false;
  }

  Object *ob = ED_view3d_give_object_under_cursor(C, event->mval);

  if (ob == NULL) {
    return true;
  }

  if (ob->type == OB_EMPTY && ob->empty_drawtype == OB_EMPTY_IMAGE) {
    return true;
  }

  return false;
}

static bool view3d_volume_drop_poll(bContext *UNUSED(C),
                                    wmDrag *drag,
                                    const wmEvent *UNUSED(event))
{
  return (drag->type == WM_DRAG_PATH) && (drag->icon == ICON_FILE_VOLUME);
}

static void view3d_ob_drop_copy(wmDrag *drag, wmDropBox *drop)
{
  ID *id = WM_drag_get_local_ID_or_import_from_asset(drag, ID_OB);

  RNA_string_set(drop->ptr, "name", id->name + 2);
  RNA_boolean_set(drop->ptr, "duplicate", false);
}

static void view3d_ob_drag_gizmo_copy_local(wmDropBox *drop, Object *ob)
{
  BoundBox *boundbox = BKE_object_boundbox_get(ob);
  if (boundbox) {
    RNA_float_set_array(drop->gizmo_group_ptr, "bound_box", (float *)boundbox->vec);
  }
  float matrix_basis[4][4];
  BKE_object_to_mat4(ob, matrix_basis);
  RNA_float_set_array(drop->gizmo_group_ptr, "matrix_basis", (float *)matrix_basis);
}

static void view3d_ob_drag_gizmo_copy_external(wmDrag *drag, wmDropBox *drop)
{
  const struct AssetMetaData *meta_data = WM_drag_get_asset_meta_data(drag, ID_OB);

  const IDProperty *boundbox_prop = BKE_asset_metadata_idprop_find(meta_data, "boundbox_hint");
  if (boundbox_prop) {
    BLI_assert(boundbox_prop->len == sizeof(((BoundBox *)NULL)->vec) / sizeof(float));
    RNA_float_set_array(drop->gizmo_group_ptr, "bound_box", IDP_Array(boundbox_prop));
  }

  const IDProperty *matrix_basis_prop = BKE_asset_metadata_idprop_find(meta_data, "matrix_basis");
  if (matrix_basis_prop) {
    BLI_assert(matrix_basis_prop->len == sizeof(((Object *)NULL)->obmat) / sizeof(float));
    RNA_float_set_array(drop->gizmo_group_ptr, "matrix_basis", IDP_Array(matrix_basis_prop));
  }
}

static void view3d_ob_drag_gizmo_copy(wmDrag *drag, wmDropBox *drop)
{
  ID *id = WM_drag_get_local_ID(drag, ID_OB);
  if (id) {
    view3d_ob_drag_gizmo_copy_local(drop, (Object *)id);
  }
  else {
    view3d_ob_drag_gizmo_copy_external(drag, drop);
  }
}

static void view3d_collection_drop_copy(wmDrag *drag, wmDropBox *drop)
{
  ID *id = WM_drag_get_local_ID_or_import_from_asset(drag, ID_GR);

  RNA_string_set(drop->ptr, "name", id->name + 2);
}

static void view3d_id_drop_copy(wmDrag *drag, wmDropBox *drop)
{
  ID *id = WM_drag_get_local_ID_or_import_from_asset(drag, 0);

  RNA_string_set(drop->ptr, "name", id->name + 2);
}

static void view3d_id_drop_copy_with_type(wmDrag *drag, wmDropBox *drop)
{
  ID *id = WM_drag_get_local_ID_or_import_from_asset(drag, 0);

  RNA_string_set(drop->ptr, "name", id->name + 2);
  RNA_enum_set(drop->ptr, "type", GS(id->name));
}

static void view3d_id_path_drop_copy(wmDrag *drag, wmDropBox *drop)
{
  ID *id = WM_drag_get_local_ID_or_import_from_asset(drag, 0);

  if (id) {
    RNA_string_set(drop->ptr, "name", id->name + 2);
    RNA_struct_property_unset(drop->ptr, "filepath");
  }
  else if (drag->path[0]) {
    RNA_string_set(drop->ptr, "filepath", drag->path);
    RNA_struct_property_unset(drop->ptr, "image");
  }
}

static void view3d_lightcache_update(bContext *C)
{
  PointerRNA op_ptr;

  Scene *scene = CTX_data_scene(C);

  if (!BKE_scene_uses_blender_eevee(scene)) {
    /* Only do auto bake if eevee is the active engine */
    return;
  }

  wmOperatorType *ot = WM_operatortype_find("SCENE_OT_light_cache_bake", true);
  WM_operator_properties_create_ptr(&op_ptr, ot);
  RNA_int_set(&op_ptr, "delay", 200);
  RNA_enum_set_identifier(C, &op_ptr, "subset", "DIRTY");

  WM_operator_name_call_ptr(C, ot, WM_OP_INVOKE_DEFAULT, &op_ptr);

  WM_operator_properties_free(&op_ptr);
}

/* region dropbox definition */
static void view3d_dropboxes(void)
{
  ListBase *lb = WM_dropboxmap_find("View3D", SPACE_VIEW3D, RGN_TYPE_WINDOW);
<<<<<<< HEAD
  wmDropBox *dropbox;

  dropbox = WM_dropbox_add(lb,
                           "OBJECT_OT_add_named",
                           view3d_ob_drop_poll,
                           view3d_ob_drop_copy,
                           WM_drag_free_imported_drag_ID);
  WM_dropbox_gizmogroup_set(dropbox, "VIEW3D_GGT_placement", view3d_ob_drag_gizmo_copy);
=======

  WM_dropbox_add(lb,
                 "OBJECT_OT_add_named",
                 view3d_ob_drop_poll,
                 view3d_ob_drop_copy,
                 WM_drag_free_imported_drag_ID,
                 NULL);
>>>>>>> eb96f0cf
  WM_dropbox_add(lb,
                 "OBJECT_OT_drop_named_material",
                 view3d_mat_drop_poll,
                 view3d_id_drop_copy,
                 WM_drag_free_imported_drag_ID,
                 view3d_mat_drop_tooltip);
  WM_dropbox_add(lb,
                 "VIEW3D_OT_background_image_add",
                 view3d_ima_bg_drop_poll,
                 view3d_id_path_drop_copy,
                 WM_drag_free_imported_drag_ID,
                 NULL);
  WM_dropbox_add(lb,
                 "OBJECT_OT_drop_named_image",
                 view3d_ima_empty_drop_poll,
                 view3d_id_path_drop_copy,
                 WM_drag_free_imported_drag_ID,
                 NULL);
  WM_dropbox_add(lb,
                 "OBJECT_OT_volume_import",
                 view3d_volume_drop_poll,
                 view3d_id_path_drop_copy,
<<<<<<< HEAD
                 WM_drag_free_imported_drag_ID);
  dropbox = WM_dropbox_add(lb,
                           "OBJECT_OT_collection_instance_add",
                           view3d_collection_drop_poll,
                           view3d_collection_drop_copy,
                           WM_drag_free_imported_drag_ID);
  WM_dropbox_gizmogroup_set(dropbox, "VIEW3D_GGT_placement", NULL);
=======
                 WM_drag_free_imported_drag_ID,
                 NULL);
  WM_dropbox_add(lb,
                 "OBJECT_OT_collection_instance_add",
                 view3d_collection_drop_poll,
                 view3d_collection_drop_copy,
                 WM_drag_free_imported_drag_ID,
                 NULL);
>>>>>>> eb96f0cf
  WM_dropbox_add(lb,
                 "OBJECT_OT_data_instance_add",
                 view3d_object_data_drop_poll,
                 view3d_id_drop_copy_with_type,
                 WM_drag_free_imported_drag_ID,
                 view3d_object_data_drop_tooltip);
}

static void view3d_widgets(void)
{
  wmGizmoMapType *gzmap_type = WM_gizmomaptype_ensure(
      &(const struct wmGizmoMapType_Params){SPACE_VIEW3D, RGN_TYPE_WINDOW});

  WM_gizmogrouptype_append_and_link(gzmap_type, VIEW3D_GGT_xform_gizmo_context);
  WM_gizmogrouptype_append_and_link(gzmap_type, VIEW3D_GGT_light_spot);
  WM_gizmogrouptype_append_and_link(gzmap_type, VIEW3D_GGT_light_area);
  WM_gizmogrouptype_append_and_link(gzmap_type, VIEW3D_GGT_light_target);
  WM_gizmogrouptype_append_and_link(gzmap_type, VIEW3D_GGT_force_field);
  WM_gizmogrouptype_append_and_link(gzmap_type, VIEW3D_GGT_camera);
  WM_gizmogrouptype_append_and_link(gzmap_type, VIEW3D_GGT_camera_view);
  WM_gizmogrouptype_append_and_link(gzmap_type, VIEW3D_GGT_empty_image);
  /* TODO(campbell): Not working well enough, disable for now. */
#if 0
  WM_gizmogrouptype_append_and_link(gzmap_type, VIEW3D_GGT_armature_spline);
#endif

  WM_gizmogrouptype_append(VIEW3D_GGT_xform_gizmo);
  WM_gizmogrouptype_append(VIEW3D_GGT_xform_cage);
  WM_gizmogrouptype_append(VIEW3D_GGT_xform_shear);
  WM_gizmogrouptype_append(VIEW3D_GGT_xform_extrude);
  WM_gizmogrouptype_append(VIEW3D_GGT_mesh_preselect_elem);
  WM_gizmogrouptype_append(VIEW3D_GGT_mesh_preselect_edgering);
  WM_gizmogrouptype_append(VIEW3D_GGT_tool_generic_handle_normal);
  WM_gizmogrouptype_append(VIEW3D_GGT_tool_generic_handle_free);

  WM_gizmogrouptype_append(VIEW3D_GGT_ruler);
  WM_gizmotype_append(VIEW3D_GT_ruler_item);

  WM_gizmogrouptype_append(VIEW3D_GGT_placement);

  WM_gizmogrouptype_append_and_link(gzmap_type, VIEW3D_GGT_navigate);
  WM_gizmotype_append(VIEW3D_GT_navigate_rotate);
}

/* type callback, not region itself */
static void view3d_main_region_free(ARegion *region)
{
  RegionView3D *rv3d = region->regiondata;

  if (rv3d) {
    if (rv3d->localvd) {
      MEM_freeN(rv3d->localvd);
    }
    if (rv3d->clipbb) {
      MEM_freeN(rv3d->clipbb);
    }

    if (rv3d->render_engine) {
      RE_engine_free(rv3d->render_engine);
    }

    if (rv3d->sms) {
      MEM_freeN(rv3d->sms);
    }

    MEM_freeN(rv3d);
    region->regiondata = NULL;
  }
}

/* copy regiondata */
static void *view3d_main_region_duplicate(void *poin)
{
  if (poin) {
    RegionView3D *rv3d = poin, *new;

    new = MEM_dupallocN(rv3d);
    if (rv3d->localvd) {
      new->localvd = MEM_dupallocN(rv3d->localvd);
    }
    if (rv3d->clipbb) {
      new->clipbb = MEM_dupallocN(rv3d->clipbb);
    }

    new->render_engine = NULL;
    new->sms = NULL;
    new->smooth_timer = NULL;

    return new;
  }
  return NULL;
}

static void view3d_main_region_listener(const wmRegionListenerParams *params)
{
  wmWindow *window = params->window;
  ScrArea *area = params->area;
  ARegion *region = params->region;
  wmNotifier *wmn = params->notifier;
  const Scene *scene = params->scene;
  View3D *v3d = area->spacedata.first;
  RegionView3D *rv3d = region->regiondata;
  wmGizmoMap *gzmap = region->gizmo_map;

  /* context changes */
  switch (wmn->category) {
    case NC_WM:
      if (ELEM(wmn->data, ND_UNDO)) {
        WM_gizmomap_tag_refresh(gzmap);
      }
      else if (ELEM(wmn->data, ND_XR_DATA_CHANGED)) {
        /* Only cause a redraw if this a VR session mirror. Should more features be added that
         * require redraws, we could pass something to wmn->reference, e.g. the flag value. */
        if (v3d->flag & V3D_XR_SESSION_MIRROR) {
          ED_region_tag_redraw(region);
        }
      }
      break;
    case NC_ANIMATION:
      switch (wmn->data) {
        case ND_KEYFRAME_PROP:
        case ND_NLA_ACTCHANGE:
          ED_region_tag_redraw(region);
          break;
        case ND_NLA:
        case ND_KEYFRAME:
          if (ELEM(wmn->action, NA_EDITED, NA_ADDED, NA_REMOVED)) {
            ED_region_tag_redraw(region);
          }
          break;
        case ND_ANIMCHAN:
          if (ELEM(wmn->action, NA_EDITED, NA_ADDED, NA_REMOVED, NA_SELECTED)) {
            ED_region_tag_redraw(region);
          }
          break;
      }
      break;
    case NC_SCENE:
      switch (wmn->data) {
        case ND_SCENEBROWSE:
        case ND_LAYER_CONTENT:
          ED_region_tag_redraw(region);
          WM_gizmomap_tag_refresh(gzmap);
          break;
        case ND_LAYER:
          if (wmn->reference) {
            BKE_screen_view3d_sync(v3d, wmn->reference);
          }
          ED_region_tag_redraw(region);
          WM_gizmomap_tag_refresh(gzmap);
          break;
        case ND_OB_ACTIVE:
        case ND_OB_SELECT:
          ATTR_FALLTHROUGH;
        case ND_FRAME:
        case ND_TRANSFORM:
        case ND_OB_VISIBLE:
        case ND_RENDER_OPTIONS:
        case ND_MARKERS:
        case ND_MODE:
          ED_region_tag_redraw(region);
          WM_gizmomap_tag_refresh(gzmap);
          break;
        case ND_WORLD:
          /* handled by space_view3d_listener() for v3d access */
          break;
        case ND_DRAW_RENDER_VIEWPORT: {
          if (v3d->camera && (scene == wmn->reference)) {
            if (rv3d->persp == RV3D_CAMOB) {
              ED_region_tag_redraw(region);
            }
          }
          break;
        }
      }
      if (wmn->action == NA_EDITED) {
        ED_region_tag_redraw(region);
      }
      break;
    case NC_OBJECT:
      switch (wmn->data) {
        case ND_BONE_ACTIVE:
        case ND_BONE_SELECT:
        case ND_TRANSFORM:
        case ND_POSE:
        case ND_DRAW:
        case ND_MODIFIER:
        case ND_SHADERFX:
        case ND_CONSTRAINT:
        case ND_KEYS:
        case ND_PARTICLE:
        case ND_POINTCACHE:
        case ND_LOD:
          ED_region_tag_redraw(region);
          WM_gizmomap_tag_refresh(gzmap);
          break;
        case ND_DRAW_ANIMVIZ:
          ED_region_tag_redraw(region);
          break;
      }
      switch (wmn->action) {
        case NA_ADDED:
          ED_region_tag_redraw(region);
          break;
      }
      break;
    case NC_GEOM:
      switch (wmn->data) {
        case ND_SELECT: {
          WM_gizmomap_tag_refresh(gzmap);
          ATTR_FALLTHROUGH;
        }
        case ND_DATA:
          ED_region_tag_redraw(region);
          WM_gizmomap_tag_refresh(gzmap);
          break;
        case ND_VERTEX_GROUP:
          ED_region_tag_redraw(region);
          break;
      }
      switch (wmn->action) {
        case NA_EDITED:
          ED_region_tag_redraw(region);
          break;
      }
      break;
    case NC_CAMERA:
      switch (wmn->data) {
        case ND_DRAW_RENDER_VIEWPORT: {
          if (v3d->camera && (v3d->camera->data == wmn->reference)) {
            if (rv3d->persp == RV3D_CAMOB) {
              ED_region_tag_redraw(region);
            }
          }
          break;
        }
      }
      break;
    case NC_GROUP:
      /* all group ops for now */
      ED_region_tag_redraw(region);
      break;
    case NC_BRUSH:
      switch (wmn->action) {
        case NA_EDITED:
          ED_region_tag_redraw_cursor(region);
          break;
        case NA_SELECTED:
          /* used on brush changes - needed because 3d cursor
           * has to be drawn if clone brush is selected */
          ED_region_tag_redraw(region);
          break;
      }
      break;
    case NC_MATERIAL:
      switch (wmn->data) {
        case ND_SHADING:
        case ND_NODES:
          /* TODO(sergey): This is a bit too much updates, but needed to
           * have proper material drivers update in the viewport.
           *
           * How to solve?
           */
          ED_region_tag_redraw(region);
          break;
        case ND_SHADING_DRAW:
        case ND_SHADING_LINKS:
          ED_region_tag_redraw(region);
          break;
      }
      break;
    case NC_WORLD:
      switch (wmn->data) {
        case ND_WORLD_DRAW:
          /* handled by space_view3d_listener() for v3d access */
          break;
        case ND_WORLD:
          /* Needed for updating world materials */
          ED_region_tag_redraw(region);
          break;
      }
      break;
    case NC_LAMP:
      switch (wmn->data) {
        case ND_LIGHTING:
          /* TODO(sergey): This is a bit too much, but needed to
           * handle updates from new depsgraph.
           */
          ED_region_tag_redraw(region);
          break;
        case ND_LIGHTING_DRAW:
          ED_region_tag_redraw(region);
          WM_gizmomap_tag_refresh(gzmap);
          break;
      }
      break;
    case NC_LIGHTPROBE:
      ED_area_tag_refresh(area);
      break;
    case NC_IMAGE:
      /* this could be more fine grained checks if we had
       * more context than just the region */
      ED_region_tag_redraw(region);
      break;
    case NC_TEXTURE:
      /* same as above */
      ED_region_tag_redraw(region);
      break;
    case NC_MOVIECLIP:
      if (wmn->data == ND_DISPLAY || wmn->action == NA_EDITED) {
        ED_region_tag_redraw(region);
      }
      break;
    case NC_SPACE:
      if (wmn->data == ND_SPACE_VIEW3D) {
        if (wmn->subtype == NS_VIEW3D_GPU) {
          rv3d->rflag |= RV3D_GPULIGHT_UPDATE;
        }
        else if (wmn->subtype == NS_VIEW3D_SHADING) {
#ifdef WITH_XR_OPENXR
          ED_view3d_xr_shading_update(G_MAIN->wm.first, v3d, scene);
#endif

          ViewLayer *view_layer = WM_window_get_active_view_layer(window);
          Depsgraph *depsgraph = BKE_scene_get_depsgraph(scene, view_layer);
          if (depsgraph) {
            ED_render_view3d_update(depsgraph, window, area, true);
          }
        }
        ED_region_tag_redraw(region);
        WM_gizmomap_tag_refresh(gzmap);
      }
      break;
    case NC_ID:
      if (ELEM(wmn->action, NA_RENAME, NA_EDITED, NA_ADDED, NA_REMOVED)) {
        ED_region_tag_redraw(region);
      }
      break;
    case NC_SCREEN:
      switch (wmn->data) {
        case ND_ANIMPLAY:
        case ND_SKETCH:
          ED_region_tag_redraw(region);
          break;
        case ND_LAYOUTBROWSE:
        case ND_LAYOUTDELETE:
        case ND_LAYOUTSET:
          WM_gizmomap_tag_refresh(gzmap);
          ED_region_tag_redraw(region);
          break;
        case ND_LAYER:
          ED_region_tag_redraw(region);
          break;
      }

      break;
    case NC_GPENCIL:
      if (wmn->data == ND_DATA || ELEM(wmn->action, NA_EDITED, NA_SELECTED)) {
        ED_region_tag_redraw(region);
      }
      break;
  }
}

static void view3d_main_region_message_subscribe(const wmRegionMessageSubscribeParams *params)
{
  struct wmMsgBus *mbus = params->message_bus;
  const bContext *C = params->context;
  ScrArea *area = params->area;
  ARegion *region = params->region;

  /* Developer NOTE: there are many properties that impact 3D view drawing,
   * so instead of subscribing to individual properties, just subscribe to types
   * accepting some redundant redraws.
   *
   * For other space types we might try avoid this, keep the 3D view as an exceptional case! */
  wmMsgParams_RNA msg_key_params = {{0}};

  /* Only subscribe to types. */
  StructRNA *type_array[] = {
      &RNA_Window,

      /* These object have properties that impact drawing. */
      &RNA_AreaLight,
      &RNA_Camera,
      &RNA_Light,
      &RNA_Speaker,
      &RNA_SunLight,

      /* General types the 3D view depends on. */
      &RNA_Object,
      &RNA_UnitSettings, /* grid-floor */

      &RNA_View3DOverlay,
      &RNA_View3DShading,
      &RNA_World,
  };

  wmMsgSubscribeValue msg_sub_value_region_tag_redraw = {
      .owner = region,
      .user_data = region,
      .notify = ED_region_do_msg_notify_tag_redraw,
  };

  for (int i = 0; i < ARRAY_SIZE(type_array); i++) {
    msg_key_params.ptr.type = type_array[i];
    WM_msg_subscribe_rna_params(mbus, &msg_key_params, &msg_sub_value_region_tag_redraw, __func__);
  }

  /* Subscribe to a handful of other properties. */
  RegionView3D *rv3d = region->regiondata;

  WM_msg_subscribe_rna_anon_prop(mbus, RenderSettings, engine, &msg_sub_value_region_tag_redraw);
  WM_msg_subscribe_rna_anon_prop(
      mbus, RenderSettings, resolution_x, &msg_sub_value_region_tag_redraw);
  WM_msg_subscribe_rna_anon_prop(
      mbus, RenderSettings, resolution_y, &msg_sub_value_region_tag_redraw);
  WM_msg_subscribe_rna_anon_prop(
      mbus, RenderSettings, pixel_aspect_x, &msg_sub_value_region_tag_redraw);
  WM_msg_subscribe_rna_anon_prop(
      mbus, RenderSettings, pixel_aspect_y, &msg_sub_value_region_tag_redraw);
  if (rv3d->persp == RV3D_CAMOB) {
    WM_msg_subscribe_rna_anon_prop(
        mbus, RenderSettings, use_border, &msg_sub_value_region_tag_redraw);
  }

  WM_msg_subscribe_rna_anon_type(mbus, SceneEEVEE, &msg_sub_value_region_tag_redraw);
  WM_msg_subscribe_rna_anon_type(mbus, SceneDisplay, &msg_sub_value_region_tag_redraw);
  WM_msg_subscribe_rna_anon_type(mbus, ObjectDisplay, &msg_sub_value_region_tag_redraw);

  ViewLayer *view_layer = CTX_data_view_layer(C);
  Object *obact = OBACT(view_layer);
  if (obact != NULL) {
    switch (obact->mode) {
      case OB_MODE_PARTICLE_EDIT:
        WM_msg_subscribe_rna_anon_type(mbus, ParticleEdit, &msg_sub_value_region_tag_redraw);
        break;
      default:
        break;
    }
  }

  {
    wmMsgSubscribeValue msg_sub_value_region_tag_refresh = {
        .owner = region,
        .user_data = area,
        .notify = WM_toolsystem_do_msg_notify_tag_refresh,
    };
    WM_msg_subscribe_rna_anon_prop(mbus, Object, mode, &msg_sub_value_region_tag_refresh);
    WM_msg_subscribe_rna_anon_prop(mbus, LayerObjects, active, &msg_sub_value_region_tag_refresh);
  }
}

/* concept is to retrieve cursor type context-less */
static void view3d_main_region_cursor(wmWindow *win, ScrArea *area, ARegion *region)
{
  if (WM_cursor_set_from_tool(win, area, region)) {
    return;
  }

  ViewLayer *view_layer = WM_window_get_active_view_layer(win);
  Object *obedit = OBEDIT_FROM_VIEW_LAYER(view_layer);
  if (obedit) {
    WM_cursor_set(win, WM_CURSOR_EDIT);
  }
  else {
    WM_cursor_set(win, WM_CURSOR_DEFAULT);
  }
}

/* add handlers, stuff you only do once or on area/region changes */
static void view3d_header_region_init(wmWindowManager *wm, ARegion *region)
{
  wmKeyMap *keymap = WM_keymap_ensure(wm->defaultconf, "3D View Generic", SPACE_VIEW3D, 0);

  WM_event_add_keymap_handler(&region->handlers, keymap);

  ED_region_header_init(region);
}

static void view3d_header_region_draw(const bContext *C, ARegion *region)
{
  ED_region_header(C, region);
}

static void view3d_header_region_listener(const wmRegionListenerParams *params)
{
  ARegion *region = params->region;
  wmNotifier *wmn = params->notifier;

  /* context changes */
  switch (wmn->category) {
    case NC_SCENE:
      switch (wmn->data) {
        case ND_FRAME:
        case ND_OB_ACTIVE:
        case ND_OB_SELECT:
        case ND_OB_VISIBLE:
        case ND_MODE:
        case ND_LAYER:
        case ND_TOOLSETTINGS:
        case ND_LAYER_CONTENT:
        case ND_RENDER_OPTIONS:
          ED_region_tag_redraw(region);
          break;
      }
      break;
    case NC_SPACE:
      if (wmn->data == ND_SPACE_VIEW3D) {
        ED_region_tag_redraw(region);
      }
      break;
    case NC_GPENCIL:
      if (wmn->data & ND_GPENCIL_EDITMODE) {
        ED_region_tag_redraw(region);
      }
      else if (wmn->action == NA_EDITED) {
        ED_region_tag_redraw(region);
      }
      break;
    case NC_BRUSH:
      ED_region_tag_redraw(region);
      break;
  }

    /* From topbar, which ones are needed? split per header? */
    /* Disable for now, re-enable if needed, or remove - campbell. */
#if 0
  /* context changes */
  switch (wmn->category) {
    case NC_WM:
      if (wmn->data == ND_HISTORY) {
        ED_region_tag_redraw(region);
      }
      break;
    case NC_SCENE:
      if (wmn->data == ND_MODE) {
        ED_region_tag_redraw(region);
      }
      break;
    case NC_SPACE:
      if (wmn->data == ND_SPACE_VIEW3D) {
        ED_region_tag_redraw(region);
      }
      break;
    case NC_GPENCIL:
      if (wmn->data == ND_DATA) {
        ED_region_tag_redraw(region);
      }
      break;
  }
#endif
}

static void view3d_header_region_message_subscribe(const wmRegionMessageSubscribeParams *params)
{
  struct wmMsgBus *mbus = params->message_bus;
  ARegion *region = params->region;

  wmMsgParams_RNA msg_key_params = {{0}};

  /* Only subscribe to types. */
  StructRNA *type_array[] = {
      &RNA_View3DShading,
  };

  wmMsgSubscribeValue msg_sub_value_region_tag_redraw = {
      .owner = region,
      .user_data = region,
      .notify = ED_region_do_msg_notify_tag_redraw,
  };

  for (int i = 0; i < ARRAY_SIZE(type_array); i++) {
    msg_key_params.ptr.type = type_array[i];
    WM_msg_subscribe_rna_params(mbus, &msg_key_params, &msg_sub_value_region_tag_redraw, __func__);
  }
}

/* add handlers, stuff you only do once or on area/region changes */
static void view3d_buttons_region_init(wmWindowManager *wm, ARegion *region)
{
  wmKeyMap *keymap;

  ED_region_panels_init(wm, region);

  keymap = WM_keymap_ensure(wm->defaultconf, "3D View Generic", SPACE_VIEW3D, 0);
  WM_event_add_keymap_handler(&region->handlers, keymap);
}

void ED_view3d_buttons_region_layout_ex(const bContext *C,
                                        ARegion *region,
                                        const char *category_override)
{
  const enum eContextObjectMode mode = CTX_data_mode_enum(C);

  const char *contexts_base[4] = {NULL};
  contexts_base[0] = CTX_data_mode_string(C);

  const char **contexts = &contexts_base[1];

  switch (mode) {
    case CTX_MODE_EDIT_MESH:
      ARRAY_SET_ITEMS(contexts, ".mesh_edit");
      break;
    case CTX_MODE_EDIT_CURVE:
      ARRAY_SET_ITEMS(contexts, ".curve_edit");
      break;
    case CTX_MODE_EDIT_SURFACE:
      ARRAY_SET_ITEMS(contexts, ".curve_edit");
      break;
    case CTX_MODE_EDIT_TEXT:
      ARRAY_SET_ITEMS(contexts, ".text_edit");
      break;
    case CTX_MODE_EDIT_ARMATURE:
      ARRAY_SET_ITEMS(contexts, ".armature_edit");
      break;
    case CTX_MODE_EDIT_METABALL:
      ARRAY_SET_ITEMS(contexts, ".mball_edit");
      break;
    case CTX_MODE_EDIT_LATTICE:
      ARRAY_SET_ITEMS(contexts, ".lattice_edit");
      break;
    case CTX_MODE_POSE:
      ARRAY_SET_ITEMS(contexts, ".posemode");
      break;
    case CTX_MODE_SCULPT:
      ARRAY_SET_ITEMS(contexts, ".paint_common", ".sculpt_mode");
      break;
    case CTX_MODE_PAINT_WEIGHT:
      ARRAY_SET_ITEMS(contexts, ".paint_common", ".weightpaint");
      break;
    case CTX_MODE_PAINT_VERTEX:
      ARRAY_SET_ITEMS(contexts, ".paint_common", ".vertexpaint");
      break;
    case CTX_MODE_PAINT_TEXTURE:
      ARRAY_SET_ITEMS(contexts, ".paint_common", ".imagepaint");
      break;
    case CTX_MODE_PARTICLE:
      ARRAY_SET_ITEMS(contexts, ".paint_common", ".particlemode");
      break;
    case CTX_MODE_OBJECT:
      ARRAY_SET_ITEMS(contexts, ".objectmode");
      break;
    case CTX_MODE_PAINT_GPENCIL:
      ARRAY_SET_ITEMS(contexts, ".greasepencil_paint");
      break;
    case CTX_MODE_SCULPT_GPENCIL:
      ARRAY_SET_ITEMS(contexts, ".greasepencil_sculpt");
      break;
    case CTX_MODE_WEIGHT_GPENCIL:
      ARRAY_SET_ITEMS(contexts, ".greasepencil_weight");
      break;
    case CTX_MODE_VERTEX_GPENCIL:
      ARRAY_SET_ITEMS(contexts, ".greasepencil_vertex");
      break;
    default:
      break;
  }

  switch (mode) {
    case CTX_MODE_PAINT_GPENCIL:
      ARRAY_SET_ITEMS(contexts, ".greasepencil_paint");
      break;
    case CTX_MODE_SCULPT_GPENCIL:
      ARRAY_SET_ITEMS(contexts, ".greasepencil_sculpt");
      break;
    case CTX_MODE_WEIGHT_GPENCIL:
      ARRAY_SET_ITEMS(contexts, ".greasepencil_weight");
      break;
    case CTX_MODE_EDIT_GPENCIL:
      ARRAY_SET_ITEMS(contexts, ".greasepencil_edit");
      break;
    case CTX_MODE_VERTEX_GPENCIL:
      ARRAY_SET_ITEMS(contexts, ".greasepencil_vertex");
      break;
    default:
      break;
  }

  ListBase *paneltypes = &region->type->paneltypes;

  /* Allow drawing 3D view toolbar from non 3D view space type. */
  if (category_override != NULL) {
    SpaceType *st = BKE_spacetype_from_id(SPACE_VIEW3D);
    ARegionType *art = BKE_regiontype_from_id(st, RGN_TYPE_UI);
    paneltypes = &art->paneltypes;
  }

  ED_region_panels_layout_ex(C, region, paneltypes, contexts_base, category_override);
}

static void view3d_buttons_region_layout(const bContext *C, ARegion *region)
{
  ED_view3d_buttons_region_layout_ex(C, region, NULL);
}

static void view3d_buttons_region_listener(const wmRegionListenerParams *params)
{
  ARegion *region = params->region;
  wmNotifier *wmn = params->notifier;

  /* context changes */
  switch (wmn->category) {
    case NC_ANIMATION:
      switch (wmn->data) {
        case ND_KEYFRAME_PROP:
        case ND_NLA_ACTCHANGE:
          ED_region_tag_redraw(region);
          break;
        case ND_NLA:
        case ND_KEYFRAME:
          if (ELEM(wmn->action, NA_EDITED, NA_ADDED, NA_REMOVED)) {
            ED_region_tag_redraw(region);
          }
          break;
      }
      break;
    case NC_SCENE:
      switch (wmn->data) {
        case ND_FRAME:
        case ND_OB_ACTIVE:
        case ND_OB_SELECT:
        case ND_OB_VISIBLE:
        case ND_MODE:
        case ND_LAYER:
        case ND_LAYER_CONTENT:
        case ND_TOOLSETTINGS:
          ED_region_tag_redraw(region);
          break;
      }
      switch (wmn->action) {
        case NA_EDITED:
          ED_region_tag_redraw(region);
          break;
      }
      break;
    case NC_OBJECT:
      switch (wmn->data) {
        case ND_BONE_ACTIVE:
        case ND_BONE_SELECT:
        case ND_TRANSFORM:
        case ND_POSE:
        case ND_DRAW:
        case ND_KEYS:
        case ND_MODIFIER:
        case ND_SHADERFX:
          ED_region_tag_redraw(region);
          break;
      }
      break;
    case NC_GEOM:
      switch (wmn->data) {
        case ND_DATA:
        case ND_VERTEX_GROUP:
        case ND_SELECT:
          ED_region_tag_redraw(region);
          break;
      }
      if (wmn->action == NA_EDITED) {
        ED_region_tag_redraw(region);
      }
      break;
    case NC_TEXTURE:
    case NC_MATERIAL:
      /* for brush textures */
      ED_region_tag_redraw(region);
      break;
    case NC_BRUSH:
      /* NA_SELECTED is used on brush changes */
      if (ELEM(wmn->action, NA_EDITED, NA_SELECTED)) {
        ED_region_tag_redraw(region);
      }
      break;
    case NC_SPACE:
      if (wmn->data == ND_SPACE_VIEW3D) {
        ED_region_tag_redraw(region);
      }
      break;
    case NC_ID:
      if (wmn->action == NA_RENAME) {
        ED_region_tag_redraw(region);
      }
      break;
    case NC_GPENCIL:
      if ((wmn->data & (ND_DATA | ND_GPENCIL_EDITMODE)) || (wmn->action == NA_EDITED)) {
        ED_region_tag_redraw(region);
      }
      break;
    case NC_IMAGE:
      /* Update for the image layers in texture paint. */
      if (wmn->action == NA_EDITED) {
        ED_region_tag_redraw(region);
      }
      break;
    case NC_WM:
      if (wmn->data == ND_XR_DATA_CHANGED) {
        ED_region_tag_redraw(region);
      }
      break;
  }
}

/* add handlers, stuff you only do once or on area/region changes */
static void view3d_tools_region_init(wmWindowManager *wm, ARegion *region)
{
  wmKeyMap *keymap;

  ED_region_panels_init(wm, region);

  keymap = WM_keymap_ensure(wm->defaultconf, "3D View Generic", SPACE_VIEW3D, 0);
  WM_event_add_keymap_handler(&region->handlers, keymap);
}

static void view3d_tools_region_draw(const bContext *C, ARegion *region)
{
  ED_region_panels_ex(C, region, (const char *[]){CTX_data_mode_string(C), NULL});
}

/* area (not region) level listener */
static void space_view3d_listener(const wmSpaceTypeListenerParams *params)
{
  ScrArea *area = params->area;
  wmNotifier *wmn = params->notifier;
  View3D *v3d = area->spacedata.first;

  /* context changes */
  switch (wmn->category) {
    case NC_SCENE:
      switch (wmn->data) {
        case ND_WORLD:
          if (v3d->flag2 & V3D_HIDE_OVERLAYS) {
            ED_area_tag_redraw_regiontype(area, RGN_TYPE_WINDOW);
          }
          break;
      }
      break;
    case NC_WORLD:
      switch (wmn->data) {
        case ND_WORLD_DRAW:
        case ND_WORLD:
          if (v3d->shading.background_type == V3D_SHADING_BACKGROUND_WORLD) {
            ED_area_tag_redraw_regiontype(area, RGN_TYPE_WINDOW);
          }
          break;
      }
      break;
    case NC_MATERIAL:
      switch (wmn->data) {
        case ND_NODES:
          if (v3d->shading.type == OB_TEXTURE) {
            ED_area_tag_redraw_regiontype(area, RGN_TYPE_WINDOW);
          }
          break;
      }
      break;
  }
}

static void space_view3d_refresh(const bContext *C, ScrArea *area)
{
  Scene *scene = CTX_data_scene(C);
  LightCache *lcache = scene->eevee.light_cache_data;

  if (lcache && (lcache->flag & LIGHTCACHE_UPDATE_AUTO) != 0) {
    lcache->flag &= ~LIGHTCACHE_UPDATE_AUTO;
    view3d_lightcache_update((bContext *)C);
  }

  View3D *v3d = (View3D *)area->spacedata.first;
  MEM_SAFE_FREE(v3d->runtime.local_stats);
}

const char *view3d_context_dir[] = {
    "active_object",
    NULL,
};

static int view3d_context(const bContext *C, const char *member, bContextDataResult *result)
{
  /* fallback to the scene layer,
   * allows duplicate and other object operators to run outside the 3d view */

  if (CTX_data_dir(member)) {
    CTX_data_dir_set(result, view3d_context_dir);
  }
  else if (CTX_data_equals(member, "active_object")) {
    /* In most cases the active object is the `view_layer->basact->object`.
     * For the 3D view however it can be NULL when hidden.
     *
     * This is ignored in the case the object is in any mode (besides object-mode),
     * since the object's mode impacts the current tool, cursor, gizmos etc.
     * If we didn't have this exception, changing visibility would need to perform
     * many of the same updates as changing the objects mode.
     *
     * Further, there are multiple ways to hide objects - by collection, by object type, etc.
     * it's simplest if all these methods behave consistently - respecting the object-mode
     * without showing the object.
     *
     * See T85532 for alternatives that were considered. */
    ViewLayer *view_layer = CTX_data_view_layer(C);
    if (view_layer->basact) {
      Object *ob = view_layer->basact->object;
      /* if hidden but in edit mode, we still display, can happen with animation */
      if ((view_layer->basact->flag & BASE_VISIBLE_DEPSGRAPH) != 0 ||
          (ob->mode != OB_MODE_OBJECT)) {
        CTX_data_id_pointer_set(result, &ob->id);
      }
    }

    return 1;
  }
  else {
    return 0; /* not found */
  }

  return -1; /* found but not available */
}

static void view3d_id_remap(ScrArea *area, SpaceLink *slink, ID *old_id, ID *new_id)
{
  View3D *v3d;
  ARegion *region;
  bool is_local = false;

  if (!ELEM(GS(old_id->name), ID_OB, ID_MA, ID_IM, ID_MC)) {
    return;
  }

  for (v3d = (View3D *)slink; v3d; v3d = v3d->localvd, is_local = true) {
    if ((ID *)v3d->camera == old_id) {
      v3d->camera = (Object *)new_id;
      if (!new_id) {
        /* 3D view might be inactive, in that case needs to use slink->regionbase */
        ListBase *regionbase = (slink == area->spacedata.first) ? &area->regionbase :
                                                                  &slink->regionbase;
        for (region = regionbase->first; region; region = region->next) {
          if (region->regiontype == RGN_TYPE_WINDOW) {
            RegionView3D *rv3d = is_local ? ((RegionView3D *)region->regiondata)->localvd :
                                            region->regiondata;
            if (rv3d && (rv3d->persp == RV3D_CAMOB)) {
              rv3d->persp = RV3D_PERSP;
            }
          }
        }
      }
    }

    /* Values in local-view aren't used, see: T52663 */
    if (is_local == false) {
      if ((ID *)v3d->ob_center == old_id) {
        v3d->ob_center = (Object *)new_id;
        /* Otherwise, bonename may remain valid...
         * We could be smart and check this, too? */
        if (new_id == NULL) {
          v3d->ob_center_bone[0] = '\0';
        }
      }
    }

    if (is_local) {
      break;
    }
  }
}

/* only called once, from space/spacetypes.c */
void ED_spacetype_view3d(void)
{
  SpaceType *st = MEM_callocN(sizeof(SpaceType), "spacetype view3d");
  ARegionType *art;

  st->spaceid = SPACE_VIEW3D;
  strncpy(st->name, "View3D", BKE_ST_MAXNAME);

  st->create = view3d_create;
  st->free = view3d_free;
  st->init = view3d_init;
  st->exit = view3d_exit;
  st->listener = space_view3d_listener;
  st->refresh = space_view3d_refresh;
  st->duplicate = view3d_duplicate;
  st->operatortypes = view3d_operatortypes;
  st->keymap = view3d_keymap;
  st->dropboxes = view3d_dropboxes;
  st->gizmos = view3d_widgets;
  st->context = view3d_context;
  st->id_remap = view3d_id_remap;

  /* regions: main window */
  art = MEM_callocN(sizeof(ARegionType), "spacetype view3d main region");
  art->regionid = RGN_TYPE_WINDOW;
  art->keymapflag = ED_KEYMAP_GIZMO | ED_KEYMAP_TOOL | ED_KEYMAP_GPENCIL;
  art->draw = view3d_main_region_draw;
  art->init = view3d_main_region_init;
  art->exit = view3d_main_region_exit;
  art->free = view3d_main_region_free;
  art->duplicate = view3d_main_region_duplicate;
  art->listener = view3d_main_region_listener;
  art->message_subscribe = view3d_main_region_message_subscribe;
  art->cursor = view3d_main_region_cursor;
  art->lock = 1; /* can become flag, see BKE_spacedata_draw_locks */
  BLI_addhead(&st->regiontypes, art);

  /* regions: listview/buttons */
  art = MEM_callocN(sizeof(ARegionType), "spacetype view3d buttons region");
  art->regionid = RGN_TYPE_UI;
  art->prefsizex = UI_SIDEBAR_PANEL_WIDTH;
  art->keymapflag = ED_KEYMAP_UI | ED_KEYMAP_FRAMES;
  art->listener = view3d_buttons_region_listener;
  art->message_subscribe = ED_area_do_mgs_subscribe_for_tool_ui;
  art->init = view3d_buttons_region_init;
  art->layout = view3d_buttons_region_layout;
  art->draw = ED_region_panels_draw;
  BLI_addhead(&st->regiontypes, art);

  view3d_buttons_register(art);

  /* regions: tool(bar) */
  art = MEM_callocN(sizeof(ARegionType), "spacetype view3d tools region");
  art->regionid = RGN_TYPE_TOOLS;
  art->prefsizex = 58; /* XXX */
  art->prefsizey = 50; /* XXX */
  art->keymapflag = ED_KEYMAP_UI | ED_KEYMAP_FRAMES;
  art->listener = view3d_buttons_region_listener;
  art->message_subscribe = ED_region_generic_tools_region_message_subscribe;
  art->snap_size = ED_region_generic_tools_region_snap_size;
  art->init = view3d_tools_region_init;
  art->draw = view3d_tools_region_draw;
  BLI_addhead(&st->regiontypes, art);

  /* regions: tool header */
  art = MEM_callocN(sizeof(ARegionType), "spacetype view3d tool header region");
  art->regionid = RGN_TYPE_TOOL_HEADER;
  art->prefsizey = HEADERY;
  art->keymapflag = ED_KEYMAP_UI | ED_KEYMAP_VIEW2D | ED_KEYMAP_FRAMES | ED_KEYMAP_HEADER;
  art->listener = view3d_header_region_listener;
  art->message_subscribe = ED_area_do_mgs_subscribe_for_tool_header;
  art->init = view3d_header_region_init;
  art->draw = view3d_header_region_draw;
  BLI_addhead(&st->regiontypes, art);

  /* regions: header */
  art = MEM_callocN(sizeof(ARegionType), "spacetype view3d header region");
  art->regionid = RGN_TYPE_HEADER;
  art->prefsizey = HEADERY;
  art->keymapflag = ED_KEYMAP_UI | ED_KEYMAP_VIEW2D | ED_KEYMAP_FRAMES | ED_KEYMAP_HEADER;
  art->listener = view3d_header_region_listener;
  art->message_subscribe = view3d_header_region_message_subscribe;
  art->init = view3d_header_region_init;
  art->draw = view3d_header_region_draw;
  BLI_addhead(&st->regiontypes, art);

  /* regions: hud */
  art = ED_area_type_hud(st->spaceid);
  BLI_addhead(&st->regiontypes, art);

  BKE_spacetype_register(st);
}<|MERGE_RESOLUTION|>--- conflicted
+++ resolved
@@ -734,24 +734,15 @@
 static void view3d_dropboxes(void)
 {
   ListBase *lb = WM_dropboxmap_find("View3D", SPACE_VIEW3D, RGN_TYPE_WINDOW);
-<<<<<<< HEAD
   wmDropBox *dropbox;
 
   dropbox = WM_dropbox_add(lb,
                            "OBJECT_OT_add_named",
                            view3d_ob_drop_poll,
                            view3d_ob_drop_copy,
-                           WM_drag_free_imported_drag_ID);
+                           WM_drag_free_imported_drag_ID,
+                           NULL);
   WM_dropbox_gizmogroup_set(dropbox, "VIEW3D_GGT_placement", view3d_ob_drag_gizmo_copy);
-=======
-
-  WM_dropbox_add(lb,
-                 "OBJECT_OT_add_named",
-                 view3d_ob_drop_poll,
-                 view3d_ob_drop_copy,
-                 WM_drag_free_imported_drag_ID,
-                 NULL);
->>>>>>> eb96f0cf
   WM_dropbox_add(lb,
                  "OBJECT_OT_drop_named_material",
                  view3d_mat_drop_poll,
@@ -774,15 +765,6 @@
                  "OBJECT_OT_volume_import",
                  view3d_volume_drop_poll,
                  view3d_id_path_drop_copy,
-<<<<<<< HEAD
-                 WM_drag_free_imported_drag_ID);
-  dropbox = WM_dropbox_add(lb,
-                           "OBJECT_OT_collection_instance_add",
-                           view3d_collection_drop_poll,
-                           view3d_collection_drop_copy,
-                           WM_drag_free_imported_drag_ID);
-  WM_dropbox_gizmogroup_set(dropbox, "VIEW3D_GGT_placement", NULL);
-=======
                  WM_drag_free_imported_drag_ID,
                  NULL);
   WM_dropbox_add(lb,
@@ -791,7 +773,6 @@
                  view3d_collection_drop_copy,
                  WM_drag_free_imported_drag_ID,
                  NULL);
->>>>>>> eb96f0cf
   WM_dropbox_add(lb,
                  "OBJECT_OT_data_instance_add",
                  view3d_object_data_drop_poll,
