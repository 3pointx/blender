/*
 * ***** BEGIN GPL LICENSE BLOCK *****
 *
 * This program is free software; you can redistribute it and/or
 * modify it under the terms of the GNU General Public License
 * as published by the Free Software Foundation; either version 2
 * of the License, or (at your option) any later version. 
 *
 * This program is distributed in the hope that it will be useful,
 * but WITHOUT ANY WARRANTY; without even the implied warranty of
 * MERCHANTABILITY or FITNESS FOR A PARTICULAR PURPOSE.  See the
 * GNU General Public License for more details.
 *
 * You should have received a copy of the GNU General Public License
 * along with this program; if not, write to the Free Software Foundation,
 * Inc., 51 Franklin Street, Fifth Floor, Boston, MA 02110-1301, USA.
 *
 * The Original Code is Copyright (C) 2008 Blender Foundation.
 * All rights reserved.
 *
 * 
 * Contributor(s): Blender Foundation
 *
 * ***** END GPL LICENSE BLOCK *****
 */

/** \file blender/editors/space_view3d/view3d_draw.c
 *  \ingroup spview3d
 */

#include <string.h>
#include <stdio.h>
#include <math.h>

#include "DNA_armature_types.h"
#include "DNA_camera_types.h"
#include "DNA_customdata_types.h"
#include "DNA_object_types.h"
#include "DNA_group_types.h"
#include "DNA_mesh_types.h"
#include "DNA_key_types.h"
#include "DNA_lamp_types.h"
#include "DNA_scene_types.h"
#include "DNA_world_types.h"

#include "MEM_guardedalloc.h"

#include "BLI_blenlib.h"
#include "BLI_math.h"
#include "BLI_utildefines.h"
#include "BLI_endian_switch.h"

#include "BKE_anim.h"
#include "BKE_camera.h"
#include "BKE_context.h"
#include "BKE_customdata.h"
#include "BKE_image.h"
#include "BKE_key.h"
#include "BKE_main.h"
#include "BKE_object.h"
#include "BKE_global.h"
#include "BKE_paint.h"
#include "BKE_scene.h"
#include "BKE_screen.h"
#include "BKE_unit.h"
#include "BKE_movieclip.h"

#include "RE_engine.h"

#include "IMB_imbuf_types.h"
#include "IMB_imbuf.h"
#include "IMB_colormanagement.h"

#include "BIF_gl.h"
#include "BIF_glutil.h"

#include "WM_api.h"

#include "BLF_api.h"
#include "BLF_translation.h"

#include "ED_armature.h"
#include "ED_keyframing.h"
#include "ED_gpencil.h"
#include "ED_screen.h"
#include "ED_space_api.h"
#include "ED_screen_types.h"
#include "ED_transform.h"

#include "UI_interface.h"
#include "UI_interface_icons.h"
#include "UI_resources.h"

#include "GPU_draw.h"
#include "GPU_material.h"
#include "GPU_extensions.h"
#include "GPU_compositing.h"
#include "GPU_renderer.h"

#include "view3d_intern.h"  /* own include */

/* handy utility for drawing shapes in the viewport for arbitrary code.
 * could add lines and points too */
// #define DEBUG_DRAW
#ifdef DEBUG_DRAW
static void bl_debug_draw(void);
/* add these locally when using these functions for testing */
extern void bl_debug_draw_quad_clear(void);
extern void bl_debug_draw_quad_add(const float v0[3], const float v1[3], const float v2[3], const float v3[3]);
extern void bl_debug_draw_edge_add(const float v0[3], const float v1[3]);
extern void bl_debug_color_set(const unsigned int col);
#endif

void circf(float x, float y, float rad)
{
	GLUquadricObj *qobj = gluNewQuadric(); 
	
	gluQuadricDrawStyle(qobj, GLU_FILL); 
	
	glPushMatrix(); 
	
	glTranslatef(x, y, 0.0);
	
	gluDisk(qobj, 0.0,  rad, 32, 1);
	
	glPopMatrix(); 
	
	gluDeleteQuadric(qobj);
}

void circ(float x, float y, float rad)
{
	GLUquadricObj *qobj = gluNewQuadric(); 
	
	gluQuadricDrawStyle(qobj, GLU_SILHOUETTE); 
	
	glPushMatrix(); 
	
	glTranslatef(x, y, 0.0);
	
	gluDisk(qobj, 0.0,  rad, 32, 1);
	
	glPopMatrix(); 
	
	gluDeleteQuadric(qobj);
}


/* ********* custom clipping *********** */

static void view3d_draw_clipping(RegionView3D *rv3d)
{
	BoundBox *bb = rv3d->clipbb;

	if (bb) {
		const unsigned int clipping_index[6][4] = {
			{0, 1, 2, 3},
			{0, 4, 5, 1},
			{4, 7, 6, 5},
			{7, 3, 2, 6},
			{1, 5, 6, 2},
			{7, 4, 0, 3}
		};

		/* fill in zero alpha for rendering & re-projection [#31530] */
		unsigned char col[4];
		UI_GetThemeColorShade3ubv(TH_BACK, -8, col);
		col[3] = 0;
		glColor4ubv(col);

		glEnableClientState(GL_VERTEX_ARRAY);
		glVertexPointer(3, GL_FLOAT, 0, bb->vec);
		glDrawElements(GL_QUADS, sizeof(clipping_index) / sizeof(unsigned int), GL_UNSIGNED_INT, clipping_index);
		glDisableClientState(GL_VERTEX_ARRAY);

	}
}

void ED_view3d_clipping_set(RegionView3D *rv3d)
{
	double plane[4];
	const unsigned int tot = (rv3d->viewlock & RV3D_BOXCLIP) ? 4 : 6;
	unsigned int a;

	for (a = 0; a < tot; a++) {
		copy_v4db_v4fl(plane, rv3d->clip[a]);
		glClipPlane(GL_CLIP_PLANE0 + a, plane);
		glEnable(GL_CLIP_PLANE0 + a);
	}
}

/* use these to temp disable/enable clipping when 'rv3d->rflag & RV3D_CLIPPING' is set */
void ED_view3d_clipping_disable(void)
{
	unsigned int a;

	for (a = 0; a < 6; a++) {
		glDisable(GL_CLIP_PLANE0 + a);
	}
}
void ED_view3d_clipping_enable(void)
{
	unsigned int a;

	for (a = 0; a < 6; a++) {
		glEnable(GL_CLIP_PLANE0 + a);
	}
}

static bool view3d_clipping_test(const float co[3], float clip[6][4])
{
	if (plane_point_side_v3(clip[0], co) > 0.0f)
		if (plane_point_side_v3(clip[1], co) > 0.0f)
			if (plane_point_side_v3(clip[2], co) > 0.0f)
				if (plane_point_side_v3(clip[3], co) > 0.0f)
					return false;

	return true;
}

/* for 'local' ED_view3d_clipping_local must run first
 * then all comparisons can be done in localspace */
bool ED_view3d_clipping_test(RegionView3D *rv3d, const float co[3], const bool is_local)
{
	return view3d_clipping_test(co, is_local ? rv3d->clip_local : rv3d->clip);
}

/* ********* end custom clipping *********** */


static void drawgrid_draw(ARegion *ar, double wx, double wy, double x, double y, double dx)
{	
	double verts[2][2];

	x += (wx);
	y += (wy);

	/* set fixed 'Y' */
	verts[0][1] = 0.0f;
	verts[1][1] = (double)ar->winy;

	/* iter over 'X' */
	verts[0][0] = verts[1][0] = x - dx * floor(x / dx);
	glEnableClientState(GL_VERTEX_ARRAY);
	glVertexPointer(2, GL_DOUBLE, 0, verts);

	while (verts[0][0] < ar->winx) {
		glDrawArrays(GL_LINES, 0, 2);
		verts[0][0] = verts[1][0] = verts[0][0] + dx;
	}

	/* set fixed 'X' */
	verts[0][0] = 0.0f;
	verts[1][0] = (double)ar->winx;

	/* iter over 'Y' */
	verts[0][1] = verts[1][1] = y - dx * floor(y / dx);
	while (verts[0][1] < ar->winy) {
		glDrawArrays(GL_LINES, 0, 2);
		verts[0][1] = verts[1][1] = verts[0][1] + dx;
	}

	glDisableClientState(GL_VERTEX_ARRAY);
}

#define GRID_MIN_PX_D   6.0
#define GRID_MIN_PX_F 6.0f

static void drawgrid(UnitSettings *unit, ARegion *ar, View3D *v3d, const char **grid_unit)
{
	/* extern short bgpicmode; */
	RegionView3D *rv3d = ar->regiondata;
	double wx, wy, x, y, fw, fx, fy, dx;
	double vec4[4];
	unsigned char col[3], col2[3];

	fx = rv3d->persmat[3][0];
	fy = rv3d->persmat[3][1];
	fw = rv3d->persmat[3][3];

	wx = (ar->winx / 2.0); /* because of rounding errors, grid at wrong location */
	wy = (ar->winy / 2.0);

	x = (wx) * fx / fw;
	y = (wy) * fy / fw;

	vec4[0] = vec4[1] = v3d->grid;

	vec4[2] = 0.0;
	vec4[3] = 1.0;
	mul_m4_v4d(rv3d->persmat, vec4);
	fx = vec4[0];
	fy = vec4[1];
	fw = vec4[3];

	dx = fabs(x - (wx) * fx / fw);
	if (dx == 0) dx = fabs(y - (wy) * fy / fw);
	
	glDepthMask(0);     /* disable write in zbuffer */

	/* check zoom out */
	UI_ThemeColor(TH_GRID);
	
	if (unit->system) {
		/* Use GRID_MIN_PX * 2 for units because very very small grid
		 * items are less useful when dealing with units */
		void *usys;
		int len, i;
		double dx_scalar;
		float blend_fac;

		bUnit_GetSystem(&usys, &len, unit->system, B_UNIT_LENGTH);

		if (usys) {
			i = len;
			while (i--) {
				double scalar = bUnit_GetScaler(usys, i);

				dx_scalar = dx * scalar / (double)unit->scale_length;
				if (dx_scalar < (GRID_MIN_PX_D * 2.0))
					continue;

				/* Store the smallest drawn grid size units name so users know how big each grid cell is */
				if (*grid_unit == NULL) {
					*grid_unit = bUnit_GetNameDisplay(usys, i);
					rv3d->gridview = (float)((scalar * (double)v3d->grid) / (double)unit->scale_length);
				}
				blend_fac = 1.0f - ((GRID_MIN_PX_F * 2.0f) / (float)dx_scalar);

				/* tweak to have the fade a bit nicer */
				blend_fac = (blend_fac * blend_fac) * 2.0f;
				CLAMP(blend_fac, 0.3f, 1.0f);


				UI_ThemeColorBlend(TH_HIGH_GRAD, TH_GRID, blend_fac);

				drawgrid_draw(ar, wx, wy, x, y, dx_scalar);
			}
		}
	}
	else {
		const double sublines    = v3d->gridsubdiv;
		const float  sublines_fl = v3d->gridsubdiv;

		if (dx < GRID_MIN_PX_D) {
			rv3d->gridview *= sublines_fl;
			dx *= sublines;

			if (dx < GRID_MIN_PX_D) {
				rv3d->gridview *= sublines_fl;
				dx *= sublines;

				if (dx < GRID_MIN_PX_D) {
					rv3d->gridview *= sublines_fl;
					dx *= sublines;
					if (dx < GRID_MIN_PX_D) {
						/* pass */
					}
					else {
						UI_ThemeColor(TH_GRID);
						drawgrid_draw(ar, wx, wy, x, y, dx);
					}
				}
				else {  /* start blending out */
					UI_ThemeColorBlend(TH_HIGH_GRAD, TH_GRID, dx / (GRID_MIN_PX_D * 6.0));
					drawgrid_draw(ar, wx, wy, x, y, dx);

					UI_ThemeColor(TH_GRID);
					drawgrid_draw(ar, wx, wy, x, y, sublines * dx);
				}
			}
			else {  /* start blending out (GRID_MIN_PX < dx < (GRID_MIN_PX * 10)) */
				UI_ThemeColorBlend(TH_HIGH_GRAD, TH_GRID, dx / (GRID_MIN_PX_D * 6.0));
				drawgrid_draw(ar, wx, wy, x, y, dx);

				UI_ThemeColor(TH_GRID);
				drawgrid_draw(ar, wx, wy, x, y, sublines * dx);
			}
		}
		else {
			if (dx > (GRID_MIN_PX_D * 10.0)) {  /* start blending in */
				rv3d->gridview /= sublines_fl;
				dx /= sublines;
				if (dx > (GRID_MIN_PX_D * 10.0)) {  /* start blending in */
					rv3d->gridview /= sublines_fl;
					dx /= sublines;
					if (dx > (GRID_MIN_PX_D * 10.0)) {
						UI_ThemeColor(TH_GRID);
						drawgrid_draw(ar, wx, wy, x, y, dx);
					}
					else {
						UI_ThemeColorBlend(TH_HIGH_GRAD, TH_GRID, dx / (GRID_MIN_PX_D * 6.0));
						drawgrid_draw(ar, wx, wy, x, y, dx);
						UI_ThemeColor(TH_GRID);
						drawgrid_draw(ar, wx, wy, x, y, dx * sublines);
					}
				}
				else {
					UI_ThemeColorBlend(TH_HIGH_GRAD, TH_GRID, dx / (GRID_MIN_PX_D * 6.0));
					drawgrid_draw(ar, wx, wy, x, y, dx);
					UI_ThemeColor(TH_GRID);
					drawgrid_draw(ar, wx, wy, x, y, dx * sublines);
				}
			}
			else {
				UI_ThemeColorBlend(TH_HIGH_GRAD, TH_GRID, dx / (GRID_MIN_PX_D * 6.0));
				drawgrid_draw(ar, wx, wy, x, y, dx);
				UI_ThemeColor(TH_GRID);
				drawgrid_draw(ar, wx, wy, x, y, dx * sublines);
			}
		}
	}


	x += (wx);
	y += (wy);
	UI_GetThemeColor3ubv(TH_GRID, col);

	setlinestyle(0);
	
	/* center cross */
	/* horizontal line */
	if (ELEM(rv3d->view, RV3D_VIEW_RIGHT, RV3D_VIEW_LEFT))
		UI_make_axis_color(col, col2, 'Y');
	else UI_make_axis_color(col, col2, 'X');
	glColor3ubv(col2);
	
	fdrawline(0.0,  y,  (float)ar->winx,  y); 
	
	/* vertical line */
	if (ELEM(rv3d->view, RV3D_VIEW_TOP, RV3D_VIEW_BOTTOM))
		UI_make_axis_color(col, col2, 'Y');
	else UI_make_axis_color(col, col2, 'Z');
	glColor3ubv(col2);

	fdrawline(x, 0.0, x, (float)ar->winy); 

	glDepthMask(1);  /* enable write in zbuffer */
}
#undef GRID_MIN_PX

/** could move this elsewhere, but tied into #ED_view3d_grid_scale */
float ED_scene_grid_scale(Scene *scene, const char **grid_unit)
{
	/* apply units */
	if (scene->unit.system) {
		void *usys;
		int len;

		bUnit_GetSystem(&usys, &len, scene->unit.system, B_UNIT_LENGTH);

		if (usys) {
			int i = bUnit_GetBaseUnit(usys);
			if (grid_unit)
				*grid_unit = bUnit_GetNameDisplay(usys, i);
			return (float)bUnit_GetScaler(usys, i) / scene->unit.scale_length;
		}
	}

	return 1.0f;
}

float ED_view3d_grid_scale(Scene *scene, View3D *v3d, const char **grid_unit)
{
	return v3d->grid * ED_scene_grid_scale(scene, grid_unit);
}

static void drawfloor(Scene *scene, View3D *v3d, const char **grid_unit)
{
	float grid, grid_scale;
	unsigned char col_grid[3];
	const int gridlines = v3d->gridlines / 2;

	if (v3d->gridlines < 3) return;
	
	/* use 'grid_scale' instead of 'v3d->grid' from now on */
	grid_scale = ED_view3d_grid_scale(scene, v3d, grid_unit);
	grid = gridlines * grid_scale;

	if (v3d->zbuf && scene->obedit)
		glDepthMask(0);  /* for zbuffer-select */

	UI_GetThemeColor3ubv(TH_GRID, col_grid);

	/* draw the Y axis and/or grid lines */
	if (v3d->gridflag & V3D_SHOW_FLOOR) {
		const int sublines = v3d->gridsubdiv;
		float vert[4][3] = {{0.0f}};
		unsigned char col_bg[3];
		unsigned char col_grid_emphasise[3], col_grid_light[3];
		int a;
		int prev_emphasise = -1;

		UI_GetThemeColor3ubv(TH_BACK, col_bg);

		/* emphasise division lines lighter instead of darker, if background is darker than grid */
		UI_GetColorPtrShade3ubv(col_grid, col_grid_light, 10);
		UI_GetColorPtrShade3ubv(col_grid, col_grid_emphasise,
		                        (((col_grid[0] + col_grid[1] + col_grid[2]) + 30) >
		                         (col_bg[0] + col_bg[1] + col_bg[2])) ? 20 : -10);

		/* set fixed axis */
		vert[0][0] = vert[2][1] = grid;
		vert[1][0] = vert[3][1] = -grid;

		glEnableClientState(GL_VERTEX_ARRAY);
		glVertexPointer(3, GL_FLOAT, 0, vert);

		for (a = -gridlines; a <= gridlines; a++) {
			const float line = a * grid_scale;
			const int is_emphasise = (a % sublines) == 0;

			if (is_emphasise != prev_emphasise) {
				glColor3ubv(is_emphasise ? col_grid_emphasise : col_grid_light);
				prev_emphasise = is_emphasise;
			}

			/* set variable axis */
			vert[0][1] = vert[1][1] = vert[2][0] = vert[3][0] = line;

			glDrawArrays(GL_LINES, 0, 4);
		}

		glDisableClientState(GL_VERTEX_ARRAY);
	}
	
	/* draw the Z axis line */
	/* check for the 'show Z axis' preference */
	if (v3d->gridflag & (V3D_SHOW_X | V3D_SHOW_Y | V3D_SHOW_Z)) {
		int axis;
		for (axis = 0; axis < 3; axis++) {
			if (v3d->gridflag & (V3D_SHOW_X << axis)) {
				float vert[3];
				unsigned char tcol[3];

				UI_make_axis_color(col_grid, tcol, 'X' + axis);
				glColor3ubv(tcol);

				glBegin(GL_LINE_STRIP);
				zero_v3(vert);
				vert[axis] = grid;
				glVertex3fv(vert);
				vert[axis] = -grid;
				glVertex3fv(vert);
				glEnd();
			}
		}
	}
	
	if (v3d->zbuf && scene->obedit) glDepthMask(1);
}


static void drawcursor(Scene *scene, ARegion *ar, View3D *v3d)
{
	int co[2];

	/* we don't want the clipping for cursor */
	if (ED_view3d_project_int_global(ar, ED_view3d_cursor3d_get(scene, v3d), co, V3D_PROJ_TEST_NOP) == V3D_PROJ_RET_OK) {
		const float f5 = 0.25f * U.widget_unit;
		const float f10 = 0.5f * U.widget_unit;
		const float f20 = U.widget_unit;
		
		setlinestyle(0); 
		cpack(0xFF);
		circ((float)co[0], (float)co[1], f10);
		setlinestyle(4);
		cpack(0xFFFFFF);
		circ((float)co[0], (float)co[1], f10);
		setlinestyle(0);

		UI_ThemeColor(TH_VIEW_OVERLAY);
		sdrawline(co[0] - f20, co[1], co[0] - f5, co[1]);
		sdrawline(co[0] + f5, co[1], co[0] + f20, co[1]);
		sdrawline(co[0], co[1] - f20, co[0], co[1] - f5);
		sdrawline(co[0], co[1] + f5, co[0], co[1] + f20);
	}
}

/* Draw a live substitute of the view icon, which is always shown
 * colors copied from transform_manipulator.c, we should keep these matching. */
static void draw_view_axis(RegionView3D *rv3d, rcti *rect)
{
	const float k = U.rvisize * U.pixelsize;   /* axis size */
	const float toll = 0.5;      /* used to see when view is quasi-orthogonal */
	float startx = k + 1.0f; /* axis center in screen coordinates, x=y */
	float starty = k + 1.0f;
	float ydisp = 0.0;          /* vertical displacement to allow obj info text */
	int bright = - 20 * (10 - U.rvibright); /* axis alpha offset (rvibright has range 0-10) */
	float vec[3];
	char axis_text[2] = "x";
	float dx, dy;
	int i;
	
	startx += rect->xmin;
	starty += rect->ymin;
	
	/* thickness of lines is proportional to k */
	glLineWidth(2);

	glEnable(GL_BLEND);
	glBlendFunc(GL_SRC_ALPHA, GL_ONE_MINUS_SRC_ALPHA);

	for (i = 0; i < 3; i++) {
		zero_v3(vec);
		vec[i] = 1.0f;
		mul_qt_v3(rv3d->viewquat, vec);
		dx = vec[0] * k;
		dy = vec[1] * k;

		UI_ThemeColorShadeAlpha(TH_AXIS_X + i, 0, bright);
		glBegin(GL_LINES);
		glVertex2f(startx, starty + ydisp);
		glVertex2f(startx + dx, starty + dy + ydisp);
		glEnd();

		if (fabsf(dx) > toll || fabsf(dy) > toll) {
			BLF_draw_default_ascii(startx + dx + 2, starty + dy + ydisp + 2, 0.0f, axis_text, 1);
		}

		axis_text[0]++;

		/* BLF_draw_default disables blending */
		glEnable(GL_BLEND);
	}

	/* restore line-width */
	
	glLineWidth(1.0);
	glDisable(GL_BLEND);
}

/* draw center and axis of rotation for ongoing 3D mouse navigation */
static void draw_rotation_guide(RegionView3D *rv3d)
{
	float o[3];    /* center of rotation */
	float end[3];  /* endpoints for drawing */

	float color[4] = {0.0f, 0.4235f, 1.0f, 1.0f};  /* bright blue so it matches device LEDs */

	negate_v3_v3(o, rv3d->ofs);

	glEnable(GL_BLEND);
	glBlendFunc(GL_SRC_ALPHA, GL_ONE_MINUS_SRC_ALPHA);
	glShadeModel(GL_SMOOTH);
	glPointSize(5);
	glEnable(GL_POINT_SMOOTH);
	glDepthMask(0);  /* don't overwrite zbuf */

	if (rv3d->rot_angle != 0.f) {
		/* -- draw rotation axis -- */
		float scaled_axis[3];
		const float scale = rv3d->dist;
		mul_v3_v3fl(scaled_axis, rv3d->rot_axis, scale);


		glBegin(GL_LINE_STRIP);
		color[3] = 0.f;  /* more transparent toward the ends */
		glColor4fv(color);
		add_v3_v3v3(end, o, scaled_axis);
		glVertex3fv(end);

		// color[3] = 0.2f + fabsf(rv3d->rot_angle);  /* modulate opacity with angle */
		// ^^ neat idea, but angle is frame-rate dependent, so it's usually close to 0.2

		color[3] = 0.5f;  /* more opaque toward the center */
		glColor4fv(color);
		glVertex3fv(o);

		color[3] = 0.f;
		glColor4fv(color);
		sub_v3_v3v3(end, o, scaled_axis);
		glVertex3fv(end);
		glEnd();
		
		/* -- draw ring around rotation center -- */
		{
#define     ROT_AXIS_DETAIL 13

			const float s = 0.05f * scale;
			const float step = 2.f * (float)(M_PI / ROT_AXIS_DETAIL);
			float angle;
			int i;

			float q[4];  /* rotate ring so it's perpendicular to axis */
			const int upright = fabsf(rv3d->rot_axis[2]) >= 0.95f;
			if (!upright) {
				const float up[3] = {0.f, 0.f, 1.f};
				float vis_angle, vis_axis[3];

				cross_v3_v3v3(vis_axis, up, rv3d->rot_axis);
				vis_angle = acosf(dot_v3v3(up, rv3d->rot_axis));
				axis_angle_to_quat(q, vis_axis, vis_angle);
			}

			color[3] = 0.25f;  /* somewhat faint */
			glColor4fv(color);
			glBegin(GL_LINE_LOOP);
			for (i = 0, angle = 0.f; i < ROT_AXIS_DETAIL; ++i, angle += step) {
				float p[3] = {s * cosf(angle), s * sinf(angle), 0.0f};

				if (!upright) {
					mul_qt_v3(q, p);
				}

				add_v3_v3(p, o);
				glVertex3fv(p);
			}
			glEnd();

#undef      ROT_AXIS_DETAIL
		}

		color[3] = 1.0f;  /* solid dot */
	}
	else
		color[3] = 0.5f;  /* see-through dot */

	/* -- draw rotation center -- */
	glColor4fv(color);
	glBegin(GL_POINTS);
	glVertex3fv(o);
	glEnd();

	/* find screen coordinates for rotation center, then draw pretty icon */
#if 0
	mul_m4_v3(rv3d->persinv, rot_center);
	UI_icon_draw(rot_center[0], rot_center[1], ICON_NDOF_TURN);
#endif
	/* ^^ just playing around, does not work */

	glDisable(GL_BLEND);
	glDisable(GL_POINT_SMOOTH);
	glDepthMask(1);
}

static void draw_view_icon(RegionView3D *rv3d, rcti *rect)
{
	BIFIconID icon;
	
	if (ELEM(rv3d->view, RV3D_VIEW_TOP, RV3D_VIEW_BOTTOM))
		icon = ICON_AXIS_TOP;
	else if (ELEM(rv3d->view, RV3D_VIEW_FRONT, RV3D_VIEW_BACK))
		icon = ICON_AXIS_FRONT;
	else if (ELEM(rv3d->view, RV3D_VIEW_RIGHT, RV3D_VIEW_LEFT))
		icon = ICON_AXIS_SIDE;
	else return;
	
	glEnable(GL_BLEND);
	glBlendFunc(GL_SRC_ALPHA,  GL_ONE_MINUS_SRC_ALPHA); 
	
	UI_icon_draw(5.0 + rect->xmin, 5.0 + rect->ymin, icon);
	
	glDisable(GL_BLEND);
}

static const char *view3d_get_name(View3D *v3d, RegionView3D *rv3d)
{
	const char *name = NULL;
	
	switch (rv3d->view) {
		case RV3D_VIEW_FRONT:
			if (rv3d->persp == RV3D_ORTHO) name = IFACE_("Front Ortho");
			else name = IFACE_("Front Persp");
			break;
		case RV3D_VIEW_BACK:
			if (rv3d->persp == RV3D_ORTHO) name = IFACE_("Back Ortho");
			else name = IFACE_("Back Persp");
			break;
		case RV3D_VIEW_TOP:
			if (rv3d->persp == RV3D_ORTHO) name = IFACE_("Top Ortho");
			else name = IFACE_("Top Persp");
			break;
		case RV3D_VIEW_BOTTOM:
			if (rv3d->persp == RV3D_ORTHO) name = IFACE_("Bottom Ortho");
			else name = IFACE_("Bottom Persp");
			break;
		case RV3D_VIEW_RIGHT:
			if (rv3d->persp == RV3D_ORTHO) name = IFACE_("Right Ortho");
			else name = IFACE_("Right Persp");
			break;
		case RV3D_VIEW_LEFT:
			if (rv3d->persp == RV3D_ORTHO) name = IFACE_("Left Ortho");
			else name = IFACE_("Left Persp");
			break;
			
		default:
			if (rv3d->persp == RV3D_CAMOB) {
				if ((v3d->camera) && (v3d->camera->type == OB_CAMERA)) {
					Camera *cam;
					cam = v3d->camera->data;
					name = (cam->type != CAM_ORTHO) ? IFACE_("Camera Persp") : IFACE_("Camera Ortho");
				}
				else {
					name = IFACE_("Object as Camera");
				}
			}
			else {
				name = (rv3d->persp == RV3D_ORTHO) ? IFACE_("User Ortho") : IFACE_("User Persp");
			}
			break;
	}
	
	return name;
}

static void draw_viewport_name(ARegion *ar, View3D *v3d, rcti *rect)
{
	RegionView3D *rv3d = ar->regiondata;
	const char *name = view3d_get_name(v3d, rv3d);
	/* increase size for unicode languages (Chinese in utf-8...) */
#ifdef WITH_INTERNATIONAL
	char tmpstr[96];
#else
	char tmpstr[32];
#endif

	if (v3d->localvd) {
		BLI_snprintf(tmpstr, sizeof(tmpstr), IFACE_("%s (Local)"), name);
		name = tmpstr;
	}

	UI_ThemeColor(TH_TEXT_HI);
#ifdef WITH_INTERNATIONAL
	BLF_draw_default(U.widget_unit + rect->xmin,  rect->ymax - U.widget_unit, 0.0f, name, sizeof(tmpstr));
#else
	BLF_draw_default_ascii(U.widget_unit + rect->xmin,  rect->ymax - U.widget_unit, 0.0f, name, sizeof(tmpstr));
#endif
}

/* draw info beside axes in bottom left-corner: 
 * framenum, object name, bone name (if available), marker name (if available)
 */

static void draw_selected_name(Scene *scene, Object *ob, rcti *rect)
{
	const int cfra = CFRA;
	const char *msg_pin = " (Pinned)";
	const char *msg_sep = " : ";

	char info[300];
	const char *markern;
	char *s = info;
	short offset = 1.5f * UI_UNIT_X + rect->xmin;

	s += sprintf(s, "(%d)", cfra);

	/* 
	 * info can contain:
	 * - a frame (7 + 2)
	 * - 3 object names (MAX_NAME)
	 * - 2 BREAD_CRUMB_SEPARATORs (6)
	 * - a SHAPE_KEY_PINNED marker and a trailing '\0' (9+1) - translated, so give some room!
	 * - a marker name (MAX_NAME + 3)
	 */

	/* get name of marker on current frame (if available) */
	markern = BKE_scene_find_marker_name(scene, cfra);
	
	/* check if there is an object */
	if (ob) {
		*s++ = ' ';
		s += BLI_strcpy_rlen(s, ob->id.name + 2);

		/* name(s) to display depends on type of object */
		if (ob->type == OB_ARMATURE) {
			bArmature *arm = ob->data;
			
			/* show name of active bone too (if possible) */
			if (arm->edbo) {
				if (arm->act_edbone) {
					s += BLI_strcpy_rlen(s, msg_sep);
					s += BLI_strcpy_rlen(s, arm->act_edbone->name);
				}
			}
			else if (ob->mode & OB_MODE_POSE) {
				if (arm->act_bone) {

					if (arm->act_bone->layer & arm->layer) {
						s += BLI_strcpy_rlen(s, msg_sep);
						s += BLI_strcpy_rlen(s, arm->act_bone->name);
					}
				}
			}
		}
		else if (ELEM(ob->type, OB_MESH, OB_LATTICE, OB_CURVE)) {
			Key *key = NULL;
			KeyBlock *kb = NULL;

			/* try to display active bone and active shapekey too (if they exist) */

			if (ob->type == OB_MESH && ob->mode & OB_MODE_WEIGHT_PAINT) {
				Object *armobj = BKE_object_pose_armature_get(ob);
				if (armobj  && armobj->mode & OB_MODE_POSE) {
					bArmature *arm = armobj->data;
					if (arm->act_bone) {
						if (arm->act_bone->layer & arm->layer) {
							s += BLI_strcpy_rlen(s, msg_sep);
							s += BLI_strcpy_rlen(s, arm->act_bone->name);
						}
					}
				}
			}

			key = BKE_key_from_object(ob);
			if (key) {
				kb = BLI_findlink(&key->block, ob->shapenr - 1);
				if (kb) {
					s += BLI_strcpy_rlen(s, msg_sep);
					s += BLI_strcpy_rlen(s, kb->name);
					if (ob->shapeflag & OB_SHAPE_LOCK) {
						s += BLI_strcpy_rlen(s, IFACE_(msg_pin));
					}
				}
			}
		}
		
		/* color depends on whether there is a keyframe */
		if (id_frame_has_keyframe((ID *)ob, /* BKE_scene_frame_get(scene) */ (float)cfra, ANIMFILTER_KEYS_LOCAL))
			UI_ThemeColor(TH_VERTEX_SELECT);
		else
			UI_ThemeColor(TH_TEXT_HI);
	}
	else {
		/* no object */		
		/* color is always white */
		UI_ThemeColor(TH_TEXT_HI);
	}

	if (markern) {
		s += sprintf(s, " <%s>", markern);
	}
	
	if (U.uiflag & USER_SHOW_ROTVIEWICON)
		offset = U.widget_unit + (U.rvisize * 2) + rect->xmin;

	BLF_draw_default(offset, 0.5f * U.widget_unit, 0.0f, info, sizeof(info));
}

static void view3d_camera_border(Scene *scene, ARegion *ar, View3D *v3d, RegionView3D *rv3d,
                                 rctf *r_viewborder, const bool no_shift, const bool no_zoom)
{
	CameraParams params;
	rctf rect_view, rect_camera;

	/* get viewport viewplane */
	BKE_camera_params_init(&params);
	BKE_camera_params_from_view3d(&params, v3d, rv3d);
	if (no_zoom)
		params.zoom = 1.0f;
	BKE_camera_params_compute_viewplane(&params, ar->winx, ar->winy, 1.0f, 1.0f);
	rect_view = params.viewplane;

	/* get camera viewplane */
	BKE_camera_params_init(&params);
	/* fallback for non camera objects */
	params.clipsta = v3d->near;
	params.clipend = v3d->far;
	BKE_camera_params_from_object(&params, v3d->camera);
	if (no_shift) {
		params.shiftx = 0.0f;
		params.shifty = 0.0f;
	}
	BKE_camera_params_compute_viewplane(&params, scene->r.xsch, scene->r.ysch, scene->r.xasp, scene->r.yasp);
	rect_camera = params.viewplane;

	/* get camera border within viewport */
	r_viewborder->xmin = ((rect_camera.xmin - rect_view.xmin) / BLI_rctf_size_x(&rect_view)) * ar->winx;
	r_viewborder->xmax = ((rect_camera.xmax - rect_view.xmin) / BLI_rctf_size_x(&rect_view)) * ar->winx;
	r_viewborder->ymin = ((rect_camera.ymin - rect_view.ymin) / BLI_rctf_size_y(&rect_view)) * ar->winy;
	r_viewborder->ymax = ((rect_camera.ymax - rect_view.ymin) / BLI_rctf_size_y(&rect_view)) * ar->winy;
}

void ED_view3d_calc_camera_border_size(Scene *scene, ARegion *ar, View3D *v3d, RegionView3D *rv3d, float r_size[2])
{
	rctf viewborder;

	view3d_camera_border(scene, ar, v3d, rv3d, &viewborder, true, true);
	r_size[0] = BLI_rctf_size_x(&viewborder);
	r_size[1] = BLI_rctf_size_y(&viewborder);
}

void ED_view3d_calc_camera_border(Scene *scene, ARegion *ar, View3D *v3d, RegionView3D *rv3d,
                                  rctf *r_viewborder, const bool no_shift)
{
	view3d_camera_border(scene, ar, v3d, rv3d, r_viewborder, no_shift, false);
}

static void drawviewborder_grid3(float x1, float x2, float y1, float y2, float fac)
{
	float x3, y3, x4, y4;

	x3 = x1 + fac * (x2 - x1);
	y3 = y1 + fac * (y2 - y1);
	x4 = x1 + (1.0f - fac) * (x2 - x1);
	y4 = y1 + (1.0f - fac) * (y2 - y1);

	glBegin(GL_LINES);
	glVertex2f(x1, y3);
	glVertex2f(x2, y3);

	glVertex2f(x1, y4);
	glVertex2f(x2, y4);

	glVertex2f(x3, y1);
	glVertex2f(x3, y2);

	glVertex2f(x4, y1);
	glVertex2f(x4, y2);
	glEnd();
}

/* harmonious triangle */
static void drawviewborder_triangle(float x1, float x2, float y1, float y2, const char golden, const char dir)
{
	float ofs;
	float w = x2 - x1;
	float h = y2 - y1;

	glBegin(GL_LINES);
	if (w > h) {
		if (golden) {
			ofs = w * (1.0f - (1.0f / 1.61803399f));
		}
		else {
			ofs = h * (h / w);
		}
		if (dir == 'B') SWAP(float, y1, y2);

		glVertex2f(x1, y1);
		glVertex2f(x2, y2);

		glVertex2f(x2, y1);
		glVertex2f(x1 + (w - ofs), y2);

		glVertex2f(x1, y2);
		glVertex2f(x1 + ofs, y1);
	}
	else {
		if (golden) {
			ofs = h * (1.0f - (1.0f / 1.61803399f));
		}
		else {
			ofs = w * (w / h);
		}
		if (dir == 'B') SWAP(float, x1, x2);

		glVertex2f(x1, y1);
		glVertex2f(x2, y2);

		glVertex2f(x2, y1);
		glVertex2f(x1, y1 + ofs);

		glVertex2f(x1, y2);
		glVertex2f(x2, y1 + (h - ofs));
	}
	glEnd();
}

static void drawviewborder(Scene *scene, ARegion *ar, View3D *v3d)
{
	float hmargin, vmargin;
	float x1, x2, y1, y2;
	float x1i, x2i, y1i, y2i;

	rctf viewborder;
	Camera *ca = NULL;
	RegionView3D *rv3d = ar->regiondata;
	
	if (v3d->camera == NULL)
		return;
	if (v3d->camera->type == OB_CAMERA)
		ca = v3d->camera->data;
	
	ED_view3d_calc_camera_border(scene, ar, v3d, rv3d, &viewborder, false);
	/* the offsets */
	x1 = viewborder.xmin;
	y1 = viewborder.ymin;
	x2 = viewborder.xmax;
	y2 = viewborder.ymax;
	
	/* apply offsets so the real 3D camera shows through */

	/* note: quite un-scientific but without this bit extra
	 * 0.0001 on the lower left the 2D border sometimes
	 * obscures the 3D camera border */
	/* note: with VIEW3D_CAMERA_BORDER_HACK defined this error isn't noticeable
	 * but keep it here in case we need to remove the workaround */
	x1i = (int)(x1 - 1.0001f);
	y1i = (int)(y1 - 1.0001f);
	x2i = (int)(x2 + (1.0f - 0.0001f));
	y2i = (int)(y2 + (1.0f - 0.0001f));
	
	/* passepartout, specified in camera edit buttons */
	if (ca && (ca->flag & CAM_SHOWPASSEPARTOUT) && ca->passepartalpha > 0.000001f) {
		const float winx = (ar->winx + 1);
		const float winy = (ar->winy + 1);

		if (ca->passepartalpha == 1.0f) {
			glColor3f(0, 0, 0);
		}
		else {
			glBlendFunc(GL_SRC_ALPHA, GL_ONE_MINUS_SRC_ALPHA);
			glEnable(GL_BLEND);
			glColor4f(0, 0, 0, ca->passepartalpha);
		}
		if (x1i > 0.0f)
			glRectf(0.0, winy, x1i, 0.0);
		if (x2i < winx)
			glRectf(x2i, winy, winx, 0.0);
		if (y2i < winy)
			glRectf(x1i, winy, x2i, y2i);
		if (y2i > 0.0f)
			glRectf(x1i, y1i, x2i, 0.0);
		
		glDisable(GL_BLEND);
	}

	/* edge */
	glPolygonMode(GL_FRONT_AND_BACK, GL_LINE);

	setlinestyle(0);

	UI_ThemeColor(TH_BACK);
		
	glRectf(x1i, y1i, x2i, y2i);

#ifdef VIEW3D_CAMERA_BORDER_HACK
	if (view3d_camera_border_hack_test == true) {
		glColor3ubv(view3d_camera_border_hack_col);
		glRectf(x1i + 1, y1i + 1, x2i - 1, y2i - 1);
		view3d_camera_border_hack_test = false;
	}
#endif

	setlinestyle(3);

	/* outer line not to confuse with object selecton */
	if (v3d->flag2 & V3D_LOCK_CAMERA) {
		UI_ThemeColor(TH_REDALERT);
		glRectf(x1i - 1, y1i - 1, x2i + 1, y2i + 1);
	}

	UI_ThemeColor(TH_VIEW_OVERLAY);
	glRectf(x1i, y1i, x2i, y2i);

	/* border */
	if (scene->r.mode & R_BORDER) {
		float x3, y3, x4, y4;

		x3 = x1i + 1 + roundf(scene->r.border.xmin * (x2 - x1));
		y3 = y1i + 1 + roundf(scene->r.border.ymin * (y2 - y1));
		x4 = x1i + 1 + roundf(scene->r.border.xmax * (x2 - x1));
		y4 = y1i + 1 + roundf(scene->r.border.ymax * (y2 - y1));

		cpack(0x4040FF);
		glRecti(x3,  y3,  x4,  y4);
	}

	/* safety border */
	if (ca) {
		if (ca->dtx & CAM_DTX_CENTER) {
			float x3, y3;

			UI_ThemeColorBlendShade(TH_VIEW_OVERLAY, TH_BACK, 0.25, 0);

			x3 = x1 + 0.5f * (x2 - x1);
			y3 = y1 + 0.5f * (y2 - y1);

			glBegin(GL_LINES);
			glVertex2f(x1, y3);
			glVertex2f(x2, y3);

			glVertex2f(x3, y1);
			glVertex2f(x3, y2);
			glEnd();
		}

		if (ca->dtx & CAM_DTX_CENTER_DIAG) {
			UI_ThemeColorBlendShade(TH_VIEW_OVERLAY, TH_BACK, 0.25, 0);

			glBegin(GL_LINES);
			glVertex2f(x1, y1);
			glVertex2f(x2, y2);

			glVertex2f(x1, y2);
			glVertex2f(x2, y1);
			glEnd();
		}

		if (ca->dtx & CAM_DTX_THIRDS) {
			UI_ThemeColorBlendShade(TH_VIEW_OVERLAY, TH_BACK, 0.25, 0);
			drawviewborder_grid3(x1, x2, y1, y2, 1.0f / 3.0f);
		}

		if (ca->dtx & CAM_DTX_GOLDEN) {
			UI_ThemeColorBlendShade(TH_VIEW_OVERLAY, TH_BACK, 0.25, 0);
			drawviewborder_grid3(x1, x2, y1, y2, 1.0f - (1.0f / 1.61803399f));
		}

		if (ca->dtx & CAM_DTX_GOLDEN_TRI_A) {
			UI_ThemeColorBlendShade(TH_VIEW_OVERLAY, TH_BACK, 0.25, 0);
			drawviewborder_triangle(x1, x2, y1, y2, 0, 'A');
		}

		if (ca->dtx & CAM_DTX_GOLDEN_TRI_B) {
			UI_ThemeColorBlendShade(TH_VIEW_OVERLAY, TH_BACK, 0.25, 0);
			drawviewborder_triangle(x1, x2, y1, y2, 0, 'B');
		}

		if (ca->dtx & CAM_DTX_HARMONY_TRI_A) {
			UI_ThemeColorBlendShade(TH_VIEW_OVERLAY, TH_BACK, 0.25, 0);
			drawviewborder_triangle(x1, x2, y1, y2, 1, 'A');
		}

		if (ca->dtx & CAM_DTX_HARMONY_TRI_B) {
			UI_ThemeColorBlendShade(TH_VIEW_OVERLAY, TH_BACK, 0.25, 0);
			drawviewborder_triangle(x1, x2, y1, y2, 1, 'B');
		}

		if (ca->flag & CAM_SHOWTITLESAFE) {
			UI_ThemeColorBlendShade(TH_VIEW_OVERLAY, TH_BACK, 0.25, 0);

			hmargin = 0.1f  * (x2 - x1);
			vmargin = 0.05f * (y2 - y1);
			UI_draw_roundbox_gl_mode(GL_LINE_LOOP, x1 + hmargin, y1 + vmargin, x2 - hmargin, y2 - vmargin, 2.0f);

			hmargin = 0.035f * (x2 - x1);
			vmargin = 0.035f * (y2 - y1);
			UI_draw_roundbox_gl_mode(GL_LINE_LOOP, x1 + hmargin, y1 + vmargin, x2 - hmargin, y2 - vmargin, 2.0f);
		}
		if (ca->flag & CAM_SHOWSENSOR) {
			/* determine sensor fit, and get sensor x/y, for auto fit we
			 * assume and square sensor and only use sensor_x */
			float sizex = scene->r.xsch * scene->r.xasp;
			float sizey = scene->r.ysch * scene->r.yasp;
			int sensor_fit = BKE_camera_sensor_fit(ca->sensor_fit, sizex, sizey);
			float sensor_x = ca->sensor_x;
			float sensor_y = (ca->sensor_fit == CAMERA_SENSOR_FIT_AUTO) ? ca->sensor_x : ca->sensor_y;

			/* determine sensor plane */
			rctf rect;

			if (sensor_fit == CAMERA_SENSOR_FIT_HOR) {
				float sensor_scale = (x2i - x1i) / sensor_x;
				float sensor_height = sensor_scale * sensor_y;

				rect.xmin = x1i;
				rect.xmax = x2i;
				rect.ymin = (y1i + y2i) * 0.5f - sensor_height * 0.5f;
				rect.ymax = rect.ymin + sensor_height;
			}
			else {
				float sensor_scale = (y2i - y1i) / sensor_y;
				float sensor_width = sensor_scale * sensor_x;

				rect.xmin = (x1i + x2i) * 0.5f - sensor_width * 0.5f;
				rect.xmax = rect.xmin + sensor_width;
				rect.ymin = y1i;
				rect.ymax = y2i;
			}

			/* draw */
			UI_ThemeColorShade(TH_VIEW_OVERLAY, 100);
			UI_draw_roundbox_gl_mode(GL_LINE_LOOP, rect.xmin, rect.ymin, rect.xmax, rect.ymax, 2.0f);
		}
	}

	setlinestyle(0);
	glPolygonMode(GL_FRONT_AND_BACK, GL_FILL);

	/* camera name - draw in highlighted text color */
	if (ca && (ca->flag & CAM_SHOWNAME)) {
		UI_ThemeColor(TH_TEXT_HI);
		BLF_draw_default(x1i, y1i - 15, 0.0f, v3d->camera->id.name + 2, sizeof(v3d->camera->id.name) - 2);
		UI_ThemeColor(TH_WIRE);
	}
}

/* *********************** backdraw for selection *************** */

static void backdrawview3d(Scene *scene, ARegion *ar, View3D *v3d)
{
	RegionView3D *rv3d = ar->regiondata;
	struct Base *base = scene->basact;
	int multisample_enabled;

	BLI_assert(ar->regiontype == RGN_TYPE_WINDOW);

	if (base && (base->object->mode & (OB_MODE_VERTEX_PAINT | OB_MODE_WEIGHT_PAINT) ||
	             BKE_paint_select_face_test(base->object)))
	{
		/* do nothing */
	}
	/* texture paint mode sampling */
	else if (base && (base->object->mode & OB_MODE_TEXTURE_PAINT) &&
	         (v3d->drawtype > OB_WIRE))
	{
		/* do nothing */
	}
	else if ((base && (base->object->mode & OB_MODE_PARTICLE_EDIT)) &&
	         v3d->drawtype > OB_WIRE && (v3d->flag & V3D_ZBUF_SELECT))
	{
		/* do nothing */
	}
	else if (scene->obedit && v3d->drawtype > OB_WIRE &&
	         (v3d->flag & V3D_ZBUF_SELECT))
	{
		/* do nothing */
	}
	else {
		v3d->flag &= ~V3D_INVALID_BACKBUF;
		return;
	}

	if (!(v3d->flag & V3D_INVALID_BACKBUF))
		return;

#if 0
	if (test) {
		if (qtest()) {
			addafterqueue(ar->win, BACKBUFDRAW, 1);
			return;
		}
	}
#endif

	if (v3d->drawtype > OB_WIRE) v3d->zbuf = true;
	
	/* dithering and AA break color coding, so disable */
	glDisable(GL_DITHER);

	multisample_enabled = glIsEnabled(GL_MULTISAMPLE_ARB);
	if (multisample_enabled)
		glDisable(GL_MULTISAMPLE_ARB);

	if (U.ogl_multisamples != USER_MULTISAMPLE_NONE) {
		/* for multisample we use an offscreen FBO. multisample drawing can fail
		 * with color coded selection drawing, and reading back depths from such
		 * a buffer can also cause a few seconds freeze on OS X / NVidia. */
		int w = BLI_rcti_size_x(&ar->winrct);
		int h = BLI_rcti_size_y(&ar->winrct);
		char error[256];

		if (rv3d->gpuoffscreen) {
			if (GPU_offscreen_width(rv3d->gpuoffscreen)  != w ||
			    GPU_offscreen_height(rv3d->gpuoffscreen) != h)
			{
				GPU_offscreen_free(rv3d->gpuoffscreen);
				rv3d->gpuoffscreen = NULL;
			}
		}

		if (!rv3d->gpuoffscreen) {
			rv3d->gpuoffscreen = GPU_offscreen_create(w, h, error);

			if (!rv3d->gpuoffscreen)
				fprintf(stderr, "Failed to create offscreen selection buffer for multisample: %s\n", error);
		}
	}

	if (rv3d->gpuoffscreen)
		GPU_offscreen_bind(rv3d->gpuoffscreen, true);
	else
		glScissor(ar->winrct.xmin, ar->winrct.ymin, BLI_rcti_size_x(&ar->winrct), BLI_rcti_size_y(&ar->winrct));

	glClearColor(0.0, 0.0, 0.0, 0.0);
	if (v3d->zbuf) {
		glEnable(GL_DEPTH_TEST);
		glClear(GL_COLOR_BUFFER_BIT | GL_DEPTH_BUFFER_BIT);
	}
	else {
		glClear(GL_COLOR_BUFFER_BIT);
		glDisable(GL_DEPTH_TEST);
	}
	
	if (rv3d->rflag & RV3D_CLIPPING)
		ED_view3d_clipping_set(rv3d);
	
	G.f |= G_BACKBUFSEL;
	
	if (base && (base->lay & v3d->lay))
		draw_object_backbufsel(scene, v3d, rv3d, base->object);
	
	if (rv3d->gpuoffscreen)
		GPU_offscreen_unbind(rv3d->gpuoffscreen, true);
	else
		ar->swap = 0; /* mark invalid backbuf for wm draw */

	v3d->flag &= ~V3D_INVALID_BACKBUF;

	G.f &= ~G_BACKBUFSEL;
	v3d->zbuf = false;
	glDisable(GL_DEPTH_TEST);
	glEnable(GL_DITHER);
	if (multisample_enabled)
		glEnable(GL_MULTISAMPLE_ARB);

	if (rv3d->rflag & RV3D_CLIPPING)
		ED_view3d_clipping_disable();

	/* it is important to end a view in a transform compatible with buttons */
//	persp(PERSP_WIN);  /* set ortho */

}

void view3d_opengl_read_pixels(ARegion *ar, int x, int y, int w, int h, int format, int type, void *data)
{
	RegionView3D *rv3d = ar->regiondata;

	if (rv3d->gpuoffscreen) {
		GPU_offscreen_bind(rv3d->gpuoffscreen, true);
		glReadBuffer(GL_COLOR_ATTACHMENT0_EXT);
		glReadPixels(x, y, w, h, format, type, data);
		GPU_offscreen_unbind(rv3d->gpuoffscreen, true);
	}
	else {
		glReadPixels(ar->winrct.xmin + x, ar->winrct.ymin + y, w, h, format, type, data);
	}
}

/* XXX depth reading exception, for code not using gpu offscreen */
static void view3d_opengl_read_Z_pixels(ARegion *ar, int x, int y, int w, int h, int format, int type, void *data)
{

	glReadPixels(ar->winrct.xmin + x, ar->winrct.ymin + y, w, h, format, type, data);
}

void view3d_validate_backbuf(ViewContext *vc)
{
	if (vc->v3d->flag & V3D_INVALID_BACKBUF)
		backdrawview3d(vc->scene, vc->ar, vc->v3d);
}

/* samples a single pixel (copied from vpaint) */
unsigned int view3d_sample_backbuf(ViewContext *vc, int x, int y)
{
	unsigned int col;
	
	if (x >= vc->ar->winx || y >= vc->ar->winy) {
		return 0;
	}

	view3d_validate_backbuf(vc);

	view3d_opengl_read_pixels(vc->ar, x, y, 1, 1, GL_RGBA, GL_UNSIGNED_BYTE, &col);
	glReadBuffer(GL_BACK);
	
	if (ENDIAN_ORDER == B_ENDIAN) {
		BLI_endian_switch_uint32(&col);
	}
	
	return WM_framebuffer_to_index(col);
}

/* reads full rect, converts indices */
ImBuf *view3d_read_backbuf(ViewContext *vc, short xmin, short ymin, short xmax, short ymax)
{
	unsigned int *dr, *rd;
	struct ImBuf *ibuf, *ibuf1;
	int a;
	short xminc, yminc, xmaxc, ymaxc, xs, ys;
	
	/* clip */
	if (xmin < 0) xminc = 0; else xminc = xmin;
	if (xmax >= vc->ar->winx) xmaxc = vc->ar->winx - 1; else xmaxc = xmax;
	if (xminc > xmaxc) return NULL;

	if (ymin < 0) yminc = 0; else yminc = ymin;
	if (ymax >= vc->ar->winy) ymaxc = vc->ar->winy - 1; else ymaxc = ymax;
	if (yminc > ymaxc) return NULL;
	
	ibuf = IMB_allocImBuf((xmaxc - xminc + 1), (ymaxc - yminc + 1), 32, IB_rect);

	view3d_validate_backbuf(vc);

	view3d_opengl_read_pixels(vc->ar,
	             xminc, yminc,
	             (xmaxc - xminc + 1),
	             (ymaxc - yminc + 1),
	             GL_RGBA, GL_UNSIGNED_BYTE, ibuf->rect);

	glReadBuffer(GL_BACK);

	if (ENDIAN_ORDER == B_ENDIAN) IMB_convert_rgba_to_abgr(ibuf);

	a = (xmaxc - xminc + 1) * (ymaxc - yminc + 1);
	dr = ibuf->rect;
	while (a--) {
		if (*dr) *dr = WM_framebuffer_to_index(*dr);
		dr++;
	}
	
	/* put clipped result back, if needed */
	if (xminc == xmin && xmaxc == xmax && yminc == ymin && ymaxc == ymax)
		return ibuf;
	
	ibuf1 = IMB_allocImBuf( (xmax - xmin + 1), (ymax - ymin + 1), 32, IB_rect);
	rd = ibuf->rect;
	dr = ibuf1->rect;

	for (ys = ymin; ys <= ymax; ys++) {
		for (xs = xmin; xs <= xmax; xs++, dr++) {
			if (xs >= xminc && xs <= xmaxc && ys >= yminc && ys <= ymaxc) {
				*dr = *rd;
				rd++;
			}
		}
	}
	IMB_freeImBuf(ibuf);
	return ibuf1;
}

/* smart function to sample a rect spiralling outside, nice for backbuf selection */
unsigned int view3d_sample_backbuf_rect(ViewContext *vc, const int mval[2], int size,
                                        unsigned int min, unsigned int max, float *r_dist, short strict,
                                        void *handle, bool (*indextest)(void *handle, unsigned int index))
{
	struct ImBuf *buf;
	unsigned int *bufmin, *bufmax, *tbuf;
	int minx, miny;
	int a, b, rc, nr, amount, dirvec[4][2];
	int distance = 0;
	unsigned int index = 0;
	bool indexok = false;

	amount = (size - 1) / 2;

	minx = mval[0] - (amount + 1);
	miny = mval[1] - (amount + 1);
	buf = view3d_read_backbuf(vc, minx, miny, minx + size - 1, miny + size - 1);
	if (!buf) return 0;

	rc = 0;
	
	dirvec[0][0] = 1; dirvec[0][1] = 0;
	dirvec[1][0] = 0; dirvec[1][1] = -size;
	dirvec[2][0] = -1; dirvec[2][1] = 0;
	dirvec[3][0] = 0; dirvec[3][1] = size;
	
	bufmin = buf->rect;
	tbuf = buf->rect;
	bufmax = buf->rect + size * size;
	tbuf += amount * size + amount;
	
	for (nr = 1; nr <= size; nr++) {
		
		for (a = 0; a < 2; a++) {
			for (b = 0; b < nr; b++, distance++) {
				if (*tbuf && *tbuf >= min && *tbuf < max) {  /* we got a hit */
					if (strict) {
						indexok =  indextest(handle, *tbuf - min + 1);
						if (indexok) {
							*r_dist = sqrtf((float)distance);
							index = *tbuf - min + 1;
							goto exit; 
						}
					}
					else {
						*r_dist = sqrtf((float)distance);  /* XXX, this distance is wrong - */
						index = *tbuf - min + 1;  /* messy yah, but indices start at 1 */
						goto exit;
					}
				}
				
				tbuf += (dirvec[rc][0] + dirvec[rc][1]);
				
				if (tbuf < bufmin || tbuf >= bufmax) {
					goto exit;
				}
			}
			rc++;
			rc &= 3;
		}
	}

exit:
	IMB_freeImBuf(buf);
	return index;
}


/* ************************************************************* */

static void view3d_draw_bgpic(Scene *scene, ARegion *ar, View3D *v3d,
                              const bool do_foreground, const bool do_camera_frame)
{
	RegionView3D *rv3d = ar->regiondata;
	BGpic *bgpic;
	int fg_flag = do_foreground ? V3D_BGPIC_FOREGROUND : 0;

	for (bgpic = v3d->bgpicbase.first; bgpic; bgpic = bgpic->next) {
		bgpic->iuser.scene = scene;  /* Needed for render results. */

		if ((bgpic->flag & V3D_BGPIC_FOREGROUND) != fg_flag)
			continue;

		if ((bgpic->view == 0) || /* zero for any */
		    (bgpic->view & (1 << rv3d->view)) || /* check agaist flags */
		    (rv3d->persp == RV3D_CAMOB && bgpic->view == (1 << RV3D_VIEW_CAMERA)))
		{
			float image_aspect[2];
			float fac, asp, zoomx, zoomy;
			float x1, y1, x2, y2;

			ImBuf *ibuf = NULL, *freeibuf, *releaseibuf;
			void *lock;

			Image *ima = NULL;
			MovieClip *clip = NULL;

			/* disable individual images */
			if ((bgpic->flag & V3D_BGPIC_DISABLED))
				continue;

			freeibuf = NULL;
			releaseibuf = NULL;
			if (bgpic->source == V3D_BGPIC_IMAGE) {
				ima = bgpic->ima;
				if (ima == NULL)
					continue;
				BKE_image_user_frame_calc(&bgpic->iuser, CFRA, 0);
				if (ima->source == IMA_SRC_SEQUENCE && !(bgpic->iuser.flag & IMA_USER_FRAME_IN_RANGE)) {
					ibuf = NULL; /* frame is out of range, dont show */
				}
				else {
					ibuf = BKE_image_acquire_ibuf(ima, &bgpic->iuser, &lock);
					releaseibuf = ibuf;
				}

				image_aspect[0] = ima->aspx;
				image_aspect[1] = ima->aspy;
			}
			else if (bgpic->source == V3D_BGPIC_MOVIE) {
				/* TODO: skip drawing when out of frame range (as image sequences do above) */

				if (bgpic->flag & V3D_BGPIC_CAMERACLIP) {
					if (scene->camera)
						clip = BKE_object_movieclip_get(scene, scene->camera, true);
				}
				else {
					clip = bgpic->clip;
				}

				if (clip == NULL)
					continue;

				BKE_movieclip_user_set_frame(&bgpic->cuser, CFRA);
				ibuf = BKE_movieclip_get_ibuf(clip, &bgpic->cuser);

				image_aspect[0] = clip->aspx;
				image_aspect[1] = clip->aspy;

				/* working with ibuf from image and clip has got different workflow now.
				 * ibuf acquired from clip is referenced by cache system and should
				 * be dereferenced after usage. */
				freeibuf = ibuf;
			}
			else {
				/* perhaps when loading future files... */
				BLI_assert(0);
				copy_v2_fl(image_aspect, 1.0f);
			}

			if (ibuf == NULL)
				continue;

			if ((ibuf->rect == NULL && ibuf->rect_float == NULL) || ibuf->channels != 4) { /* invalid image format */
				if (freeibuf)
					IMB_freeImBuf(freeibuf);
				if (releaseibuf)
					BKE_image_release_ibuf(ima, releaseibuf, lock);

				continue;
			}

			if (ibuf->rect == NULL)
				IMB_rect_from_float(ibuf);

			if (rv3d->persp == RV3D_CAMOB) {

				if (do_camera_frame) {
					rctf vb;
					ED_view3d_calc_camera_border(scene, ar, v3d, rv3d, &vb, false);
					x1 = vb.xmin;
					y1 = vb.ymin;
					x2 = vb.xmax;
					y2 = vb.ymax;
				}
				else {
					x1 = ar->winrct.xmin;
					y1 = ar->winrct.ymin;
					x2 = ar->winrct.xmax;
					y2 = ar->winrct.ymax;
				}

				/* apply offset last - camera offset is different to offset in blender units */
				/* so this has some sane way of working - this matches camera's shift _exactly_ */
				{
					const float max_dim = max_ff(x2 - x1, y2 - y1);
					const float xof_scale = bgpic->xof * max_dim;
					const float yof_scale = bgpic->yof * max_dim;

					x1 += xof_scale;
					y1 += yof_scale;
					x2 += xof_scale;
					y2 += yof_scale;
				}

				/* aspect correction */
				if (bgpic->flag & V3D_BGPIC_CAMERA_ASPECT) {
					/* apply aspect from clip */
					const float w_src = ibuf->x * image_aspect[0];
					const float h_src = ibuf->y * image_aspect[1];

					/* destination aspect is already applied from the camera frame */
					const float w_dst = x1 - x2;
					const float h_dst = y1 - y2;

					const float asp_src = w_src / h_src;
					const float asp_dst = w_dst / h_dst;

					if (fabsf(asp_src - asp_dst) >= FLT_EPSILON) {
						if ((asp_src > asp_dst) == ((bgpic->flag & V3D_BGPIC_CAMERA_CROP) != 0)) {
							/* fit X */
							const float div = asp_src / asp_dst;
							const float cent = (x1 + x2) / 2.0f;
							x1 = ((x1 - cent) * div) + cent;
							x2 = ((x2 - cent) * div) + cent;
						}
						else {
							/* fit Y */
							const float div = asp_dst / asp_src;
							const float cent = (y1 + y2) / 2.0f;
							y1 = ((y1 - cent) * div) + cent;
							y2 = ((y2 - cent) * div) + cent;
						}
					}
				}
			}
			else {
				float tvec[3];
				float sco[2];
				const float mval_f[2] = {1.0f, 0.0f};
				const float co_zero[3] = {0};
				float zfac;

				/* calc window coord */
				zfac = ED_view3d_calc_zfac(rv3d, co_zero, NULL);
				ED_view3d_win_to_delta(ar, mval_f, tvec, zfac);
				fac = max_ff(fabsf(tvec[0]), max_ff(fabsf(tvec[1]), fabsf(tvec[2]))); /* largest abs axis */
				fac = 1.0f / fac;

				asp = (float)ibuf->y / (float)ibuf->x;

				zero_v3(tvec);
				ED_view3d_project_float_v2_m4(ar, tvec, sco, rv3d->persmat);

				x1 =  sco[0] + fac * (bgpic->xof - bgpic->size);
				y1 =  sco[1] + asp * fac * (bgpic->yof - bgpic->size);
				x2 =  sco[0] + fac * (bgpic->xof + bgpic->size);
				y2 =  sco[1] + asp * fac * (bgpic->yof + bgpic->size);
			}

			/* complete clip? */

			if (x2 < 0 || y2 < 0 || x1 > ar->winx || y1 > ar->winy) {
				if (freeibuf)
					IMB_freeImBuf(freeibuf);
				if (releaseibuf)
					BKE_image_release_ibuf(ima, releaseibuf, lock);

				continue;
			}

			zoomx = (x2 - x1) / ibuf->x;
			zoomy = (y2 - y1) / ibuf->y;

			/* for some reason; zoomlevels down refuses to use GL_ALPHA_SCALE */
			if (zoomx < 1.0f || zoomy < 1.0f) {
				float tzoom = min_ff(zoomx, zoomy);
				int mip = 0;

				if ((ibuf->userflags & IB_MIPMAP_INVALID) != 0) {
					IMB_remakemipmap(ibuf, 0);
					ibuf->userflags &= ~IB_MIPMAP_INVALID;
				}
				else if (ibuf->mipmap[0] == NULL)
					IMB_makemipmap(ibuf, 0);

				while (tzoom < 1.0f && mip < 8 && ibuf->mipmap[mip]) {
					tzoom *= 2.0f;
					zoomx *= 2.0f;
					zoomy *= 2.0f;
					mip++;
				}
				if (mip > 0)
					ibuf = ibuf->mipmap[mip - 1];
			}

			if (v3d->zbuf) glDisable(GL_DEPTH_TEST);
			glDepthMask(0);

			glEnable(GL_BLEND);
			glBlendFunc(GL_SRC_ALPHA,  GL_ONE_MINUS_SRC_ALPHA);

			glMatrixMode(GL_PROJECTION);
			glPushMatrix();
			glMatrixMode(GL_MODELVIEW);
			glPushMatrix();
			ED_region_pixelspace(ar);

			glPixelZoom(zoomx, zoomy);
			glColor4f(1.0f, 1.0f, 1.0f, 1.0f - bgpic->blend);

			/* could not use glaDrawPixelsAuto because it could fallback to
			 * glaDrawPixelsSafe in some cases, which will end up in missing
			 * alpha transparency for the background image (sergey)
			 */
			glaDrawPixelsTex(x1, y1, ibuf->x, ibuf->y, GL_RGBA, GL_UNSIGNED_BYTE, GL_LINEAR, ibuf->rect);

			glPixelZoom(1.0, 1.0);
			glPixelTransferf(GL_ALPHA_SCALE, 1.0f);

			glMatrixMode(GL_PROJECTION);
			glPopMatrix();
			glMatrixMode(GL_MODELVIEW);
			glPopMatrix();

			glDisable(GL_BLEND);

			glDepthMask(1);
			if (v3d->zbuf) glEnable(GL_DEPTH_TEST);

			if (freeibuf)
				IMB_freeImBuf(freeibuf);
			if (releaseibuf)
				BKE_image_release_ibuf(ima, releaseibuf, lock);
		}
	}
}

static void view3d_draw_bgpic_test(Scene *scene, ARegion *ar, View3D *v3d,
                                   const bool do_foreground, const bool do_camera_frame)
{
	RegionView3D *rv3d = ar->regiondata;

	if ((v3d->flag & V3D_DISPBGPICS) == 0)
		return;

	/* disabled - mango request, since footage /w only render is quite useful
	 * and this option is easy to disable all background images at once */
#if 0
	if (v3d->flag2 & V3D_RENDER_OVERRIDE)
		return;
#endif

	if ((rv3d->view == RV3D_VIEW_USER) || (rv3d->persp != RV3D_ORTHO)) {
		if (rv3d->persp == RV3D_CAMOB) {
			view3d_draw_bgpic(scene, ar, v3d, do_foreground, do_camera_frame);
		}
	}
	else {
		view3d_draw_bgpic(scene, ar, v3d, do_foreground, do_camera_frame);
	}
}

/* ****************** View3d afterdraw *************** */

typedef struct View3DAfter {
	struct View3DAfter *next, *prev;
	struct Base *base;
	short dflag;
} View3DAfter;

/* temp storage of Objects that need to be drawn as last */
void ED_view3d_after_add(ListBase *lb, Base *base, const short dflag)
{
	View3DAfter *v3da = MEM_callocN(sizeof(View3DAfter), "View 3d after");
	BLI_assert((base->flag & OB_FROMDUPLI) == 0);
	BLI_addtail(lb, v3da);
	v3da->base = base;
	v3da->dflag = dflag;
}

/* disables write in zbuffer and draws it over */
static void view3d_draw_transp(Scene *scene, ARegion *ar, View3D *v3d)
{
	View3DAfter *v3da, *next;
	
	glDepthMask(0);
	v3d->transp = true;
	
	for (v3da = v3d->afterdraw_transp.first; v3da; v3da = next) {
		next = v3da->next;
		draw_object(scene, ar, v3d, v3da->base, v3da->dflag);
		BLI_remlink(&v3d->afterdraw_transp, v3da);
		MEM_freeN(v3da);
	}
	v3d->transp = false;
	
	glDepthMask(1);
	
}

/* clears zbuffer and draws it over */
static void view3d_draw_xray(Scene *scene, ARegion *ar, View3D *v3d, const bool clear)
{
	View3DAfter *v3da, *next;

	if (clear && v3d->zbuf)
		glClear(GL_DEPTH_BUFFER_BIT);

	v3d->xray = true;
	for (v3da = v3d->afterdraw_xray.first; v3da; v3da = next) {
		next = v3da->next;
		draw_object(scene, ar, v3d, v3da->base, v3da->dflag);
		BLI_remlink(&v3d->afterdraw_xray, v3da);
		MEM_freeN(v3da);
	}
	v3d->xray = false;
}


/* clears zbuffer and draws it over */
static void view3d_draw_xraytransp(Scene *scene, ARegion *ar, View3D *v3d, const bool clear)
{
	View3DAfter *v3da, *next;

	if (clear && v3d->zbuf)
		glClear(GL_DEPTH_BUFFER_BIT);

	v3d->xray = true;
	v3d->transp = true;
	
	for (v3da = v3d->afterdraw_xraytransp.first; v3da; v3da = next) {
		next = v3da->next;
		draw_object(scene, ar, v3d, v3da->base, v3da->dflag);
		BLI_remlink(&v3d->afterdraw_xraytransp, v3da);
		MEM_freeN(v3da);
	}

	v3d->transp = false;
	v3d->xray = false;

}

/* *********************** */

/*
 * In most cases call draw_dupli_objects,
 * draw_dupli_objects_color was added because when drawing set dupli's
 * we need to force the color
 */

#if 0
int dupli_ob_sort(void *arg1, void *arg2)
{
	void *p1 = ((DupliObject *)arg1)->ob;
	void *p2 = ((DupliObject *)arg2)->ob;
	int val = 0;
	if (p1 < p2) val = -1;
	else if (p1 > p2) val = 1;
	return val;
}
#endif


static DupliObject *dupli_step(DupliObject *dob)
{
	while (dob && dob->no_draw)
		dob = dob->next;
	return dob;
}

static void draw_dupli_objects_color(
        Scene *scene, ARegion *ar, View3D *v3d, Base *base,
        const short dflag, const int color)
{
	RegionView3D *rv3d = ar->regiondata;
	ListBase *lb;
	LodLevel *savedlod;
	DupliObject *dob_prev = NULL, *dob, *dob_next = NULL;
	Base tbase = {NULL};
	BoundBox bb, *bb_tmp; /* use a copy because draw_object, calls clear_mesh_caches */
	GLuint displist = 0;
	unsigned char color_rgb[3];
	const short dflag_dupli = dflag | DRAW_CONSTCOLOR;
	short transflag;
	bool use_displist = false;  /* -1 is initialize */
	char dt;
	bool testbb = false;
	short dtx;
	DupliApplyData *apply_data;

	if (base->object->restrictflag & OB_RESTRICT_VIEW) return;
	if ((base->object->restrictflag & OB_RESTRICT_RENDER) && (v3d->flag2 & V3D_RENDER_OVERRIDE)) return;

	if (dflag & DRAW_CONSTCOLOR) {
		BLI_assert(color == TH_UNDEFINED);
	}
	else {
		UI_GetThemeColorBlend3ubv(color, TH_BACK, 0.5f, color_rgb);
	}

	tbase.flag = OB_FROMDUPLI | base->flag;
	lb = object_duplilist(G.main->eval_ctx, scene, base->object);
	// BLI_listbase_sort(lb, dupli_ob_sort); /* might be nice to have if we have a dupli list with mixed objects. */

	apply_data = duplilist_apply(base->object, lb);

	dob = dupli_step(lb->first);
	if (dob) dob_next = dupli_step(dob->next);

	for (; dob; dob_prev = dob, dob = dob_next, dob_next = dob_next ? dupli_step(dob_next->next) : NULL) {
		tbase.object = dob->ob;

		/* Make sure lod is updated from dupli's position */

		savedlod = dob->ob->currentlod;

#ifdef WITH_GAMEENGINE
		if (rv3d->rflag & RV3D_IS_GAME_ENGINE) {
			BKE_object_lod_update(dob->ob, rv3d->viewinv[3]);
		}
#endif

		/* extra service: draw the duplicator in drawtype of parent, minimum taken
		 * to allow e.g. boundbox box objects in groups for LOD */
		dt = tbase.object->dt;
		tbase.object->dt = MIN2(tbase.object->dt, base->object->dt);

		/* inherit draw extra, but not if a boundbox under the assumption that this
		 * is intended to speed up drawing, and drawing extra (especially wire) can
		 * slow it down too much */
		dtx = tbase.object->dtx;
		if (tbase.object->dt != OB_BOUNDBOX)
			tbase.object->dtx = base->object->dtx;

		/* negative scale flag has to propagate */
		transflag = tbase.object->transflag;

		if (is_negative_m4(dob->mat))
			tbase.object->transflag |= OB_NEG_SCALE;
		else
			tbase.object->transflag &= ~OB_NEG_SCALE;
		
		/* should move outside the loop but possible color is set in draw_object still */
		if ((dflag & DRAW_CONSTCOLOR) == 0) {
			glColor3ubv(color_rgb);
		}
		
		/* generate displist, test for new object */
		if (dob_prev && dob_prev->ob != dob->ob) {
			if (use_displist == true)
				glDeleteLists(displist, 1);
			
			use_displist = false;
		}
		
		if ((bb_tmp = BKE_object_boundbox_get(dob->ob))) {
			bb = *bb_tmp; /* must make a copy  */
			testbb = true;
		}

		if (!testbb || ED_view3d_boundbox_clip_ex(rv3d, &bb, dob->mat)) {
			/* generate displist */
			if (use_displist == false) {
				
				/* note, since this was added, its checked (dob->type == OB_DUPLIGROUP)
				 * however this is very slow, it was probably needed for the NLA
				 * offset feature (used in group-duplicate.blend but no longer works in 2.5)
				 * so for now it should be ok to - campbell */
				
				if ( /* if this is the last no need  to make a displist */
				     (dob_next == NULL || dob_next->ob != dob->ob) ||
				     /* lamp drawing messes with matrices, could be handled smarter... but this works */
				     (dob->ob->type == OB_LAMP) ||
				     (dob->type == OB_DUPLIGROUP && dob->animated) ||
				     !bb_tmp ||
				     draw_glsl_material(scene, dob->ob, v3d, dt) ||
				     check_object_draw_texture(scene, v3d, dt) ||
				     (v3d->flag2 & V3D_SOLID_MATCAP) != 0)
				{
					// printf("draw_dupli_objects_color: skipping displist for %s\n", dob->ob->id.name + 2);
					use_displist = false;
				}
				else {
					// printf("draw_dupli_objects_color: using displist for %s\n", dob->ob->id.name + 2);
					
					/* disable boundbox check for list creation */
					BKE_object_boundbox_flag(dob->ob, BOUNDBOX_DISABLED, 1);
					/* need this for next part of code */
					unit_m4(dob->ob->obmat);    /* obmat gets restored */
					
					displist = glGenLists(1);
					glNewList(displist, GL_COMPILE);
					draw_object(scene, ar, v3d, &tbase, dflag_dupli);
					glEndList();
					
					use_displist = true;
					BKE_object_boundbox_flag(dob->ob, BOUNDBOX_DISABLED, 0);
				}		
			}
			
			if (use_displist) {
				glPushMatrix();
				glMultMatrixf(dob->mat);
				glCallList(displist);
				glPopMatrix();
			}	
			else {
				copy_m4_m4(dob->ob->obmat, dob->mat);
				draw_object(scene, ar, v3d, &tbase, dflag_dupli);
			}
		}
		
		tbase.object->dt = dt;
		tbase.object->dtx = dtx;
		tbase.object->transflag = transflag;
		tbase.object->currentlod = savedlod;
	}

	if (apply_data) {
		duplilist_restore(lb, apply_data);
		duplilist_free_apply_data(apply_data);
	}

	free_object_duplilist(lb);
	
	if (use_displist)
		glDeleteLists(displist, 1);
}

static void draw_dupli_objects(Scene *scene, ARegion *ar, View3D *v3d, Base *base, const bool is_wire_color)
{
	/* define the color here so draw_dupli_objects_color can be called
	 * from the set loop */
	short dflag;
	int color;

	if (is_wire_color) {
		glColor3fv(base->object->col);
		color = TH_UNDEFINED;
		dflag = DRAW_CONSTCOLOR;
	}
	else {
		color = (base->flag & SELECT) ? TH_SELECT : TH_WIRE;
		/* debug */
		if (base->object->dup_group && base->object->dup_group->id.us < 1)
			color = TH_REDALERT;
		dflag = 0;
	}

	draw_dupli_objects_color(scene, ar, v3d, base, dflag, color);
}

/* XXX warning, not using gpu offscreen here */
void view3d_update_depths_rect(ARegion *ar, ViewDepths *d, rcti *rect)
{
	int x, y, w, h;
	rcti r;
	/* clamp rect by area */

	r.xmin = 0;
	r.xmax = ar->winx - 1;
	r.ymin = 0;
	r.ymax = ar->winy - 1;

	/* Constrain rect to depth bounds */
	BLI_rcti_isect(&r, rect, rect);

	/* assign values to compare with the ViewDepths */
	x = rect->xmin;
	y = rect->ymin;

	w = BLI_rcti_size_x(rect);
	h = BLI_rcti_size_y(rect);

	if (w <= 0 || h <= 0) {
		if (d->depths)
			MEM_freeN(d->depths);
		d->depths = NULL;

		d->damaged = false;
	}
	else if (d->w != w ||
	         d->h != h ||
	         d->x != x ||
	         d->y != y ||
	         d->depths == NULL
	         )
	{
		d->x = x;
		d->y = y;
		d->w = w;
		d->h = h;

		if (d->depths)
			MEM_freeN(d->depths);

		d->depths = MEM_mallocN(sizeof(float) * d->w * d->h, "View depths Subset");
		
		d->damaged = true;
	}

	if (d->damaged) {
		/* XXX using special function here, it doesn't use the gpu offscreen system */
		view3d_opengl_read_Z_pixels(ar, d->x, d->y, d->w, d->h, GL_DEPTH_COMPONENT, GL_FLOAT, d->depths);
		glGetDoublev(GL_DEPTH_RANGE, d->depth_range);
		d->damaged = false;
	}
}

/* note, with nouveau drivers the glReadPixels() is very slow. [#24339] */
void ED_view3d_depth_update(ARegion *ar)
{
	RegionView3D *rv3d = ar->regiondata;
	
	/* Create storage for, and, if necessary, copy depth buffer */
	if (!rv3d->depths) rv3d->depths = MEM_callocN(sizeof(ViewDepths), "ViewDepths");
	if (rv3d->depths) {
		ViewDepths *d = rv3d->depths;
		if (d->w != ar->winx ||
		    d->h != ar->winy ||
		    !d->depths)
		{
			d->w = ar->winx;
			d->h = ar->winy;
			if (d->depths)
				MEM_freeN(d->depths);
			d->depths = MEM_mallocN(sizeof(float) * d->w * d->h, "View depths");
			d->damaged = true;
		}
		
		if (d->damaged) {
			view3d_opengl_read_pixels(ar, 0, 0, d->w, d->h, GL_DEPTH_COMPONENT, GL_FLOAT, d->depths);
			glGetDoublev(GL_DEPTH_RANGE, d->depth_range);
			
			d->damaged = false;
		}
	}
}

/* utility function to find the closest Z value, use for autodepth */
float view3d_depth_near(ViewDepths *d)
{
	/* convert to float for comparisons */
	const float near = (float)d->depth_range[0];
	const float far_real = (float)d->depth_range[1];
	float far = far_real;

	const float *depths = d->depths;
	float depth = FLT_MAX;
	int i = (int)d->w * (int)d->h; /* cast to avoid short overflow */

	/* far is both the starting 'far' value
	 * and the closest value found. */
	while (i--) {
		depth = *depths++;
		if ((depth < far) && (depth > near)) {
			far = depth;
		}
	}

	return far == far_real ? FLT_MAX : far;
}

void ED_view3d_draw_depth_gpencil(Scene *scene, ARegion *ar, View3D *v3d)
{
	short zbuf = v3d->zbuf;
	RegionView3D *rv3d = ar->regiondata;

	view3d_winmatrix_set(ar, v3d, NULL);
	view3d_viewmatrix_set(scene, v3d, rv3d);  /* note: calls BKE_object_where_is_calc for camera... */

	mul_m4_m4m4(rv3d->persmat, rv3d->winmat, rv3d->viewmat);
	invert_m4_m4(rv3d->persinv, rv3d->persmat);
	invert_m4_m4(rv3d->viewinv, rv3d->viewmat);

	glClear(GL_DEPTH_BUFFER_BIT);

	glLoadMatrixf(rv3d->viewmat);

	v3d->zbuf = true;
	glEnable(GL_DEPTH_TEST);

	if (v3d->flag2 & V3D_SHOW_GPENCIL) {
		ED_gpencil_draw_view3d(scene, v3d, ar, true);
	}
	
	v3d->zbuf = zbuf;

}

void ED_view3d_draw_depth(Scene *scene, ARegion *ar, View3D *v3d, bool alphaoverride)
{
	RegionView3D *rv3d = ar->regiondata;
	Base *base;
	short zbuf = v3d->zbuf;
	short flag = v3d->flag;
	float glalphaclip = U.glalphaclip;
	int obcenter_dia = U.obcenter_dia;
	/* no need for color when drawing depth buffer */
	const short dflag_depth = DRAW_CONSTCOLOR;
	/* temp set drawtype to solid */
	
	/* Setting these temporarily is not nice */
	v3d->flag &= ~V3D_SELECT_OUTLINE;
	U.glalphaclip = alphaoverride ? 0.5f : glalphaclip; /* not that nice but means we wont zoom into billboards */
	U.obcenter_dia = 0;
	
	view3d_winmatrix_set(ar, v3d, NULL);
	view3d_viewmatrix_set(scene, v3d, rv3d);  /* note: calls BKE_object_where_is_calc for camera... */
	
	mul_m4_m4m4(rv3d->persmat, rv3d->winmat, rv3d->viewmat);
	invert_m4_m4(rv3d->persinv, rv3d->persmat);
	invert_m4_m4(rv3d->viewinv, rv3d->viewmat);
	
	glClear(GL_DEPTH_BUFFER_BIT);
	
	glLoadMatrixf(rv3d->viewmat);
//	persp(PERSP_STORE);  /* store correct view for persp(PERSP_VIEW) calls */
	
	if (rv3d->rflag & RV3D_CLIPPING) {
		ED_view3d_clipping_set(rv3d);
	}
	
	v3d->zbuf = true;
	glEnable(GL_DEPTH_TEST);
	
	/* draw set first */
	if (scene->set) {
		Scene *sce_iter;
		for (SETLOOPER(scene->set, sce_iter, base)) {
			if (v3d->lay & base->lay) {
				draw_object(scene, ar, v3d, base, 0);
				if (base->object->transflag & OB_DUPLI) {
					draw_dupli_objects_color(scene, ar, v3d, base, dflag_depth, TH_UNDEFINED);
				}
			}
		}
	}
	
	for (base = scene->base.first; base; base = base->next) {
		if (v3d->lay & base->lay) {
			/* dupli drawing */
			if (base->object->transflag & OB_DUPLI) {
				draw_dupli_objects_color(scene, ar, v3d, base, dflag_depth, TH_UNDEFINED);
			}
			draw_object(scene, ar, v3d, base, dflag_depth);
		}
	}
	
	/* this isn't that nice, draw xray objects as if they are normal */
	if (v3d->afterdraw_transp.first ||
	    v3d->afterdraw_xray.first ||
	    v3d->afterdraw_xraytransp.first)
	{
		View3DAfter *v3da, *next;
		int mask_orig;

		v3d->xray = true;
		
		/* transp materials can change the depth mask, see #21388 */
		glGetIntegerv(GL_DEPTH_WRITEMASK, &mask_orig);


		if (v3d->afterdraw_xray.first || v3d->afterdraw_xraytransp.first) {
			glDepthFunc(GL_ALWAYS); /* always write into the depth bufer, overwriting front z values */
			for (v3da = v3d->afterdraw_xray.first; v3da; v3da = next) {
				next = v3da->next;
				draw_object(scene, ar, v3d, v3da->base, dflag_depth);
			}
			glDepthFunc(GL_LEQUAL); /* Now write the depth buffer normally */
		}

		/* draw 3 passes, transp/xray/xraytransp */
		v3d->xray = false;
		v3d->transp = true;
		for (v3da = v3d->afterdraw_transp.first; v3da; v3da = next) {
			next = v3da->next;
			draw_object(scene, ar, v3d, v3da->base, dflag_depth);
			BLI_remlink(&v3d->afterdraw_transp, v3da);
			MEM_freeN(v3da);
		}

		v3d->xray = true;
		v3d->transp = false;
		for (v3da = v3d->afterdraw_xray.first; v3da; v3da = next) {
			next = v3da->next;
			draw_object(scene, ar, v3d, v3da->base, dflag_depth);
			BLI_remlink(&v3d->afterdraw_xray, v3da);
			MEM_freeN(v3da);
		}

		v3d->xray = true;
		v3d->transp = true;
		for (v3da = v3d->afterdraw_xraytransp.first; v3da; v3da = next) {
			next = v3da->next;
			draw_object(scene, ar, v3d, v3da->base, dflag_depth);
			BLI_remlink(&v3d->afterdraw_xraytransp, v3da);
			MEM_freeN(v3da);
		}

		
		v3d->xray = false;
		v3d->transp = false;

		glDepthMask(mask_orig);
	}
	
	if (rv3d->rflag & RV3D_CLIPPING)
		ED_view3d_clipping_disable();
	
	v3d->zbuf = zbuf;
	if (!v3d->zbuf) glDisable(GL_DEPTH_TEST);

	U.glalphaclip = glalphaclip;
	v3d->flag = flag;
	U.obcenter_dia = obcenter_dia;
}

typedef struct View3DShadow {
	struct View3DShadow *next, *prev;
	GPULamp *lamp;
} View3DShadow;

static void gpu_render_lamp_update(Scene *scene, View3D *v3d, Object *ob, Object *par,
                                   float obmat[4][4], ListBase *shadows, SceneRenderLayer *srl)
{
	GPULamp *lamp;
	Lamp *la = (Lamp *)ob->data;
	View3DShadow *shadow;
	unsigned int layers;
	
	lamp = GPU_lamp_from_blender(scene, ob, par);
	
	if (lamp) {
		GPU_lamp_update(lamp, ob->lay, (ob->restrictflag & OB_RESTRICT_RENDER), obmat);
		GPU_lamp_update_colors(lamp, la->r, la->g, la->b, la->energy);
		
		layers = ob->lay & v3d->lay;
		if (srl)
			layers &= srl->lay;

		if (layers && GPU_lamp_override_visible(lamp, srl, NULL) && GPU_lamp_has_shadow_buffer(lamp)) {
			shadow = MEM_callocN(sizeof(View3DShadow), "View3DShadow");
			shadow->lamp = lamp;
			BLI_addtail(shadows, shadow);
		}
	}
}

static void gpu_update_lamps_shadows(Scene *scene, View3D *v3d)
{
	ListBase shadows;
	View3DShadow *shadow;
	Scene *sce_iter;
	Base *base;
	Object *ob;
	SceneRenderLayer *srl = v3d->scenelock ? BLI_findlink(&scene->r.layers, scene->r.actlay) : NULL;
	
	BLI_listbase_clear(&shadows);
	
	/* update lamp transform and gather shadow lamps */
	for (SETLOOPER(scene, sce_iter, base)) {
		ob = base->object;
		
		if (ob->type == OB_LAMP)
			gpu_render_lamp_update(scene, v3d, ob, NULL, ob->obmat, &shadows, srl);
		
		if (ob->transflag & OB_DUPLI) {
			DupliObject *dob;
			ListBase *lb = object_duplilist(G.main->eval_ctx, scene, ob);
			
			for (dob = lb->first; dob; dob = dob->next)
				if (dob->ob->type == OB_LAMP)
					gpu_render_lamp_update(scene, v3d, dob->ob, ob, dob->mat, &shadows, srl);
			
			free_object_duplilist(lb);
		}
	}
	
	/* render shadows after updating all lamps, nested object_duplilist
	 * don't work correct since it's replacing object matrices */
	for (shadow = shadows.first; shadow; shadow = shadow->next) {
		/* this needs to be done better .. */
		float viewmat[4][4], winmat[4][4];
		int drawtype, lay, winsize, flag2 = v3d->flag2;
		ARegion ar = {NULL};
		RegionView3D rv3d = {{{0}}};
		
		drawtype = v3d->drawtype;
		lay = v3d->lay;
		
		v3d->drawtype = OB_SOLID;
		v3d->lay &= GPU_lamp_shadow_layer(shadow->lamp);
		v3d->flag2 &= ~(V3D_SOLID_TEX | V3D_SHOW_SOLID_MATCAP);
		v3d->flag2 |= V3D_RENDER_OVERRIDE | V3D_RENDER_SHADOW;
		
		GPU_lamp_shadow_buffer_bind(shadow->lamp, viewmat, &winsize, winmat);

		ar.regiondata = &rv3d;
		ar.regiontype = RGN_TYPE_WINDOW;
		rv3d.persp = RV3D_CAMOB;
		copy_m4_m4(rv3d.winmat, winmat);
		copy_m4_m4(rv3d.viewmat, viewmat);
		invert_m4_m4(rv3d.viewinv, rv3d.viewmat);
		mul_m4_m4m4(rv3d.persmat, rv3d.winmat, rv3d.viewmat);
		invert_m4_m4(rv3d.persinv, rv3d.viewinv);

		/* no need to call ED_view3d_draw_offscreen_init since shadow buffers were already updated */
		ED_view3d_draw_offscreen(scene, v3d, &ar, winsize, winsize, viewmat, winmat, false, false, NULL, true, NULL, NULL, 0);
		GPU_lamp_shadow_buffer_unbind(shadow->lamp);
		
		v3d->drawtype = drawtype;
		v3d->lay = lay;
		v3d->flag2 = flag2;
	}
	
	BLI_freelistN(&shadows);
}

/* *********************** customdata **************** */

CustomDataMask ED_view3d_datamask(Scene *scene, View3D *v3d)
{
	CustomDataMask mask = 0;

	if (ELEM(v3d->drawtype, OB_TEXTURE, OB_MATERIAL) ||
	    ((v3d->drawtype == OB_SOLID) && (v3d->flag2 & V3D_SOLID_TEX)))
	{
		mask |= CD_MASK_MTFACE | CD_MASK_MCOL;

		if (BKE_scene_use_new_shading_nodes(scene)) {
			if (v3d->drawtype == OB_MATERIAL)
				mask |= CD_MASK_ORCO;
		}
		else {
			if ((scene->gm.matmode == GAME_MAT_GLSL && v3d->drawtype == OB_TEXTURE) || 
			    (v3d->drawtype == OB_MATERIAL))
			{
				mask |= CD_MASK_ORCO;
			}
		}
	}

	return mask;
}

/* goes over all modes and view3d settings */
CustomDataMask ED_view3d_screen_datamask(bScreen *screen)
{
	Scene *scene = screen->scene;
	CustomDataMask mask = CD_MASK_BAREMESH;
	ScrArea *sa;
	
	/* check if we need tfaces & mcols due to view mode */
	for (sa = screen->areabase.first; sa; sa = sa->next) {
		if (sa->spacetype == SPACE_VIEW3D) {
			mask |= ED_view3d_datamask(scene, (View3D *)sa->spacedata.first);
		}
	}

	return mask;
}

void ED_view3d_update_viewmat(Scene *scene, View3D *v3d, ARegion *ar, float viewmat[4][4], float winmat[4][4])
{
	RegionView3D *rv3d = ar->regiondata;

	/* setup window matrices */
	if (winmat)
		copy_m4_m4(rv3d->winmat, winmat);
	else
		view3d_winmatrix_set(ar, v3d, NULL);

	/* setup view matrix */
	if (viewmat)
		copy_m4_m4(rv3d->viewmat, viewmat);
	else
		view3d_viewmatrix_set(scene, v3d, rv3d);  /* note: calls BKE_object_where_is_calc for camera... */

	/* update utilitity matrices */
	mul_m4_m4m4(rv3d->persmat, rv3d->winmat, rv3d->viewmat);
	invert_m4_m4(rv3d->persinv, rv3d->persmat);
	invert_m4_m4(rv3d->viewinv, rv3d->viewmat);

	/* calculate pixelsize factor once, is used for lamps and obcenters */
	{
		/* note:  '1.0f / len_v3(v1)'  replaced  'len_v3(rv3d->viewmat[0])'
		 * because of float point precision problems at large values [#23908] */
		float v1[3], v2[3];
		float len_px, len_sc;

		v1[0] = rv3d->persmat[0][0];
		v1[1] = rv3d->persmat[1][0];
		v1[2] = rv3d->persmat[2][0];

		v2[0] = rv3d->persmat[0][1];
		v2[1] = rv3d->persmat[1][1];
		v2[2] = rv3d->persmat[2][1];

		len_px = 2.0f / sqrtf(min_ff(len_squared_v3(v1), len_squared_v3(v2)));
		len_sc = (float)MAX2(ar->winx, ar->winy);

		rv3d->pixsize = len_px / len_sc;
	}
}



/**
 * Shared by #ED_view3d_draw_offscreen and #view3d_main_area_draw_objects
 *
 * \note \a C and \a grid_unit will be NULL when \a draw_offscreen is set.
 * \note Drawing lamps and opengl render uses this, so dont do grease pencil or view widgets here.
 */
static void view3d_draw_objects(
        const bContext *C,
        Scene *scene, View3D *v3d, ARegion *ar,
        const char **grid_unit,
        const bool do_bgpic, const bool draw_offscreen)
{
	RegionView3D *rv3d = ar->regiondata;
	Base *base;
	const bool do_camera_frame = !draw_offscreen;
	const bool is_wire_color = V3D_IS_WIRECOLOR(scene, v3d);

	if (!draw_offscreen) {
		ED_region_draw_cb_draw(C, ar, REGION_DRAW_PRE_VIEW);
	}

	if (rv3d->rflag & RV3D_CLIPPING)
		view3d_draw_clipping(rv3d);

	/* set zbuffer after we draw clipping region */
	if (v3d->drawtype > OB_WIRE) {
		v3d->zbuf = true;
	}
	else {
		v3d->zbuf = false;
	}

	/* special case (depth for wire color) */
	if (v3d->drawtype <= OB_WIRE) {
		if (scene->obedit && scene->obedit->type == OB_MESH) {
			Mesh *me = scene->obedit->data;
			if (me->drawflag & ME_DRAWEIGHT) {
				v3d->zbuf = true;
			}
		}
	}

	if (v3d->zbuf) {
		glEnable(GL_DEPTH_TEST);
	}

	if (!draw_offscreen) {
		/* needs to be done always, gridview is adjusted in drawgrid() now, but only for ortho views. */
		rv3d->gridview = v3d->grid;
		if (scene->unit.system) {
			rv3d->gridview /= scene->unit.scale_length;
		}

		if ((rv3d->view == RV3D_VIEW_USER) || (rv3d->persp != RV3D_ORTHO)) {
			if ((v3d->flag2 & V3D_RENDER_OVERRIDE) == 0) {
				drawfloor(scene, v3d, grid_unit);
			}
		}
		else {
			if ((v3d->flag2 & V3D_RENDER_OVERRIDE) == 0) {
				ED_region_pixelspace(ar);
				drawgrid(&scene->unit, ar, v3d, grid_unit);
				/* XXX make function? replaces persp(1) */
				glMatrixMode(GL_PROJECTION);
				glLoadMatrixf(rv3d->winmat);
				glMatrixMode(GL_MODELVIEW);
				glLoadMatrixf(rv3d->viewmat);
			}
		}
	}

	/* important to do before clipping */
	if (do_bgpic) {
		view3d_draw_bgpic_test(scene, ar, v3d, false, do_camera_frame);
	}

	if (rv3d->rflag & RV3D_CLIPPING) {
		ED_view3d_clipping_set(rv3d);
	}

	/* draw set first */
	if (scene->set) {
		const short dflag = DRAW_CONSTCOLOR | DRAW_SCENESET;
		Scene *sce_iter;
		for (SETLOOPER(scene->set, sce_iter, base)) {
			if (v3d->lay & base->lay) {
				UI_ThemeColorBlend(TH_WIRE, TH_BACK, 0.6f);
				draw_object(scene, ar, v3d, base, dflag);

				if (base->object->transflag & OB_DUPLI) {
					draw_dupli_objects_color(scene, ar, v3d, base, dflag, TH_UNDEFINED);
				}
			}
		}

		/* Transp and X-ray afterdraw stuff for sets is done later */
	}


	if (draw_offscreen) {
		for (base = scene->base.first; base; base = base->next) {
			if (v3d->lay & base->lay) {
				/* dupli drawing */
				if (base->object->transflag & OB_DUPLI)
					draw_dupli_objects(scene, ar, v3d, base, is_wire_color && (base->object->dtx & OB_DRAW_WIRECOLOR));

				draw_object(scene, ar, v3d, base, 0);
			}
		}
	}
	else {
		unsigned int lay_used = 0;

		/* then draw not selected and the duplis, but skip editmode object */
		for (base = scene->base.first; base; base = base->next) {
			lay_used |= base->lay;

			if (v3d->lay & base->lay) {

				/* dupli drawing */
				if (base->object->transflag & OB_DUPLI) {
					draw_dupli_objects(scene, ar, v3d, base, is_wire_color && (base->object->dtx & OB_DRAW_WIRECOLOR));
				}
				if ((base->flag & SELECT) == 0) {
					if (base->object != scene->obedit)
						draw_object(scene, ar, v3d, base, 0);
				}
			}
		}

		/* mask out localview */
		v3d->lay_used = lay_used & ((1 << 20) - 1);

		if (is_wire_color && (v3d->drawtype <= OB_WIRE)) {
			glClear(GL_DEPTH_BUFFER_BIT);
		}

		/* draw selected and editmode */
		for (base = scene->base.first; base; base = base->next) {
			if (v3d->lay & base->lay) {
				if (base->object == scene->obedit || (base->flag & SELECT)) {
					draw_object(scene, ar, v3d, base, 0);
				}
			}
		}
	}

	/* must be before xray draw which clears the depth buffer */
	if (v3d->flag2 & V3D_SHOW_GPENCIL) {
		/* must be before xray draw which clears the depth buffer */
		if (v3d->zbuf) glDisable(GL_DEPTH_TEST);
		ED_gpencil_draw_view3d(scene, v3d, ar, true);
		if (v3d->zbuf) glEnable(GL_DEPTH_TEST);
	}

	/* draw sorted materials in the gpu renderer */
	if (v3d->gpu_material.first)         GPU_renderer_material_draw(&v3d->gpu_material);
	
	/* transp and X-ray afterdraw stuff */
	if (v3d->afterdraw_transp.first)     view3d_draw_transp(scene, ar, v3d);
	if (v3d->afterdraw_xray.first)       view3d_draw_xray(scene, ar, v3d, true);
	if (v3d->afterdraw_xraytransp.first) view3d_draw_xraytransp(scene, ar, v3d, true);

	if (!draw_offscreen) {
		ED_region_draw_cb_draw(C, ar, REGION_DRAW_POST_VIEW);
	}

	if (rv3d->rflag & RV3D_CLIPPING)
		ED_view3d_clipping_disable();

	/* important to do after clipping */
	if (do_bgpic) {
		view3d_draw_bgpic_test(scene, ar, v3d, true, do_camera_frame);
	}

	/* cleanup */
	if (v3d->zbuf) {
		v3d->zbuf = false;
		glDisable(GL_DEPTH_TEST);
	}

	if ((v3d->flag2 & V3D_RENDER_SHADOW) == 0) {
		GPU_free_images_old();
	}
}

static void view3d_main_area_setup_view(Scene *scene, View3D *v3d, ARegion *ar, float viewmat[4][4], float winmat[4][4])
{
	RegionView3D *rv3d = ar->regiondata;

	ED_view3d_update_viewmat(scene, v3d, ar, viewmat, winmat);

	/* set for opengl */
	glMatrixMode(GL_PROJECTION);
	glLoadMatrixf(rv3d->winmat);
	glMatrixMode(GL_MODELVIEW);
	glLoadMatrixf(rv3d->viewmat);
}

void ED_view3d_draw_offscreen_init(Scene *scene, View3D *v3d)
{
	/* shadow buffers, before we setup matrices */
	if (draw_glsl_material(scene, NULL, v3d, v3d->drawtype))
		gpu_update_lamps_shadows(scene, v3d);
}

/*
 * Function to clear the view
 */
static void view3d_main_area_clear(Scene *scene, View3D *v3d, ARegion *ar, bool force)
{
	/* clear background */
	if (scene->world && ((v3d->flag3 & V3D_SHOW_WORLD) || force)) {  /* clear with solid color */
		float alpha = (force) ? 1.0f : 0.0;
		
		if (scene->world->skytype & WO_SKYBLEND) {  /* blend sky */
			int x, y;
			float col_hor[3];
			float col_zen[3];

#define VIEWGRAD_RES_X 16
#define VIEWGRAD_RES_Y 16

			GLubyte grid_col[VIEWGRAD_RES_X][VIEWGRAD_RES_Y][4];
			static float   grid_pos[VIEWGRAD_RES_X][VIEWGRAD_RES_Y][3];
			static GLushort indices[VIEWGRAD_RES_X - 1][VIEWGRAD_RES_X - 1][4];
			static bool buf_calculated = false;

			IMB_colormanagement_pixel_to_display_space_v3(col_hor, &scene->world->horr, &scene->view_settings,
			                                              &scene->display_settings);
			IMB_colormanagement_pixel_to_display_space_v3(col_zen, &scene->world->zenr, &scene->view_settings,
			                                              &scene->display_settings);

			glMatrixMode(GL_PROJECTION);
			glPushMatrix();
			glLoadIdentity();
			glMatrixMode(GL_MODELVIEW);
			glPushMatrix();
			glLoadIdentity();

			glShadeModel(GL_SMOOTH);

			/* calculate buffers the first time only */
			if (!buf_calculated) {
				for (x = 0; x < VIEWGRAD_RES_X; x++) {
					for (y = 0; y < VIEWGRAD_RES_Y; y++) {
						const float xf = (float)x / (float)(VIEWGRAD_RES_X - 1);
						const float yf = (float)y / (float)(VIEWGRAD_RES_Y - 1);

						/* -1..1 range */
						grid_pos[x][y][0] = (xf - 0.5f) * 2.0f;
						grid_pos[x][y][1] = (yf - 0.5f) * 2.0f;
						grid_pos[x][y][2] = 1.0;
					}
				}

				for (x = 0; x < VIEWGRAD_RES_X - 1; x++) {
					for (y = 0; y < VIEWGRAD_RES_Y - 1; y++) {
						indices[x][y][0] = x * VIEWGRAD_RES_X + y;
						indices[x][y][1] = x * VIEWGRAD_RES_X + y + 1;
						indices[x][y][2] = (x + 1) * VIEWGRAD_RES_X + y + 1;
						indices[x][y][3] = (x + 1) * VIEWGRAD_RES_X + y;
					}
				}

				buf_calculated = true;
			}

			for (x = 0; x < VIEWGRAD_RES_X; x++) {
				for (y = 0; y < VIEWGRAD_RES_Y; y++) {
					const float xf = (float)x / (float)(VIEWGRAD_RES_X - 1);
					const float yf = (float)y / (float)(VIEWGRAD_RES_Y - 1);
					const float mval[2] = {xf * (float)ar->winx, yf * ar->winy};
					const float z_up[3] = {0.0f, 0.0f, 1.0f};
					float out[3];
					GLubyte *col_ub = grid_col[x][y];

					float col_fac;
					float col_fl[3];

					ED_view3d_win_to_vector(ar, mval, out);

					if (scene->world->skytype & WO_SKYPAPER) {
						if (scene->world->skytype & WO_SKYREAL) {
							col_fac = fabsf(((float)y / (float)VIEWGRAD_RES_Y) - 0.5f) * 2.0f;
						}
						else {
							col_fac = (float)y / (float)VIEWGRAD_RES_Y;
						}
					}
					else {
						if (scene->world->skytype & WO_SKYREAL) {
							col_fac = fabsf((angle_normalized_v3v3(z_up, out) / (float)M_PI) - 0.5f) * 2.0f;
						}
						else {
							col_fac = 1.0f - (angle_normalized_v3v3(z_up, out) / (float)M_PI);
						}
					}

					interp_v3_v3v3(col_fl, col_hor, col_zen, col_fac);

					rgb_float_to_uchar(col_ub, col_fl);
					col_ub[3] = alpha * 255;
				}
			}

			glEnable(GL_DEPTH_TEST);
			glDepthFunc(GL_ALWAYS);

			glEnableClientState(GL_VERTEX_ARRAY);
			glEnableClientState(GL_COLOR_ARRAY);
			glVertexPointer(3, GL_FLOAT, 0, grid_pos);
			glColorPointer(4, GL_UNSIGNED_BYTE, 0, grid_col);

			glDrawElements(GL_QUADS, (VIEWGRAD_RES_X - 1) * (VIEWGRAD_RES_Y - 1) * 4, GL_UNSIGNED_SHORT, indices);

			glDisableClientState(GL_VERTEX_ARRAY);
			glDisableClientState(GL_COLOR_ARRAY);

			glDepthFunc(GL_LEQUAL);
			glDisable(GL_DEPTH_TEST);

			glMatrixMode(GL_PROJECTION);
			glPopMatrix();
			glMatrixMode(GL_MODELVIEW);
			glPopMatrix();

			glShadeModel(GL_FLAT);

#undef VIEWGRAD_RES_X
#undef VIEWGRAD_RES_Y
		}
		else {  /* solid sky */
			float col_hor[3];
			IMB_colormanagement_pixel_to_display_space_v3(col_hor, &scene->world->horr, &scene->view_settings,
			                                              &scene->display_settings);

			glClearColor(col_hor[0], col_hor[1], col_hor[2], alpha);
			glClear(GL_COLOR_BUFFER_BIT | GL_DEPTH_BUFFER_BIT);
		}
	}
	else {
		if (UI_GetThemeValue(TH_SHOW_BACK_GRAD)) {
			glMatrixMode(GL_PROJECTION);
			glPushMatrix();
			glLoadIdentity();
			glMatrixMode(GL_MODELVIEW);
			glPushMatrix();
			glLoadIdentity();

			glEnable(GL_DEPTH_TEST);
			glDepthFunc(GL_ALWAYS);
			glShadeModel(GL_SMOOTH);
			glBegin(GL_QUADS);
			UI_ThemeColor(TH_LOW_GRAD);
			glVertex3f(-1.0, -1.0, 1.0);
			glVertex3f(1.0, -1.0, 1.0);
			UI_ThemeColor(TH_HIGH_GRAD);
			glVertex3f(1.0, 1.0, 1.0);
			glVertex3f(-1.0, 1.0, 1.0);
			glEnd();
			glShadeModel(GL_FLAT);

			glDepthFunc(GL_LEQUAL);
			glDisable(GL_DEPTH_TEST);

			glMatrixMode(GL_PROJECTION);
			glPopMatrix();

			glMatrixMode(GL_MODELVIEW);
			glPopMatrix();
		}
		else {
			UI_ThemeClearColor(TH_HIGH_GRAD);
			glClear(GL_COLOR_BUFFER_BIT | GL_DEPTH_BUFFER_BIT);
		}
	}
}

/* ED_view3d_draw_offscreen_init should be called before this to initialize
 * stuff like shadow buffers
 */
void ED_view3d_draw_offscreen(Scene *scene, View3D *v3d, ARegion *ar, int winx, int winy,
                              float viewmat[4][4], float winmat[4][4],
                              bool do_bgpic, bool do_sky, GPUFX *fx, bool is_persp, GPUOffScreen *ofs, GPUFXOptions *fxoptions, int fxflags)
{
	int bwinx, bwiny;
	rcti brect;
	bool do_compositing = false;
	RegionView3D *rv3d = ar->regiondata;

	glPushMatrix();

	/* set temporary new size */
	bwinx = ar->winx;
	bwiny = ar->winy;
	brect = ar->winrct;

	ar->winx = winx;
	ar->winy = winy;
	ar->winrct.xmin = 0;
	ar->winrct.ymin = 0;
	ar->winrct.xmax = winx;
	ar->winrct.ymax = winy;

	/* set theme */
	UI_SetTheme(SPACE_VIEW3D, RGN_TYPE_WINDOW);

	/* set flags */
	G.f |= G_RENDER_OGL;

	if ((v3d->flag2 & V3D_RENDER_SHADOW) == 0) {
		/* free images which can have changed on frame-change
		 * warning! can be slow so only free animated images - campbell */
		GPU_free_images_anim();
	}

	/* setup view matrices before fx or unbinding the offscreen buffers will cause issues */
	view3d_main_area_setup_view(scene, v3d, ar, viewmat, winmat);

	/* framebuffer fx needed, we need to draw offscreen first */
	if (v3d->shader_fx && fx) {
		do_compositing = GPU_initialize_fx_passes(fx, &ar->winrct, NULL, fxflags, fxoptions);
	}

	/* clear opengl buffers */
	if (do_sky) {
		view3d_main_area_clear(scene, v3d, ar, true);
	}
	else {
		glClearColor(0.0f, 0.0f, 0.0f, 0.0f);
		glClear(GL_COLOR_BUFFER_BIT | GL_DEPTH_BUFFER_BIT);		
	}

<<<<<<< HEAD
	glClear(GL_COLOR_BUFFER_BIT | GL_DEPTH_BUFFER_BIT);
=======

	/* setup view matrices */
	view3d_main_area_setup_view(scene, v3d, ar, viewmat, winmat);

>>>>>>> 435eaa79

	/* main drawing call */
	view3d_draw_objects(NULL, scene, v3d, ar, NULL, do_bgpic, true);

	/* post process */
	if (do_compositing) {
		if (!winmat)
			is_persp = rv3d->is_persp;
		GPU_fx_do_composite_pass(fx, winmat, is_persp, scene, ofs);
	}

	if ((v3d->flag2 & V3D_RENDER_SHADOW) == 0) {
		/* draw grease-pencil stuff */
		ED_region_pixelspace(ar);


		if (v3d->flag2 & V3D_SHOW_GPENCIL) {
			/* draw grease-pencil stuff - needed to get paint-buffer shown too (since it's 2D) */
			ED_gpencil_draw_view3d(scene, v3d, ar, false);
		}

		/* freeing the images again here could be done after the operator runs, leaving for now */
		GPU_free_images_anim();
	}

	/* restore size */
	ar->winx = bwinx;
	ar->winy = bwiny;
	ar->winrct = brect;

	glPopMatrix();

	/* XXX, without this the sequencer flickers with opengl draw enabled, need to find out why - campbell */
	glColor4ub(255, 255, 255, 255);

	G.f &= ~G_RENDER_OGL;
}

/* get a color used for offscreen sky, returns color in sRGB space */
void ED_view3d_offscreen_sky_color_get(Scene *scene, float sky_color[3])
{
	if (scene->world)
		linearrgb_to_srgb_v3_v3(sky_color, &scene->world->horr);
	else
		UI_GetThemeColor3fv(TH_BACK, sky_color);
}

/* utility func for ED_view3d_draw_offscreen */
ImBuf *ED_view3d_draw_offscreen_imbuf(Scene *scene, View3D *v3d, ARegion *ar, int sizex, int sizey, unsigned int flag,
                                      bool draw_background, int alpha_mode, char err_out[256])
{
	RegionView3D *rv3d = ar->regiondata;
	ImBuf *ibuf;
	GPUOffScreen *ofs;
	bool draw_sky = (alpha_mode == R_ADDSKY);

	/* state changes make normal drawing go weird otherwise */
	glPushAttrib(GL_LIGHTING_BIT);

	/* bind */
	ofs = GPU_offscreen_create(sizex, sizey, err_out);
	if (ofs == NULL) {
		glPopAttrib();
		return NULL;
	}

	ED_view3d_draw_offscreen_init(scene, v3d);

	GPU_offscreen_bind(ofs, true);

	/* render 3d view */
	if (rv3d->persp == RV3D_CAMOB && v3d->camera) {
		CameraParams params;
		GPUFXOptions options = {0};
		Object *camera = v3d->camera;

		BKE_camera_params_init(&params);
		/* fallback for non camera objects */
		params.clipsta = v3d->near;
		params.clipend = v3d->far;
		BKE_camera_params_from_object(&params, v3d->camera);
		BKE_camera_params_compute_viewplane(&params, sizex, sizey, scene->r.xasp, scene->r.yasp);
		BKE_camera_params_compute_matrix(&params);

		BKE_GPU_dof_from_camera(camera, &options);

		ED_view3d_draw_offscreen(scene, v3d, ar, sizex, sizey, NULL, params.winmat, draw_background, draw_sky, NULL, !params.is_ortho, ofs, &options, 0);
	}
	else {
		ED_view3d_draw_offscreen(scene, v3d, ar, sizex, sizey, NULL, NULL, draw_background, draw_sky, NULL, true, ofs, NULL, 0);
	}

	/* read in pixels & stamp */
	ibuf = IMB_allocImBuf(sizex, sizey, 32, flag);

	if (ibuf->rect_float)
		GPU_offscreen_read_pixels(ofs, GL_FLOAT, ibuf->rect_float);
	else if (ibuf->rect)
		GPU_offscreen_read_pixels(ofs, GL_UNSIGNED_BYTE, ibuf->rect);

	/* unbind */
	GPU_offscreen_unbind(ofs, true);
	GPU_offscreen_free(ofs);

	glPopAttrib();
	
	if (ibuf->rect_float && ibuf->rect)
		IMB_rect_from_float(ibuf);
	
	return ibuf;
}

/* creates own 3d views, used by the sequencer */
ImBuf *ED_view3d_draw_offscreen_imbuf_simple(Scene *scene, Object *camera, int width, int height, unsigned int flag, int drawtype,
                                             bool use_solid_tex, bool draw_background, int alpha_mode, char err_out[256])
{
	View3D v3d = {NULL};
	ARegion ar = {NULL};
	RegionView3D rv3d = {{{0}}};

	/* connect data */
	v3d.regionbase.first = v3d.regionbase.last = &ar;
	ar.regiondata = &rv3d;
	ar.regiontype = RGN_TYPE_WINDOW;

	v3d.camera = camera;
	v3d.lay = scene->lay;
	v3d.drawtype = drawtype;
	v3d.flag2 = V3D_RENDER_OVERRIDE;

	if (use_solid_tex)
		v3d.flag2 |= V3D_SOLID_TEX;

	rv3d.persp = RV3D_CAMOB;

	copy_m4_m4(rv3d.viewinv, v3d.camera->obmat);
	normalize_m4(rv3d.viewinv);
	invert_m4_m4(rv3d.viewmat, rv3d.viewinv);

	{
		CameraParams params;

		BKE_camera_params_init(&params);
		BKE_camera_params_from_object(&params, v3d.camera);
		BKE_camera_params_compute_viewplane(&params, width, height, scene->r.xasp, scene->r.yasp);
		BKE_camera_params_compute_matrix(&params);

		copy_m4_m4(rv3d.winmat, params.winmat);
		v3d.near = params.clipsta;
		v3d.far = params.clipend;
		v3d.lens = params.lens;
	}

	mul_m4_m4m4(rv3d.persmat, rv3d.winmat, rv3d.viewmat);
	invert_m4_m4(rv3d.persinv, rv3d.viewinv);

	return ED_view3d_draw_offscreen_imbuf(scene, &v3d, &ar, width, height, flag,
	                                      draw_background, alpha_mode, err_out);

	// seq_view3d_cb(scene, cfra, render_size, seqrectx, seqrecty);
}


/**
 * \note The info that this uses is updated in #ED_refresh_viewport_fps,
 * which currently gets called during #SCREEN_OT_animation_step.
 */
void ED_scene_draw_fps(Scene *scene, const rcti *rect)
{
	ScreenFrameRateInfo *fpsi = scene->fps_info;
	float fps;
	char printable[16];
	int i, tot;
	
	if (!fpsi || !fpsi->lredrawtime || !fpsi->redrawtime)
		return;
	
	printable[0] = '\0';
	
#if 0
	/* this is too simple, better do an average */
	fps = (float)(1.0 / (fpsi->lredrawtime - fpsi->redrawtime))
#else
	fpsi->redrawtimes_fps[fpsi->redrawtime_index] = (float)(1.0 / (fpsi->lredrawtime - fpsi->redrawtime));
	
	for (i = 0, tot = 0, fps = 0.0f; i < REDRAW_FRAME_AVERAGE; i++) {
		if (fpsi->redrawtimes_fps[i]) {
			fps += fpsi->redrawtimes_fps[i];
			tot++;
		}
	}
	if (tot) {
		fpsi->redrawtime_index = (fpsi->redrawtime_index + 1) % REDRAW_FRAME_AVERAGE;
		
		//fpsi->redrawtime_index++;
		//if (fpsi->redrawtime >= REDRAW_FRAME_AVERAGE)
		//	fpsi->redrawtime = 0;
		
		fps = fps / tot;
	}
#endif

	/* is this more than half a frame behind? */
	if (fps + 0.5f < (float)(FPS)) {
		UI_ThemeColor(TH_REDALERT);
		BLI_snprintf(printable, sizeof(printable), IFACE_("fps: %.2f"), fps);
	}
	else {
		UI_ThemeColor(TH_TEXT_HI);
		BLI_snprintf(printable, sizeof(printable), IFACE_("fps: %i"), (int)(fps + 0.5f));
	}

#ifdef WITH_INTERNATIONAL
	BLF_draw_default(rect->xmin + U.widget_unit,  rect->ymax - U.widget_unit, 0.0f, printable, sizeof(printable));
#else
	BLF_draw_default_ascii(rect->xmin + U.widget_unit,  rect->ymax - U.widget_unit, 0.0f, printable, sizeof(printable));
#endif
}

static bool view3d_main_area_do_render_draw(Scene *scene)
{
	RenderEngineType *type = RE_engines_find(scene->r.engine);

	return (type && type->view_update && type->view_draw);
}

bool ED_view3d_calc_render_border(Scene *scene, View3D *v3d, ARegion *ar, rcti *rect)
{
	RegionView3D *rv3d = ar->regiondata;
	rctf viewborder;
	bool use_border;

	/* test if there is a 3d view rendering */
	if (v3d->drawtype != OB_RENDER || !view3d_main_area_do_render_draw(scene))
		return false;

	/* test if there is a border render */
	if (rv3d->persp == RV3D_CAMOB)
		use_border = (scene->r.mode & R_BORDER) != 0;
	else
		use_border = (v3d->flag2 & V3D_RENDER_BORDER) != 0;
	
	if (!use_border)
		return false;

	/* compute border */
	if (rv3d->persp == RV3D_CAMOB) {
		ED_view3d_calc_camera_border(scene, ar, v3d, rv3d, &viewborder, false);

		rect->xmin = viewborder.xmin + scene->r.border.xmin * BLI_rctf_size_x(&viewborder);
		rect->ymin = viewborder.ymin + scene->r.border.ymin * BLI_rctf_size_y(&viewborder);
		rect->xmax = viewborder.xmin + scene->r.border.xmax * BLI_rctf_size_x(&viewborder);
		rect->ymax = viewborder.ymin + scene->r.border.ymax * BLI_rctf_size_y(&viewborder);
	}
	else {
		rect->xmin = v3d->render_border.xmin * ar->winx;
		rect->xmax = v3d->render_border.xmax * ar->winx;
		rect->ymin = v3d->render_border.ymin * ar->winy;
		rect->ymax = v3d->render_border.ymax * ar->winy;
	}

	BLI_rcti_translate(rect, ar->winrct.xmin, ar->winrct.ymin);
	BLI_rcti_isect(&ar->winrct, rect, rect);

	return true;
}

static bool view3d_main_area_draw_engine(const bContext *C, Scene *scene,
                                         ARegion *ar, View3D *v3d,
                                         bool clip_border, const rcti *border_rect)
{
	RegionView3D *rv3d = ar->regiondata;
	RenderEngineType *type;
	GLint scissor[4];

	/* create render engine */
	if (!rv3d->render_engine) {
		RenderEngine *engine;

		type = RE_engines_find(scene->r.engine);

		if (!(type->view_update && type->view_draw))
			return false;

		engine = RE_engine_create_ex(type, true);

		engine->tile_x = scene->r.tilex;
		engine->tile_y = scene->r.tiley;

		type->view_update(engine, C);

		rv3d->render_engine = engine;
	}

	/* setup view matrices */
	view3d_main_area_setup_view(scene, v3d, ar, NULL, NULL);

	/* background draw */
	ED_region_pixelspace(ar);

	if (clip_border) {
		/* for border draw, we only need to clear a subset of the 3d view */
		if (border_rect->xmax > border_rect->xmin && border_rect->ymax > border_rect->ymin) {
			glGetIntegerv(GL_SCISSOR_BOX, scissor);
			glScissor(border_rect->xmin, border_rect->ymin,
			          BLI_rcti_size_x(border_rect), BLI_rcti_size_y(border_rect));
		}
		else {
			return false;
		}
	}

	glClearColor(0.0f, 0.0f, 0.0f, 0.0f);
	glClear(GL_COLOR_BUFFER_BIT | GL_DEPTH_BUFFER_BIT);

	if (v3d->flag & V3D_DISPBGPICS)
		view3d_draw_bgpic_test(scene, ar, v3d, false, true);
	else
		fdrawcheckerboard(0, 0, ar->winx, ar->winy);

	/* render result draw */
	type = rv3d->render_engine->type;
	type->view_draw(rv3d->render_engine, C);

	if (v3d->flag & V3D_DISPBGPICS)
		view3d_draw_bgpic_test(scene, ar, v3d, true, true);

	if (clip_border) {
		/* restore scissor as it was before */
		glScissor(scissor[0], scissor[1], scissor[2], scissor[3]);
	}

	return true;
}

static void view3d_main_area_draw_engine_info(View3D *v3d, RegionView3D *rv3d, ARegion *ar, bool render_border)
{
	float fill_color[4] = {0.0f, 0.0f, 0.0f, 0.25f};

	if (!rv3d->render_engine || !rv3d->render_engine->text[0])
		return;
	
	if (render_border) {
		/* draw darkened background color. no alpha because border render does
		 * partial redraw and will not redraw the area behind this info bar */
		float alpha = 1.0f - fill_color[3];
		Camera *camera = ED_view3d_camera_data_get(v3d, rv3d);

		if (camera) {
			if (camera->flag & CAM_SHOWPASSEPARTOUT) {
				alpha *= (1.0f - camera->passepartalpha);
			}
		}

		UI_GetThemeColor3fv(TH_HIGH_GRAD, fill_color);
		mul_v3_fl(fill_color, alpha);
		fill_color[3] = 1.0f;
	}

	ED_region_info_draw(ar, rv3d->render_engine->text, 1, fill_color);
}

<<<<<<< HEAD
/*
 * Function to clear the view
 */
static void view3d_main_area_clear(Scene *scene, View3D *v3d, ARegion *ar)
{
	const bool is_wire_color = V3D_IS_WIRECOLOR(scene, v3d);

	/* clear background */
	if (scene->world && (v3d->flag2 & V3D_RENDER_OVERRIDE)) {  /* clear with solid color */
		if (scene->world->skytype & WO_SKYBLEND) {  /* blend sky */
			int x, y;
			float col_hor[3];
			float col_zen[3];

#define VIEWGRAD_RES_X 16
#define VIEWGRAD_RES_Y 16

			GLubyte grid_col[VIEWGRAD_RES_X][VIEWGRAD_RES_Y][4];
			static float   grid_pos[VIEWGRAD_RES_X][VIEWGRAD_RES_Y][3];
			static GLushort indices[VIEWGRAD_RES_X - 1][VIEWGRAD_RES_X - 1][4];
			static bool buf_calculated = false;

			IMB_colormanagement_pixel_to_display_space_v3(col_hor, &scene->world->horr, &scene->view_settings,
			                                              &scene->display_settings);
			IMB_colormanagement_pixel_to_display_space_v3(col_zen, &scene->world->zenr, &scene->view_settings,
			                                              &scene->display_settings);

			glMatrixMode(GL_PROJECTION);
			glPushMatrix();
			glLoadIdentity();
			glMatrixMode(GL_MODELVIEW);
			glPushMatrix();
			glLoadIdentity();

			glShadeModel(GL_SMOOTH);

			/* calculate buffers the first time only */
			if (!buf_calculated) {
				for (x = 0; x < VIEWGRAD_RES_X; x++) {
					for (y = 0; y < VIEWGRAD_RES_Y; y++) {
						const float xf = (float)x / (float)(VIEWGRAD_RES_X - 1);
						const float yf = (float)y / (float)(VIEWGRAD_RES_Y - 1);

						/* -1..1 range */
						grid_pos[x][y][0] = (xf - 0.5f) * 2.0f;
						grid_pos[x][y][1] = (yf - 0.5f) * 2.0f;
						grid_pos[x][y][2] = 1.0;
					}
				}

				for (x = 0; x < VIEWGRAD_RES_X - 1; x++) {
					for (y = 0; y < VIEWGRAD_RES_Y - 1; y++) {
						indices[x][y][0] = x * VIEWGRAD_RES_X + y;
						indices[x][y][1] = x * VIEWGRAD_RES_X + y + 1;
						indices[x][y][2] = (x + 1) * VIEWGRAD_RES_X + y + 1;
						indices[x][y][3] = (x + 1) * VIEWGRAD_RES_X + y;
					}
				}

				buf_calculated = true;
			}

			for (x = 0; x < VIEWGRAD_RES_X; x++) {
				for (y = 0; y < VIEWGRAD_RES_Y; y++) {
					const float xf = (float)x / (float)(VIEWGRAD_RES_X - 1);
					const float yf = (float)y / (float)(VIEWGRAD_RES_Y - 1);
					const float mval[2] = {xf * (float)ar->winx, yf * ar->winy};
					const float z_up[3] = {0.0f, 0.0f, 1.0f};
					float out[3];
					GLubyte *col_ub = grid_col[x][y];

					float col_fac;
					float col_fl[3];

					ED_view3d_win_to_vector(ar, mval, out);

					if (scene->world->skytype & WO_SKYPAPER) {
						if (scene->world->skytype & WO_SKYREAL) {
							col_fac = fabsf(((float)y / (float)VIEWGRAD_RES_Y) - 0.5f) * 2.0f;
						}
						else {
							col_fac = (float)y / (float)VIEWGRAD_RES_Y;
						}
					}
					else {
						if (scene->world->skytype & WO_SKYREAL) {
							col_fac = fabsf((angle_normalized_v3v3(z_up, out) / (float)M_PI) - 0.5f) * 2.0f;
						}
						else {
							col_fac = 1.0f - (angle_normalized_v3v3(z_up, out) / (float)M_PI);
						}
					}

					interp_v3_v3v3(col_fl, col_hor, col_zen, col_fac);

					rgb_float_to_uchar(col_ub, col_fl);
					col_ub[3] = 0;
				}
			}

			glEnable(GL_DEPTH_TEST);
			glDepthFunc(GL_ALWAYS);

			glEnableClientState(GL_VERTEX_ARRAY);
			glEnableClientState(GL_COLOR_ARRAY);
			glVertexPointer(3, GL_FLOAT, 0, grid_pos);
			glColorPointer(4, GL_UNSIGNED_BYTE, 0, grid_col);

			glDrawElements(GL_QUADS, (VIEWGRAD_RES_X - 1) * (VIEWGRAD_RES_Y - 1) * 4, GL_UNSIGNED_SHORT, indices);

			glDisableClientState(GL_VERTEX_ARRAY);
			glDisableClientState(GL_COLOR_ARRAY);

			glDepthFunc(GL_LEQUAL);
			glDisable(GL_DEPTH_TEST);

			glMatrixMode(GL_PROJECTION);
			glPopMatrix();
			glMatrixMode(GL_MODELVIEW);
			glPopMatrix();

			glShadeModel(GL_FLAT);

#undef VIEWGRAD_RES_X
#undef VIEWGRAD_RES_Y

			if (is_wire_color) {
				float col_mid[3];
				mid_v3_v3v3(col_mid, col_hor, col_zen);
				draw_object_bg_wire_color_set(col_mid);
			}
		}
		else {  /* solid sky */
			float col_hor[3];
			IMB_colormanagement_pixel_to_display_space_v3(col_hor, &scene->world->horr, &scene->view_settings,
			                                              &scene->display_settings);

			glClearColor(col_hor[0], col_hor[1], col_hor[2], 0.0f);
			glClear(GL_COLOR_BUFFER_BIT | GL_DEPTH_BUFFER_BIT);

			if (is_wire_color) {
				draw_object_bg_wire_color_set(col_hor);
			}
		}
	}
	else {
		if (UI_GetThemeValue(TH_SHOW_BACK_GRAD)) {
			float col_low[3], col_high[3];

			UI_GetThemeColor3fv(TH_HIGH_GRAD, col_high);
			UI_GetThemeColor3fv(TH_LOW_GRAD, col_low);

			glMatrixMode(GL_PROJECTION);
			glPushMatrix();
			glLoadIdentity();
			glMatrixMode(GL_MODELVIEW);
			glPushMatrix();
			glLoadIdentity();

			glEnable(GL_DEPTH_TEST);
			glDepthFunc(GL_ALWAYS);
			glShadeModel(GL_SMOOTH);
			glBegin(GL_QUADS);
			glColor3fv(col_low);
			glVertex3f(-1.0, -1.0, 1.0);
			glVertex3f(1.0, -1.0, 1.0);
			glColor3fv(col_high);
			glVertex3f(1.0, 1.0, 1.0);
			glVertex3f(-1.0, 1.0, 1.0);
			glEnd();
			glShadeModel(GL_FLAT);

			glDepthFunc(GL_LEQUAL);
			glDisable(GL_DEPTH_TEST);

			glMatrixMode(GL_PROJECTION);
			glPopMatrix();

			glMatrixMode(GL_MODELVIEW);
			glPopMatrix();

			if (is_wire_color) {
				float col_mid[3];
				mid_v3_v3v3(col_mid, col_low, col_high);
				draw_object_bg_wire_color_set(col_mid);
			}
		}
		else {
			float col[3];

			UI_GetThemeColor3fv(TH_HIGH_GRAD, col);

			glClearColor(col[0], col[1], col[2], 0.0);
			glClear(GL_COLOR_BUFFER_BIT | GL_DEPTH_BUFFER_BIT);

			if (is_wire_color) {
				draw_object_bg_wire_color_set(col);
			}
		}
	}
}


=======
>>>>>>> 435eaa79
#ifdef WITH_GAMEENGINE
static void update_lods(Scene *scene, float camera_pos[3])
{
	Scene *sce_iter;
	Base *base;
	Object *ob;

	for (SETLOOPER(scene, sce_iter, base)) {
		ob = base->object;
		BKE_object_lod_update(ob, camera_pos);
	}
}
#endif

static void view3d_main_area_draw_objects(const bContext *C, Scene *scene, View3D *v3d,
                                          ARegion *ar, const char **grid_unit)
{
	RegionView3D *rv3d = ar->regiondata;
	unsigned int lay_used = v3d->lay_used;
	
	/* post processing */
	bool do_compositing = false;
	
	/* shadow buffers, before we setup matrices */
	if (draw_glsl_material(scene, NULL, v3d, v3d->drawtype))
		gpu_update_lamps_shadows(scene, v3d);
	
	/* reset default OpenGL lights if needed (i.e. after preferences have been altered) */
	if (rv3d->rflag & RV3D_GPULIGHT_UPDATE) {
		rv3d->rflag &= ~RV3D_GPULIGHT_UPDATE;
		GPU_default_lights();
	}

	/* setup view matrices */
	view3d_main_area_setup_view(scene, v3d, ar, NULL, NULL);

	rv3d->rflag &= ~RV3D_IS_GAME_ENGINE;
#ifdef WITH_GAMEENGINE
	if (STREQ(scene->r.engine, RE_engine_id_BLENDER_GAME)) {
		rv3d->rflag |= RV3D_IS_GAME_ENGINE;

		/* Make sure LoDs are up to date */
		update_lods(scene, rv3d->viewinv[3]);
	}
#endif

	/* framebuffer fx needed, we need to draw offscreen first */
	if (v3d->shader_fx) {
		GPUFXOptions options;
		BKE_screen_view3d_ensure_FX(v3d);
		options = *v3d->fxoptions;
		if (!rv3d->compositor)
			rv3d->compositor = GPU_create_fx_compositor();
		
		if (rv3d->persp == RV3D_CAMOB && v3d->camera)
			BKE_GPU_dof_from_camera(v3d->camera, &options);

		do_compositing = GPU_initialize_fx_passes(rv3d->compositor, &ar->winrct, &ar->drawrct, v3d->shader_fx, &options);
	}
	
	/* clear the background */
	view3d_main_area_clear(scene, v3d, ar, false);

	/* enables anti-aliasing for 3D view drawing */
	if (U.ogl_multisamples != USER_MULTISAMPLE_NONE) {
		glEnable(GL_MULTISAMPLE_ARB);
	}

	/* main drawing call */
	view3d_draw_objects(C, scene, v3d, ar, grid_unit, true, false);

	/* post process */
	if (do_compositing) {
		GPU_fx_do_composite_pass(rv3d->compositor, rv3d->winmat, rv3d->is_persp, scene, NULL);
	}
	
	/* Disable back anti-aliasing */
	if (U.ogl_multisamples != USER_MULTISAMPLE_NONE) {
		glDisable(GL_MULTISAMPLE_ARB);
	}

	if (v3d->lay_used != lay_used) { /* happens when loading old files or loading with UI load */
		/* find header and force tag redraw */
		ScrArea *sa = CTX_wm_area(C);
		ARegion *ar_header = BKE_area_find_region_type(sa, RGN_TYPE_HEADER);
		ED_region_tag_redraw(ar_header); /* can be NULL */
	}

	if ((v3d->flag2 & V3D_RENDER_OVERRIDE) == 0) {
		BDR_drawSketch(C);
	}

	if ((U.ndof_flag & NDOF_SHOW_GUIDE) && ((rv3d->viewlock & RV3D_LOCKED) == 0) && (rv3d->persp != RV3D_CAMOB))
		/* TODO: draw something else (but not this) during fly mode */
		draw_rotation_guide(rv3d);

}

static void view3d_main_area_draw_info(const bContext *C, Scene *scene,
                                       ARegion *ar, View3D *v3d,
                                       const char *grid_unit, bool render_border)
{
	RegionView3D *rv3d = ar->regiondata;
	rcti rect;
	
	/* local coordinate visible rect inside region, to accomodate overlapping ui */
	ED_region_visible_rect(ar, &rect);

	if (rv3d->persp == RV3D_CAMOB) {
		drawviewborder(scene, ar, v3d);
	}
	else if (v3d->flag2 & V3D_RENDER_BORDER) {
		glPolygonMode(GL_FRONT_AND_BACK, GL_LINE);
		setlinestyle(3);
		cpack(0x4040FF);

		glRecti(v3d->render_border.xmin * ar->winx, v3d->render_border.ymin * ar->winy,
		        v3d->render_border.xmax * ar->winx, v3d->render_border.ymax * ar->winy);

		setlinestyle(0);
		glPolygonMode(GL_FRONT_AND_BACK, GL_FILL);
	}

	if (v3d->flag2 & V3D_SHOW_GPENCIL) {
		/* draw grease-pencil stuff - needed to get paint-buffer shown too (since it's 2D) */
		ED_gpencil_draw_view3d(scene, v3d, ar, false);
	}

	if ((v3d->flag2 & V3D_RENDER_OVERRIDE) == 0) {
		Object *ob;

		drawcursor(scene, ar, v3d);

		if (U.uiflag & USER_SHOW_ROTVIEWICON)
			draw_view_axis(rv3d, &rect);
		else
			draw_view_icon(rv3d, &rect);

		ob = OBACT;
		if (U.uiflag & USER_DRAWVIEWINFO)
			draw_selected_name(scene, ob, &rect);
	}

	if (rv3d->render_engine) {
		view3d_main_area_draw_engine_info(v3d, rv3d, ar, render_border);
		return;
	}

	if ((v3d->flag2 & V3D_RENDER_OVERRIDE) == 0) {
		wmWindowManager *wm = CTX_wm_manager(C);

		if ((U.uiflag & USER_SHOW_FPS) && ED_screen_animation_playing(wm)) {
			ED_scene_draw_fps(scene, &rect);
		}
		else if (U.uiflag & USER_SHOW_VIEWPORTNAME) {
			draw_viewport_name(ar, v3d, &rect);
		}

		if (grid_unit) { /* draw below the viewport name */
			char numstr[32] = "";

			UI_ThemeColor(TH_TEXT_HI);
			if (v3d->grid != 1.0f) {
				BLI_snprintf(numstr, sizeof(numstr), "%s x %.4g", grid_unit, v3d->grid);
			}

			BLF_draw_default_ascii(rect.xmin + U.widget_unit,
			                       rect.ymax - (USER_SHOW_VIEWPORTNAME ? 2 * U.widget_unit : U.widget_unit), 0.0f,
			                       numstr[0] ? numstr : grid_unit, sizeof(numstr));
		}
	}
}

void view3d_main_area_draw(const bContext *C, ARegion *ar)
{
	Scene *scene = CTX_data_scene(C);
	View3D *v3d = CTX_wm_view3d(C);
	const char *grid_unit = NULL;
	rcti border_rect;
	bool render_border, clip_border;

	/* if we only redraw render border area, skip opengl draw and also
	 * don't do scissor because it's already set */
	render_border = ED_view3d_calc_render_border(scene, v3d, ar, &border_rect);
	clip_border = (render_border && !BLI_rcti_compare(&ar->drawrct, &border_rect));

	/* draw viewport using opengl */
	if (v3d->drawtype != OB_RENDER || !view3d_main_area_do_render_draw(scene) || clip_border) {
		view3d_main_area_draw_objects(C, scene, v3d, ar, &grid_unit);
#ifdef DEBUG_DRAW
		bl_debug_draw();
#endif
	}

	/* draw viewport using external renderer */
	if (v3d->drawtype == OB_RENDER)
		view3d_main_area_draw_engine(C, scene, ar, v3d, clip_border, &border_rect);
	
	view3d_main_area_setup_view(scene, v3d, ar, NULL, NULL);	
	glClear(GL_DEPTH_BUFFER_BIT);
	WM_widgets_draw(C, ar);
	BIF_draw_manipulator(C);
	ED_region_pixelspace(ar);
	
	view3d_main_area_draw_info(C, scene, ar, v3d, grid_unit, render_border);

	v3d->flag |= V3D_INVALID_BACKBUF;
}

#ifdef DEBUG_DRAW
/* debug drawing */
#define _DEBUG_DRAW_QUAD_TOT 1024
#define _DEBUG_DRAW_EDGE_TOT 1024
static float _bl_debug_draw_quads[_DEBUG_DRAW_QUAD_TOT][4][3];
static int   _bl_debug_draw_quads_tot = 0;
static float _bl_debug_draw_edges[_DEBUG_DRAW_QUAD_TOT][2][3];
static int   _bl_debug_draw_edges_tot = 0;
static unsigned int _bl_debug_draw_quads_color[_DEBUG_DRAW_QUAD_TOT];
static unsigned int _bl_debug_draw_edges_color[_DEBUG_DRAW_EDGE_TOT];
static unsigned int _bl_debug_draw_color;

void bl_debug_draw_quad_clear(void)
{
	_bl_debug_draw_quads_tot = 0;
	_bl_debug_draw_edges_tot = 0;
	_bl_debug_draw_color = 0x00FF0000;
}
void bl_debug_color_set(const unsigned int color)
{
	_bl_debug_draw_color = color;
}
void bl_debug_draw_quad_add(const float v0[3], const float v1[3], const float v2[3], const float v3[3])
{
	if (_bl_debug_draw_quads_tot >= _DEBUG_DRAW_QUAD_TOT) {
		printf("%s: max quad count hit %d!", __func__, _bl_debug_draw_quads_tot);
	}
	else {
		float *pt = &_bl_debug_draw_quads[_bl_debug_draw_quads_tot][0][0];
		copy_v3_v3(pt, v0); pt += 3;
		copy_v3_v3(pt, v1); pt += 3;
		copy_v3_v3(pt, v2); pt += 3;
		copy_v3_v3(pt, v3); pt += 3;
		_bl_debug_draw_quads_color[_bl_debug_draw_quads_tot] = _bl_debug_draw_color;
		_bl_debug_draw_quads_tot++;
	}
}
void bl_debug_draw_edge_add(const float v0[3], const float v1[3])
{
	if (_bl_debug_draw_quads_tot >= _DEBUG_DRAW_EDGE_TOT) {
		printf("%s: max edge count hit %d!", __func__, _bl_debug_draw_edges_tot);
	}
	else {
		float *pt = &_bl_debug_draw_edges[_bl_debug_draw_edges_tot][0][0];
		copy_v3_v3(pt, v0); pt += 3;
		copy_v3_v3(pt, v1); pt += 3;
		_bl_debug_draw_edges_color[_bl_debug_draw_edges_tot] = _bl_debug_draw_color;
		_bl_debug_draw_edges_tot++;
	}
}
static void bl_debug_draw(void)
{
	unsigned int color;
	if (_bl_debug_draw_quads_tot) {
		int i;
		color = _bl_debug_draw_quads_color[0];
		cpack(color);
		for (i = 0; i < _bl_debug_draw_quads_tot; i ++) {
			if (_bl_debug_draw_quads_color[i] != color) {
				color = _bl_debug_draw_quads_color[i];
				cpack(color);
			}
			glBegin(GL_LINE_LOOP);
			glVertex3fv(_bl_debug_draw_quads[i][0]);
			glVertex3fv(_bl_debug_draw_quads[i][1]);
			glVertex3fv(_bl_debug_draw_quads[i][2]);
			glVertex3fv(_bl_debug_draw_quads[i][3]);
			glEnd();
		}
	}
	if (_bl_debug_draw_edges_tot) {
		int i;
		color = _bl_debug_draw_edges_color[0];
		cpack(color);
		glBegin(GL_LINES);
		for (i = 0; i < _bl_debug_draw_edges_tot; i ++) {
			if (_bl_debug_draw_edges_color[i] != color) {
				color = _bl_debug_draw_edges_color[i];
				cpack(color);
			}
			glVertex3fv(_bl_debug_draw_edges[i][0]);
			glVertex3fv(_bl_debug_draw_edges[i][1]);
		}
		glEnd();
		color = _bl_debug_draw_edges_color[0];
		cpack(color);
		glPointSize(4.0);
		glBegin(GL_POINTS);
		for (i = 0; i < _bl_debug_draw_edges_tot; i ++) {
			if (_bl_debug_draw_edges_color[i] != color) {
				color = _bl_debug_draw_edges_color[i];
				cpack(color);
			}
			glVertex3fv(_bl_debug_draw_edges[i][0]);
			glVertex3fv(_bl_debug_draw_edges[i][1]);
		}
		glEnd();
	}
}
#endif<|MERGE_RESOLUTION|>--- conflicted
+++ resolved
@@ -3045,14 +3045,8 @@
 		glClear(GL_COLOR_BUFFER_BIT | GL_DEPTH_BUFFER_BIT);		
 	}
 
-<<<<<<< HEAD
-	glClear(GL_COLOR_BUFFER_BIT | GL_DEPTH_BUFFER_BIT);
-=======
-
 	/* setup view matrices */
 	view3d_main_area_setup_view(scene, v3d, ar, viewmat, winmat);
-
->>>>>>> 435eaa79
 
 	/* main drawing call */
 	view3d_draw_objects(NULL, scene, v3d, ar, NULL, do_bgpic, true);
@@ -3415,212 +3409,7 @@
 	ED_region_info_draw(ar, rv3d->render_engine->text, 1, fill_color);
 }
 
-<<<<<<< HEAD
-/*
- * Function to clear the view
- */
-static void view3d_main_area_clear(Scene *scene, View3D *v3d, ARegion *ar)
-{
-	const bool is_wire_color = V3D_IS_WIRECOLOR(scene, v3d);
-
-	/* clear background */
-	if (scene->world && (v3d->flag2 & V3D_RENDER_OVERRIDE)) {  /* clear with solid color */
-		if (scene->world->skytype & WO_SKYBLEND) {  /* blend sky */
-			int x, y;
-			float col_hor[3];
-			float col_zen[3];
-
-#define VIEWGRAD_RES_X 16
-#define VIEWGRAD_RES_Y 16
-
-			GLubyte grid_col[VIEWGRAD_RES_X][VIEWGRAD_RES_Y][4];
-			static float   grid_pos[VIEWGRAD_RES_X][VIEWGRAD_RES_Y][3];
-			static GLushort indices[VIEWGRAD_RES_X - 1][VIEWGRAD_RES_X - 1][4];
-			static bool buf_calculated = false;
-
-			IMB_colormanagement_pixel_to_display_space_v3(col_hor, &scene->world->horr, &scene->view_settings,
-			                                              &scene->display_settings);
-			IMB_colormanagement_pixel_to_display_space_v3(col_zen, &scene->world->zenr, &scene->view_settings,
-			                                              &scene->display_settings);
-
-			glMatrixMode(GL_PROJECTION);
-			glPushMatrix();
-			glLoadIdentity();
-			glMatrixMode(GL_MODELVIEW);
-			glPushMatrix();
-			glLoadIdentity();
-
-			glShadeModel(GL_SMOOTH);
-
-			/* calculate buffers the first time only */
-			if (!buf_calculated) {
-				for (x = 0; x < VIEWGRAD_RES_X; x++) {
-					for (y = 0; y < VIEWGRAD_RES_Y; y++) {
-						const float xf = (float)x / (float)(VIEWGRAD_RES_X - 1);
-						const float yf = (float)y / (float)(VIEWGRAD_RES_Y - 1);
-
-						/* -1..1 range */
-						grid_pos[x][y][0] = (xf - 0.5f) * 2.0f;
-						grid_pos[x][y][1] = (yf - 0.5f) * 2.0f;
-						grid_pos[x][y][2] = 1.0;
-					}
-				}
-
-				for (x = 0; x < VIEWGRAD_RES_X - 1; x++) {
-					for (y = 0; y < VIEWGRAD_RES_Y - 1; y++) {
-						indices[x][y][0] = x * VIEWGRAD_RES_X + y;
-						indices[x][y][1] = x * VIEWGRAD_RES_X + y + 1;
-						indices[x][y][2] = (x + 1) * VIEWGRAD_RES_X + y + 1;
-						indices[x][y][3] = (x + 1) * VIEWGRAD_RES_X + y;
-					}
-				}
-
-				buf_calculated = true;
-			}
-
-			for (x = 0; x < VIEWGRAD_RES_X; x++) {
-				for (y = 0; y < VIEWGRAD_RES_Y; y++) {
-					const float xf = (float)x / (float)(VIEWGRAD_RES_X - 1);
-					const float yf = (float)y / (float)(VIEWGRAD_RES_Y - 1);
-					const float mval[2] = {xf * (float)ar->winx, yf * ar->winy};
-					const float z_up[3] = {0.0f, 0.0f, 1.0f};
-					float out[3];
-					GLubyte *col_ub = grid_col[x][y];
-
-					float col_fac;
-					float col_fl[3];
-
-					ED_view3d_win_to_vector(ar, mval, out);
-
-					if (scene->world->skytype & WO_SKYPAPER) {
-						if (scene->world->skytype & WO_SKYREAL) {
-							col_fac = fabsf(((float)y / (float)VIEWGRAD_RES_Y) - 0.5f) * 2.0f;
-						}
-						else {
-							col_fac = (float)y / (float)VIEWGRAD_RES_Y;
-						}
-					}
-					else {
-						if (scene->world->skytype & WO_SKYREAL) {
-							col_fac = fabsf((angle_normalized_v3v3(z_up, out) / (float)M_PI) - 0.5f) * 2.0f;
-						}
-						else {
-							col_fac = 1.0f - (angle_normalized_v3v3(z_up, out) / (float)M_PI);
-						}
-					}
-
-					interp_v3_v3v3(col_fl, col_hor, col_zen, col_fac);
-
-					rgb_float_to_uchar(col_ub, col_fl);
-					col_ub[3] = 0;
-				}
-			}
-
-			glEnable(GL_DEPTH_TEST);
-			glDepthFunc(GL_ALWAYS);
-
-			glEnableClientState(GL_VERTEX_ARRAY);
-			glEnableClientState(GL_COLOR_ARRAY);
-			glVertexPointer(3, GL_FLOAT, 0, grid_pos);
-			glColorPointer(4, GL_UNSIGNED_BYTE, 0, grid_col);
-
-			glDrawElements(GL_QUADS, (VIEWGRAD_RES_X - 1) * (VIEWGRAD_RES_Y - 1) * 4, GL_UNSIGNED_SHORT, indices);
-
-			glDisableClientState(GL_VERTEX_ARRAY);
-			glDisableClientState(GL_COLOR_ARRAY);
-
-			glDepthFunc(GL_LEQUAL);
-			glDisable(GL_DEPTH_TEST);
-
-			glMatrixMode(GL_PROJECTION);
-			glPopMatrix();
-			glMatrixMode(GL_MODELVIEW);
-			glPopMatrix();
-
-			glShadeModel(GL_FLAT);
-
-#undef VIEWGRAD_RES_X
-#undef VIEWGRAD_RES_Y
-
-			if (is_wire_color) {
-				float col_mid[3];
-				mid_v3_v3v3(col_mid, col_hor, col_zen);
-				draw_object_bg_wire_color_set(col_mid);
-			}
-		}
-		else {  /* solid sky */
-			float col_hor[3];
-			IMB_colormanagement_pixel_to_display_space_v3(col_hor, &scene->world->horr, &scene->view_settings,
-			                                              &scene->display_settings);
-
-			glClearColor(col_hor[0], col_hor[1], col_hor[2], 0.0f);
-			glClear(GL_COLOR_BUFFER_BIT | GL_DEPTH_BUFFER_BIT);
-
-			if (is_wire_color) {
-				draw_object_bg_wire_color_set(col_hor);
-			}
-		}
-	}
-	else {
-		if (UI_GetThemeValue(TH_SHOW_BACK_GRAD)) {
-			float col_low[3], col_high[3];
-
-			UI_GetThemeColor3fv(TH_HIGH_GRAD, col_high);
-			UI_GetThemeColor3fv(TH_LOW_GRAD, col_low);
-
-			glMatrixMode(GL_PROJECTION);
-			glPushMatrix();
-			glLoadIdentity();
-			glMatrixMode(GL_MODELVIEW);
-			glPushMatrix();
-			glLoadIdentity();
-
-			glEnable(GL_DEPTH_TEST);
-			glDepthFunc(GL_ALWAYS);
-			glShadeModel(GL_SMOOTH);
-			glBegin(GL_QUADS);
-			glColor3fv(col_low);
-			glVertex3f(-1.0, -1.0, 1.0);
-			glVertex3f(1.0, -1.0, 1.0);
-			glColor3fv(col_high);
-			glVertex3f(1.0, 1.0, 1.0);
-			glVertex3f(-1.0, 1.0, 1.0);
-			glEnd();
-			glShadeModel(GL_FLAT);
-
-			glDepthFunc(GL_LEQUAL);
-			glDisable(GL_DEPTH_TEST);
-
-			glMatrixMode(GL_PROJECTION);
-			glPopMatrix();
-
-			glMatrixMode(GL_MODELVIEW);
-			glPopMatrix();
-
-			if (is_wire_color) {
-				float col_mid[3];
-				mid_v3_v3v3(col_mid, col_low, col_high);
-				draw_object_bg_wire_color_set(col_mid);
-			}
-		}
-		else {
-			float col[3];
-
-			UI_GetThemeColor3fv(TH_HIGH_GRAD, col);
-
-			glClearColor(col[0], col[1], col[2], 0.0);
-			glClear(GL_COLOR_BUFFER_BIT | GL_DEPTH_BUFFER_BIT);
-
-			if (is_wire_color) {
-				draw_object_bg_wire_color_set(col);
-			}
-		}
-	}
-}
-
-
-=======
->>>>>>> 435eaa79
+
 #ifdef WITH_GAMEENGINE
 static void update_lods(Scene *scene, float camera_pos[3])
 {
