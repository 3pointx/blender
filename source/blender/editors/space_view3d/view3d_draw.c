/*
 * ***** BEGIN GPL LICENSE BLOCK *****
 *
 * This program is free software; you can redistribute it and/or
 * modify it under the terms of the GNU General Public License
 * as published by the Free Software Foundation; either version 2
 * of the License, or (at your option) any later version. 
 *
 * This program is distributed in the hope that it will be useful,
 * but WITHOUT ANY WARRANTY; without even the implied warranty of
 * MERCHANTABILITY or FITNESS FOR A PARTICULAR PURPOSE.  See the
 * GNU General Public License for more details.
 *
 * You should have received a copy of the GNU General Public License
 * along with this program; if not, write to the Free Software Foundation,
 * Inc., 51 Franklin Street, Fifth Floor, Boston, MA 02110-1301, USA.
 *
 * The Original Code is Copyright (C) 2008 Blender Foundation.
 * All rights reserved.
 *
 * 
 * Contributor(s): Blender Foundation
 *
 * ***** END GPL LICENSE BLOCK *****
 */

/** \file blender/editors/space_view3d/view3d_draw.c
 *  \ingroup spview3d
 */

#include <string.h>
#include <stdio.h>
#include <math.h>

#include "DNA_armature_types.h"
#include "DNA_camera_types.h"
#include "DNA_customdata_types.h"
#include "DNA_object_types.h"
#include "DNA_group_types.h"
#include "DNA_mesh_types.h"
#include "DNA_key_types.h"
#include "DNA_lamp_types.h"
#include "DNA_scene_types.h"
#include "DNA_world_types.h"

#include "MEM_guardedalloc.h"

#include "BLI_blenlib.h"
#include "BLI_math.h"
#include "BLI_utildefines.h"
#include "BLI_endian_switch.h"

#include "BKE_anim.h"
#include "BKE_camera.h"
#include "BKE_context.h"
#include "BKE_customdata.h"
#include "BKE_image.h"
#include "BKE_key.h"
#include "BKE_main.h"
#include "BKE_object.h"
#include "BKE_global.h"
#include "BKE_paint.h"
#include "BKE_scene.h"
#include "BKE_screen.h"
#include "BKE_unit.h"
#include "BKE_movieclip.h"

#include "RE_engine.h"

#include "IMB_imbuf_types.h"
#include "IMB_imbuf.h"
#include "IMB_colormanagement.h"

#include "BIF_gl.h"
#include "BIF_glutil.h"

#include "WM_api.h"

#include "BLF_api.h"
#include "BLF_translation.h"

#include "ED_armature.h"
#include "ED_keyframing.h"
#include "ED_gpencil.h"
#include "ED_screen.h"
#include "ED_space_api.h"
#include "ED_screen_types.h"
#include "ED_transform.h"

#include "UI_interface.h"
#include "UI_interface_icons.h"
#include "UI_resources.h"

#include "GPU_draw.h"
#include "GPU_material.h"
#include "GPU_extensions.h"
#include "GPU_compositing.h"
#include "GPU_renderer.h"

#include "view3d_intern.h"  /* own include */

/* handy utility for drawing shapes in the viewport for arbitrary code.
 * could add lines and points too */
// #define DEBUG_DRAW
#ifdef DEBUG_DRAW
static void bl_debug_draw(void);
/* add these locally when using these functions for testing */
extern void bl_debug_draw_quad_clear(void);
extern void bl_debug_draw_quad_add(const float v0[3], const float v1[3], const float v2[3], const float v3[3]);
extern void bl_debug_draw_edge_add(const float v0[3], const float v1[3]);
extern void bl_debug_color_set(const unsigned int col);
#endif

void circf(float x, float y, float rad)
{
	GLUquadricObj *qobj = gluNewQuadric(); 
	
	gluQuadricDrawStyle(qobj, GLU_FILL); 
	
	glPushMatrix(); 
	
	glTranslatef(x, y, 0.0);
	
	gluDisk(qobj, 0.0,  rad, 32, 1);
	
	glPopMatrix(); 
	
	gluDeleteQuadric(qobj);
}

void circ(float x, float y, float rad)
{
	GLUquadricObj *qobj = gluNewQuadric(); 
	
	gluQuadricDrawStyle(qobj, GLU_SILHOUETTE); 
	
	glPushMatrix(); 
	
	glTranslatef(x, y, 0.0);
	
	gluDisk(qobj, 0.0,  rad, 32, 1);
	
	glPopMatrix(); 
	
	gluDeleteQuadric(qobj);
}


/* ********* custom clipping *********** */

static void view3d_draw_clipping(RegionView3D *rv3d)
{
	BoundBox *bb = rv3d->clipbb;

	if (bb) {
		const unsigned int clipping_index[6][4] = {
			{0, 1, 2, 3},
			{0, 4, 5, 1},
			{4, 7, 6, 5},
			{7, 3, 2, 6},
			{1, 5, 6, 2},
			{7, 4, 0, 3}
		};

		/* fill in zero alpha for rendering & re-projection [#31530] */
		unsigned char col[4];
		UI_GetThemeColorShade3ubv(TH_BACK, -8, col);
		col[3] = 0;
		glColor4ubv(col);

		glEnableClientState(GL_VERTEX_ARRAY);
		glVertexPointer(3, GL_FLOAT, 0, bb->vec);
		glDrawElements(GL_QUADS, sizeof(clipping_index) / sizeof(unsigned int), GL_UNSIGNED_INT, clipping_index);
		glDisableClientState(GL_VERTEX_ARRAY);

	}
}

void ED_view3d_clipping_set(RegionView3D *rv3d)
{
	double plane[4];
	const unsigned int tot = (rv3d->viewlock & RV3D_BOXCLIP) ? 4 : 6;
	unsigned int a;

	for (a = 0; a < tot; a++) {
		copy_v4db_v4fl(plane, rv3d->clip[a]);
		glClipPlane(GL_CLIP_PLANE0 + a, plane);
		glEnable(GL_CLIP_PLANE0 + a);
	}
}

/* use these to temp disable/enable clipping when 'rv3d->rflag & RV3D_CLIPPING' is set */
void ED_view3d_clipping_disable(void)
{
	unsigned int a;

	for (a = 0; a < 6; a++) {
		glDisable(GL_CLIP_PLANE0 + a);
	}
}
void ED_view3d_clipping_enable(void)
{
	unsigned int a;

	for (a = 0; a < 6; a++) {
		glEnable(GL_CLIP_PLANE0 + a);
	}
}

static bool view3d_clipping_test(const float co[3], float clip[6][4])
{
	if (plane_point_side_v3(clip[0], co) > 0.0f)
		if (plane_point_side_v3(clip[1], co) > 0.0f)
			if (plane_point_side_v3(clip[2], co) > 0.0f)
				if (plane_point_side_v3(clip[3], co) > 0.0f)
					return false;

	return true;
}

/* for 'local' ED_view3d_clipping_local must run first
 * then all comparisons can be done in localspace */
bool ED_view3d_clipping_test(RegionView3D *rv3d, const float co[3], const bool is_local)
{
	return view3d_clipping_test(co, is_local ? rv3d->clip_local : rv3d->clip);
}

/* ********* end custom clipping *********** */


static void drawgrid_draw(ARegion *ar, double wx, double wy, double x, double y, double dx)
{	
	double verts[2][2];

	x += (wx);
	y += (wy);

	/* set fixed 'Y' */
	verts[0][1] = 0.0f;
	verts[1][1] = (double)ar->winy;

	/* iter over 'X' */
	verts[0][0] = verts[1][0] = x - dx * floor(x / dx);
	glEnableClientState(GL_VERTEX_ARRAY);
	glVertexPointer(2, GL_DOUBLE, 0, verts);

	while (verts[0][0] < ar->winx) {
		glDrawArrays(GL_LINES, 0, 2);
		verts[0][0] = verts[1][0] = verts[0][0] + dx;
	}

	/* set fixed 'X' */
	verts[0][0] = 0.0f;
	verts[1][0] = (double)ar->winx;

	/* iter over 'Y' */
	verts[0][1] = verts[1][1] = y - dx * floor(y / dx);
	while (verts[0][1] < ar->winy) {
		glDrawArrays(GL_LINES, 0, 2);
		verts[0][1] = verts[1][1] = verts[0][1] + dx;
	}

	glDisableClientState(GL_VERTEX_ARRAY);
}

#define GRID_MIN_PX_D   6.0
#define GRID_MIN_PX_F 6.0f

static void drawgrid(UnitSettings *unit, ARegion *ar, View3D *v3d, const char **grid_unit)
{
	/* extern short bgpicmode; */
	RegionView3D *rv3d = ar->regiondata;
	double wx, wy, x, y, fw, fx, fy, dx;
	double vec4[4];
	unsigned char col[3], col2[3];

	fx = rv3d->persmat[3][0];
	fy = rv3d->persmat[3][1];
	fw = rv3d->persmat[3][3];

	wx = (ar->winx / 2.0); /* because of rounding errors, grid at wrong location */
	wy = (ar->winy / 2.0);

	x = (wx) * fx / fw;
	y = (wy) * fy / fw;

	vec4[0] = vec4[1] = v3d->grid;

	vec4[2] = 0.0;
	vec4[3] = 1.0;
	mul_m4_v4d(rv3d->persmat, vec4);
	fx = vec4[0];
	fy = vec4[1];
	fw = vec4[3];

	dx = fabs(x - (wx) * fx / fw);
	if (dx == 0) dx = fabs(y - (wy) * fy / fw);
	
	glDepthMask(0);     /* disable write in zbuffer */

	/* check zoom out */
	UI_ThemeColor(TH_GRID);
	
	if (unit->system) {
		/* Use GRID_MIN_PX * 2 for units because very very small grid
		 * items are less useful when dealing with units */
		void *usys;
		int len, i;
		double dx_scalar;
		float blend_fac;

		bUnit_GetSystem(&usys, &len, unit->system, B_UNIT_LENGTH);

		if (usys) {
			i = len;
			while (i--) {
				double scalar = bUnit_GetScaler(usys, i);

				dx_scalar = dx * scalar / (double)unit->scale_length;
				if (dx_scalar < (GRID_MIN_PX_D * 2.0))
					continue;

				/* Store the smallest drawn grid size units name so users know how big each grid cell is */
				if (*grid_unit == NULL) {
					*grid_unit = bUnit_GetNameDisplay(usys, i);
					rv3d->gridview = (float)((scalar * (double)v3d->grid) / (double)unit->scale_length);
				}
				blend_fac = 1.0f - ((GRID_MIN_PX_F * 2.0f) / (float)dx_scalar);

				/* tweak to have the fade a bit nicer */
				blend_fac = (blend_fac * blend_fac) * 2.0f;
				CLAMP(blend_fac, 0.3f, 1.0f);


				UI_ThemeColorBlend(TH_HIGH_GRAD, TH_GRID, blend_fac);

				drawgrid_draw(ar, wx, wy, x, y, dx_scalar);
			}
		}
	}
	else {
		const double sublines    = v3d->gridsubdiv;
		const float  sublines_fl = v3d->gridsubdiv;

		if (dx < GRID_MIN_PX_D) {
			rv3d->gridview *= sublines_fl;
			dx *= sublines;

			if (dx < GRID_MIN_PX_D) {
				rv3d->gridview *= sublines_fl;
				dx *= sublines;

				if (dx < GRID_MIN_PX_D) {
					rv3d->gridview *= sublines_fl;
					dx *= sublines;
					if (dx < GRID_MIN_PX_D) {
						/* pass */
					}
					else {
						UI_ThemeColor(TH_GRID);
						drawgrid_draw(ar, wx, wy, x, y, dx);
					}
				}
				else {  /* start blending out */
					UI_ThemeColorBlend(TH_HIGH_GRAD, TH_GRID, dx / (GRID_MIN_PX_D * 6.0));
					drawgrid_draw(ar, wx, wy, x, y, dx);

					UI_ThemeColor(TH_GRID);
					drawgrid_draw(ar, wx, wy, x, y, sublines * dx);
				}
			}
			else {  /* start blending out (GRID_MIN_PX < dx < (GRID_MIN_PX * 10)) */
				UI_ThemeColorBlend(TH_HIGH_GRAD, TH_GRID, dx / (GRID_MIN_PX_D * 6.0));
				drawgrid_draw(ar, wx, wy, x, y, dx);

				UI_ThemeColor(TH_GRID);
				drawgrid_draw(ar, wx, wy, x, y, sublines * dx);
			}
		}
		else {
			if (dx > (GRID_MIN_PX_D * 10.0)) {  /* start blending in */
				rv3d->gridview /= sublines_fl;
				dx /= sublines;
				if (dx > (GRID_MIN_PX_D * 10.0)) {  /* start blending in */
					rv3d->gridview /= sublines_fl;
					dx /= sublines;
					if (dx > (GRID_MIN_PX_D * 10.0)) {
						UI_ThemeColor(TH_GRID);
						drawgrid_draw(ar, wx, wy, x, y, dx);
					}
					else {
						UI_ThemeColorBlend(TH_HIGH_GRAD, TH_GRID, dx / (GRID_MIN_PX_D * 6.0));
						drawgrid_draw(ar, wx, wy, x, y, dx);
						UI_ThemeColor(TH_GRID);
						drawgrid_draw(ar, wx, wy, x, y, dx * sublines);
					}
				}
				else {
					UI_ThemeColorBlend(TH_HIGH_GRAD, TH_GRID, dx / (GRID_MIN_PX_D * 6.0));
					drawgrid_draw(ar, wx, wy, x, y, dx);
					UI_ThemeColor(TH_GRID);
					drawgrid_draw(ar, wx, wy, x, y, dx * sublines);
				}
			}
			else {
				UI_ThemeColorBlend(TH_HIGH_GRAD, TH_GRID, dx / (GRID_MIN_PX_D * 6.0));
				drawgrid_draw(ar, wx, wy, x, y, dx);
				UI_ThemeColor(TH_GRID);
				drawgrid_draw(ar, wx, wy, x, y, dx * sublines);
			}
		}
	}


	x += (wx);
	y += (wy);
	UI_GetThemeColor3ubv(TH_GRID, col);

	setlinestyle(0);
	
	/* center cross */
	/* horizontal line */
	if (ELEM(rv3d->view, RV3D_VIEW_RIGHT, RV3D_VIEW_LEFT))
		UI_make_axis_color(col, col2, 'Y');
	else UI_make_axis_color(col, col2, 'X');
	glColor3ubv(col2);
	
	fdrawline(0.0,  y,  (float)ar->winx,  y); 
	
	/* vertical line */
	if (ELEM(rv3d->view, RV3D_VIEW_TOP, RV3D_VIEW_BOTTOM))
		UI_make_axis_color(col, col2, 'Y');
	else UI_make_axis_color(col, col2, 'Z');
	glColor3ubv(col2);

	fdrawline(x, 0.0, x, (float)ar->winy); 

	glDepthMask(1);  /* enable write in zbuffer */
}
#undef GRID_MIN_PX

/** could move this elsewhere, but tied into #ED_view3d_grid_scale */
float ED_scene_grid_scale(Scene *scene, const char **grid_unit)
{
	/* apply units */
	if (scene->unit.system) {
		void *usys;
		int len;

		bUnit_GetSystem(&usys, &len, scene->unit.system, B_UNIT_LENGTH);

		if (usys) {
			int i = bUnit_GetBaseUnit(usys);
			if (grid_unit)
				*grid_unit = bUnit_GetNameDisplay(usys, i);
			return (float)bUnit_GetScaler(usys, i) / scene->unit.scale_length;
		}
	}

	return 1.0f;
}

float ED_view3d_grid_scale(Scene *scene, View3D *v3d, const char **grid_unit)
{
	return v3d->grid * ED_scene_grid_scale(scene, grid_unit);
}

static void drawfloor(Scene *scene, View3D *v3d, const char **grid_unit)
{
	float grid, grid_scale;
	unsigned char col_grid[3];
	const int gridlines = v3d->gridlines / 2;

	if (v3d->gridlines < 3) return;
	
	/* use 'grid_scale' instead of 'v3d->grid' from now on */
	grid_scale = ED_view3d_grid_scale(scene, v3d, grid_unit);
	grid = gridlines * grid_scale;

	if (v3d->zbuf && scene->obedit)
		glDepthMask(0);  /* for zbuffer-select */

	UI_GetThemeColor3ubv(TH_GRID, col_grid);

	/* draw the Y axis and/or grid lines */
	if (v3d->gridflag & V3D_SHOW_FLOOR) {
		const int sublines = v3d->gridsubdiv;
		float vert[4][3] = {{0.0f}};
		unsigned char col_bg[3];
		unsigned char col_grid_emphasise[3], col_grid_light[3];
		int a;
		int prev_emphasise = -1;

		UI_GetThemeColor3ubv(TH_BACK, col_bg);

		/* emphasise division lines lighter instead of darker, if background is darker than grid */
		UI_GetColorPtrShade3ubv(col_grid, col_grid_light, 10);
		UI_GetColorPtrShade3ubv(col_grid, col_grid_emphasise,
		                        (((col_grid[0] + col_grid[1] + col_grid[2]) + 30) >
		                         (col_bg[0] + col_bg[1] + col_bg[2])) ? 20 : -10);

		/* set fixed axis */
		vert[0][0] = vert[2][1] = grid;
		vert[1][0] = vert[3][1] = -grid;

		glEnableClientState(GL_VERTEX_ARRAY);
		glVertexPointer(3, GL_FLOAT, 0, vert);

		for (a = -gridlines; a <= gridlines; a++) {
			const float line = a * grid_scale;
			const int is_emphasise = (a % sublines) == 0;

			if (is_emphasise != prev_emphasise) {
				glColor3ubv(is_emphasise ? col_grid_emphasise : col_grid_light);
				prev_emphasise = is_emphasise;
			}

			/* set variable axis */
			vert[0][1] = vert[1][1] = vert[2][0] = vert[3][0] = line;

			glDrawArrays(GL_LINES, 0, 4);
		}

		glDisableClientState(GL_VERTEX_ARRAY);
	}
	
	/* draw the Z axis line */
	/* check for the 'show Z axis' preference */
	if (v3d->gridflag & (V3D_SHOW_X | V3D_SHOW_Y | V3D_SHOW_Z)) {
		int axis;
		for (axis = 0; axis < 3; axis++) {
			if (v3d->gridflag & (V3D_SHOW_X << axis)) {
				float vert[3];
				unsigned char tcol[3];

				UI_make_axis_color(col_grid, tcol, 'X' + axis);
				glColor3ubv(tcol);

				glBegin(GL_LINE_STRIP);
				zero_v3(vert);
				vert[axis] = grid;
				glVertex3fv(vert);
				vert[axis] = -grid;
				glVertex3fv(vert);
				glEnd();
			}
		}
	}
	
	if (v3d->zbuf && scene->obedit) glDepthMask(1);
}


static void drawcursor(Scene *scene, ARegion *ar, View3D *v3d)
{
	int co[2];

	/* we don't want the clipping for cursor */
	if (ED_view3d_project_int_global(ar, ED_view3d_cursor3d_get(scene, v3d), co, V3D_PROJ_TEST_NOP) == V3D_PROJ_RET_OK) {
		const float f5 = 0.25f * U.widget_unit;
		const float f10 = 0.5f * U.widget_unit;
		const float f20 = U.widget_unit;
		
		setlinestyle(0); 
		cpack(0xFF);
		circ((float)co[0], (float)co[1], f10);
		setlinestyle(4);
		cpack(0xFFFFFF);
		circ((float)co[0], (float)co[1], f10);
		setlinestyle(0);

		UI_ThemeColor(TH_VIEW_OVERLAY);
		sdrawline(co[0] - f20, co[1], co[0] - f5, co[1]);
		sdrawline(co[0] + f5, co[1], co[0] + f20, co[1]);
		sdrawline(co[0], co[1] - f20, co[0], co[1] - f5);
		sdrawline(co[0], co[1] + f5, co[0], co[1] + f20);
	}
}

/* Draw a live substitute of the view icon, which is always shown
 * colors copied from transform_manipulator.c, we should keep these matching. */
static void draw_view_axis(RegionView3D *rv3d, rcti *rect)
{
	const float k = U.rvisize * U.pixelsize;   /* axis size */
	const float toll = 0.5;      /* used to see when view is quasi-orthogonal */
	float startx = k + 1.0f; /* axis center in screen coordinates, x=y */
	float starty = k + 1.0f;
	float ydisp = 0.0;          /* vertical displacement to allow obj info text */
	int bright = - 20 * (10 - U.rvibright); /* axis alpha offset (rvibright has range 0-10) */
	float vec[3];
	char axis_text[2] = "x";
	float dx, dy;
	int i;
	
	startx += rect->xmin;
	starty += rect->ymin;
	
	/* thickness of lines is proportional to k */
	glLineWidth(2);

	glEnable(GL_BLEND);
	glBlendFunc(GL_SRC_ALPHA, GL_ONE_MINUS_SRC_ALPHA);

	for (i = 0; i < 3; i++) {
		zero_v3(vec);
		vec[i] = 1.0f;
		mul_qt_v3(rv3d->viewquat, vec);
		dx = vec[0] * k;
		dy = vec[1] * k;

		UI_ThemeColorShadeAlpha(TH_AXIS_X + i, 0, bright);
		glBegin(GL_LINES);
		glVertex2f(startx, starty + ydisp);
		glVertex2f(startx + dx, starty + dy + ydisp);
		glEnd();

		if (fabsf(dx) > toll || fabsf(dy) > toll) {
			BLF_draw_default_ascii(startx + dx + 2, starty + dy + ydisp + 2, 0.0f, axis_text, 1);
		}

		axis_text[0]++;

		/* BLF_draw_default disables blending */
		glEnable(GL_BLEND);
	}

	/* restore line-width */
	
	glLineWidth(1.0);
	glDisable(GL_BLEND);
}

/* draw center and axis of rotation for ongoing 3D mouse navigation */
static void draw_rotation_guide(RegionView3D *rv3d)
{
	float o[3];    /* center of rotation */
	float end[3];  /* endpoints for drawing */

	float color[4] = {0.0f, 0.4235f, 1.0f, 1.0f};  /* bright blue so it matches device LEDs */

	negate_v3_v3(o, rv3d->ofs);

	glEnable(GL_BLEND);
	glBlendFunc(GL_SRC_ALPHA, GL_ONE_MINUS_SRC_ALPHA);
	glShadeModel(GL_SMOOTH);
	glPointSize(5);
	glEnable(GL_POINT_SMOOTH);
	glDepthMask(0);  /* don't overwrite zbuf */

	if (rv3d->rot_angle != 0.f) {
		/* -- draw rotation axis -- */
		float scaled_axis[3];
		const float scale = rv3d->dist;
		mul_v3_v3fl(scaled_axis, rv3d->rot_axis, scale);


		glBegin(GL_LINE_STRIP);
		color[3] = 0.f;  /* more transparent toward the ends */
		glColor4fv(color);
		add_v3_v3v3(end, o, scaled_axis);
		glVertex3fv(end);

		// color[3] = 0.2f + fabsf(rv3d->rot_angle);  /* modulate opacity with angle */
		// ^^ neat idea, but angle is frame-rate dependent, so it's usually close to 0.2

		color[3] = 0.5f;  /* more opaque toward the center */
		glColor4fv(color);
		glVertex3fv(o);

		color[3] = 0.f;
		glColor4fv(color);
		sub_v3_v3v3(end, o, scaled_axis);
		glVertex3fv(end);
		glEnd();
		
		/* -- draw ring around rotation center -- */
		{
#define     ROT_AXIS_DETAIL 13

			const float s = 0.05f * scale;
			const float step = 2.f * (float)(M_PI / ROT_AXIS_DETAIL);
			float angle;
			int i;

			float q[4];  /* rotate ring so it's perpendicular to axis */
			const int upright = fabsf(rv3d->rot_axis[2]) >= 0.95f;
			if (!upright) {
				const float up[3] = {0.f, 0.f, 1.f};
				float vis_angle, vis_axis[3];

				cross_v3_v3v3(vis_axis, up, rv3d->rot_axis);
				vis_angle = acosf(dot_v3v3(up, rv3d->rot_axis));
				axis_angle_to_quat(q, vis_axis, vis_angle);
			}

			color[3] = 0.25f;  /* somewhat faint */
			glColor4fv(color);
			glBegin(GL_LINE_LOOP);
			for (i = 0, angle = 0.f; i < ROT_AXIS_DETAIL; ++i, angle += step) {
				float p[3] = {s * cosf(angle), s * sinf(angle), 0.0f};

				if (!upright) {
					mul_qt_v3(q, p);
				}

				add_v3_v3(p, o);
				glVertex3fv(p);
			}
			glEnd();

#undef      ROT_AXIS_DETAIL
		}

		color[3] = 1.0f;  /* solid dot */
	}
	else
		color[3] = 0.5f;  /* see-through dot */

	/* -- draw rotation center -- */
	glColor4fv(color);
	glBegin(GL_POINTS);
	glVertex3fv(o);
	glEnd();

	/* find screen coordinates for rotation center, then draw pretty icon */
#if 0
	mul_m4_v3(rv3d->persinv, rot_center);
	UI_icon_draw(rot_center[0], rot_center[1], ICON_NDOF_TURN);
#endif
	/* ^^ just playing around, does not work */

	glDisable(GL_BLEND);
	glDisable(GL_POINT_SMOOTH);
	glDepthMask(1);
}

static void draw_view_icon(RegionView3D *rv3d, rcti *rect)
{
	BIFIconID icon;
	
	if (ELEM(rv3d->view, RV3D_VIEW_TOP, RV3D_VIEW_BOTTOM))
		icon = ICON_AXIS_TOP;
	else if (ELEM(rv3d->view, RV3D_VIEW_FRONT, RV3D_VIEW_BACK))
		icon = ICON_AXIS_FRONT;
	else if (ELEM(rv3d->view, RV3D_VIEW_RIGHT, RV3D_VIEW_LEFT))
		icon = ICON_AXIS_SIDE;
	else return;
	
	glEnable(GL_BLEND);
	glBlendFunc(GL_SRC_ALPHA,  GL_ONE_MINUS_SRC_ALPHA); 
	
	UI_icon_draw(5.0 + rect->xmin, 5.0 + rect->ymin, icon);
	
	glDisable(GL_BLEND);
}

static const char *view3d_get_name(View3D *v3d, RegionView3D *rv3d)
{
	const char *name = NULL;
	
	switch (rv3d->view) {
		case RV3D_VIEW_FRONT:
			if (rv3d->persp == RV3D_ORTHO) name = IFACE_("Front Ortho");
			else name = IFACE_("Front Persp");
			break;
		case RV3D_VIEW_BACK:
			if (rv3d->persp == RV3D_ORTHO) name = IFACE_("Back Ortho");
			else name = IFACE_("Back Persp");
			break;
		case RV3D_VIEW_TOP:
			if (rv3d->persp == RV3D_ORTHO) name = IFACE_("Top Ortho");
			else name = IFACE_("Top Persp");
			break;
		case RV3D_VIEW_BOTTOM:
			if (rv3d->persp == RV3D_ORTHO) name = IFACE_("Bottom Ortho");
			else name = IFACE_("Bottom Persp");
			break;
		case RV3D_VIEW_RIGHT:
			if (rv3d->persp == RV3D_ORTHO) name = IFACE_("Right Ortho");
			else name = IFACE_("Right Persp");
			break;
		case RV3D_VIEW_LEFT:
			if (rv3d->persp == RV3D_ORTHO) name = IFACE_("Left Ortho");
			else name = IFACE_("Left Persp");
			break;
			
		default:
			if (rv3d->persp == RV3D_CAMOB) {
				if ((v3d->camera) && (v3d->camera->type == OB_CAMERA)) {
					Camera *cam;
					cam = v3d->camera->data;
					name = (cam->type != CAM_ORTHO) ? IFACE_("Camera Persp") : IFACE_("Camera Ortho");
				}
				else {
					name = IFACE_("Object as Camera");
				}
			}
			else {
				name = (rv3d->persp == RV3D_ORTHO) ? IFACE_("User Ortho") : IFACE_("User Persp");
			}
			break;
	}
	
	return name;
}

static void draw_viewport_name(ARegion *ar, View3D *v3d, rcti *rect)
{
	RegionView3D *rv3d = ar->regiondata;
	const char *name = view3d_get_name(v3d, rv3d);
	/* increase size for unicode languages (Chinese in utf-8...) */
#ifdef WITH_INTERNATIONAL
	char tmpstr[96];
#else
	char tmpstr[32];
#endif

	if (v3d->localvd) {
		BLI_snprintf(tmpstr, sizeof(tmpstr), IFACE_("%s (Local)"), name);
		name = tmpstr;
	}

	UI_ThemeColor(TH_TEXT_HI);
#ifdef WITH_INTERNATIONAL
	BLF_draw_default(U.widget_unit + rect->xmin,  rect->ymax - U.widget_unit, 0.0f, name, sizeof(tmpstr));
#else
	BLF_draw_default_ascii(U.widget_unit + rect->xmin,  rect->ymax - U.widget_unit, 0.0f, name, sizeof(tmpstr));
#endif
}

/* draw info beside axes in bottom left-corner: 
 * framenum, object name, bone name (if available), marker name (if available)
 */

static void draw_selected_name(Scene *scene, Object *ob, rcti *rect)
{
	const int cfra = CFRA;
	const char *msg_pin = " (Pinned)";
	const char *msg_sep = " : ";

	char info[300];
	const char *markern;
	char *s = info;
	short offset = 1.5f * UI_UNIT_X + rect->xmin;

	s += sprintf(s, "(%d)", cfra);

	/* 
	 * info can contain:
	 * - a frame (7 + 2)
	 * - 3 object names (MAX_NAME)
	 * - 2 BREAD_CRUMB_SEPARATORs (6)
	 * - a SHAPE_KEY_PINNED marker and a trailing '\0' (9+1) - translated, so give some room!
	 * - a marker name (MAX_NAME + 3)
	 */

	/* get name of marker on current frame (if available) */
	markern = BKE_scene_find_marker_name(scene, cfra);
	
	/* check if there is an object */
	if (ob) {
		*s++ = ' ';
		s += BLI_strcpy_rlen(s, ob->id.name + 2);

		/* name(s) to display depends on type of object */
		if (ob->type == OB_ARMATURE) {
			bArmature *arm = ob->data;
			
			/* show name of active bone too (if possible) */
			if (arm->edbo) {
				if (arm->act_edbone) {
					s += BLI_strcpy_rlen(s, msg_sep);
					s += BLI_strcpy_rlen(s, arm->act_edbone->name);
				}
			}
			else if (ob->mode & OB_MODE_POSE) {
				if (arm->act_bone) {

					if (arm->act_bone->layer & arm->layer) {
						s += BLI_strcpy_rlen(s, msg_sep);
						s += BLI_strcpy_rlen(s, arm->act_bone->name);
					}
				}
			}
		}
		else if (ELEM(ob->type, OB_MESH, OB_LATTICE, OB_CURVE)) {
			Key *key = NULL;
			KeyBlock *kb = NULL;

			/* try to display active bone and active shapekey too (if they exist) */

			if (ob->type == OB_MESH && ob->mode & OB_MODE_WEIGHT_PAINT) {
				Object *armobj = BKE_object_pose_armature_get(ob);
				if (armobj  && armobj->mode & OB_MODE_POSE) {
					bArmature *arm = armobj->data;
					if (arm->act_bone) {
						if (arm->act_bone->layer & arm->layer) {
							s += BLI_strcpy_rlen(s, msg_sep);
							s += BLI_strcpy_rlen(s, arm->act_bone->name);
						}
					}
				}
			}

			key = BKE_key_from_object(ob);
			if (key) {
				kb = BLI_findlink(&key->block, ob->shapenr - 1);
				if (kb) {
					s += BLI_strcpy_rlen(s, msg_sep);
					s += BLI_strcpy_rlen(s, kb->name);
					if (ob->shapeflag & OB_SHAPE_LOCK) {
						s += BLI_strcpy_rlen(s, IFACE_(msg_pin));
					}
				}
			}
		}
		
		/* color depends on whether there is a keyframe */
		if (id_frame_has_keyframe((ID *)ob, /* BKE_scene_frame_get(scene) */ (float)cfra, ANIMFILTER_KEYS_LOCAL))
			UI_ThemeColor(TH_VERTEX_SELECT);
		else
			UI_ThemeColor(TH_TEXT_HI);
	}
	else {
		/* no object */		
		/* color is always white */
		UI_ThemeColor(TH_TEXT_HI);
	}

	if (markern) {
		s += sprintf(s, " <%s>", markern);
	}
	
	if (U.uiflag & USER_SHOW_ROTVIEWICON)
		offset = U.widget_unit + (U.rvisize * 2) + rect->xmin;

	BLF_draw_default(offset, 0.5f * U.widget_unit, 0.0f, info, sizeof(info));
}

static void view3d_camera_border(Scene *scene, ARegion *ar, View3D *v3d, RegionView3D *rv3d,
                                 rctf *r_viewborder, const bool no_shift, const bool no_zoom)
{
	CameraParams params;
	rctf rect_view, rect_camera;

	/* get viewport viewplane */
	BKE_camera_params_init(&params);
	BKE_camera_params_from_view3d(&params, v3d, rv3d);
	if (no_zoom)
		params.zoom = 1.0f;
	BKE_camera_params_compute_viewplane(&params, ar->winx, ar->winy, 1.0f, 1.0f);
	rect_view = params.viewplane;

	/* get camera viewplane */
	BKE_camera_params_init(&params);
	/* fallback for non camera objects */
	params.clipsta = v3d->near;
	params.clipend = v3d->far;
	BKE_camera_params_from_object(&params, v3d->camera);
	if (no_shift) {
		params.shiftx = 0.0f;
		params.shifty = 0.0f;
	}
	BKE_camera_params_compute_viewplane(&params, scene->r.xsch, scene->r.ysch, scene->r.xasp, scene->r.yasp);
	rect_camera = params.viewplane;

	/* get camera border within viewport */
	r_viewborder->xmin = ((rect_camera.xmin - rect_view.xmin) / BLI_rctf_size_x(&rect_view)) * ar->winx;
	r_viewborder->xmax = ((rect_camera.xmax - rect_view.xmin) / BLI_rctf_size_x(&rect_view)) * ar->winx;
	r_viewborder->ymin = ((rect_camera.ymin - rect_view.ymin) / BLI_rctf_size_y(&rect_view)) * ar->winy;
	r_viewborder->ymax = ((rect_camera.ymax - rect_view.ymin) / BLI_rctf_size_y(&rect_view)) * ar->winy;
}

void ED_view3d_calc_camera_border_size(Scene *scene, ARegion *ar, View3D *v3d, RegionView3D *rv3d, float r_size[2])
{
	rctf viewborder;

	view3d_camera_border(scene, ar, v3d, rv3d, &viewborder, true, true);
	r_size[0] = BLI_rctf_size_x(&viewborder);
	r_size[1] = BLI_rctf_size_y(&viewborder);
}

void ED_view3d_calc_camera_border(Scene *scene, ARegion *ar, View3D *v3d, RegionView3D *rv3d,
                                  rctf *r_viewborder, const bool no_shift)
{
	view3d_camera_border(scene, ar, v3d, rv3d, r_viewborder, no_shift, false);
}

static void drawviewborder_grid3(float x1, float x2, float y1, float y2, float fac)
{
	float x3, y3, x4, y4;

	x3 = x1 + fac * (x2 - x1);
	y3 = y1 + fac * (y2 - y1);
	x4 = x1 + (1.0f - fac) * (x2 - x1);
	y4 = y1 + (1.0f - fac) * (y2 - y1);

	glBegin(GL_LINES);
	glVertex2f(x1, y3);
	glVertex2f(x2, y3);

	glVertex2f(x1, y4);
	glVertex2f(x2, y4);

	glVertex2f(x3, y1);
	glVertex2f(x3, y2);

	glVertex2f(x4, y1);
	glVertex2f(x4, y2);
	glEnd();
}

/* harmonious triangle */
static void drawviewborder_triangle(float x1, float x2, float y1, float y2, const char golden, const char dir)
{
	float ofs;
	float w = x2 - x1;
	float h = y2 - y1;

	glBegin(GL_LINES);
	if (w > h) {
		if (golden) {
			ofs = w * (1.0f - (1.0f / 1.61803399f));
		}
		else {
			ofs = h * (h / w);
		}
		if (dir == 'B') SWAP(float, y1, y2);

		glVertex2f(x1, y1);
		glVertex2f(x2, y2);

		glVertex2f(x2, y1);
		glVertex2f(x1 + (w - ofs), y2);

		glVertex2f(x1, y2);
		glVertex2f(x1 + ofs, y1);
	}
	else {
		if (golden) {
			ofs = h * (1.0f - (1.0f / 1.61803399f));
		}
		else {
			ofs = w * (w / h);
		}
		if (dir == 'B') SWAP(float, x1, x2);

		glVertex2f(x1, y1);
		glVertex2f(x2, y2);

		glVertex2f(x2, y1);
		glVertex2f(x1, y1 + ofs);

		glVertex2f(x1, y2);
		glVertex2f(x2, y1 + (h - ofs));
	}
	glEnd();
}

static void drawviewborder(Scene *scene, ARegion *ar, View3D *v3d)
{
	float hmargin, vmargin;
	float x1, x2, y1, y2;
	float x1i, x2i, y1i, y2i;

	rctf viewborder;
	Camera *ca = NULL;
	RegionView3D *rv3d = ar->regiondata;
	
	if (v3d->camera == NULL)
		return;
	if (v3d->camera->type == OB_CAMERA)
		ca = v3d->camera->data;
	
	ED_view3d_calc_camera_border(scene, ar, v3d, rv3d, &viewborder, false);
	/* the offsets */
	x1 = viewborder.xmin;
	y1 = viewborder.ymin;
	x2 = viewborder.xmax;
	y2 = viewborder.ymax;
	
	/* apply offsets so the real 3D camera shows through */

	/* note: quite un-scientific but without this bit extra
	 * 0.0001 on the lower left the 2D border sometimes
	 * obscures the 3D camera border */
	/* note: with VIEW3D_CAMERA_BORDER_HACK defined this error isn't noticeable
	 * but keep it here in case we need to remove the workaround */
	x1i = (int)(x1 - 1.0001f);
	y1i = (int)(y1 - 1.0001f);
	x2i = (int)(x2 + (1.0f - 0.0001f));
	y2i = (int)(y2 + (1.0f - 0.0001f));
	
	/* passepartout, specified in camera edit buttons */
	if (ca && (ca->flag & CAM_SHOWPASSEPARTOUT) && ca->passepartalpha > 0.000001f) {
		const float winx = (ar->winx + 1);
		const float winy = (ar->winy + 1);

		if (ca->passepartalpha == 1.0f) {
			glColor3f(0, 0, 0);
		}
		else {
			glBlendFunc(GL_SRC_ALPHA, GL_ONE_MINUS_SRC_ALPHA);
			glEnable(GL_BLEND);
			glColor4f(0, 0, 0, ca->passepartalpha);
		}
		if (x1i > 0.0f)
			glRectf(0.0, winy, x1i, 0.0);
		if (x2i < winx)
			glRectf(x2i, winy, winx, 0.0);
		if (y2i < winy)
			glRectf(x1i, winy, x2i, y2i);
		if (y2i > 0.0f)
			glRectf(x1i, y1i, x2i, 0.0);
		
		glDisable(GL_BLEND);
	}

	/* edge */
	glPolygonMode(GL_FRONT_AND_BACK, GL_LINE);

	setlinestyle(0);

	UI_ThemeColor(TH_BACK);
		
	glRectf(x1i, y1i, x2i, y2i);

#ifdef VIEW3D_CAMERA_BORDER_HACK
	if (view3d_camera_border_hack_test == true) {
		glColor3ubv(view3d_camera_border_hack_col);
		glRectf(x1i + 1, y1i + 1, x2i - 1, y2i - 1);
		view3d_camera_border_hack_test = false;
	}
#endif

	setlinestyle(3);

	/* outer line not to confuse with object selecton */
	if (v3d->flag2 & V3D_LOCK_CAMERA) {
		UI_ThemeColor(TH_REDALERT);
		glRectf(x1i - 1, y1i - 1, x2i + 1, y2i + 1);
	}

	UI_ThemeColor(TH_VIEW_OVERLAY);
	glRectf(x1i, y1i, x2i, y2i);

	/* border */
	if (scene->r.mode & R_BORDER) {
		float x3, y3, x4, y4;

		x3 = x1i + 1 + roundf(scene->r.border.xmin * (x2 - x1));
		y3 = y1i + 1 + roundf(scene->r.border.ymin * (y2 - y1));
		x4 = x1i + 1 + roundf(scene->r.border.xmax * (x2 - x1));
		y4 = y1i + 1 + roundf(scene->r.border.ymax * (y2 - y1));

		cpack(0x4040FF);
		glRecti(x3,  y3,  x4,  y4);
	}

	/* safety border */
	if (ca) {
		if (ca->dtx & CAM_DTX_CENTER) {
			float x3, y3;

			UI_ThemeColorBlendShade(TH_VIEW_OVERLAY, TH_BACK, 0.25, 0);

			x3 = x1 + 0.5f * (x2 - x1);
			y3 = y1 + 0.5f * (y2 - y1);

			glBegin(GL_LINES);
			glVertex2f(x1, y3);
			glVertex2f(x2, y3);

			glVertex2f(x3, y1);
			glVertex2f(x3, y2);
			glEnd();
		}

		if (ca->dtx & CAM_DTX_CENTER_DIAG) {
			UI_ThemeColorBlendShade(TH_VIEW_OVERLAY, TH_BACK, 0.25, 0);

			glBegin(GL_LINES);
			glVertex2f(x1, y1);
			glVertex2f(x2, y2);

			glVertex2f(x1, y2);
			glVertex2f(x2, y1);
			glEnd();
		}

		if (ca->dtx & CAM_DTX_THIRDS) {
			UI_ThemeColorBlendShade(TH_VIEW_OVERLAY, TH_BACK, 0.25, 0);
			drawviewborder_grid3(x1, x2, y1, y2, 1.0f / 3.0f);
		}

		if (ca->dtx & CAM_DTX_GOLDEN) {
			UI_ThemeColorBlendShade(TH_VIEW_OVERLAY, TH_BACK, 0.25, 0);
			drawviewborder_grid3(x1, x2, y1, y2, 1.0f - (1.0f / 1.61803399f));
		}

		if (ca->dtx & CAM_DTX_GOLDEN_TRI_A) {
			UI_ThemeColorBlendShade(TH_VIEW_OVERLAY, TH_BACK, 0.25, 0);
			drawviewborder_triangle(x1, x2, y1, y2, 0, 'A');
		}

		if (ca->dtx & CAM_DTX_GOLDEN_TRI_B) {
			UI_ThemeColorBlendShade(TH_VIEW_OVERLAY, TH_BACK, 0.25, 0);
			drawviewborder_triangle(x1, x2, y1, y2, 0, 'B');
		}

		if (ca->dtx & CAM_DTX_HARMONY_TRI_A) {
			UI_ThemeColorBlendShade(TH_VIEW_OVERLAY, TH_BACK, 0.25, 0);
			drawviewborder_triangle(x1, x2, y1, y2, 1, 'A');
		}

		if (ca->dtx & CAM_DTX_HARMONY_TRI_B) {
			UI_ThemeColorBlendShade(TH_VIEW_OVERLAY, TH_BACK, 0.25, 0);
			drawviewborder_triangle(x1, x2, y1, y2, 1, 'B');
		}

		if (ca->flag & CAM_SHOWTITLESAFE) {
			UI_ThemeColorBlendShade(TH_VIEW_OVERLAY, TH_BACK, 0.25, 0);

			hmargin = 0.1f  * (x2 - x1);
			vmargin = 0.05f * (y2 - y1);
			UI_draw_roundbox_gl_mode(GL_LINE_LOOP, x1 + hmargin, y1 + vmargin, x2 - hmargin, y2 - vmargin, 2.0f);

			hmargin = 0.035f * (x2 - x1);
			vmargin = 0.035f * (y2 - y1);
			UI_draw_roundbox_gl_mode(GL_LINE_LOOP, x1 + hmargin, y1 + vmargin, x2 - hmargin, y2 - vmargin, 2.0f);
		}
		if (ca->flag & CAM_SHOWSENSOR) {
			/* determine sensor fit, and get sensor x/y, for auto fit we
			 * assume and square sensor and only use sensor_x */
			float sizex = scene->r.xsch * scene->r.xasp;
			float sizey = scene->r.ysch * scene->r.yasp;
			int sensor_fit = BKE_camera_sensor_fit(ca->sensor_fit, sizex, sizey);
			float sensor_x = ca->sensor_x;
			float sensor_y = (ca->sensor_fit == CAMERA_SENSOR_FIT_AUTO) ? ca->sensor_x : ca->sensor_y;

			/* determine sensor plane */
			rctf rect;

			if (sensor_fit == CAMERA_SENSOR_FIT_HOR) {
				float sensor_scale = (x2i - x1i) / sensor_x;
				float sensor_height = sensor_scale * sensor_y;

				rect.xmin = x1i;
				rect.xmax = x2i;
				rect.ymin = (y1i + y2i) * 0.5f - sensor_height * 0.5f;
				rect.ymax = rect.ymin + sensor_height;
			}
			else {
				float sensor_scale = (y2i - y1i) / sensor_y;
				float sensor_width = sensor_scale * sensor_x;

				rect.xmin = (x1i + x2i) * 0.5f - sensor_width * 0.5f;
				rect.xmax = rect.xmin + sensor_width;
				rect.ymin = y1i;
				rect.ymax = y2i;
			}

			/* draw */
			UI_ThemeColorShade(TH_VIEW_OVERLAY, 100);
			UI_draw_roundbox_gl_mode(GL_LINE_LOOP, rect.xmin, rect.ymin, rect.xmax, rect.ymax, 2.0f);
		}
	}

	setlinestyle(0);
	glPolygonMode(GL_FRONT_AND_BACK, GL_FILL);

	/* camera name - draw in highlighted text color */
	if (ca && (ca->flag & CAM_SHOWNAME)) {
		UI_ThemeColor(TH_TEXT_HI);
		BLF_draw_default(x1i, y1i - 15, 0.0f, v3d->camera->id.name + 2, sizeof(v3d->camera->id.name) - 2);
		UI_ThemeColor(TH_WIRE);
	}
}

/* *********************** backdraw for selection *************** */

static void backdrawview3d(Scene *scene, ARegion *ar, View3D *v3d)
{
	RegionView3D *rv3d = ar->regiondata;
	struct Base *base = scene->basact;
	int multisample_enabled;

	BLI_assert(ar->regiontype == RGN_TYPE_WINDOW);

	if (base && (base->object->mode & (OB_MODE_VERTEX_PAINT | OB_MODE_WEIGHT_PAINT) ||
	             BKE_paint_select_face_test(base->object)))
	{
		/* do nothing */
	}
	/* texture paint mode sampling */
	else if (base && (base->object->mode & OB_MODE_TEXTURE_PAINT) &&
	         (v3d->drawtype > OB_WIRE))
	{
		/* do nothing */
	}
	else if ((base && (base->object->mode & OB_MODE_PARTICLE_EDIT)) &&
	         v3d->drawtype > OB_WIRE && (v3d->flag & V3D_ZBUF_SELECT))
	{
		/* do nothing */
	}
	else if (scene->obedit && v3d->drawtype > OB_WIRE &&
	         (v3d->flag & V3D_ZBUF_SELECT))
	{
		/* do nothing */
	}
	else {
		v3d->flag &= ~V3D_INVALID_BACKBUF;
		return;
	}

	if (!(v3d->flag & V3D_INVALID_BACKBUF))
		return;

#if 0
	if (test) {
		if (qtest()) {
			addafterqueue(ar->win, BACKBUFDRAW, 1);
			return;
		}
	}
#endif

	if (v3d->drawtype > OB_WIRE) v3d->zbuf = true;
	
	/* dithering and AA break color coding, so disable */
	glDisable(GL_DITHER);

	multisample_enabled = glIsEnabled(GL_MULTISAMPLE_ARB);
	if (multisample_enabled)
		glDisable(GL_MULTISAMPLE_ARB);

	if (U.ogl_multisamples != USER_MULTISAMPLE_NONE) {
		/* for multisample we use an offscreen FBO. multisample drawing can fail
		 * with color coded selection drawing, and reading back depths from such
		 * a buffer can also cause a few seconds freeze on OS X / NVidia. */
		int w = BLI_rcti_size_x(&ar->winrct);
		int h = BLI_rcti_size_y(&ar->winrct);
		char error[256];

		if (rv3d->gpuoffscreen) {
			if (GPU_offscreen_width(rv3d->gpuoffscreen)  != w ||
			    GPU_offscreen_height(rv3d->gpuoffscreen) != h)
			{
				GPU_offscreen_free(rv3d->gpuoffscreen);
				rv3d->gpuoffscreen = NULL;
			}
		}

		if (!rv3d->gpuoffscreen) {
			rv3d->gpuoffscreen = GPU_offscreen_create(w, h, error);

			if (!rv3d->gpuoffscreen)
				fprintf(stderr, "Failed to create offscreen selection buffer for multisample: %s\n", error);
		}
	}

	if (rv3d->gpuoffscreen)
		GPU_offscreen_bind(rv3d->gpuoffscreen, true);
	else
		glScissor(ar->winrct.xmin, ar->winrct.ymin, BLI_rcti_size_x(&ar->winrct), BLI_rcti_size_y(&ar->winrct));

	glClearColor(0.0, 0.0, 0.0, 0.0);
	if (v3d->zbuf) {
		glEnable(GL_DEPTH_TEST);
		glClear(GL_COLOR_BUFFER_BIT | GL_DEPTH_BUFFER_BIT);
	}
	else {
		glClear(GL_COLOR_BUFFER_BIT);
		glDisable(GL_DEPTH_TEST);
	}
	
	if (rv3d->rflag & RV3D_CLIPPING)
		ED_view3d_clipping_set(rv3d);
	
	G.f |= G_BACKBUFSEL;
	
	if (base && (base->lay & v3d->lay))
		draw_object_backbufsel(scene, v3d, rv3d, base->object);
	
	if (rv3d->gpuoffscreen)
		GPU_offscreen_unbind(rv3d->gpuoffscreen, true);
	else
		ar->swap = 0; /* mark invalid backbuf for wm draw */

	v3d->flag &= ~V3D_INVALID_BACKBUF;

	G.f &= ~G_BACKBUFSEL;
	v3d->zbuf = false;
	glDisable(GL_DEPTH_TEST);
	glEnable(GL_DITHER);
	if (multisample_enabled)
		glEnable(GL_MULTISAMPLE_ARB);

	if (rv3d->rflag & RV3D_CLIPPING)
		ED_view3d_clipping_disable();

	/* it is important to end a view in a transform compatible with buttons */
//	persp(PERSP_WIN);  /* set ortho */

}

void view3d_opengl_read_pixels(ARegion *ar, int x, int y, int w, int h, int format, int type, void *data)
{
	RegionView3D *rv3d = ar->regiondata;

	if (rv3d->gpuoffscreen) {
		GPU_offscreen_bind(rv3d->gpuoffscreen, true);
		glReadBuffer(GL_COLOR_ATTACHMENT0_EXT);
		glReadPixels(x, y, w, h, format, type, data);
		GPU_offscreen_unbind(rv3d->gpuoffscreen, true);
	}
	else {
		glReadPixels(ar->winrct.xmin + x, ar->winrct.ymin + y, w, h, format, type, data);
	}
}

/* XXX depth reading exception, for code not using gpu offscreen */
static void view3d_opengl_read_Z_pixels(ARegion *ar, int x, int y, int w, int h, int format, int type, void *data)
{

	glReadPixels(ar->winrct.xmin + x, ar->winrct.ymin + y, w, h, format, type, data);
}

void view3d_validate_backbuf(ViewContext *vc)
{
	if (vc->v3d->flag & V3D_INVALID_BACKBUF)
		backdrawview3d(vc->scene, vc->ar, vc->v3d);
}

/* samples a single pixel (copied from vpaint) */
unsigned int view3d_sample_backbuf(ViewContext *vc, int x, int y)
{
	unsigned int col;
	
	if (x >= vc->ar->winx || y >= vc->ar->winy) {
		return 0;
	}

	view3d_validate_backbuf(vc);

	view3d_opengl_read_pixels(vc->ar, x, y, 1, 1, GL_RGBA, GL_UNSIGNED_BYTE, &col);
	glReadBuffer(GL_BACK);
	
	if (ENDIAN_ORDER == B_ENDIAN) {
		BLI_endian_switch_uint32(&col);
	}
	
	return WM_framebuffer_to_index(col);
}

/* reads full rect, converts indices */
ImBuf *view3d_read_backbuf(ViewContext *vc, short xmin, short ymin, short xmax, short ymax)
{
	unsigned int *dr, *rd;
	struct ImBuf *ibuf, *ibuf1;
	int a;
	short xminc, yminc, xmaxc, ymaxc, xs, ys;
	
	/* clip */
	if (xmin < 0) xminc = 0; else xminc = xmin;
	if (xmax >= vc->ar->winx) xmaxc = vc->ar->winx - 1; else xmaxc = xmax;
	if (xminc > xmaxc) return NULL;

	if (ymin < 0) yminc = 0; else yminc = ymin;
	if (ymax >= vc->ar->winy) ymaxc = vc->ar->winy - 1; else ymaxc = ymax;
	if (yminc > ymaxc) return NULL;
	
	ibuf = IMB_allocImBuf((xmaxc - xminc + 1), (ymaxc - yminc + 1), 32, IB_rect);

	view3d_validate_backbuf(vc);

	view3d_opengl_read_pixels(vc->ar,
	             xminc, yminc,
	             (xmaxc - xminc + 1),
	             (ymaxc - yminc + 1),
	             GL_RGBA, GL_UNSIGNED_BYTE, ibuf->rect);

	glReadBuffer(GL_BACK);

	if (ENDIAN_ORDER == B_ENDIAN) IMB_convert_rgba_to_abgr(ibuf);

	a = (xmaxc - xminc + 1) * (ymaxc - yminc + 1);
	dr = ibuf->rect;
	while (a--) {
		if (*dr) *dr = WM_framebuffer_to_index(*dr);
		dr++;
	}
	
	/* put clipped result back, if needed */
	if (xminc == xmin && xmaxc == xmax && yminc == ymin && ymaxc == ymax)
		return ibuf;
	
	ibuf1 = IMB_allocImBuf( (xmax - xmin + 1), (ymax - ymin + 1), 32, IB_rect);
	rd = ibuf->rect;
	dr = ibuf1->rect;

	for (ys = ymin; ys <= ymax; ys++) {
		for (xs = xmin; xs <= xmax; xs++, dr++) {
			if (xs >= xminc && xs <= xmaxc && ys >= yminc && ys <= ymaxc) {
				*dr = *rd;
				rd++;
			}
		}
	}
	IMB_freeImBuf(ibuf);
	return ibuf1;
}

/* smart function to sample a rect spiralling outside, nice for backbuf selection */
unsigned int view3d_sample_backbuf_rect(ViewContext *vc, const int mval[2], int size,
                                        unsigned int min, unsigned int max, float *r_dist, short strict,
                                        void *handle, bool (*indextest)(void *handle, unsigned int index))
{
	struct ImBuf *buf;
	unsigned int *bufmin, *bufmax, *tbuf;
	int minx, miny;
	int a, b, rc, nr, amount, dirvec[4][2];
	int distance = 0;
	unsigned int index = 0;
	bool indexok = false;

	amount = (size - 1) / 2;

	minx = mval[0] - (amount + 1);
	miny = mval[1] - (amount + 1);
	buf = view3d_read_backbuf(vc, minx, miny, minx + size - 1, miny + size - 1);
	if (!buf) return 0;

	rc = 0;
	
	dirvec[0][0] = 1; dirvec[0][1] = 0;
	dirvec[1][0] = 0; dirvec[1][1] = -size;
	dirvec[2][0] = -1; dirvec[2][1] = 0;
	dirvec[3][0] = 0; dirvec[3][1] = size;
	
	bufmin = buf->rect;
	tbuf = buf->rect;
	bufmax = buf->rect + size * size;
	tbuf += amount * size + amount;
	
	for (nr = 1; nr <= size; nr++) {
		
		for (a = 0; a < 2; a++) {
			for (b = 0; b < nr; b++, distance++) {
				if (*tbuf && *tbuf >= min && *tbuf < max) {  /* we got a hit */
					if (strict) {
						indexok =  indextest(handle, *tbuf - min + 1);
						if (indexok) {
							*r_dist = sqrtf((float)distance);
							index = *tbuf - min + 1;
							goto exit; 
						}
					}
					else {
						*r_dist = sqrtf((float)distance);  /* XXX, this distance is wrong - */
						index = *tbuf - min + 1;  /* messy yah, but indices start at 1 */
						goto exit;
					}
				}
				
				tbuf += (dirvec[rc][0] + dirvec[rc][1]);
				
				if (tbuf < bufmin || tbuf >= bufmax) {
					goto exit;
				}
			}
			rc++;
			rc &= 3;
		}
	}

exit:
	IMB_freeImBuf(buf);
	return index;
}


/* ************************************************************* */

static void view3d_draw_bgpic(Scene *scene, ARegion *ar, View3D *v3d,
                              const bool do_foreground, const bool do_camera_frame)
{
	RegionView3D *rv3d = ar->regiondata;
	BGpic *bgpic;
	int fg_flag = do_foreground ? V3D_BGPIC_FOREGROUND : 0;

	for (bgpic = v3d->bgpicbase.first; bgpic; bgpic = bgpic->next) {
		bgpic->iuser.scene = scene;  /* Needed for render results. */

		if ((bgpic->flag & V3D_BGPIC_FOREGROUND) != fg_flag)
			continue;

		if ((bgpic->view == 0) || /* zero for any */
		    (bgpic->view & (1 << rv3d->view)) || /* check agaist flags */
		    (rv3d->persp == RV3D_CAMOB && bgpic->view == (1 << RV3D_VIEW_CAMERA)))
		{
			float image_aspect[2];
			float fac, asp, zoomx, zoomy;
			float x1, y1, x2, y2;

			ImBuf *ibuf = NULL, *freeibuf, *releaseibuf;
			void *lock;

			Image *ima = NULL;
			MovieClip *clip = NULL;

			/* disable individual images */
			if ((bgpic->flag & V3D_BGPIC_DISABLED))
				continue;

			freeibuf = NULL;
			releaseibuf = NULL;
			if (bgpic->source == V3D_BGPIC_IMAGE) {
				ima = bgpic->ima;
				if (ima == NULL)
					continue;
				BKE_image_user_frame_calc(&bgpic->iuser, CFRA, 0);
				if (ima->source == IMA_SRC_SEQUENCE && !(bgpic->iuser.flag & IMA_USER_FRAME_IN_RANGE)) {
					ibuf = NULL; /* frame is out of range, dont show */
				}
				else {
					ibuf = BKE_image_acquire_ibuf(ima, &bgpic->iuser, &lock);
					releaseibuf = ibuf;
				}

				image_aspect[0] = ima->aspx;
				image_aspect[1] = ima->aspy;
			}
			else if (bgpic->source == V3D_BGPIC_MOVIE) {
				/* TODO: skip drawing when out of frame range (as image sequences do above) */

				if (bgpic->flag & V3D_BGPIC_CAMERACLIP) {
					if (scene->camera)
						clip = BKE_object_movieclip_get(scene, scene->camera, true);
				}
				else {
					clip = bgpic->clip;
				}

				if (clip == NULL)
					continue;

				BKE_movieclip_user_set_frame(&bgpic->cuser, CFRA);
				ibuf = BKE_movieclip_get_ibuf(clip, &bgpic->cuser);

				image_aspect[0] = clip->aspx;
				image_aspect[1] = clip->aspy;

				/* working with ibuf from image and clip has got different workflow now.
				 * ibuf acquired from clip is referenced by cache system and should
				 * be dereferenced after usage. */
				freeibuf = ibuf;
			}
			else {
				/* perhaps when loading future files... */
				BLI_assert(0);
				copy_v2_fl(image_aspect, 1.0f);
			}

			if (ibuf == NULL)
				continue;

			if ((ibuf->rect == NULL && ibuf->rect_float == NULL) || ibuf->channels != 4) { /* invalid image format */
				if (freeibuf)
					IMB_freeImBuf(freeibuf);
				if (releaseibuf)
					BKE_image_release_ibuf(ima, releaseibuf, lock);

				continue;
			}

			if (ibuf->rect == NULL)
				IMB_rect_from_float(ibuf);

			if (rv3d->persp == RV3D_CAMOB) {

				if (do_camera_frame) {
					rctf vb;
					ED_view3d_calc_camera_border(scene, ar, v3d, rv3d, &vb, false);
					x1 = vb.xmin;
					y1 = vb.ymin;
					x2 = vb.xmax;
					y2 = vb.ymax;
				}
				else {
					x1 = ar->winrct.xmin;
					y1 = ar->winrct.ymin;
					x2 = ar->winrct.xmax;
					y2 = ar->winrct.ymax;
				}

				/* apply offset last - camera offset is different to offset in blender units */
				/* so this has some sane way of working - this matches camera's shift _exactly_ */
				{
					const float max_dim = max_ff(x2 - x1, y2 - y1);
					const float xof_scale = bgpic->xof * max_dim;
					const float yof_scale = bgpic->yof * max_dim;

					x1 += xof_scale;
					y1 += yof_scale;
					x2 += xof_scale;
					y2 += yof_scale;
				}

				/* aspect correction */
				if (bgpic->flag & V3D_BGPIC_CAMERA_ASPECT) {
					/* apply aspect from clip */
					const float w_src = ibuf->x * image_aspect[0];
					const float h_src = ibuf->y * image_aspect[1];

					/* destination aspect is already applied from the camera frame */
					const float w_dst = x1 - x2;
					const float h_dst = y1 - y2;

					const float asp_src = w_src / h_src;
					const float asp_dst = w_dst / h_dst;

					if (fabsf(asp_src - asp_dst) >= FLT_EPSILON) {
						if ((asp_src > asp_dst) == ((bgpic->flag & V3D_BGPIC_CAMERA_CROP) != 0)) {
							/* fit X */
							const float div = asp_src / asp_dst;
							const float cent = (x1 + x2) / 2.0f;
							x1 = ((x1 - cent) * div) + cent;
							x2 = ((x2 - cent) * div) + cent;
						}
						else {
							/* fit Y */
							const float div = asp_dst / asp_src;
							const float cent = (y1 + y2) / 2.0f;
							y1 = ((y1 - cent) * div) + cent;
							y2 = ((y2 - cent) * div) + cent;
						}
					}
				}
			}
			else {
				float tvec[3];
				float sco[2];
				const float mval_f[2] = {1.0f, 0.0f};
				const float co_zero[3] = {0};
				float zfac;

				/* calc window coord */
				zfac = ED_view3d_calc_zfac(rv3d, co_zero, NULL);
				ED_view3d_win_to_delta(ar, mval_f, tvec, zfac);
				fac = max_ff(fabsf(tvec[0]), max_ff(fabsf(tvec[1]), fabsf(tvec[2]))); /* largest abs axis */
				fac = 1.0f / fac;

				asp = (float)ibuf->y / (float)ibuf->x;

				zero_v3(tvec);
				ED_view3d_project_float_v2_m4(ar, tvec, sco, rv3d->persmat);

				x1 =  sco[0] + fac * (bgpic->xof - bgpic->size);
				y1 =  sco[1] + asp * fac * (bgpic->yof - bgpic->size);
				x2 =  sco[0] + fac * (bgpic->xof + bgpic->size);
				y2 =  sco[1] + asp * fac * (bgpic->yof + bgpic->size);
			}

			/* complete clip? */

			if (x2 < 0 || y2 < 0 || x1 > ar->winx || y1 > ar->winy) {
				if (freeibuf)
					IMB_freeImBuf(freeibuf);
				if (releaseibuf)
					BKE_image_release_ibuf(ima, releaseibuf, lock);

				continue;
			}

			zoomx = (x2 - x1) / ibuf->x;
			zoomy = (y2 - y1) / ibuf->y;

			/* for some reason; zoomlevels down refuses to use GL_ALPHA_SCALE */
			if (zoomx < 1.0f || zoomy < 1.0f) {
				float tzoom = min_ff(zoomx, zoomy);
				int mip = 0;

				if ((ibuf->userflags & IB_MIPMAP_INVALID) != 0) {
					IMB_remakemipmap(ibuf, 0);
					ibuf->userflags &= ~IB_MIPMAP_INVALID;
				}
				else if (ibuf->mipmap[0] == NULL)
					IMB_makemipmap(ibuf, 0);

				while (tzoom < 1.0f && mip < 8 && ibuf->mipmap[mip]) {
					tzoom *= 2.0f;
					zoomx *= 2.0f;
					zoomy *= 2.0f;
					mip++;
				}
				if (mip > 0)
					ibuf = ibuf->mipmap[mip - 1];
			}

			if (v3d->zbuf) glDisable(GL_DEPTH_TEST);
			glDepthMask(0);

			glEnable(GL_BLEND);
			glBlendFunc(GL_SRC_ALPHA,  GL_ONE_MINUS_SRC_ALPHA);

			glMatrixMode(GL_PROJECTION);
			glPushMatrix();
			glMatrixMode(GL_MODELVIEW);
			glPushMatrix();
			ED_region_pixelspace(ar);

			glPixelZoom(zoomx, zoomy);
			glColor4f(1.0f, 1.0f, 1.0f, 1.0f - bgpic->blend);

			/* could not use glaDrawPixelsAuto because it could fallback to
			 * glaDrawPixelsSafe in some cases, which will end up in missing
			 * alpha transparency for the background image (sergey)
			 */
			glaDrawPixelsTex(x1, y1, ibuf->x, ibuf->y, GL_RGBA, GL_UNSIGNED_BYTE, GL_LINEAR, ibuf->rect);

			glPixelZoom(1.0, 1.0);
			glPixelTransferf(GL_ALPHA_SCALE, 1.0f);

			glMatrixMode(GL_PROJECTION);
			glPopMatrix();
			glMatrixMode(GL_MODELVIEW);
			glPopMatrix();

			glDisable(GL_BLEND);

			glDepthMask(1);
			if (v3d->zbuf) glEnable(GL_DEPTH_TEST);

			if (freeibuf)
				IMB_freeImBuf(freeibuf);
			if (releaseibuf)
				BKE_image_release_ibuf(ima, releaseibuf, lock);
		}
	}
}

static void view3d_draw_bgpic_test(Scene *scene, ARegion *ar, View3D *v3d,
                                   const bool do_foreground, const bool do_camera_frame)
{
	RegionView3D *rv3d = ar->regiondata;

	if ((v3d->flag & V3D_DISPBGPICS) == 0)
		return;

	/* disabled - mango request, since footage /w only render is quite useful
	 * and this option is easy to disable all background images at once */
#if 0
	if (v3d->flag2 & V3D_RENDER_OVERRIDE)
		return;
#endif

	if ((rv3d->view == RV3D_VIEW_USER) || (rv3d->persp != RV3D_ORTHO)) {
		if (rv3d->persp == RV3D_CAMOB) {
			view3d_draw_bgpic(scene, ar, v3d, do_foreground, do_camera_frame);
		}
	}
	else {
		view3d_draw_bgpic(scene, ar, v3d, do_foreground, do_camera_frame);
	}
}

/* ****************** View3d afterdraw *************** */

typedef struct View3DAfter {
	struct View3DAfter *next, *prev;
	struct Base *base;
	short dflag;
} View3DAfter;

/* temp storage of Objects that need to be drawn as last */
void ED_view3d_after_add(ListBase *lb, Base *base, const short dflag)
{
	View3DAfter *v3da = MEM_callocN(sizeof(View3DAfter), "View 3d after");
	BLI_assert((base->flag & OB_FROMDUPLI) == 0);
	BLI_addtail(lb, v3da);
	v3da->base = base;
	v3da->dflag = dflag;
}

/* disables write in zbuffer and draws it over */
static void view3d_draw_transp(Scene *scene, ARegion *ar, View3D *v3d)
{
	View3DAfter *v3da, *next;
	
	glDepthMask(0);
	v3d->transp = true;
	
	for (v3da = v3d->afterdraw_transp.first; v3da; v3da = next) {
		next = v3da->next;
		draw_object(scene, ar, v3d, v3da->base, v3da->dflag);
		BLI_remlink(&v3d->afterdraw_transp, v3da);
		MEM_freeN(v3da);
	}
	v3d->transp = false;
	
	glDepthMask(1);
	
}

/* clears zbuffer and draws it over */
static void view3d_draw_xray(Scene *scene, ARegion *ar, View3D *v3d, const bool clear)
{
	View3DAfter *v3da, *next;

	if (clear && v3d->zbuf)
		glClear(GL_DEPTH_BUFFER_BIT);

	v3d->xray = true;
	for (v3da = v3d->afterdraw_xray.first; v3da; v3da = next) {
		next = v3da->next;
		draw_object(scene, ar, v3d, v3da->base, v3da->dflag);
		BLI_remlink(&v3d->afterdraw_xray, v3da);
		MEM_freeN(v3da);
	}
	v3d->xray = false;
}


/* clears zbuffer and draws it over */
static void view3d_draw_xraytransp(Scene *scene, ARegion *ar, View3D *v3d, const bool clear)
{
	View3DAfter *v3da, *next;

	if (clear && v3d->zbuf)
		glClear(GL_DEPTH_BUFFER_BIT);

	v3d->xray = true;
	v3d->transp = true;
	
	for (v3da = v3d->afterdraw_xraytransp.first; v3da; v3da = next) {
		next = v3da->next;
		draw_object(scene, ar, v3d, v3da->base, v3da->dflag);
		BLI_remlink(&v3d->afterdraw_xraytransp, v3da);
		MEM_freeN(v3da);
	}

	v3d->transp = false;
	v3d->xray = false;

}

/* *********************** */

/*
 * In most cases call draw_dupli_objects,
 * draw_dupli_objects_color was added because when drawing set dupli's
 * we need to force the color
 */

#if 0
int dupli_ob_sort(void *arg1, void *arg2)
{
	void *p1 = ((DupliObject *)arg1)->ob;
	void *p2 = ((DupliObject *)arg2)->ob;
	int val = 0;
	if (p1 < p2) val = -1;
	else if (p1 > p2) val = 1;
	return val;
}
#endif


static DupliObject *dupli_step(DupliObject *dob)
{
	while (dob && dob->no_draw)
		dob = dob->next;
	return dob;
}

static void draw_dupli_objects_color(
        Scene *scene, ARegion *ar, View3D *v3d, Base *base,
        const short dflag, const int color)
{
	RegionView3D *rv3d = ar->regiondata;
	ListBase *lb;
	LodLevel *savedlod;
	DupliObject *dob_prev = NULL, *dob, *dob_next = NULL;
	Base tbase = {NULL};
	BoundBox bb, *bb_tmp; /* use a copy because draw_object, calls clear_mesh_caches */
	GLuint displist = 0;
	unsigned char color_rgb[3];
	const short dflag_dupli = dflag | DRAW_CONSTCOLOR;
	short transflag;
	bool use_displist = false;  /* -1 is initialize */
	char dt;
	bool testbb = false;
	short dtx;
	DupliApplyData *apply_data;

	if (base->object->restrictflag & OB_RESTRICT_VIEW) return;
	if ((base->object->restrictflag & OB_RESTRICT_RENDER) && (v3d->flag2 & V3D_RENDER_OVERRIDE)) return;

	if (dflag & DRAW_CONSTCOLOR) {
		BLI_assert(color == TH_UNDEFINED);
	}
	else {
		UI_GetThemeColorBlend3ubv(color, TH_BACK, 0.5f, color_rgb);
	}

	tbase.flag = OB_FROMDUPLI | base->flag;
	lb = object_duplilist(G.main->eval_ctx, scene, base->object);
	// BLI_listbase_sort(lb, dupli_ob_sort); /* might be nice to have if we have a dupli list with mixed objects. */

	apply_data = duplilist_apply(base->object, lb);

	dob = dupli_step(lb->first);
	if (dob) dob_next = dupli_step(dob->next);

	for (; dob; dob_prev = dob, dob = dob_next, dob_next = dob_next ? dupli_step(dob_next->next) : NULL) {
		tbase.object = dob->ob;

		/* Make sure lod is updated from dupli's position */

		savedlod = dob->ob->currentlod;

#ifdef WITH_GAMEENGINE
		if (rv3d->rflag & RV3D_IS_GAME_ENGINE) {
			BKE_object_lod_update(dob->ob, rv3d->viewinv[3]);
		}
#endif

		/* extra service: draw the duplicator in drawtype of parent, minimum taken
		 * to allow e.g. boundbox box objects in groups for LOD */
		dt = tbase.object->dt;
		tbase.object->dt = MIN2(tbase.object->dt, base->object->dt);

		/* inherit draw extra, but not if a boundbox under the assumption that this
		 * is intended to speed up drawing, and drawing extra (especially wire) can
		 * slow it down too much */
		dtx = tbase.object->dtx;
		if (tbase.object->dt != OB_BOUNDBOX)
			tbase.object->dtx = base->object->dtx;

		/* negative scale flag has to propagate */
		transflag = tbase.object->transflag;

		if (is_negative_m4(dob->mat))
			tbase.object->transflag |= OB_NEG_SCALE;
		else
			tbase.object->transflag &= ~OB_NEG_SCALE;
		
		/* should move outside the loop but possible color is set in draw_object still */
		if ((dflag & DRAW_CONSTCOLOR) == 0) {
			glColor3ubv(color_rgb);
		}
		
		/* generate displist, test for new object */
		if (dob_prev && dob_prev->ob != dob->ob) {
			if (use_displist == true)
				glDeleteLists(displist, 1);
			
			use_displist = false;
		}
		
		if ((bb_tmp = BKE_object_boundbox_get(dob->ob))) {
			bb = *bb_tmp; /* must make a copy  */
			testbb = true;
		}

		if (!testbb || ED_view3d_boundbox_clip_ex(rv3d, &bb, dob->mat)) {
			/* generate displist */
			if (use_displist == false) {
				
				/* note, since this was added, its checked (dob->type == OB_DUPLIGROUP)
				 * however this is very slow, it was probably needed for the NLA
				 * offset feature (used in group-duplicate.blend but no longer works in 2.5)
				 * so for now it should be ok to - campbell */
				
				if ( /* if this is the last no need  to make a displist */
				     (dob_next == NULL || dob_next->ob != dob->ob) ||
				     /* lamp drawing messes with matrices, could be handled smarter... but this works */
				     (dob->ob->type == OB_LAMP) ||
				     (dob->type == OB_DUPLIGROUP && dob->animated) ||
				     !bb_tmp ||
				     draw_glsl_material(scene, dob->ob, v3d, dt) ||
				     check_object_draw_texture(scene, v3d, dt) ||
				     (v3d->flag2 & V3D_SOLID_MATCAP) != 0)
				{
					// printf("draw_dupli_objects_color: skipping displist for %s\n", dob->ob->id.name + 2);
					use_displist = false;
				}
				else {
					// printf("draw_dupli_objects_color: using displist for %s\n", dob->ob->id.name + 2);
					
					/* disable boundbox check for list creation */
					BKE_object_boundbox_flag(dob->ob, BOUNDBOX_DISABLED, 1);
					/* need this for next part of code */
					unit_m4(dob->ob->obmat);    /* obmat gets restored */
					
					displist = glGenLists(1);
					glNewList(displist, GL_COMPILE);
					draw_object(scene, ar, v3d, &tbase, dflag_dupli);
					glEndList();
					
					use_displist = true;
					BKE_object_boundbox_flag(dob->ob, BOUNDBOX_DISABLED, 0);
				}		
			}
			
			if (use_displist) {
				glPushMatrix();
				glMultMatrixf(dob->mat);
				glCallList(displist);
				glPopMatrix();
			}	
			else {
				copy_m4_m4(dob->ob->obmat, dob->mat);
				draw_object(scene, ar, v3d, &tbase, dflag_dupli);
			}
		}
		
		tbase.object->dt = dt;
		tbase.object->dtx = dtx;
		tbase.object->transflag = transflag;
		tbase.object->currentlod = savedlod;
	}

	if (apply_data) {
		duplilist_restore(lb, apply_data);
		duplilist_free_apply_data(apply_data);
	}

	free_object_duplilist(lb);
	
	if (use_displist)
		glDeleteLists(displist, 1);
}

static void draw_dupli_objects(Scene *scene, ARegion *ar, View3D *v3d, Base *base)
{
	/* define the color here so draw_dupli_objects_color can be called
	 * from the set loop */
	
	int color = (base->flag & SELECT) ? TH_SELECT : TH_WIRE;
	/* debug */
	if (base->object->dup_group && base->object->dup_group->id.us < 1)
		color = TH_REDALERT;
	
	draw_dupli_objects_color(scene, ar, v3d, base, 0, color);
}

/* XXX warning, not using gpu offscreen here */
void view3d_update_depths_rect(ARegion *ar, ViewDepths *d, rcti *rect)
{
	int x, y, w, h;
	rcti r;
	/* clamp rect by area */

	r.xmin = 0;
	r.xmax = ar->winx - 1;
	r.ymin = 0;
	r.ymax = ar->winy - 1;

	/* Constrain rect to depth bounds */
	BLI_rcti_isect(&r, rect, rect);

	/* assign values to compare with the ViewDepths */
	x = rect->xmin;
	y = rect->ymin;

	w = BLI_rcti_size_x(rect);
	h = BLI_rcti_size_y(rect);

	if (w <= 0 || h <= 0) {
		if (d->depths)
			MEM_freeN(d->depths);
		d->depths = NULL;

		d->damaged = false;
	}
	else if (d->w != w ||
	         d->h != h ||
	         d->x != x ||
	         d->y != y ||
	         d->depths == NULL
	         )
	{
		d->x = x;
		d->y = y;
		d->w = w;
		d->h = h;

		if (d->depths)
			MEM_freeN(d->depths);

		d->depths = MEM_mallocN(sizeof(float) * d->w * d->h, "View depths Subset");
		
		d->damaged = true;
	}

	if (d->damaged) {
		/* XXX using special function here, it doesn't use the gpu offscreen system */
		view3d_opengl_read_Z_pixels(ar, d->x, d->y, d->w, d->h, GL_DEPTH_COMPONENT, GL_FLOAT, d->depths);
		glGetDoublev(GL_DEPTH_RANGE, d->depth_range);
		d->damaged = false;
	}
}

/* note, with nouveau drivers the glReadPixels() is very slow. [#24339] */
void ED_view3d_depth_update(ARegion *ar)
{
	RegionView3D *rv3d = ar->regiondata;
	
	/* Create storage for, and, if necessary, copy depth buffer */
	if (!rv3d->depths) rv3d->depths = MEM_callocN(sizeof(ViewDepths), "ViewDepths");
	if (rv3d->depths) {
		ViewDepths *d = rv3d->depths;
		if (d->w != ar->winx ||
		    d->h != ar->winy ||
		    !d->depths)
		{
			d->w = ar->winx;
			d->h = ar->winy;
			if (d->depths)
				MEM_freeN(d->depths);
			d->depths = MEM_mallocN(sizeof(float) * d->w * d->h, "View depths");
			d->damaged = true;
		}
		
		if (d->damaged) {
			view3d_opengl_read_pixels(ar, 0, 0, d->w, d->h, GL_DEPTH_COMPONENT, GL_FLOAT, d->depths);
			glGetDoublev(GL_DEPTH_RANGE, d->depth_range);
			
			d->damaged = false;
		}
	}
}

/* utility function to find the closest Z value, use for autodepth */
float view3d_depth_near(ViewDepths *d)
{
	/* convert to float for comparisons */
	const float near = (float)d->depth_range[0];
	const float far_real = (float)d->depth_range[1];
	float far = far_real;

	const float *depths = d->depths;
	float depth = FLT_MAX;
	int i = (int)d->w * (int)d->h; /* cast to avoid short overflow */

	/* far is both the starting 'far' value
	 * and the closest value found. */
	while (i--) {
		depth = *depths++;
		if ((depth < far) && (depth > near)) {
			far = depth;
		}
	}

	return far == far_real ? FLT_MAX : far;
}

void ED_view3d_draw_depth_gpencil(Scene *scene, ARegion *ar, View3D *v3d)
{
	short zbuf = v3d->zbuf;
	RegionView3D *rv3d = ar->regiondata;

	view3d_winmatrix_set(ar, v3d, NULL);
	view3d_viewmatrix_set(scene, v3d, rv3d);  /* note: calls BKE_object_where_is_calc for camera... */

	mul_m4_m4m4(rv3d->persmat, rv3d->winmat, rv3d->viewmat);
	invert_m4_m4(rv3d->persinv, rv3d->persmat);
	invert_m4_m4(rv3d->viewinv, rv3d->viewmat);

	glClear(GL_DEPTH_BUFFER_BIT);

	glLoadMatrixf(rv3d->viewmat);

	v3d->zbuf = true;
	glEnable(GL_DEPTH_TEST);

	if (v3d->flag2 & V3D_SHOW_GPENCIL) {
		ED_gpencil_draw_view3d(scene, v3d, ar, true);
	}
	
	v3d->zbuf = zbuf;

}

void ED_view3d_draw_depth(Scene *scene, ARegion *ar, View3D *v3d, bool alphaoverride)
{
	RegionView3D *rv3d = ar->regiondata;
	Base *base;
	short zbuf = v3d->zbuf;
	short flag = v3d->flag;
	float glalphaclip = U.glalphaclip;
	int obcenter_dia = U.obcenter_dia;
	/* no need for color when drawing depth buffer */
	const short dflag_depth = DRAW_CONSTCOLOR;
	/* temp set drawtype to solid */
	
	/* Setting these temporarily is not nice */
	v3d->flag &= ~V3D_SELECT_OUTLINE;
	U.glalphaclip = alphaoverride ? 0.5f : glalphaclip; /* not that nice but means we wont zoom into billboards */
	U.obcenter_dia = 0;
	
	view3d_winmatrix_set(ar, v3d, NULL);
	view3d_viewmatrix_set(scene, v3d, rv3d);  /* note: calls BKE_object_where_is_calc for camera... */
	
	mul_m4_m4m4(rv3d->persmat, rv3d->winmat, rv3d->viewmat);
	invert_m4_m4(rv3d->persinv, rv3d->persmat);
	invert_m4_m4(rv3d->viewinv, rv3d->viewmat);
	
	glClear(GL_DEPTH_BUFFER_BIT);
	
	glLoadMatrixf(rv3d->viewmat);
//	persp(PERSP_STORE);  /* store correct view for persp(PERSP_VIEW) calls */
	
	if (rv3d->rflag & RV3D_CLIPPING) {
		ED_view3d_clipping_set(rv3d);
	}
	
	v3d->zbuf = true;
	glEnable(GL_DEPTH_TEST);
	
	/* draw set first */
	if (scene->set) {
		Scene *sce_iter;
		for (SETLOOPER(scene->set, sce_iter, base)) {
			if (v3d->lay & base->lay) {
				draw_object(scene, ar, v3d, base, 0);
				if (base->object->transflag & OB_DUPLI) {
					draw_dupli_objects_color(scene, ar, v3d, base, dflag_depth, TH_UNDEFINED);
				}
			}
		}
	}
	
	for (base = scene->base.first; base; base = base->next) {
		if (v3d->lay & base->lay) {
			/* dupli drawing */
			if (base->object->transflag & OB_DUPLI) {
				draw_dupli_objects_color(scene, ar, v3d, base, dflag_depth, TH_UNDEFINED);
			}
			draw_object(scene, ar, v3d, base, dflag_depth);
		}
	}
	
	/* this isn't that nice, draw xray objects as if they are normal */
	if (v3d->afterdraw_transp.first ||
	    v3d->afterdraw_xray.first ||
	    v3d->afterdraw_xraytransp.first)
	{
		View3DAfter *v3da, *next;
		int mask_orig;

		v3d->xray = true;
		
		/* transp materials can change the depth mask, see #21388 */
		glGetIntegerv(GL_DEPTH_WRITEMASK, &mask_orig);


		if (v3d->afterdraw_xray.first || v3d->afterdraw_xraytransp.first) {
			glDepthFunc(GL_ALWAYS); /* always write into the depth bufer, overwriting front z values */
			for (v3da = v3d->afterdraw_xray.first; v3da; v3da = next) {
				next = v3da->next;
				draw_object(scene, ar, v3d, v3da->base, dflag_depth);
			}
			glDepthFunc(GL_LEQUAL); /* Now write the depth buffer normally */
		}

		/* draw 3 passes, transp/xray/xraytransp */
		v3d->xray = false;
		v3d->transp = true;
		for (v3da = v3d->afterdraw_transp.first; v3da; v3da = next) {
			next = v3da->next;
			draw_object(scene, ar, v3d, v3da->base, dflag_depth);
			BLI_remlink(&v3d->afterdraw_transp, v3da);
			MEM_freeN(v3da);
		}

		v3d->xray = true;
		v3d->transp = false;
		for (v3da = v3d->afterdraw_xray.first; v3da; v3da = next) {
			next = v3da->next;
			draw_object(scene, ar, v3d, v3da->base, dflag_depth);
			BLI_remlink(&v3d->afterdraw_xray, v3da);
			MEM_freeN(v3da);
		}

		v3d->xray = true;
		v3d->transp = true;
		for (v3da = v3d->afterdraw_xraytransp.first; v3da; v3da = next) {
			next = v3da->next;
			draw_object(scene, ar, v3d, v3da->base, dflag_depth);
			BLI_remlink(&v3d->afterdraw_xraytransp, v3da);
			MEM_freeN(v3da);
		}

		
		v3d->xray = false;
		v3d->transp = false;

		glDepthMask(mask_orig);
	}
	
	if (rv3d->rflag & RV3D_CLIPPING)
		ED_view3d_clipping_disable();
	
	v3d->zbuf = zbuf;
	if (!v3d->zbuf) glDisable(GL_DEPTH_TEST);

	U.glalphaclip = glalphaclip;
	v3d->flag = flag;
	U.obcenter_dia = obcenter_dia;
}

typedef struct View3DShadow {
	struct View3DShadow *next, *prev;
	GPULamp *lamp;
} View3DShadow;

static void gpu_render_lamp_update(Scene *scene, View3D *v3d, Object *ob, Object *par,
                                   float obmat[4][4], ListBase *shadows, SceneRenderLayer *srl)
{
	GPULamp *lamp;
	Lamp *la = (Lamp *)ob->data;
	View3DShadow *shadow;
	unsigned int layers;
	
	lamp = GPU_lamp_from_blender(scene, ob, par);
	
	if (lamp) {
		GPU_lamp_update(lamp, ob->lay, (ob->restrictflag & OB_RESTRICT_RENDER), obmat);
		GPU_lamp_update_colors(lamp, la->r, la->g, la->b, la->energy);
		
		layers = ob->lay & v3d->lay;
		if (srl)
			layers &= srl->lay;

		if (layers && GPU_lamp_override_visible(lamp, srl, NULL) && GPU_lamp_has_shadow_buffer(lamp)) {
			shadow = MEM_callocN(sizeof(View3DShadow), "View3DShadow");
			shadow->lamp = lamp;
			BLI_addtail(shadows, shadow);
		}
	}
}

static void gpu_update_lamps_shadows(Scene *scene, View3D *v3d)
{
	ListBase shadows;
	View3DShadow *shadow;
	Scene *sce_iter;
	Base *base;
	Object *ob;
	SceneRenderLayer *srl = v3d->scenelock ? BLI_findlink(&scene->r.layers, scene->r.actlay) : NULL;
	
	BLI_listbase_clear(&shadows);
	
	/* update lamp transform and gather shadow lamps */
	for (SETLOOPER(scene, sce_iter, base)) {
		ob = base->object;
		
		if (ob->type == OB_LAMP)
			gpu_render_lamp_update(scene, v3d, ob, NULL, ob->obmat, &shadows, srl);
		
		if (ob->transflag & OB_DUPLI) {
			DupliObject *dob;
			ListBase *lb = object_duplilist(G.main->eval_ctx, scene, ob);
			
			for (dob = lb->first; dob; dob = dob->next)
				if (dob->ob->type == OB_LAMP)
					gpu_render_lamp_update(scene, v3d, dob->ob, ob, dob->mat, &shadows, srl);
			
			free_object_duplilist(lb);
		}
	}
	
	/* render shadows after updating all lamps, nested object_duplilist
	 * don't work correct since it's replacing object matrices */
	for (shadow = shadows.first; shadow; shadow = shadow->next) {
		/* this needs to be done better .. */
		float viewmat[4][4], winmat[4][4];
		int drawtype, lay, winsize, flag2 = v3d->flag2;
		ARegion ar = {NULL};
		RegionView3D rv3d = {{{0}}};
		
		drawtype = v3d->drawtype;
		lay = v3d->lay;
		
		v3d->drawtype = OB_SOLID;
		v3d->lay &= GPU_lamp_shadow_layer(shadow->lamp);
		v3d->flag2 &= ~(V3D_SOLID_TEX | V3D_SHOW_SOLID_MATCAP);
		v3d->flag2 |= V3D_RENDER_OVERRIDE | V3D_RENDER_SHADOW;
		
		GPU_lamp_shadow_buffer_bind(shadow->lamp, viewmat, &winsize, winmat);

		ar.regiondata = &rv3d;
		ar.regiontype = RGN_TYPE_WINDOW;
		rv3d.persp = RV3D_CAMOB;
		copy_m4_m4(rv3d.winmat, winmat);
		copy_m4_m4(rv3d.viewmat, viewmat);
		invert_m4_m4(rv3d.viewinv, rv3d.viewmat);
		mul_m4_m4m4(rv3d.persmat, rv3d.winmat, rv3d.viewmat);
		invert_m4_m4(rv3d.persinv, rv3d.viewinv);

		/* no need to call ED_view3d_draw_offscreen_init since shadow buffers were already updated */
		ED_view3d_draw_offscreen(scene, v3d, &ar, winsize, winsize, viewmat, winmat, false, false, NULL, true, NULL, NULL, 0);
		GPU_lamp_shadow_buffer_unbind(shadow->lamp);
		
		v3d->drawtype = drawtype;
		v3d->lay = lay;
		v3d->flag2 = flag2;
	}
	
	BLI_freelistN(&shadows);
}

/* *********************** customdata **************** */

CustomDataMask ED_view3d_datamask(Scene *scene, View3D *v3d)
{
	CustomDataMask mask = 0;

	if (ELEM(v3d->drawtype, OB_TEXTURE, OB_MATERIAL) ||
	    ((v3d->drawtype == OB_SOLID) && (v3d->flag2 & V3D_SOLID_TEX)))
	{
		mask |= CD_MASK_MTFACE | CD_MASK_MCOL;

		if (BKE_scene_use_new_shading_nodes(scene)) {
			if (v3d->drawtype == OB_MATERIAL)
				mask |= CD_MASK_ORCO;
		}
		else {
			if ((scene->gm.matmode == GAME_MAT_GLSL && v3d->drawtype == OB_TEXTURE) || 
			    (v3d->drawtype == OB_MATERIAL))
			{
				mask |= CD_MASK_ORCO;
			}
		}
	}

	return mask;
}

/* goes over all modes and view3d settings */
CustomDataMask ED_view3d_screen_datamask(bScreen *screen)
{
	Scene *scene = screen->scene;
	CustomDataMask mask = CD_MASK_BAREMESH;
	ScrArea *sa;
	
	/* check if we need tfaces & mcols due to view mode */
	for (sa = screen->areabase.first; sa; sa = sa->next) {
		if (sa->spacetype == SPACE_VIEW3D) {
			mask |= ED_view3d_datamask(scene, (View3D *)sa->spacedata.first);
		}
	}

	return mask;
}

void ED_view3d_update_viewmat(Scene *scene, View3D *v3d, ARegion *ar, float viewmat[4][4], float winmat[4][4])
{
	RegionView3D *rv3d = ar->regiondata;

	/* setup window matrices */
	if (winmat)
		copy_m4_m4(rv3d->winmat, winmat);
	else
		view3d_winmatrix_set(ar, v3d, NULL);

	/* setup view matrix */
	if (viewmat)
		copy_m4_m4(rv3d->viewmat, viewmat);
	else
		view3d_viewmatrix_set(scene, v3d, rv3d);  /* note: calls BKE_object_where_is_calc for camera... */

	/* update utilitity matrices */
	mul_m4_m4m4(rv3d->persmat, rv3d->winmat, rv3d->viewmat);
	invert_m4_m4(rv3d->persinv, rv3d->persmat);
	invert_m4_m4(rv3d->viewinv, rv3d->viewmat);

	/* calculate pixelsize factor once, is used for lamps and obcenters */
	{
		/* note:  '1.0f / len_v3(v1)'  replaced  'len_v3(rv3d->viewmat[0])'
		 * because of float point precision problems at large values [#23908] */
		float v1[3], v2[3];
		float len_px, len_sc;

		v1[0] = rv3d->persmat[0][0];
		v1[1] = rv3d->persmat[1][0];
		v1[2] = rv3d->persmat[2][0];

		v2[0] = rv3d->persmat[0][1];
		v2[1] = rv3d->persmat[1][1];
		v2[2] = rv3d->persmat[2][1];

		len_px = 2.0f / sqrtf(min_ff(len_squared_v3(v1), len_squared_v3(v2)));
		len_sc = (float)MAX2(ar->winx, ar->winy);

		rv3d->pixsize = len_px / len_sc;
	}
}



/**
 * Shared by #ED_view3d_draw_offscreen and #view3d_main_area_draw_objects
 *
 * \note \a C and \a grid_unit will be NULL when \a draw_offscreen is set.
 * \note Drawing lamps and opengl render uses this, so dont do grease pencil or view widgets here.
 */
static void view3d_draw_objects(
        const bContext *C,
        Scene *scene, View3D *v3d, ARegion *ar,
        const char **grid_unit,
        const bool do_bgpic, const bool draw_offscreen)
{
	RegionView3D *rv3d = ar->regiondata;
	Base *base;
	const bool do_camera_frame = !draw_offscreen;

	if (!draw_offscreen) {
		ED_region_draw_cb_draw(C, ar, REGION_DRAW_PRE_VIEW);
	}

	if (rv3d->rflag & RV3D_CLIPPING)
		view3d_draw_clipping(rv3d);

	/* set zbuffer after we draw clipping region */
	if (v3d->drawtype > OB_WIRE) {
		v3d->zbuf = true;
	}
	else {
		v3d->zbuf = false;
	}

	/* special case (depth for wire color) */
	if (v3d->drawtype <= OB_WIRE) {
		if (scene->obedit && scene->obedit->type == OB_MESH) {
			Mesh *me = scene->obedit->data;
			if (me->drawflag & ME_DRAWEIGHT) {
				v3d->zbuf = true;
			}
		}
	}

	if (v3d->zbuf) {
		glEnable(GL_DEPTH_TEST);
	}

	if (!draw_offscreen) {
		/* needs to be done always, gridview is adjusted in drawgrid() now, but only for ortho views. */
		rv3d->gridview = v3d->grid;
		if (scene->unit.system) {
			rv3d->gridview /= scene->unit.scale_length;
		}

		if ((rv3d->view == RV3D_VIEW_USER) || (rv3d->persp != RV3D_ORTHO)) {
			if ((v3d->flag2 & V3D_RENDER_OVERRIDE) == 0) {
				drawfloor(scene, v3d, grid_unit);
			}
		}
		else {
			if ((v3d->flag2 & V3D_RENDER_OVERRIDE) == 0) {
				ED_region_pixelspace(ar);
				drawgrid(&scene->unit, ar, v3d, grid_unit);
				/* XXX make function? replaces persp(1) */
				glMatrixMode(GL_PROJECTION);
				glLoadMatrixf(rv3d->winmat);
				glMatrixMode(GL_MODELVIEW);
				glLoadMatrixf(rv3d->viewmat);
			}
		}
	}

	/* important to do before clipping */
	if (do_bgpic) {
		view3d_draw_bgpic_test(scene, ar, v3d, false, do_camera_frame);
	}

	if (rv3d->rflag & RV3D_CLIPPING) {
		ED_view3d_clipping_set(rv3d);
	}

	/* draw set first */
	if (scene->set) {
		const short dflag = DRAW_CONSTCOLOR | DRAW_SCENESET;
		Scene *sce_iter;
		for (SETLOOPER(scene->set, sce_iter, base)) {
			if (v3d->lay & base->lay) {
				UI_ThemeColorBlend(TH_WIRE, TH_BACK, 0.6f);
				draw_object(scene, ar, v3d, base, dflag);

				if (base->object->transflag & OB_DUPLI) {
					draw_dupli_objects_color(scene, ar, v3d, base, dflag, TH_UNDEFINED);
				}
			}
		}

		/* Transp and X-ray afterdraw stuff for sets is done later */
	}


	if (draw_offscreen) {
		for (base = scene->base.first; base; base = base->next) {
			if (v3d->lay & base->lay) {
				/* dupli drawing */
				if (base->object->transflag & OB_DUPLI)
					draw_dupli_objects(scene, ar, v3d, base);

				draw_object(scene, ar, v3d, base, 0);
			}
		}
	}
	else {
		unsigned int lay_used = 0;

		/* then draw not selected and the duplis, but skip editmode object */
		for (base = scene->base.first; base; base = base->next) {
			lay_used |= base->lay;

			if (v3d->lay & base->lay) {

				/* dupli drawing */
				if (base->object->transflag & OB_DUPLI) {
					draw_dupli_objects(scene, ar, v3d, base);
				}
				if ((base->flag & SELECT) == 0) {
					if (base->object != scene->obedit)
						draw_object(scene, ar, v3d, base, 0);
				}
			}
		}

		/* mask out localview */
		v3d->lay_used = lay_used & ((1 << 20) - 1);

		/* draw selected and editmode */
		for (base = scene->base.first; base; base = base->next) {
			if (v3d->lay & base->lay) {
				if (base->object == scene->obedit || (base->flag & SELECT)) {
					draw_object(scene, ar, v3d, base, 0);
				}
			}
		}
	}

	/* must be before xray draw which clears the depth buffer */
	if (v3d->flag2 & V3D_SHOW_GPENCIL) {
		/* must be before xray draw which clears the depth buffer */
		if (v3d->zbuf) glDisable(GL_DEPTH_TEST);
		ED_gpencil_draw_view3d(scene, v3d, ar, true);
		if (v3d->zbuf) glEnable(GL_DEPTH_TEST);
	}

	/* draw sorted materials in the gpu renderer */
	if (v3d->gpu_material.first)         GPU_renderer_material_draw(&v3d->gpu_material);
	
	/* transp and X-ray afterdraw stuff */
	if (v3d->afterdraw_transp.first)     view3d_draw_transp(scene, ar, v3d);
	if (v3d->afterdraw_xray.first)       view3d_draw_xray(scene, ar, v3d, true);
	if (v3d->afterdraw_xraytransp.first) view3d_draw_xraytransp(scene, ar, v3d, true);

	if (!draw_offscreen) {
		ED_region_draw_cb_draw(C, ar, REGION_DRAW_POST_VIEW);
	}

	if (rv3d->rflag & RV3D_CLIPPING)
		ED_view3d_clipping_disable();

	/* important to do after clipping */
	if (do_bgpic) {
		view3d_draw_bgpic_test(scene, ar, v3d, true, do_camera_frame);
	}

	if (!draw_offscreen) {
		BIF_draw_manipulator(C);
	}

	/* cleanup */
	if (v3d->zbuf) {
		v3d->zbuf = false;
		glDisable(GL_DEPTH_TEST);
	}

	if ((v3d->flag2 & V3D_RENDER_SHADOW) == 0) {
		GPU_free_images_old();
	}
}

static void view3d_main_area_setup_view(Scene *scene, View3D *v3d, ARegion *ar, float viewmat[4][4], float winmat[4][4])
{
	RegionView3D *rv3d = ar->regiondata;

	ED_view3d_update_viewmat(scene, v3d, ar, viewmat, winmat);

	/* set for opengl */
	glMatrixMode(GL_PROJECTION);
	glLoadMatrixf(rv3d->winmat);
	glMatrixMode(GL_MODELVIEW);
	glLoadMatrixf(rv3d->viewmat);
}

void ED_view3d_draw_offscreen_init(Scene *scene, View3D *v3d)
{
	/* shadow buffers, before we setup matrices */
	if (draw_glsl_material(scene, NULL, v3d, v3d->drawtype))
		gpu_update_lamps_shadows(scene, v3d);
}

/*
 * Function to clear the view
 */
static void view3d_main_area_clear(Scene *scene, View3D *v3d, ARegion *ar, bool force)
{
	/* clear background */
	if (scene->world && ((v3d->flag3 & V3D_SHOW_WORLD) || force)) {  /* clear with solid color */
		float alpha = (force) ? 1.0f : 0.0;
		
		if (scene->world->skytype & WO_SKYBLEND) {  /* blend sky */
			int x, y;
			float col_hor[3];
			float col_zen[3];

#define VIEWGRAD_RES_X 16
#define VIEWGRAD_RES_Y 16

			GLubyte grid_col[VIEWGRAD_RES_X][VIEWGRAD_RES_Y][4];
			static float   grid_pos[VIEWGRAD_RES_X][VIEWGRAD_RES_Y][3];
			static GLushort indices[VIEWGRAD_RES_X - 1][VIEWGRAD_RES_X - 1][4];
			static bool buf_calculated = false;

			IMB_colormanagement_pixel_to_display_space_v3(col_hor, &scene->world->horr, &scene->view_settings,
			                                              &scene->display_settings);
			IMB_colormanagement_pixel_to_display_space_v3(col_zen, &scene->world->zenr, &scene->view_settings,
			                                              &scene->display_settings);

			glMatrixMode(GL_PROJECTION);
			glPushMatrix();
			glLoadIdentity();
			glMatrixMode(GL_MODELVIEW);
			glPushMatrix();
			glLoadIdentity();

			glShadeModel(GL_SMOOTH);

			/* calculate buffers the first time only */
			if (!buf_calculated) {
				for (x = 0; x < VIEWGRAD_RES_X; x++) {
					for (y = 0; y < VIEWGRAD_RES_Y; y++) {
						const float xf = (float)x / (float)(VIEWGRAD_RES_X - 1);
						const float yf = (float)y / (float)(VIEWGRAD_RES_Y - 1);

						/* -1..1 range */
						grid_pos[x][y][0] = (xf - 0.5f) * 2.0f;
						grid_pos[x][y][1] = (yf - 0.5f) * 2.0f;
						grid_pos[x][y][2] = 1.0;
					}
				}

				for (x = 0; x < VIEWGRAD_RES_X - 1; x++) {
					for (y = 0; y < VIEWGRAD_RES_Y - 1; y++) {
						indices[x][y][0] = x * VIEWGRAD_RES_X + y;
						indices[x][y][1] = x * VIEWGRAD_RES_X + y + 1;
						indices[x][y][2] = (x + 1) * VIEWGRAD_RES_X + y + 1;
						indices[x][y][3] = (x + 1) * VIEWGRAD_RES_X + y;
					}
				}

				buf_calculated = true;
			}

			for (x = 0; x < VIEWGRAD_RES_X; x++) {
				for (y = 0; y < VIEWGRAD_RES_Y; y++) {
					const float xf = (float)x / (float)(VIEWGRAD_RES_X - 1);
					const float yf = (float)y / (float)(VIEWGRAD_RES_Y - 1);
					const float mval[2] = {xf * (float)ar->winx, yf * ar->winy};
					const float z_up[3] = {0.0f, 0.0f, 1.0f};
					float out[3];
					GLubyte *col_ub = grid_col[x][y];

					float col_fac;
					float col_fl[3];

					ED_view3d_win_to_vector(ar, mval, out);

					if (scene->world->skytype & WO_SKYPAPER) {
						if (scene->world->skytype & WO_SKYREAL) {
							col_fac = fabsf(((float)y / (float)VIEWGRAD_RES_Y) - 0.5f) * 2.0f;
						}
						else {
							col_fac = (float)y / (float)VIEWGRAD_RES_Y;
						}
					}
					else {
						if (scene->world->skytype & WO_SKYREAL) {
							col_fac = fabsf((angle_normalized_v3v3(z_up, out) / (float)M_PI) - 0.5f) * 2.0f;
						}
						else {
							col_fac = 1.0f - (angle_normalized_v3v3(z_up, out) / (float)M_PI);
						}
					}

					interp_v3_v3v3(col_fl, col_hor, col_zen, col_fac);

					rgb_float_to_uchar(col_ub, col_fl);
					col_ub[3] = alpha * 255;
				}
			}

			glEnable(GL_DEPTH_TEST);
			glDepthFunc(GL_ALWAYS);

			glEnableClientState(GL_VERTEX_ARRAY);
			glEnableClientState(GL_COLOR_ARRAY);
			glVertexPointer(3, GL_FLOAT, 0, grid_pos);
			glColorPointer(4, GL_UNSIGNED_BYTE, 0, grid_col);

			glDrawElements(GL_QUADS, (VIEWGRAD_RES_X - 1) * (VIEWGRAD_RES_Y - 1) * 4, GL_UNSIGNED_SHORT, indices);

			glDisableClientState(GL_VERTEX_ARRAY);
			glDisableClientState(GL_COLOR_ARRAY);

			glDepthFunc(GL_LEQUAL);
			glDisable(GL_DEPTH_TEST);

			glMatrixMode(GL_PROJECTION);
			glPopMatrix();
			glMatrixMode(GL_MODELVIEW);
			glPopMatrix();

			glShadeModel(GL_FLAT);

#undef VIEWGRAD_RES_X
#undef VIEWGRAD_RES_Y
		}
		else {  /* solid sky */
			float col_hor[3];
			IMB_colormanagement_pixel_to_display_space_v3(col_hor, &scene->world->horr, &scene->view_settings,
			                                              &scene->display_settings);

			glClearColor(col_hor[0], col_hor[1], col_hor[2], alpha);
			glClear(GL_COLOR_BUFFER_BIT | GL_DEPTH_BUFFER_BIT);
		}
	}
	else {
		if (UI_GetThemeValue(TH_SHOW_BACK_GRAD)) {
			glMatrixMode(GL_PROJECTION);
			glPushMatrix();
			glLoadIdentity();
			glMatrixMode(GL_MODELVIEW);
			glPushMatrix();
			glLoadIdentity();

			glEnable(GL_DEPTH_TEST);
			glDepthFunc(GL_ALWAYS);
			glShadeModel(GL_SMOOTH);
			glBegin(GL_QUADS);
			UI_ThemeColor(TH_LOW_GRAD);
			glVertex3f(-1.0, -1.0, 1.0);
			glVertex3f(1.0, -1.0, 1.0);
			UI_ThemeColor(TH_HIGH_GRAD);
			glVertex3f(1.0, 1.0, 1.0);
			glVertex3f(-1.0, 1.0, 1.0);
			glEnd();
			glShadeModel(GL_FLAT);

			glDepthFunc(GL_LEQUAL);
			glDisable(GL_DEPTH_TEST);

			glMatrixMode(GL_PROJECTION);
			glPopMatrix();

			glMatrixMode(GL_MODELVIEW);
			glPopMatrix();
		}
		else {
			UI_ThemeClearColor(TH_HIGH_GRAD);
			glClear(GL_COLOR_BUFFER_BIT | GL_DEPTH_BUFFER_BIT);
		}
	}
}

/* ED_view3d_draw_offscreen_init should be called before this to initialize
 * stuff like shadow buffers
 */
void ED_view3d_draw_offscreen(Scene *scene, View3D *v3d, ARegion *ar, int winx, int winy,
                              float viewmat[4][4], float winmat[4][4],
                              bool do_bgpic, bool do_sky, GPUFX *fx, bool is_persp, GPUOffScreen *ofs, GPUFXOptions *fxoptions, int fxflags)
{
	int bwinx, bwiny;
	rcti brect;
	bool do_compositing = false;
	RegionView3D *rv3d = ar->regiondata;

	glPushMatrix();

	/* set temporary new size */
	bwinx = ar->winx;
	bwiny = ar->winy;
	brect = ar->winrct;

	ar->winx = winx;
	ar->winy = winy;
	ar->winrct.xmin = 0;
	ar->winrct.ymin = 0;
	ar->winrct.xmax = winx;
	ar->winrct.ymax = winy;

	/* set theme */
	UI_SetTheme(SPACE_VIEW3D, RGN_TYPE_WINDOW);

	/* set flags */
	G.f |= G_RENDER_OGL;

	if ((v3d->flag2 & V3D_RENDER_SHADOW) == 0) {
		/* free images which can have changed on frame-change
		 * warning! can be slow so only free animated images - campbell */
		GPU_free_images_anim();
	}

	/* setup view matrices before fx or unbinding the offscreen buffers will cause issues */
	view3d_main_area_setup_view(scene, v3d, ar, viewmat, winmat);

	/* framebuffer fx needed, we need to draw offscreen first */
	if (v3d->shader_fx && fx) {
		do_compositing = GPU_initialize_fx_passes(fx, &ar->winrct, NULL, fxflags, fxoptions);
	}

	/* clear opengl buffers */
	if (do_sky) {
		view3d_main_area_clear(scene, v3d, ar, true);
	}
	else {
		glClearColor(0.0f, 0.0f, 0.0f, 0.0f);
		glClear(GL_COLOR_BUFFER_BIT | GL_DEPTH_BUFFER_BIT);		
	}

<<<<<<< HEAD
	glClear(GL_COLOR_BUFFER_BIT | GL_DEPTH_BUFFER_BIT);
=======

	/* setup view matrices */
	view3d_main_area_setup_view(scene, v3d, ar, viewmat, winmat);

>>>>>>> 9f64a864

	/* main drawing call */
	view3d_draw_objects(NULL, scene, v3d, ar, NULL, do_bgpic, true);

	/* post process */
	if (do_compositing) {
		if (!winmat)
			is_persp = rv3d->is_persp;
		GPU_fx_do_composite_pass(fx, winmat, is_persp, scene, ofs);
	}

	if ((v3d->flag2 & V3D_RENDER_SHADOW) == 0) {
		/* draw grease-pencil stuff */
		ED_region_pixelspace(ar);


		if (v3d->flag2 & V3D_SHOW_GPENCIL) {
			/* draw grease-pencil stuff - needed to get paint-buffer shown too (since it's 2D) */
			ED_gpencil_draw_view3d(scene, v3d, ar, false);
		}

		/* freeing the images again here could be done after the operator runs, leaving for now */
		GPU_free_images_anim();
	}

	/* restore size */
	ar->winx = bwinx;
	ar->winy = bwiny;
	ar->winrct = brect;

	glPopMatrix();

	/* XXX, without this the sequencer flickers with opengl draw enabled, need to find out why - campbell */
	glColor4ub(255, 255, 255, 255);

	G.f &= ~G_RENDER_OGL;
}

/* get a color used for offscreen sky, returns color in sRGB space */
void ED_view3d_offscreen_sky_color_get(Scene *scene, float sky_color[3])
{
	if (scene->world)
		linearrgb_to_srgb_v3_v3(sky_color, &scene->world->horr);
	else
		UI_GetThemeColor3fv(TH_BACK, sky_color);
}

/* utility func for ED_view3d_draw_offscreen */
ImBuf *ED_view3d_draw_offscreen_imbuf(Scene *scene, View3D *v3d, ARegion *ar, int sizex, int sizey, unsigned int flag,
                                      bool draw_background, int alpha_mode, char err_out[256])
{
	RegionView3D *rv3d = ar->regiondata;
	ImBuf *ibuf;
	GPUOffScreen *ofs;
	bool draw_sky = (alpha_mode == R_ADDSKY);

	/* state changes make normal drawing go weird otherwise */
	glPushAttrib(GL_LIGHTING_BIT);

	/* bind */
	ofs = GPU_offscreen_create(sizex, sizey, err_out);
	if (ofs == NULL) {
		glPopAttrib();
		return NULL;
	}

	ED_view3d_draw_offscreen_init(scene, v3d);

	GPU_offscreen_bind(ofs, true);

	/* render 3d view */
	if (rv3d->persp == RV3D_CAMOB && v3d->camera) {
		CameraParams params;
		GPUFXOptions options = {0};
		Object *camera = v3d->camera;

		BKE_camera_params_init(&params);
		/* fallback for non camera objects */
		params.clipsta = v3d->near;
		params.clipend = v3d->far;
		BKE_camera_params_from_object(&params, v3d->camera);
		BKE_camera_params_compute_viewplane(&params, sizex, sizey, scene->r.xasp, scene->r.yasp);
		BKE_camera_params_compute_matrix(&params);

		BKE_GPU_dof_from_camera(camera, &options);

		ED_view3d_draw_offscreen(scene, v3d, ar, sizex, sizey, NULL, params.winmat, draw_background, draw_sky, NULL, !params.is_ortho, ofs, &options, 0);
	}
	else {
		ED_view3d_draw_offscreen(scene, v3d, ar, sizex, sizey, NULL, NULL, draw_background, draw_sky, NULL, true, ofs, NULL, 0);
	}

	/* read in pixels & stamp */
	ibuf = IMB_allocImBuf(sizex, sizey, 32, flag);

	if (ibuf->rect_float)
		GPU_offscreen_read_pixels(ofs, GL_FLOAT, ibuf->rect_float);
	else if (ibuf->rect)
		GPU_offscreen_read_pixels(ofs, GL_UNSIGNED_BYTE, ibuf->rect);

	/* unbind */
	GPU_offscreen_unbind(ofs, true);
	GPU_offscreen_free(ofs);

	glPopAttrib();
	
	if (ibuf->rect_float && ibuf->rect)
		IMB_rect_from_float(ibuf);
	
	return ibuf;
}

/* creates own 3d views, used by the sequencer */
ImBuf *ED_view3d_draw_offscreen_imbuf_simple(Scene *scene, Object *camera, int width, int height, unsigned int flag, int drawtype,
                                             bool use_solid_tex, bool draw_background, int alpha_mode, char err_out[256])
{
	View3D v3d = {NULL};
	ARegion ar = {NULL};
	RegionView3D rv3d = {{{0}}};

	/* connect data */
	v3d.regionbase.first = v3d.regionbase.last = &ar;
	ar.regiondata = &rv3d;
	ar.regiontype = RGN_TYPE_WINDOW;

	v3d.camera = camera;
	v3d.lay = scene->lay;
	v3d.drawtype = drawtype;
	v3d.flag2 = V3D_RENDER_OVERRIDE;

	if (use_solid_tex)
		v3d.flag2 |= V3D_SOLID_TEX;

	rv3d.persp = RV3D_CAMOB;

	copy_m4_m4(rv3d.viewinv, v3d.camera->obmat);
	normalize_m4(rv3d.viewinv);
	invert_m4_m4(rv3d.viewmat, rv3d.viewinv);

	{
		CameraParams params;

		BKE_camera_params_init(&params);
		BKE_camera_params_from_object(&params, v3d.camera);
		BKE_camera_params_compute_viewplane(&params, width, height, scene->r.xasp, scene->r.yasp);
		BKE_camera_params_compute_matrix(&params);

		copy_m4_m4(rv3d.winmat, params.winmat);
		v3d.near = params.clipsta;
		v3d.far = params.clipend;
		v3d.lens = params.lens;
	}

	mul_m4_m4m4(rv3d.persmat, rv3d.winmat, rv3d.viewmat);
	invert_m4_m4(rv3d.persinv, rv3d.viewinv);

	return ED_view3d_draw_offscreen_imbuf(scene, &v3d, &ar, width, height, flag,
	                                      draw_background, alpha_mode, err_out);

	// seq_view3d_cb(scene, cfra, render_size, seqrectx, seqrecty);
}


/**
 * \note The info that this uses is updated in #ED_refresh_viewport_fps,
 * which currently gets called during #SCREEN_OT_animation_step.
 */
void ED_scene_draw_fps(Scene *scene, const rcti *rect)
{
	ScreenFrameRateInfo *fpsi = scene->fps_info;
	float fps;
	char printable[16];
	int i, tot;
	
	if (!fpsi || !fpsi->lredrawtime || !fpsi->redrawtime)
		return;
	
	printable[0] = '\0';
	
#if 0
	/* this is too simple, better do an average */
	fps = (float)(1.0 / (fpsi->lredrawtime - fpsi->redrawtime))
#else
	fpsi->redrawtimes_fps[fpsi->redrawtime_index] = (float)(1.0 / (fpsi->lredrawtime - fpsi->redrawtime));
	
	for (i = 0, tot = 0, fps = 0.0f; i < REDRAW_FRAME_AVERAGE; i++) {
		if (fpsi->redrawtimes_fps[i]) {
			fps += fpsi->redrawtimes_fps[i];
			tot++;
		}
	}
	if (tot) {
		fpsi->redrawtime_index = (fpsi->redrawtime_index + 1) % REDRAW_FRAME_AVERAGE;
		
		//fpsi->redrawtime_index++;
		//if (fpsi->redrawtime >= REDRAW_FRAME_AVERAGE)
		//	fpsi->redrawtime = 0;
		
		fps = fps / tot;
	}
#endif

	/* is this more than half a frame behind? */
	if (fps + 0.5f < (float)(FPS)) {
		UI_ThemeColor(TH_REDALERT);
		BLI_snprintf(printable, sizeof(printable), IFACE_("fps: %.2f"), fps);
	}
	else {
		UI_ThemeColor(TH_TEXT_HI);
		BLI_snprintf(printable, sizeof(printable), IFACE_("fps: %i"), (int)(fps + 0.5f));
	}

#ifdef WITH_INTERNATIONAL
	BLF_draw_default(rect->xmin + U.widget_unit,  rect->ymax - U.widget_unit, 0.0f, printable, sizeof(printable));
#else
	BLF_draw_default_ascii(rect->xmin + U.widget_unit,  rect->ymax - U.widget_unit, 0.0f, printable, sizeof(printable));
#endif
}

static bool view3d_main_area_do_render_draw(Scene *scene)
{
	RenderEngineType *type = RE_engines_find(scene->r.engine);

	return (type && type->view_update && type->view_draw);
}

bool ED_view3d_calc_render_border(Scene *scene, View3D *v3d, ARegion *ar, rcti *rect)
{
	RegionView3D *rv3d = ar->regiondata;
	rctf viewborder;
	bool use_border;

	/* test if there is a 3d view rendering */
	if (v3d->drawtype != OB_RENDER || !view3d_main_area_do_render_draw(scene))
		return false;

	/* test if there is a border render */
	if (rv3d->persp == RV3D_CAMOB)
		use_border = (scene->r.mode & R_BORDER) != 0;
	else
		use_border = (v3d->flag2 & V3D_RENDER_BORDER) != 0;
	
	if (!use_border)
		return false;

	/* compute border */
	if (rv3d->persp == RV3D_CAMOB) {
		ED_view3d_calc_camera_border(scene, ar, v3d, rv3d, &viewborder, false);

		rect->xmin = viewborder.xmin + scene->r.border.xmin * BLI_rctf_size_x(&viewborder);
		rect->ymin = viewborder.ymin + scene->r.border.ymin * BLI_rctf_size_y(&viewborder);
		rect->xmax = viewborder.xmin + scene->r.border.xmax * BLI_rctf_size_x(&viewborder);
		rect->ymax = viewborder.ymin + scene->r.border.ymax * BLI_rctf_size_y(&viewborder);
	}
	else {
		rect->xmin = v3d->render_border.xmin * ar->winx;
		rect->xmax = v3d->render_border.xmax * ar->winx;
		rect->ymin = v3d->render_border.ymin * ar->winy;
		rect->ymax = v3d->render_border.ymax * ar->winy;
	}

	BLI_rcti_translate(rect, ar->winrct.xmin, ar->winrct.ymin);
	BLI_rcti_isect(&ar->winrct, rect, rect);

	return true;
}

static bool view3d_main_area_draw_engine(const bContext *C, Scene *scene,
                                         ARegion *ar, View3D *v3d,
                                         bool clip_border, const rcti *border_rect)
{
	RegionView3D *rv3d = ar->regiondata;
	RenderEngineType *type;
	GLint scissor[4];

	/* create render engine */
	if (!rv3d->render_engine) {
		RenderEngine *engine;

		type = RE_engines_find(scene->r.engine);

		if (!(type->view_update && type->view_draw))
			return false;

		engine = RE_engine_create_ex(type, true);

		engine->tile_x = scene->r.tilex;
		engine->tile_y = scene->r.tiley;

		type->view_update(engine, C);

		rv3d->render_engine = engine;
	}

	/* setup view matrices */
	view3d_main_area_setup_view(scene, v3d, ar, NULL, NULL);

	/* background draw */
	ED_region_pixelspace(ar);

	if (clip_border) {
		/* for border draw, we only need to clear a subset of the 3d view */
		if (border_rect->xmax > border_rect->xmin && border_rect->ymax > border_rect->ymin) {
			glGetIntegerv(GL_SCISSOR_BOX, scissor);
			glScissor(border_rect->xmin, border_rect->ymin,
			          BLI_rcti_size_x(border_rect), BLI_rcti_size_y(border_rect));
		}
		else {
			return false;
		}
	}

	glClearColor(0.0f, 0.0f, 0.0f, 0.0f);
	glClear(GL_COLOR_BUFFER_BIT | GL_DEPTH_BUFFER_BIT);

	if (v3d->flag & V3D_DISPBGPICS)
		view3d_draw_bgpic_test(scene, ar, v3d, false, true);
	else
		fdrawcheckerboard(0, 0, ar->winx, ar->winy);

	/* render result draw */
	type = rv3d->render_engine->type;
	type->view_draw(rv3d->render_engine, C);

	if (v3d->flag & V3D_DISPBGPICS)
		view3d_draw_bgpic_test(scene, ar, v3d, true, true);

	if (clip_border) {
		/* restore scissor as it was before */
		glScissor(scissor[0], scissor[1], scissor[2], scissor[3]);
	}

	return true;
}

static void view3d_main_area_draw_engine_info(View3D *v3d, RegionView3D *rv3d, ARegion *ar, bool render_border)
{
	float fill_color[4] = {0.0f, 0.0f, 0.0f, 0.25f};

	if (!rv3d->render_engine || !rv3d->render_engine->text[0])
		return;
	
	if (render_border) {
		/* draw darkened background color. no alpha because border render does
		 * partial redraw and will not redraw the area behind this info bar */
		float alpha = 1.0f - fill_color[3];
		Camera *camera = ED_view3d_camera_data_get(v3d, rv3d);

		if (camera) {
			if (camera->flag & CAM_SHOWPASSEPARTOUT) {
				alpha *= (1.0f - camera->passepartalpha);
			}
		}

		UI_GetThemeColor3fv(TH_HIGH_GRAD, fill_color);
		mul_v3_fl(fill_color, alpha);
		fill_color[3] = 1.0f;
	}

	ED_region_info_draw(ar, rv3d->render_engine->text, 1, fill_color);
}

#ifdef WITH_GAMEENGINE
static void update_lods(Scene *scene, float camera_pos[3])
{
	Scene *sce_iter;
	Base *base;
	Object *ob;

	for (SETLOOPER(scene, sce_iter, base)) {
		ob = base->object;
		BKE_object_lod_update(ob, camera_pos);
	}
}
#endif

static void view3d_main_area_draw_objects(const bContext *C, Scene *scene, View3D *v3d,
                                          ARegion *ar, const char **grid_unit)
{
	RegionView3D *rv3d = ar->regiondata;
	unsigned int lay_used = v3d->lay_used;
	
	/* post processing */
	bool do_compositing = false;
	
	/* shadow buffers, before we setup matrices */
	if (draw_glsl_material(scene, NULL, v3d, v3d->drawtype))
		gpu_update_lamps_shadows(scene, v3d);
	
	/* reset default OpenGL lights if needed (i.e. after preferences have been altered) */
	if (rv3d->rflag & RV3D_GPULIGHT_UPDATE) {
		rv3d->rflag &= ~RV3D_GPULIGHT_UPDATE;
		GPU_default_lights();
	}

	/* setup view matrices */
	view3d_main_area_setup_view(scene, v3d, ar, NULL, NULL);

	rv3d->rflag &= ~RV3D_IS_GAME_ENGINE;
#ifdef WITH_GAMEENGINE
	if (STREQ(scene->r.engine, RE_engine_id_BLENDER_GAME)) {
		rv3d->rflag |= RV3D_IS_GAME_ENGINE;

		/* Make sure LoDs are up to date */
		update_lods(scene, rv3d->viewinv[3]);
	}
#endif

	/* framebuffer fx needed, we need to draw offscreen first */
	if (v3d->shader_fx) {
		GPUFXOptions options;
		BKE_screen_view3d_ensure_FX(v3d);
		options = *v3d->fxoptions;
		if (!rv3d->compositor)
			rv3d->compositor = GPU_create_fx_compositor();
		
		if (rv3d->persp == RV3D_CAMOB && v3d->camera)
			BKE_GPU_dof_from_camera(v3d->camera, &options);

		do_compositing = GPU_initialize_fx_passes(rv3d->compositor, &ar->winrct, &ar->drawrct, v3d->shader_fx, &options);
	}
	
	/* clear the background */
	view3d_main_area_clear(scene, v3d, ar, false);

	/* enables anti-aliasing for 3D view drawing */
	if (U.ogl_multisamples != USER_MULTISAMPLE_NONE) {
		glEnable(GL_MULTISAMPLE_ARB);
	}

	/* main drawing call */
	view3d_draw_objects(C, scene, v3d, ar, grid_unit, true, false);

	/* post process */
	if (do_compositing) {
		GPU_fx_do_composite_pass(rv3d->compositor, rv3d->winmat, rv3d->is_persp, scene, NULL);
	}
	
	/* Disable back anti-aliasing */
	if (U.ogl_multisamples != USER_MULTISAMPLE_NONE) {
		glDisable(GL_MULTISAMPLE_ARB);
	}

	if (v3d->lay_used != lay_used) { /* happens when loading old files or loading with UI load */
		/* find header and force tag redraw */
		ScrArea *sa = CTX_wm_area(C);
		ARegion *ar_header = BKE_area_find_region_type(sa, RGN_TYPE_HEADER);
		ED_region_tag_redraw(ar_header); /* can be NULL */
	}

	if ((v3d->flag2 & V3D_RENDER_OVERRIDE) == 0) {
		BDR_drawSketch(C);
	}

	if ((U.ndof_flag & NDOF_SHOW_GUIDE) && ((rv3d->viewlock & RV3D_LOCKED) == 0) && (rv3d->persp != RV3D_CAMOB))
		/* TODO: draw something else (but not this) during fly mode */
		draw_rotation_guide(rv3d);

}

static void view3d_main_area_draw_info(const bContext *C, Scene *scene,
                                       ARegion *ar, View3D *v3d,
                                       const char *grid_unit, bool render_border)
{
	RegionView3D *rv3d = ar->regiondata;
	rcti rect;
	
	/* local coordinate visible rect inside region, to accomodate overlapping ui */
	ED_region_visible_rect(ar, &rect);

	if (rv3d->persp == RV3D_CAMOB) {
		drawviewborder(scene, ar, v3d);
	}
	else if (v3d->flag2 & V3D_RENDER_BORDER) {
		glPolygonMode(GL_FRONT_AND_BACK, GL_LINE);
		setlinestyle(3);
		cpack(0x4040FF);

		glRecti(v3d->render_border.xmin * ar->winx, v3d->render_border.ymin * ar->winy,
		        v3d->render_border.xmax * ar->winx, v3d->render_border.ymax * ar->winy);

		setlinestyle(0);
		glPolygonMode(GL_FRONT_AND_BACK, GL_FILL);
	}

	if (v3d->flag2 & V3D_SHOW_GPENCIL) {
		/* draw grease-pencil stuff - needed to get paint-buffer shown too (since it's 2D) */
		ED_gpencil_draw_view3d(scene, v3d, ar, false);
	}

	if ((v3d->flag2 & V3D_RENDER_OVERRIDE) == 0) {
		Object *ob;

		drawcursor(scene, ar, v3d);

		if (U.uiflag & USER_SHOW_ROTVIEWICON)
			draw_view_axis(rv3d, &rect);
		else
			draw_view_icon(rv3d, &rect);

		ob = OBACT;
		if (U.uiflag & USER_DRAWVIEWINFO)
			draw_selected_name(scene, ob, &rect);
	}

	if (rv3d->render_engine) {
		view3d_main_area_draw_engine_info(v3d, rv3d, ar, render_border);
		return;
	}

	if ((v3d->flag2 & V3D_RENDER_OVERRIDE) == 0) {
		wmWindowManager *wm = CTX_wm_manager(C);

		if ((U.uiflag & USER_SHOW_FPS) && ED_screen_animation_playing(wm)) {
			ED_scene_draw_fps(scene, &rect);
		}
		else if (U.uiflag & USER_SHOW_VIEWPORTNAME) {
			draw_viewport_name(ar, v3d, &rect);
		}

		if (grid_unit) { /* draw below the viewport name */
			char numstr[32] = "";

			UI_ThemeColor(TH_TEXT_HI);
			if (v3d->grid != 1.0f) {
				BLI_snprintf(numstr, sizeof(numstr), "%s x %.4g", grid_unit, v3d->grid);
			}

			BLF_draw_default_ascii(rect.xmin + U.widget_unit,
			                       rect.ymax - (USER_SHOW_VIEWPORTNAME ? 2 * U.widget_unit : U.widget_unit), 0.0f,
			                       numstr[0] ? numstr : grid_unit, sizeof(numstr));
		}
	}
}

void view3d_main_area_draw(const bContext *C, ARegion *ar)
{
	Scene *scene = CTX_data_scene(C);
	View3D *v3d = CTX_wm_view3d(C);
	const char *grid_unit = NULL;
	rcti border_rect;
	bool render_border, clip_border;

	/* if we only redraw render border area, skip opengl draw and also
	 * don't do scissor because it's already set */
	render_border = ED_view3d_calc_render_border(scene, v3d, ar, &border_rect);
	clip_border = (render_border && !BLI_rcti_compare(&ar->drawrct, &border_rect));

	/* draw viewport using opengl */
	if (v3d->drawtype != OB_RENDER || !view3d_main_area_do_render_draw(scene) || clip_border) {
		view3d_main_area_draw_objects(C, scene, v3d, ar, &grid_unit);
#ifdef DEBUG_DRAW
		bl_debug_draw();
#endif
		ED_region_pixelspace(ar);
	}

	/* draw viewport using external renderer */
	if (v3d->drawtype == OB_RENDER)
		view3d_main_area_draw_engine(C, scene, ar, v3d, clip_border, &border_rect);
	
	view3d_main_area_draw_info(C, scene, ar, v3d, grid_unit, render_border);

	v3d->flag |= V3D_INVALID_BACKBUF;
}

#ifdef DEBUG_DRAW
/* debug drawing */
#define _DEBUG_DRAW_QUAD_TOT 1024
#define _DEBUG_DRAW_EDGE_TOT 1024
static float _bl_debug_draw_quads[_DEBUG_DRAW_QUAD_TOT][4][3];
static int   _bl_debug_draw_quads_tot = 0;
static float _bl_debug_draw_edges[_DEBUG_DRAW_QUAD_TOT][2][3];
static int   _bl_debug_draw_edges_tot = 0;
static unsigned int _bl_debug_draw_quads_color[_DEBUG_DRAW_QUAD_TOT];
static unsigned int _bl_debug_draw_edges_color[_DEBUG_DRAW_EDGE_TOT];
static unsigned int _bl_debug_draw_color;

void bl_debug_draw_quad_clear(void)
{
	_bl_debug_draw_quads_tot = 0;
	_bl_debug_draw_edges_tot = 0;
	_bl_debug_draw_color = 0x00FF0000;
}
void bl_debug_color_set(const unsigned int color)
{
	_bl_debug_draw_color = color;
}
void bl_debug_draw_quad_add(const float v0[3], const float v1[3], const float v2[3], const float v3[3])
{
	if (_bl_debug_draw_quads_tot >= _DEBUG_DRAW_QUAD_TOT) {
		printf("%s: max quad count hit %d!", __func__, _bl_debug_draw_quads_tot);
	}
	else {
		float *pt = &_bl_debug_draw_quads[_bl_debug_draw_quads_tot][0][0];
		copy_v3_v3(pt, v0); pt += 3;
		copy_v3_v3(pt, v1); pt += 3;
		copy_v3_v3(pt, v2); pt += 3;
		copy_v3_v3(pt, v3); pt += 3;
		_bl_debug_draw_quads_color[_bl_debug_draw_quads_tot] = _bl_debug_draw_color;
		_bl_debug_draw_quads_tot++;
	}
}
void bl_debug_draw_edge_add(const float v0[3], const float v1[3])
{
	if (_bl_debug_draw_quads_tot >= _DEBUG_DRAW_EDGE_TOT) {
		printf("%s: max edge count hit %d!", __func__, _bl_debug_draw_edges_tot);
	}
	else {
		float *pt = &_bl_debug_draw_edges[_bl_debug_draw_edges_tot][0][0];
		copy_v3_v3(pt, v0); pt += 3;
		copy_v3_v3(pt, v1); pt += 3;
		_bl_debug_draw_edges_color[_bl_debug_draw_edges_tot] = _bl_debug_draw_color;
		_bl_debug_draw_edges_tot++;
	}
}
static void bl_debug_draw(void)
{
	unsigned int color;
	if (_bl_debug_draw_quads_tot) {
		int i;
		color = _bl_debug_draw_quads_color[0];
		cpack(color);
		for (i = 0; i < _bl_debug_draw_quads_tot; i ++) {
			if (_bl_debug_draw_quads_color[i] != color) {
				color = _bl_debug_draw_quads_color[i];
				cpack(color);
			}
			glBegin(GL_LINE_LOOP);
			glVertex3fv(_bl_debug_draw_quads[i][0]);
			glVertex3fv(_bl_debug_draw_quads[i][1]);
			glVertex3fv(_bl_debug_draw_quads[i][2]);
			glVertex3fv(_bl_debug_draw_quads[i][3]);
			glEnd();
		}
	}
	if (_bl_debug_draw_edges_tot) {
		int i;
		color = _bl_debug_draw_edges_color[0];
		cpack(color);
		glBegin(GL_LINES);
		for (i = 0; i < _bl_debug_draw_edges_tot; i ++) {
			if (_bl_debug_draw_edges_color[i] != color) {
				color = _bl_debug_draw_edges_color[i];
				cpack(color);
			}
			glVertex3fv(_bl_debug_draw_edges[i][0]);
			glVertex3fv(_bl_debug_draw_edges[i][1]);
		}
		glEnd();
		color = _bl_debug_draw_edges_color[0];
		cpack(color);
		glPointSize(4.0);
		glBegin(GL_POINTS);
		for (i = 0; i < _bl_debug_draw_edges_tot; i ++) {
			if (_bl_debug_draw_edges_color[i] != color) {
				color = _bl_debug_draw_edges_color[i];
				cpack(color);
			}
			glVertex3fv(_bl_debug_draw_edges[i][0]);
			glVertex3fv(_bl_debug_draw_edges[i][1]);
		}
		glEnd();
	}
}
#endif<|MERGE_RESOLUTION|>--- conflicted
+++ resolved
@@ -3034,15 +3034,6 @@
 		glClear(GL_COLOR_BUFFER_BIT | GL_DEPTH_BUFFER_BIT);		
 	}
 
-<<<<<<< HEAD
-	glClear(GL_COLOR_BUFFER_BIT | GL_DEPTH_BUFFER_BIT);
-=======
-
-	/* setup view matrices */
-	view3d_main_area_setup_view(scene, v3d, ar, viewmat, winmat);
-
->>>>>>> 9f64a864
-
 	/* main drawing call */
 	view3d_draw_objects(NULL, scene, v3d, ar, NULL, do_bgpic, true);
 
