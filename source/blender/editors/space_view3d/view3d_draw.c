/**
 * $Id$
 *
 * ***** BEGIN GPL LICENSE BLOCK *****
 *
 * This program is free software; you can redistribute it and/or
 * modify it under the terms of the GNU General Public License
 * as published by the Free Software Foundation; either version 2
 * of the License, or (at your option) any later version. 
 *
 * This program is distributed in the hope that it will be useful,
 * but WITHOUT ANY WARRANTY; without even the implied warranty of
 * MERCHANTABILITY or FITNESS FOR A PARTICULAR PURPOSE.  See the
 * GNU General Public License for more details.
 *
 * You should have received a copy of the GNU General Public License
 * along with this program; if not, write to the Free Software Foundation,
 * Inc., 51 Franklin Street, Fifth Floor, Boston, MA 02110-1301, USA.
 *
 * The Original Code is Copyright (C) 2008 Blender Foundation.
 * All rights reserved.
 *
 * 
 * Contributor(s): Blender Foundation
 *
 * ***** END GPL LICENSE BLOCK *****
 */

#include <string.h>
#include <stdio.h>
#include <math.h>

#include "DNA_armature_types.h"
#include "DNA_camera_types.h"
#include "DNA_customdata_types.h"
#include "DNA_object_types.h"
#include "DNA_group_types.h"
#include "DNA_key_types.h"
#include "DNA_lamp_types.h"
#include "DNA_scene_types.h"
#include "DNA_world_types.h"

#include "MEM_guardedalloc.h"

#include "BLI_blenlib.h"
#include "BLI_math.h"
#include "BLI_rand.h"

#include "BKE_anim.h"
#include "BKE_context.h"
#include "BKE_customdata.h"
#include "BKE_image.h"
#include "BKE_key.h"
#include "BKE_object.h"
#include "BKE_global.h"
#include "BKE_paint.h"
#include "BKE_scene.h"
#include "BKE_unit.h"

#include "RE_pipeline.h"	// make_stars

#include "IMB_imbuf_types.h"
#include "IMB_imbuf.h"

#include "BIF_gl.h"
#include "BIF_glutil.h"

#include "WM_api.h"
#include "BLF_api.h"

#include "ED_armature.h"
#include "ED_keyframing.h"
#include "ED_gpencil.h"
#include "ED_screen.h"
#include "ED_space_api.h"
#include "ED_screen_types.h"
#include "ED_transform.h"
#include "ED_sculpt.h"

#include "UI_interface.h"
#include "UI_interface_icons.h"
#include "UI_resources.h"

#include "GPU_draw.h"
#include "GPU_material.h"
#include "GPU_extensions.h"

#include "view3d_intern.h"	// own include



static void star_stuff_init_func(void)
{
	cpack(-1);
	glPointSize(1.0);
	glBegin(GL_POINTS);
}
static void star_stuff_vertex_func(float* i)
{
	glVertex3fv(i);
}
static void star_stuff_term_func(void)
{
	glEnd();
}

void circf(float x, float y, float rad)
{
	GLUquadricObj *qobj = gluNewQuadric(); 
	
	gluQuadricDrawStyle(qobj, GLU_FILL); 
	
	glPushMatrix(); 
	
	glTranslatef(x,  y, 0.); 
	
	gluDisk( qobj, 0.0,  rad, 32, 1); 
	
	glPopMatrix(); 
	
	gluDeleteQuadric(qobj);
}

void circ(float x, float y, float rad)
{
	GLUquadricObj *qobj = gluNewQuadric(); 
	
	gluQuadricDrawStyle(qobj, GLU_SILHOUETTE); 
	
	glPushMatrix(); 
	
	glTranslatef(x,  y, 0.); 
	
	gluDisk( qobj, 0.0,  rad, 32, 1); 
	
	glPopMatrix(); 
	
	gluDeleteQuadric(qobj);
}


/* ********* custom clipping *********** */

static void view3d_draw_clipping(RegionView3D *rv3d)
{
	BoundBox *bb= rv3d->clipbb;
	
	if(bb) {
		UI_ThemeColorShade(TH_BACK, -8);
		
		glBegin(GL_QUADS);
		
		glVertex3fv(bb->vec[0]); glVertex3fv(bb->vec[1]); glVertex3fv(bb->vec[2]); glVertex3fv(bb->vec[3]);
		glVertex3fv(bb->vec[0]); glVertex3fv(bb->vec[4]); glVertex3fv(bb->vec[5]); glVertex3fv(bb->vec[1]);
		glVertex3fv(bb->vec[4]); glVertex3fv(bb->vec[7]); glVertex3fv(bb->vec[6]); glVertex3fv(bb->vec[5]);
		glVertex3fv(bb->vec[7]); glVertex3fv(bb->vec[3]); glVertex3fv(bb->vec[2]); glVertex3fv(bb->vec[6]);
		glVertex3fv(bb->vec[1]); glVertex3fv(bb->vec[5]); glVertex3fv(bb->vec[6]); glVertex3fv(bb->vec[2]);
		glVertex3fv(bb->vec[7]); glVertex3fv(bb->vec[4]); glVertex3fv(bb->vec[0]); glVertex3fv(bb->vec[3]);
		
		glEnd();
	}
}

void view3d_set_clipping(RegionView3D *rv3d)
{
	double plane[4];
	int a, tot=4;
	
	if(rv3d->viewlock) tot= 6;
	
	for(a=0; a<tot; a++) {
		QUATCOPY(plane, rv3d->clip[a]);
		glClipPlane(GL_CLIP_PLANE0+a, plane);
		glEnable(GL_CLIP_PLANE0+a);
	}
}

void view3d_clr_clipping(void)
{
	int a;
	
	for(a=0; a<6; a++) {
		glDisable(GL_CLIP_PLANE0+a);
	}
}

static int test_clipping(float *vec, float clip[][4])
{
	float view[3];
	copy_v3_v3(view, vec);
	
	if(0.0f < clip[0][3] + INPR(view, clip[0]))
		if(0.0f < clip[1][3] + INPR(view, clip[1]))
			if(0.0f < clip[2][3] + INPR(view, clip[2]))
				if(0.0f < clip[3][3] + INPR(view, clip[3]))
					return 0;

	return 1;
}

/* for 'local' ED_view3d_local_clipping must run first
 * then all comparisons can be done in localspace */
int view3d_test_clipping(RegionView3D *rv3d, float *vec, int local)
{
	return test_clipping(vec, local ? rv3d->clip_local : rv3d->clip);
}

/* ********* end custom clipping *********** */


static void drawgrid_draw(ARegion *ar, float wx, float wy, float x, float y, float dx)
{
	float v1[2], v2[2];
	
	x+= (wx); 
	y+= (wy);
	
	v1[1]= 0.0f;
	v2[1]= (float)ar->winy;

	v1[0] = v2[0] = x-dx*floor(x/dx);
	
	glBegin(GL_LINES);
	
	while(v1[0] < ar->winx) {
		glVertex2fv(v1);
		glVertex2fv(v2);
		v1[0] = v2[0] = v1[0] + dx;
	}

	v1[0]= 0.0f;
	v2[0]= (float)ar->winx;
	
	v1[1]= v2[1]= y-dx*floor(y/dx);

	while(v1[1] < ar->winy) {
		glVertex2fv(v1);
		glVertex2fv(v2);
		v1[1] = v2[1] = v1[1] + dx;
	}

	glEnd();
}

#define GRID_MIN_PX 6.0f

static void drawgrid(UnitSettings *unit, ARegion *ar, View3D *v3d, const char **grid_unit)
{
	/* extern short bgpicmode; */
	RegionView3D *rv3d= ar->regiondata;
	float wx, wy, x, y, fw, fx, fy, dx;
	float vec4[4];
	char col[3], col2[3];

	vec4[0]=vec4[1]=vec4[2]=0.0; 
	vec4[3]= 1.0;
	mul_m4_v4(rv3d->persmat, vec4);
	fx= vec4[0]; 
	fy= vec4[1]; 
	fw= vec4[3];

	wx= (ar->winx/2.0);	/* because of rounding errors, grid at wrong location */
	wy= (ar->winy/2.0);

	x= (wx)*fx/fw;
	y= (wy)*fy/fw;

	vec4[0]=vec4[1]= v3d->grid;

	vec4[2]= 0.0;
	vec4[3]= 1.0;
	mul_m4_v4(rv3d->persmat, vec4);
	fx= vec4[0]; 
	fy= vec4[1]; 
	fw= vec4[3];

	dx= fabs(x-(wx)*fx/fw);
	if(dx==0) dx= fabs(y-(wy)*fy/fw);
	
	glDepthMask(0);		// disable write in zbuffer

	/* check zoom out */
	UI_ThemeColor(TH_GRID);
	
	if(unit->system) {
		/* Use GRID_MIN_PX*2 for units because very very small grid
		 * items are less useful when dealing with units */
		void *usys;
		int len, i;
		double scalar;
		float dx_scalar;
		float blend_fac;

		bUnit_GetSystem(&usys, &len, unit->system, B_UNIT_LENGTH);

		if(usys) {
			i= len;
			while(i--) {
				scalar= bUnit_GetScaler(usys, i);

				dx_scalar = dx * scalar / unit->scale_length;
				if (dx_scalar < (GRID_MIN_PX*2))
					continue;

				/* Store the smallest drawn grid size units name so users know how big each grid cell is */
				if(*grid_unit==NULL) {
					*grid_unit= bUnit_GetNameDisplay(usys, i);
					rv3d->gridview= (scalar * v3d->grid) / unit->scale_length;
				}
				blend_fac= 1-((GRID_MIN_PX*2)/dx_scalar);

				/* tweak to have the fade a bit nicer */
				blend_fac= (blend_fac * blend_fac) * 2.0f;
				CLAMP(blend_fac, 0.3f, 1.0f);


				UI_ThemeColorBlend(TH_BACK, TH_GRID, blend_fac);

				drawgrid_draw(ar, wx, wy, x, y, dx_scalar);
			}
		}
	}
	else {
		short sublines = v3d->gridsubdiv;

		if(dx<GRID_MIN_PX) {
			rv3d->gridview*= sublines;
			dx*= sublines;
			
			if(dx<GRID_MIN_PX) {
				rv3d->gridview*= sublines;
				dx*= sublines;

				if(dx<GRID_MIN_PX) {
					rv3d->gridview*= sublines;
					dx*=sublines;
					if(dx<GRID_MIN_PX);
					else {
						UI_ThemeColor(TH_GRID);
						drawgrid_draw(ar, wx, wy, x, y, dx);
					}
				}
				else {	// start blending out
					UI_ThemeColorBlend(TH_BACK, TH_GRID, dx/(GRID_MIN_PX*6));
					drawgrid_draw(ar, wx, wy, x, y, dx);

					UI_ThemeColor(TH_GRID);
					drawgrid_draw(ar, wx, wy, x, y, sublines*dx);
				}
			}
			else {	// start blending out (GRID_MIN_PX < dx < (GRID_MIN_PX*10))
				UI_ThemeColorBlend(TH_BACK, TH_GRID, dx/(GRID_MIN_PX*6));
				drawgrid_draw(ar, wx, wy, x, y, dx);

				UI_ThemeColor(TH_GRID);
				drawgrid_draw(ar, wx, wy, x, y, sublines*dx);
			}
		}
		else {
			if(dx>(GRID_MIN_PX*10)) {		// start blending in
				rv3d->gridview/= sublines;
				dx/= sublines;
				if(dx>(GRID_MIN_PX*10)) {		// start blending in
					rv3d->gridview/= sublines;
					dx/= sublines;
					if(dx>(GRID_MIN_PX*10)) {
						UI_ThemeColor(TH_GRID);
						drawgrid_draw(ar, wx, wy, x, y, dx);
					}
					else {
						UI_ThemeColorBlend(TH_BACK, TH_GRID, dx/(GRID_MIN_PX*6));
						drawgrid_draw(ar, wx, wy, x, y, dx);
						UI_ThemeColor(TH_GRID);
						drawgrid_draw(ar, wx, wy, x, y, dx*sublines);
					}
				}
				else {
					UI_ThemeColorBlend(TH_BACK, TH_GRID, dx/(GRID_MIN_PX*6));
					drawgrid_draw(ar, wx, wy, x, y, dx);
					UI_ThemeColor(TH_GRID);
					drawgrid_draw(ar, wx, wy, x, y, dx*sublines);
				}
			}
			else {
				UI_ThemeColorBlend(TH_BACK, TH_GRID, dx/(GRID_MIN_PX*6));
				drawgrid_draw(ar, wx, wy, x, y, dx);
				UI_ThemeColor(TH_GRID);
				drawgrid_draw(ar, wx, wy, x, y, dx*sublines);
			}
		}
	}


	x+= (wx); 
	y+= (wy);
	UI_GetThemeColor3ubv(TH_GRID, col);

	setlinestyle(0);
	
	/* center cross */
	if( ELEM(rv3d->view, RV3D_VIEW_RIGHT, RV3D_VIEW_LEFT)) 
		UI_make_axis_color(col, col2, 'y');
	else UI_make_axis_color(col, col2, 'x');
	glColor3ubv((GLubyte *)col2);
	
	fdrawline(0.0,  y,  (float)ar->winx,  y); 
	
	if( ELEM(rv3d->view, RV3D_VIEW_TOP, RV3D_VIEW_BOTTOM)) 
		UI_make_axis_color(col, col2, 'y');
	else UI_make_axis_color(col, col2, 'z');
	glColor3ubv((GLubyte *)col2);

	fdrawline(x, 0.0, x, (float)ar->winy); 

	glDepthMask(1);		// enable write in zbuffer
}
#undef GRID_MIN_PX

static void drawfloor(Scene *scene, View3D *v3d, const char **grid_unit)
{
	float vert[3], grid, grid_scale;
	int a, gridlines, emphasise;
	char col[3], col2[3];
	short draw_line = 0;
	
	vert[2]= 0.0;
	
	if(v3d->gridlines<3) return;
	
	grid_scale= v3d->grid;
	/* use 'grid_scale' instead of 'v3d->grid' from now on */

	/* apply units */
	if(scene->unit.system) {
		void *usys;
		int len;

		bUnit_GetSystem(&usys, &len, scene->unit.system, B_UNIT_LENGTH);

		if(usys) {
			int i= bUnit_GetBaseUnit(usys);
			*grid_unit= bUnit_GetNameDisplay(usys, i);
			 grid_scale = (grid_scale * bUnit_GetScaler(usys, i)) / scene->unit.scale_length;
		}
	}
	
	if(v3d->zbuf && scene->obedit) glDepthMask(0);	// for zbuffer-select
	
	gridlines= v3d->gridlines/2;
	grid= gridlines * grid_scale;

	UI_GetThemeColor3ubv(TH_GRID, col);
	UI_GetThemeColor3ubv(TH_BACK, col2);
	
	/* emphasise division lines lighter instead of darker, if background is darker than grid */
	if ( ((col[0]+col[1]+col[2])/3+10) > (col2[0]+col2[1]+col2[2])/3 )
		emphasise = 20;
	else
		emphasise = -10;
	
	/* draw the Y axis and/or grid lines */
	for(a= -gridlines;a<=gridlines;a++) {
		if(a==0) {
			/* check for the 'show Y axis' preference */
			if (v3d->gridflag & V3D_SHOW_Y) { 
				UI_make_axis_color(col, col2, 'y');
				glColor3ubv((GLubyte *)col2);
				
				draw_line = 1;
			} else if (v3d->gridflag & V3D_SHOW_FLOOR) {
				UI_ThemeColorShade(TH_GRID, emphasise);
			} else {
				draw_line = 0;
			}
		} else {
			/* check for the 'show grid floor' preference */
			if (v3d->gridflag & V3D_SHOW_FLOOR) {
				if( (a % 10)==0) {
					UI_ThemeColorShade(TH_GRID, emphasise);
				}
				else UI_ThemeColorShade(TH_GRID, 10);
				
				draw_line = 1;
			} else {
				draw_line = 0;
			}
		}
		
		if (draw_line) {
			glBegin(GL_LINE_STRIP);
			vert[0]= a * grid_scale;
			vert[1]= grid;
			glVertex3fv(vert);
			vert[1]= -grid;
			glVertex3fv(vert);
			glEnd();
		}
	}
	
	/* draw the X axis and/or grid lines */
	for(a= -gridlines;a<=gridlines;a++) {
		if(a==0) {
			/* check for the 'show X axis' preference */
			if (v3d->gridflag & V3D_SHOW_X) { 
				UI_make_axis_color(col, col2, 'x');
				glColor3ubv((GLubyte *)col2);
				
				draw_line = 1;
			} else if (v3d->gridflag & V3D_SHOW_FLOOR) {
				UI_ThemeColorShade(TH_GRID, emphasise);
			} else {
				draw_line = 0;
			}
		} else {
			/* check for the 'show grid floor' preference */
			if (v3d->gridflag & V3D_SHOW_FLOOR) {
				if( (a % 10)==0) {
					UI_ThemeColorShade(TH_GRID, emphasise);
				}
				else UI_ThemeColorShade(TH_GRID, 10);
				
				draw_line = 1;
			} else {
				draw_line = 0;
			}
		}
		
		if (draw_line) {
			glBegin(GL_LINE_STRIP);
			vert[1]= a * grid_scale;
			vert[0]= grid;
			glVertex3fv(vert );
			vert[0]= -grid;
			glVertex3fv(vert);
			glEnd();
		}
	}
	
	/* draw the Z axis line */	
	/* check for the 'show Z axis' preference */
	if (v3d->gridflag & V3D_SHOW_Z) {
		UI_make_axis_color(col, col2, 'z');
		glColor3ubv((GLubyte *)col2);
		
		glBegin(GL_LINE_STRIP);
		vert[0]= 0;
		vert[1]= 0;
		vert[2]= grid;
		glVertex3fv(vert );
		vert[2]= -grid;
		glVertex3fv(vert);
		glEnd();
	}
	
	if(v3d->zbuf && scene->obedit) glDepthMask(1);	
	
}

static void drawcursor(Scene *scene, ARegion *ar, View3D *v3d)
{
	short mx,my,co[2];
	int flag;
	
	/* we dont want the clipping for cursor */
	flag= v3d->flag;
	v3d->flag= 0;
	project_short(ar, give_cursor(scene, v3d), co);
	v3d->flag= flag;
	
	mx = co[0];
	my = co[1];
	
	if(mx!=IS_CLIPPED) {
		setlinestyle(0); 
		cpack(0xFF);
		circ((float)mx, (float)my, 10.0);
		setlinestyle(4); 
		cpack(0xFFFFFF);
		circ((float)mx, (float)my, 10.0);
		setlinestyle(0);
		cpack(0x0);
		
		sdrawline(mx-20, my, mx-5, my);
		sdrawline(mx+5, my, mx+20, my);
		sdrawline(mx, my-20, mx, my-5);
		sdrawline(mx, my+5, mx, my+20);
	}
}

/* Draw a live substitute of the view icon, which is always shown */
static void draw_view_axis(RegionView3D *rv3d)
{
	const float k = U.rvisize;   /* axis size */
	const float toll = 0.5;      /* used to see when view is quasi-orthogonal */
	const float start = k + 1.0; /* axis center in screen coordinates, x=y */
	float ydisp = 0.0;          /* vertical displacement to allow obj info text */
	
	/* rvibright ranges approx. from original axis icon color to gizmo color */
	float bright = U.rvibright / 15.0f;
	
	unsigned char col[3];
	unsigned char gridcol[3];
	float colf[3];
	
	float vec[4];
	float dx, dy;
	float h, s, v;
	
	/* thickness of lines is proportional to k */
	/*	(log(k)-1) gives a more suitable thickness, but fps decreased by about 3 fps */
	glLineWidth(k / 10);
	//glLineWidth(log(k)-1); // a bit slow
	
	UI_GetThemeColor3ubv(TH_GRID, (char *)gridcol);
	
	/* X */
	vec[0] = vec[3] = 1;
	vec[1] = vec[2] = 0;
	mul_qt_v3(rv3d->viewquat, vec);
	
	UI_make_axis_color((char *)gridcol, (char *)col, 'x');
	rgb_to_hsv(col[0]/255.0f, col[1]/255.0f, col[2]/255.0f, &h, &s, &v);
	s = s<0.5 ? s+0.5 : 1.0;
	v = 0.3;
	v = (v<1.0-(bright) ? v+bright : 1.0);
	hsv_to_rgb(h, s, v, colf, colf+1, colf+2);
	glColor3fv(colf);
	
	dx = vec[0] * k;
	dy = vec[1] * k;
	fdrawline(start, start + ydisp, start + dx, start + dy + ydisp);
	if (fabs(dx) > toll || fabs(dy) > toll) {
		BLF_draw_default(start + dx + 2, start + dy + ydisp + 2, 0.0f, "x");
	}
	
	/* Y */
	vec[1] = vec[3] = 1;
	vec[0] = vec[2] = 0;
	mul_qt_v3(rv3d->viewquat, vec);
	
	UI_make_axis_color((char *)gridcol, (char *)col, 'y');
	rgb_to_hsv(col[0]/255.0f, col[1]/255.0f, col[2]/255.0f, &h, &s, &v);
	s = s<0.5 ? s+0.5 : 1.0;
	v = 0.3;
	v = (v<1.0-(bright) ? v+bright : 1.0);
	hsv_to_rgb(h, s, v, colf, colf+1, colf+2);
	glColor3fv(colf);
	
	dx = vec[0] * k;
	dy = vec[1] * k;
	fdrawline(start, start + ydisp, start + dx, start + dy + ydisp);
	if (fabs(dx) > toll || fabs(dy) > toll) {
		BLF_draw_default(start + dx + 2, start + dy + ydisp + 2, 0.0f, "y");
	}
	
	/* Z */
	vec[2] = vec[3] = 1;
	vec[1] = vec[0] = 0;
	mul_qt_v3(rv3d->viewquat, vec);
	
	UI_make_axis_color((char *)gridcol, (char *)col, 'z');
	rgb_to_hsv(col[0]/255.0f, col[1]/255.0f, col[2]/255.0f, &h, &s, &v);
	s = s<0.5 ? s+0.5 : 1.0;
	v = 0.5;
	v = (v<1.0-(bright) ? v+bright : 1.0);
	hsv_to_rgb(h, s, v, colf, colf+1, colf+2);
	glColor3fv(colf);
	
	dx = vec[0] * k;
	dy = vec[1] * k;
	fdrawline(start, start + ydisp, start + dx, start + dy + ydisp);
	if (fabs(dx) > toll || fabs(dy) > toll) {
		BLF_draw_default(start + dx + 2, start + dy + ydisp + 2, 0.0f, "z");
	}
	
	/* restore line-width */
	glLineWidth(1.0);
}


static void draw_view_icon(RegionView3D *rv3d)
{
	BIFIconID icon;
	
	if( ELEM(rv3d->view, RV3D_VIEW_TOP, RV3D_VIEW_BOTTOM)) 
		icon= ICON_AXIS_TOP;
	else if( ELEM(rv3d->view, RV3D_VIEW_FRONT, RV3D_VIEW_BACK)) 
		icon= ICON_AXIS_FRONT;
	else if( ELEM(rv3d->view, RV3D_VIEW_RIGHT, RV3D_VIEW_LEFT)) 
		icon= ICON_AXIS_SIDE;
	else return ;
	
	glEnable(GL_BLEND);
	glBlendFunc(GL_SRC_ALPHA,  GL_ONE_MINUS_SRC_ALPHA); 
	
	UI_icon_draw(5.0, 5.0, icon);
	
	glDisable(GL_BLEND);
}

static const char *view3d_get_name(View3D *v3d, RegionView3D *rv3d)
{
	const char *name = NULL;
	
	switch (rv3d->view) {
		case RV3D_VIEW_FRONT:
			if (rv3d->persp == RV3D_ORTHO) name = "Front Ortho";
			else name = "Front Persp";
			break;
		case RV3D_VIEW_BACK:
			if (rv3d->persp == RV3D_ORTHO) name = "Back Ortho";
			else name = "Back Persp";
			break;
		case RV3D_VIEW_TOP:
			if (rv3d->persp == RV3D_ORTHO) name = "Top Ortho";
			else name = "Top Persp";
			break;
		case RV3D_VIEW_BOTTOM:
			if (rv3d->persp == RV3D_ORTHO) name = "Bottom Ortho";
			else name = "Bottom Persp";
			break;
		case RV3D_VIEW_RIGHT:
			if (rv3d->persp == RV3D_ORTHO) name = "Right Ortho";
			else name = "Right Persp";
			break;
		case RV3D_VIEW_LEFT:
			if (rv3d->persp == RV3D_ORTHO) name = "Left Ortho";
			else name = "Left Persp";
			break;
			
		default:
			if (rv3d->persp==RV3D_CAMOB) {
				if ((v3d->camera) && (v3d->camera->type == OB_CAMERA)) {
					Camera *cam;
					cam = v3d->camera->data;
					name = (cam->type != CAM_ORTHO) ? "Camera Persp" : "Camera Ortho";
				} else {
					name = "Object as Camera";
				}
			} else { 
				name = (rv3d->persp == RV3D_ORTHO) ? "User Ortho" : "User Persp";
			}
			break;
	}
	
	return name;
}

static void draw_viewport_name(ARegion *ar, View3D *v3d)
{
	RegionView3D *rv3d= ar->regiondata;
<<<<<<< HEAD
	char *name = view3d_get_name(v3d, rv3d);
	char *printable = NULL;
=======
	const char *name= view3d_get_name(v3d, rv3d);
	char tmpstr[24];
>>>>>>> 6d201907
	
	if (v3d->localvd) {
		printable = MEM_mallocN(strlen(name) + strlen(" (Local)_"), "viewport_name"); /* '_' gives space for '\0' */
												 strcpy(printable, name);
												 strcat(printable, " (Local)");
	} else {
		printable = name;
	}

	if (printable) {
		UI_ThemeColor(TH_TEXT_HI);
		BLF_draw_default(22,  ar->winy-17, 0.0f, printable);
	}

	if (v3d->localvd) {
		MEM_freeN(printable);
	}
}

/* draw info beside axes in bottom left-corner: 
* 	framenum, object name, bone name (if available), marker name (if available)
*/
static void draw_selected_name(Scene *scene, Object *ob, View3D *v3d)
{
	char info[256], *markern;
	short offset=30;
	
	/* get name of marker on current frame (if available) */
	markern= scene_find_marker_name(scene, CFRA);
	
	/* check if there is an object */
	if(ob) {
		/* name(s) to display depends on type of object */
		if(ob->type==OB_ARMATURE) {
			bArmature *arm= ob->data;
			char *name= NULL;
			
			/* show name of active bone too (if possible) */
			if(arm->edbo) {

				if(arm->act_edbone)
					name= ((EditBone *)arm->act_edbone)->name;

			}
			else if(ob->mode & OB_MODE_POSE) {
				if(arm->act_bone) {

					if(arm->act_bone->layer & arm->layer)
						name= arm->act_bone->name;

				}
			}
			if(name && markern)
				sprintf(info, "(%d) %s %s <%s>", CFRA, ob->id.name+2, name, markern);
			else if(name)
				sprintf(info, "(%d) %s %s", CFRA, ob->id.name+2, name);
			else
				sprintf(info, "(%d) %s", CFRA, ob->id.name+2);
		}
		else if(ELEM3(ob->type, OB_MESH, OB_LATTICE, OB_CURVE)) {
			Key *key= NULL;
			KeyBlock *kb = NULL;
			char shapes[75];
			
			/* try to display active shapekey too */
			shapes[0] = 0;
			key = ob_get_key(ob);
			if(key){
				kb = BLI_findlink(&key->block, ob->shapenr-1);
				if(kb){
					sprintf(shapes, ": %s ", kb->name);		
					if(ob->shapeflag == OB_SHAPE_LOCK){
						strcat(shapes, " (Pinned)");
					}
				}
			}
			
			if(markern)
				sprintf(info, "(%d) %s %s <%s>", CFRA, ob->id.name+2, shapes, markern);
			else
				sprintf(info, "(%d) %s %s", CFRA, ob->id.name+2, shapes);
		}
		else {
			/* standard object */
			if (markern)
				sprintf(info, "(%d) %s <%s>", CFRA, ob->id.name+2, markern);
			else
				sprintf(info, "(%d) %s", CFRA, ob->id.name+2);
		}
		
		/* color depends on whether there is a keyframe */
		if (id_frame_has_keyframe((ID *)ob, /*BKE_curframe(scene)*/(float)(CFRA), v3d->keyflags))
			UI_ThemeColor(TH_VERTEX_SELECT);
		else
			UI_ThemeColor(TH_TEXT_HI);
	}
	else {
		/* no object */
		if (markern)
			sprintf(info, "(%d) <%s>", CFRA, markern);
		else
			sprintf(info, "(%d)", CFRA);
		
		/* color is always white */
		UI_ThemeColor(TH_TEXT_HI);
	}
	
	if (U.uiflag & USER_SHOW_ROTVIEWICON)
		offset = 14 + (U.rvisize * 2);

	BLF_draw_default(offset,  10, 0.0f, info);
}

static void view3d_get_viewborder_size(Scene *scene, ARegion *ar, float size_r[2])
{
	float winmax= MAX2(ar->winx, ar->winy);
	float aspect= (scene->r.xsch*scene->r.xasp) / (scene->r.ysch*scene->r.yasp);
	
	if(aspect>1.0) {
		size_r[0]= winmax;
		size_r[1]= winmax/aspect;
	} else {
		size_r[0]= winmax*aspect;
		size_r[1]= winmax;
	}
}

void view3d_calc_camera_border(Scene *scene, ARegion *ar, RegionView3D *rv3d, View3D *v3d, rctf *viewborder_r)
{
	float zoomfac, size[2];
	float dx= 0.0f, dy= 0.0f;
	
	view3d_get_viewborder_size(scene, ar, size);
	
	if (rv3d == NULL)
		rv3d = ar->regiondata;
	
	/* magic zoom calculation, no idea what
		* it signifies, if you find out, tell me! -zr
		*/
	/* simple, its magic dude!
		* well, to be honest, this gives a natural feeling zooming
		* with multiple keypad presses (ton)
		*/
	
	zoomfac= (M_SQRT2 + rv3d->camzoom/50.0);
	zoomfac= (zoomfac*zoomfac)*0.25;
	
	size[0]= size[0]*zoomfac;
	size[1]= size[1]*zoomfac;
	
	/* center in window */
	viewborder_r->xmin= 0.5*ar->winx - 0.5*size[0];
	viewborder_r->ymin= 0.5*ar->winy - 0.5*size[1];
	viewborder_r->xmax= viewborder_r->xmin + size[0];
	viewborder_r->ymax= viewborder_r->ymin + size[1];
	
	dx= ar->winx*rv3d->camdx*zoomfac*2.0f;
	dy= ar->winy*rv3d->camdy*zoomfac*2.0f;
	
	/* apply offset */
	viewborder_r->xmin-= dx;
	viewborder_r->ymin-= dy;
	viewborder_r->xmax-= dx;
	viewborder_r->ymax-= dy;
	
	if(v3d->camera && v3d->camera->type==OB_CAMERA) {
		Camera *cam= v3d->camera->data;
		float w = viewborder_r->xmax - viewborder_r->xmin;
		float h = viewborder_r->ymax - viewborder_r->ymin;
		float side = MAX2(w, h);
		
		viewborder_r->xmin+= cam->shiftx*side;
		viewborder_r->xmax+= cam->shiftx*side;
		viewborder_r->ymin+= cam->shifty*side;
		viewborder_r->ymax+= cam->shifty*side;
	}
}

void view3d_set_1_to_1_viewborder(Scene *scene, ARegion *ar)
{
	RegionView3D *rv3d= ar->regiondata;
	float size[2];
	int im_width= (scene->r.size*scene->r.xsch)/100;
	
	view3d_get_viewborder_size(scene, ar, size);
	
	rv3d->camzoom= (sqrt(4.0*im_width/size[0]) - M_SQRT2)*50.0;
	rv3d->camzoom= CLAMPIS(rv3d->camzoom, RV3D_CAMZOOM_MIN, RV3D_CAMZOOM_MAX);
}

static void drawviewborder(Scene *scene, ARegion *ar, View3D *v3d)
{
	float fac, a;
	float x1, x2, y1, y2;
	float x1i, x2i, y1i, y2i;
	float x3, y3, x4, y4;
	rctf viewborder;
	Camera *ca= NULL;
	RegionView3D *rv3d= (RegionView3D *)ar->regiondata;
	
	if(v3d->camera==NULL)
		return;
	if(v3d->camera->type==OB_CAMERA)
		ca = v3d->camera->data;
	
	view3d_calc_camera_border(scene, ar, rv3d, v3d, &viewborder);
	/* the offsets */
	x1= viewborder.xmin;
	y1= viewborder.ymin;
	x2= viewborder.xmax;
	y2= viewborder.ymax;
	
	/* apply offsets so the real 3D camera shows through */
	x1i= (int)(x1 - 1.0f);
	y1i= (int)(y1 - 1.0f);
	x2i= (int)(x2 + 1.0f);
	y2i= (int)(y2 + 1.0f);
	
	/* passepartout, specified in camera edit buttons */
	if (ca && (ca->flag & CAM_SHOWPASSEPARTOUT) && ca->passepartalpha > 0.000001) {
		if (ca->passepartalpha == 1.0) {
			glColor3f(0, 0, 0);
		} else {
			glBlendFunc( GL_SRC_ALPHA, GL_ONE_MINUS_SRC_ALPHA );
			glEnable(GL_BLEND);
			glColor4f(0, 0, 0, ca->passepartalpha);
		}
		if (x1i > 0.0)
			glRectf(0.0, (float)ar->winy, x1i, 0.0);
		if (x2i < (float)ar->winx)
			glRectf(x2i, (float)ar->winy, (float)ar->winx, 0.0);
		if (y2i < (float)ar->winy)
			glRectf(x1i, (float)ar->winy, x2i, y2i);
		if (y2i > 0.0) 
			glRectf(x1i, y1i, x2i, 0.0);
		
		glDisable(GL_BLEND);
	}

	/* edge */
	glPolygonMode(GL_FRONT_AND_BACK, GL_LINE);	

	setlinestyle(0);
	UI_ThemeColor(TH_BACK);
	glRectf(x1i, y1i, x2i, y2i);
	
	setlinestyle(3);
	UI_ThemeColor(TH_WIRE);
	glRectf(x1i, y1i, x2i, y2i);

	/* border */
	if(scene->r.mode & R_BORDER) {
		
		cpack(0);
		x3= x1+ scene->r.border.xmin*(x2-x1);
		y3= y1+ scene->r.border.ymin*(y2-y1);
		x4= x1+ scene->r.border.xmax*(x2-x1);
		y4= y1+ scene->r.border.ymax*(y2-y1);
		
		cpack(0x4040FF);
		glRectf(x3,  y3,  x4,  y4); 
	}
    
	/* safety border */
	if (ca && (ca->flag & CAM_SHOWTITLESAFE)) {
		fac= 0.1;
		
		a= fac*(x2-x1);
		x1+= a; 
		x2-= a;
		
		a= fac*(y2-y1);
		y1+= a;
		y2-= a;
		
		UI_ThemeColorBlendShade(TH_WIRE, TH_BACK, 0.25, 0);
		
		uiSetRoundBox(15);
		uiDrawBox(GL_LINE_LOOP, x1, y1, x2, y2, 12.0);
	}

	setlinestyle(0);
	glPolygonMode(GL_FRONT_AND_BACK, GL_FILL);

	/* camera name - draw in highlighted text color */
	if (ca && (ca->flag & CAM_SHOWNAME)) {
		UI_ThemeColor(TH_TEXT_HI);
		BLF_draw_default(x1i, y1i-15, 0.0f, v3d->camera->id.name+2);
		UI_ThemeColor(TH_WIRE);
	}
}

/* *********************** backdraw for selection *************** */

static void backdrawview3d(Scene *scene, ARegion *ar, View3D *v3d)
{
	RegionView3D *rv3d= ar->regiondata;
	struct Base *base = scene->basact;
	rcti winrct;

	if(base && (base->object->mode & (OB_MODE_VERTEX_PAINT|OB_MODE_WEIGHT_PAINT) ||
			 paint_facesel_test(base->object)));
	else if((base && (base->object->mode & OB_MODE_TEXTURE_PAINT)) &&
		scene->toolsettings && (scene->toolsettings->imapaint.flag & IMAGEPAINT_PROJECT_DISABLE));
	else if((base && (base->object->mode & OB_MODE_PARTICLE_EDIT)) && v3d->drawtype>OB_WIRE && (v3d->flag & V3D_ZBUF_SELECT));
	else if(scene->obedit && v3d->drawtype>OB_WIRE && (v3d->flag & V3D_ZBUF_SELECT));
	else {
		v3d->flag &= ~V3D_INVALID_BACKBUF;
		return;
	}

	if( !(v3d->flag & V3D_INVALID_BACKBUF) ) return;

//	if(test) {
//		if(qtest()) {
//			addafterqueue(ar->win, BACKBUFDRAW, 1);
//			return;
//		}
//	}

	if(v3d->drawtype > OB_WIRE) v3d->zbuf= TRUE;
	
	glDisable(GL_DITHER);

	region_scissor_winrct(ar, &winrct);
	glScissor(winrct.xmin, winrct.ymin, winrct.xmax - winrct.xmin, winrct.ymax - winrct.ymin);

	glClearColor(0.0, 0.0, 0.0, 0.0); 
	if(v3d->zbuf) {
		glEnable(GL_DEPTH_TEST);
		glClear(GL_COLOR_BUFFER_BIT | GL_DEPTH_BUFFER_BIT);
	}
	else {
		glClear(GL_COLOR_BUFFER_BIT);
		glDisable(GL_DEPTH_TEST);
	}
	
	if(rv3d->rflag & RV3D_CLIPPING)
		view3d_set_clipping(rv3d);
	
	G.f |= G_BACKBUFSEL;
	
	if(base && (base->lay & v3d->lay)) {
		draw_object_backbufsel(scene, v3d, rv3d, base->object);
	}

	v3d->flag &= ~V3D_INVALID_BACKBUF;
	ar->swap= 0; /* mark invalid backbuf for wm draw */

	G.f &= ~G_BACKBUFSEL;
	v3d->zbuf= FALSE; 
	glDisable(GL_DEPTH_TEST);
	glEnable(GL_DITHER);

	if(rv3d->rflag & RV3D_CLIPPING)
		view3d_clr_clipping();

	/* it is important to end a view in a transform compatible with buttons */
//	persp(PERSP_WIN);  // set ortho

}

void view3d_validate_backbuf(ViewContext *vc)
{
	if(vc->v3d->flag & V3D_INVALID_BACKBUF)
		backdrawview3d(vc->scene, vc->ar, vc->v3d);
}

/* samples a single pixel (copied from vpaint) */
unsigned int view3d_sample_backbuf(ViewContext *vc, int x, int y)
{
	unsigned int col;
	
	if(x >= vc->ar->winx || y >= vc->ar->winy) return 0;
	x+= vc->ar->winrct.xmin;
	y+= vc->ar->winrct.ymin;
	
	view3d_validate_backbuf(vc);

	glReadPixels(x,  y, 1, 1, GL_RGBA, GL_UNSIGNED_BYTE,  &col);
	glReadBuffer(GL_BACK);	
	
	if(ENDIAN_ORDER==B_ENDIAN) SWITCH_INT(col);
	
	return WM_framebuffer_to_index(col);
}

/* reads full rect, converts indices */
ImBuf *view3d_read_backbuf(ViewContext *vc, short xmin, short ymin, short xmax, short ymax)
{
	unsigned int *dr, *rd;
	struct ImBuf *ibuf, *ibuf1;
	int a;
	short xminc, yminc, xmaxc, ymaxc, xs, ys;
	
	/* clip */
	if(xmin<0) xminc= 0; else xminc= xmin;
	if(xmax >= vc->ar->winx) xmaxc= vc->ar->winx-1; else xmaxc= xmax;
	if(xminc > xmaxc) return NULL;

	if(ymin<0) yminc= 0; else yminc= ymin;
	if(ymax >= vc->ar->winy) ymaxc= vc->ar->winy-1; else ymaxc= ymax;
	if(yminc > ymaxc) return NULL;
	
	ibuf= IMB_allocImBuf((xmaxc-xminc+1), (ymaxc-yminc+1), 32, IB_rect,0);

	view3d_validate_backbuf(vc); 
	
	glReadPixels(vc->ar->winrct.xmin+xminc, vc->ar->winrct.ymin+yminc, (xmaxc-xminc+1), (ymaxc-yminc+1), GL_RGBA, GL_UNSIGNED_BYTE, ibuf->rect);
	glReadBuffer(GL_BACK);	

	if(ENDIAN_ORDER==B_ENDIAN) IMB_convert_rgba_to_abgr(ibuf);

	a= (xmaxc-xminc+1)*(ymaxc-yminc+1);
	dr= ibuf->rect;
	while(a--) {
		if(*dr) *dr= WM_framebuffer_to_index(*dr);
		dr++;
	}
	
	/* put clipped result back, if needed */
	if(xminc==xmin && xmaxc==xmax && yminc==ymin && ymaxc==ymax) 
		return ibuf;
	
	ibuf1= IMB_allocImBuf( (xmax-xmin+1),(ymax-ymin+1),32,IB_rect,0);
	rd= ibuf->rect;
	dr= ibuf1->rect;
		
	for(ys= ymin; ys<=ymax; ys++) {
		for(xs= xmin; xs<=xmax; xs++, dr++) {
			if( xs>=xminc && xs<=xmaxc && ys>=yminc && ys<=ymaxc) {
				*dr= *rd;
				rd++;
			}
		}
	}
	IMB_freeImBuf(ibuf);
	return ibuf1;
}

/* smart function to sample a rect spiralling outside, nice for backbuf selection */
unsigned int view3d_sample_backbuf_rect(ViewContext *vc, short mval[2], int size, 
										unsigned int min, unsigned int max, int *dist, short strict, 
										void *handle, unsigned int (*indextest)(void *handle, unsigned int index))
{
	struct ImBuf *buf;
	unsigned int *bufmin, *bufmax, *tbuf;
	int minx, miny;
	int a, b, rc, nr, amount, dirvec[4][2];
	int distance=0;
	unsigned int index = 0;
	short indexok = 0;	

	amount= (size-1)/2;

	minx = mval[0]-(amount+1);
	miny = mval[1]-(amount+1);
	buf = view3d_read_backbuf(vc, minx, miny, minx+size-1, miny+size-1);
	if (!buf) return 0;

	rc= 0;
	
	dirvec[0][0]= 1; dirvec[0][1]= 0;
	dirvec[1][0]= 0; dirvec[1][1]= -size;
	dirvec[2][0]= -1; dirvec[2][1]= 0;
	dirvec[3][0]= 0; dirvec[3][1]= size;
	
	bufmin = buf->rect;
	tbuf = buf->rect;
	bufmax = buf->rect + size*size;
	tbuf+= amount*size+ amount;
	
	for(nr=1; nr<=size; nr++) {
		
		for(a=0; a<2; a++) {
			for(b=0; b<nr; b++, distance++) {
				if (*tbuf && *tbuf>=min && *tbuf<max) { //we got a hit
					if(strict){
						indexok =  indextest(handle, *tbuf - min+1);
						if(indexok){
							*dist= (short) sqrt( (float)distance   );
							index = *tbuf - min+1;
							goto exit; 
						}						
					}
					else{
						*dist= (short) sqrt( (float)distance ); // XXX, this distance is wrong - 
						index = *tbuf - min+1; // messy yah, but indices start at 1
						goto exit;
					}			
				}
				
				tbuf+= (dirvec[rc][0]+dirvec[rc][1]);
				
				if(tbuf<bufmin || tbuf>=bufmax) {
					goto exit;
				}
			}
			rc++;
			rc &= 3;
		}
	}

exit:
	IMB_freeImBuf(buf);
	return index;
}


/* ************************************************************* */

static void draw_bgpic(Scene *scene, ARegion *ar, View3D *v3d)
{
	RegionView3D *rv3d= ar->regiondata;
	BGpic *bgpic;
	Image *ima;
	ImBuf *ibuf= NULL;
	float vec[4], fac, asp, zoomx, zoomy;
	float x1, y1, x2, y2, cx, cy;


	for ( bgpic= v3d->bgpicbase.first; bgpic; bgpic= bgpic->next ) {

		if(	(bgpic->view == 0) || /* zero for any */
			(bgpic->view & (1<<rv3d->view)) || /* check agaist flags */
			(rv3d->persp==RV3D_CAMOB && bgpic->view == (1<<RV3D_VIEW_CAMERA))
		) {
			ima= bgpic->ima;
			if(ima==NULL)
				continue;
			BKE_image_user_calc_frame(&bgpic->iuser, CFRA, 0);
			ibuf= BKE_image_get_ibuf(ima, &bgpic->iuser);
			if(ibuf==NULL || (ibuf->rect==NULL && ibuf->rect_float==NULL) )
				continue;
			if(ibuf->channels!=4)
				continue;
			if(ibuf->rect==NULL)
				IMB_rect_from_float(ibuf);

			if(rv3d->persp==RV3D_CAMOB) {
				rctf vb;

				view3d_calc_camera_border(scene, ar, rv3d, v3d, &vb);

				x1= vb.xmin;
				y1= vb.ymin;
				x2= vb.xmax;
				y2= vb.ymax;
			}
			else {
				float sco[2];

				/* calc window coord */
				initgrabz(rv3d, 0.0, 0.0, 0.0);
				window_to_3d_delta(ar, vec, 1, 0);
				fac= MAX3( fabs(vec[0]), fabs(vec[1]), fabs(vec[1]) );
				fac= 1.0/fac;

				asp= ( (float)ibuf->y)/(float)ibuf->x;

				vec[0] = vec[1] = vec[2] = 0.0;
				view3d_project_float(ar, vec, sco, rv3d->persmat);
				cx = sco[0];
				cy = sco[1];

				x1=  cx+ fac*(bgpic->xof-bgpic->size);
				y1=  cy+ asp*fac*(bgpic->yof-bgpic->size);
				x2=  cx+ fac*(bgpic->xof+bgpic->size);
				y2=  cy+ asp*fac*(bgpic->yof+bgpic->size);
			}

			/* complete clip? */

			if(x2 < 0 ) continue;
			if(y2 < 0 ) continue;
			if(x1 > ar->winx ) continue;
			if(y1 > ar->winy ) continue;

			zoomx= (x2-x1)/ibuf->x;
			zoomy= (y2-y1)/ibuf->y;

			/* for some reason; zoomlevels down refuses to use GL_ALPHA_SCALE */
			if(zoomx < 1.0f || zoomy < 1.0f) {
				float tzoom= MIN2(zoomx, zoomy);
				int mip= 0;

				if(ibuf->mipmap[0]==NULL)
					IMB_makemipmap(ibuf, 0);

				while(tzoom < 1.0f && mip<8 && ibuf->mipmap[mip]) {
					tzoom*= 2.0f;
					zoomx*= 2.0f;
					zoomy*= 2.0f;
					mip++;
				}
				if(mip>0)
					ibuf= ibuf->mipmap[mip-1];
			}

			if(v3d->zbuf) glDisable(GL_DEPTH_TEST);
			glDepthMask(0);

			glEnable(GL_BLEND);
			glBlendFunc(GL_SRC_ALPHA,  GL_ONE_MINUS_SRC_ALPHA);

			glMatrixMode(GL_PROJECTION);
			glPushMatrix();
			glMatrixMode(GL_MODELVIEW);
			glPushMatrix();
			ED_region_pixelspace(ar);

			glPixelZoom(zoomx, zoomy);
			glColor4f(1.0, 1.0, 1.0, 1.0-bgpic->blend);
			glaDrawPixelsTex(x1, y1, ibuf->x, ibuf->y, GL_UNSIGNED_BYTE, ibuf->rect);

			glPixelZoom(1.0, 1.0);
			glPixelTransferf(GL_ALPHA_SCALE, 1.0f);

			glMatrixMode(GL_PROJECTION);
			glPopMatrix();
			glMatrixMode(GL_MODELVIEW);
			glPopMatrix();

			glDisable(GL_BLEND);

			glDepthMask(1);
			if(v3d->zbuf) glEnable(GL_DEPTH_TEST);
		}
	}
}

/* ****************** View3d afterdraw *************** */

typedef struct View3DAfter {
	struct View3DAfter *next, *prev;
	struct Base *base;
	int flag;
} View3DAfter;

/* temp storage of Objects that need to be drawn as last */
void add_view3d_after(ListBase *lb, Base *base, int flag)
{
	View3DAfter *v3da= MEM_callocN(sizeof(View3DAfter), "View 3d after");
	BLI_addtail(lb, v3da);
	v3da->base= base;
	v3da->flag= flag;
}

/* disables write in zbuffer and draws it over */
static void view3d_draw_transp(Scene *scene, ARegion *ar, View3D *v3d)
{
	View3DAfter *v3da, *next;
	
	glDepthMask(0);
	v3d->transp= TRUE;
	
	for(v3da= v3d->afterdraw_transp.first; v3da; v3da= next) {
		next= v3da->next;
		draw_object(scene, ar, v3d, v3da->base, v3da->flag);
		BLI_remlink(&v3d->afterdraw_transp, v3da);
		MEM_freeN(v3da);
	}
	v3d->transp= FALSE;
	
	glDepthMask(1);
	
}

/* clears zbuffer and draws it over */
static void view3d_draw_xray(Scene *scene, ARegion *ar, View3D *v3d, int clear)
{
	View3DAfter *v3da, *next;
	
	if(clear && v3d->zbuf)
		glClear(GL_DEPTH_BUFFER_BIT);
	
		v3d->xray= TRUE;
	for(v3da= v3d->afterdraw_xray.first; v3da; v3da= next) {
			next= v3da->next;
				draw_object(scene, ar, v3d, v3da->base, v3da->flag);
		BLI_remlink(&v3d->afterdraw_xray, v3da);
				MEM_freeN(v3da);
			}
		v3d->xray= FALSE;
	}


/* clears zbuffer and draws it over */
static void view3d_draw_xraytransp(Scene *scene, ARegion *ar, View3D *v3d, int clear)
{
	View3DAfter *v3da, *next;
	
	if(clear && v3d->zbuf)
		glClear(GL_DEPTH_BUFFER_BIT);

	v3d->xray= TRUE;
	v3d->transp= TRUE;
	
	for(v3da= v3d->afterdraw_xraytransp.first; v3da; v3da= next) {
		next= v3da->next;
			draw_object(scene, ar, v3d, v3da->base, v3da->flag);
		BLI_remlink(&v3d->afterdraw_xraytransp, v3da);
			MEM_freeN(v3da);
		}

	v3d->transp= FALSE;
	v3d->xray= FALSE;
	
}

/* *********************** */

/*
	In most cases call draw_dupli_objects,
	draw_dupli_objects_color was added because when drawing set dupli's
	we need to force the color
 */

#if 0
int dupli_ob_sort(void *arg1, void *arg2)
{
	void *p1= ((DupliObject *)arg1)->ob;
	void *p2= ((DupliObject *)arg2)->ob;
	int val = 0;
	if (p1 < p2)		val = -1;
	else if (p1 > p2)	val = 1;
	return val;
}
#endif


static DupliObject *dupli_step(DupliObject *dob)
{
	while(dob && dob->no_draw)
		dob= dob->next;
	return dob;
}

static void draw_dupli_objects_color(Scene *scene, ARegion *ar, View3D *v3d, Base *base, int color)
{
	RegionView3D *rv3d= ar->regiondata;
	ListBase *lb;
	DupliObject *dob_prev= NULL, *dob, *dob_next;
	Base tbase;
	BoundBox bb, *bb_tmp; /* use a copy because draw_object, calls clear_mesh_caches */
	GLuint displist=0;
	short transflag, use_displist= -1;	/* -1 is initialize */
	char dt, dtx;
	
	if (base->object->restrictflag & OB_RESTRICT_VIEW) return;
	
	tbase.flag= OB_FROMDUPLI|base->flag;
	lb= object_duplilist(scene, base->object);
	// BLI_sortlist(lb, dupli_ob_sort); // might be nice to have if we have a dupli list with mixed objects.

	dob=dupli_step(lb->first);
	if(dob) dob_next= dupli_step(dob->next);

	for( ; dob ; dob_prev= dob, dob= dob_next, dob_next= dob_next ? dupli_step(dob_next->next) : NULL) {
		tbase.object= dob->ob;

		/* extra service: draw the duplicator in drawtype of parent */
		/* MIN2 for the drawtype to allow bounding box objects in groups for lods */
		dt= tbase.object->dt;	tbase.object->dt= MIN2(tbase.object->dt, base->object->dt);
		dtx= tbase.object->dtx; tbase.object->dtx= base->object->dtx;

		/* negative scale flag has to propagate */
		transflag= tbase.object->transflag;
		if(base->object->transflag & OB_NEG_SCALE)
			tbase.object->transflag ^= OB_NEG_SCALE;

		UI_ThemeColorBlend(color, TH_BACK, 0.5);

		/* generate displist, test for new object */
		if(dob_prev && dob_prev->ob != dob->ob) {
			if(use_displist==1)
				glDeleteLists(displist, 1);

			use_displist= -1;
		}

		/* generate displist */
		if(use_displist == -1) {

			/* note, since this was added, its checked dob->type==OB_DUPLIGROUP
			 * however this is very slow, it was probably needed for the NLA
			 * offset feature (used in group-duplicate.blend but no longer works in 2.5)
			 * so for now it should be ok to - campbell */

			if(		(dob_next==NULL || dob_next->ob != dob->ob) || /* if this is the last no need  to make a displist */
					(dob->ob->type == OB_LAMP) || /* lamp drawing messes with matrices, could be handled smarter... but this works */
					(dob->type == OB_DUPLIGROUP && dob->animated) ||
					!(bb_tmp= object_get_boundbox(dob->ob))
			) {
				// printf("draw_dupli_objects_color: skipping displist for %s\n", dob->ob->id.name+2);
				use_displist= 0;
			}
			else {
				// printf("draw_dupli_objects_color: using displist for %s\n", dob->ob->id.name+2);
				bb= *bb_tmp; /* must make a copy  */

				/* disable boundbox check for list creation */
				object_boundbox_flag(dob->ob, OB_BB_DISABLED, 1);
				/* need this for next part of code */
				unit_m4(dob->ob->obmat);	/* obmat gets restored */

				displist= glGenLists(1);
				glNewList(displist, GL_COMPILE);
				draw_object(scene, ar, v3d, &tbase, DRAW_CONSTCOLOR);
				glEndList();

				use_displist= 1;
				object_boundbox_flag(dob->ob, OB_BB_DISABLED, 0);
			}
		}
		if(use_displist) {
			glMultMatrixf(dob->mat);
			if(boundbox_clip(rv3d, dob->mat, &bb))
				glCallList(displist);
			glLoadMatrixf(rv3d->viewmat);
		}
		else {
			copy_m4_m4(dob->ob->obmat, dob->mat);
			draw_object(scene, ar, v3d, &tbase, DRAW_CONSTCOLOR);
		}

		tbase.object->dt= dt;
		tbase.object->dtx= dtx;
		tbase.object->transflag= transflag;
	}
	
	/* Transp afterdraw disabled, afterdraw only stores base pointers, and duplis can be same obj */
	
	free_object_duplilist(lb);	/* does restore */
	
	if(use_displist)
		glDeleteLists(displist, 1);
}

static void draw_dupli_objects(Scene *scene, ARegion *ar, View3D *v3d, Base *base)
{
	/* define the color here so draw_dupli_objects_color can be called
	* from the set loop */
	
	int color= (base->flag & SELECT)?TH_SELECT:TH_WIRE;
	/* debug */
	if(base->object->dup_group && base->object->dup_group->id.us<1)
		color= TH_REDALERT;
	
	draw_dupli_objects_color(scene, ar, v3d, base, color);
}


void view3d_update_depths(ARegion *ar)
{
	RegionView3D *rv3d= ar->regiondata;
	
	/* Create storage for, and, if necessary, copy depth buffer */
	if(!rv3d->depths) rv3d->depths= MEM_callocN(sizeof(ViewDepths),"ViewDepths");
	if(rv3d->depths) {
		ViewDepths *d= rv3d->depths;
		if(d->w != ar->winx ||
		   d->h != ar->winy ||
		   !d->depths) {
			d->w= ar->winx;
			d->h= ar->winy;
			if(d->depths)
				MEM_freeN(d->depths);
			d->depths= MEM_mallocN(sizeof(float)*d->w*d->h,"View depths");
			d->damaged= 1;
		}
		
		if(d->damaged) {
			glReadPixels(ar->winrct.xmin,ar->winrct.ymin,d->w,d->h,
						 GL_DEPTH_COMPONENT,GL_FLOAT, d->depths);
			
			glGetDoublev(GL_DEPTH_RANGE,d->depth_range);
			
			d->damaged= 0;
		}
	}
}

void draw_depth_gpencil(Scene *scene, ARegion *ar, View3D *v3d)
{
	short zbuf= v3d->zbuf;
	RegionView3D *rv3d= ar->regiondata;

	setwinmatrixview3d(ar, v3d, NULL);	/* 0= no pick rect */
	setviewmatrixview3d(scene, v3d, rv3d);	/* note: calls where_is_object for camera... */

	mul_m4_m4m4(rv3d->persmat, rv3d->viewmat, rv3d->winmat);
	invert_m4_m4(rv3d->persinv, rv3d->persmat);
	invert_m4_m4(rv3d->viewinv, rv3d->viewmat);

	glClear(GL_DEPTH_BUFFER_BIT);

	glLoadMatrixf(rv3d->viewmat);

	v3d->zbuf= TRUE;
	glEnable(GL_DEPTH_TEST);

	draw_gpencil_view3d_ext(scene, v3d, ar, 1);
	
	v3d->zbuf= zbuf;

}

void draw_depth(Scene *scene, ARegion *ar, View3D *v3d, int (* func)(void *))
{
	RegionView3D *rv3d= ar->regiondata;
	Base *base;
	Scene *sce;
	short zbuf= v3d->zbuf;
	short flag= v3d->flag;
	float glalphaclip= U.glalphaclip;
	int obcenter_dia= U.obcenter_dia;
	/* temp set drawtype to solid */
	
	/* Setting these temporarily is not nice */
	v3d->flag &= ~V3D_SELECT_OUTLINE;
	U.glalphaclip = 0.5; /* not that nice but means we wont zoom into billboards */
	U.obcenter_dia= 0;
	
	setwinmatrixview3d(ar, v3d, NULL);	/* 0= no pick rect */
	setviewmatrixview3d(scene, v3d, rv3d);	/* note: calls where_is_object for camera... */
	
	mul_m4_m4m4(rv3d->persmat, rv3d->viewmat, rv3d->winmat);
	invert_m4_m4(rv3d->persinv, rv3d->persmat);
	invert_m4_m4(rv3d->viewinv, rv3d->viewmat);
	
	glClear(GL_DEPTH_BUFFER_BIT);
	
	glLoadMatrixf(rv3d->viewmat);
//	persp(PERSP_STORE);  // store correct view for persp(PERSP_VIEW) calls
	
	if(rv3d->rflag & RV3D_CLIPPING) {
		view3d_set_clipping(rv3d);
	}
	
	v3d->zbuf= TRUE;
	glEnable(GL_DEPTH_TEST);
	
	/* draw set first */
	if(scene->set) {
		for(SETLOOPER(scene->set, base)) {
			if(v3d->lay & base->lay) {
				if (func == NULL || func(base)) {
					draw_object(scene, ar, v3d, base, 0);
					if(base->object->transflag & OB_DUPLI) {
						draw_dupli_objects_color(scene, ar, v3d, base, TH_WIRE);
					}
				}
			}
		}
	}
	
	for(base= scene->base.first; base; base= base->next) {
		if(v3d->lay & base->lay) {
			if (func == NULL || func(base)) {
				/* dupli drawing */
				if(base->object->transflag & OB_DUPLI) {
					draw_dupli_objects(scene, ar, v3d, base);
				}
				draw_object(scene, ar, v3d, base, 0);
			}
		}
	}
	
	/* this isnt that nice, draw xray objects as if they are normal */
	if (	v3d->afterdraw_transp.first ||
			v3d->afterdraw_xray.first || 
			v3d->afterdraw_xraytransp.first
	) {
		View3DAfter *v3da, *next;
		int mask_orig;

		v3d->xray= TRUE;
		
		/* transp materials can change the depth mask, see #21388 */
		glGetIntegerv(GL_DEPTH_WRITEMASK, &mask_orig);


		if(v3d->afterdraw_xray.first || v3d->afterdraw_xraytransp.first) {
		glDepthFunc(GL_ALWAYS); /* always write into the depth bufer, overwriting front z values */
			for(v3da= v3d->afterdraw_xray.first; v3da; v3da= next) {
			next= v3da->next;
				draw_object(scene, ar, v3d, v3da->base, 0);
			}
			glDepthFunc(GL_LEQUAL); /* Now write the depth buffer normally */
		}

		/* draw 3 passes, transp/xray/xraytransp */
		v3d->xray= FALSE;
		v3d->transp= TRUE;
		for(v3da= v3d->afterdraw_transp.first; v3da; v3da= next) {
			next= v3da->next;
			draw_object(scene, ar, v3d, v3da->base, 0);
			BLI_remlink(&v3d->afterdraw_transp, v3da);
			MEM_freeN(v3da);
		}
		
		v3d->xray= TRUE;
		v3d->transp= FALSE;  
		for(v3da= v3d->afterdraw_xray.first; v3da; v3da= next) {
			next= v3da->next;
			draw_object(scene, ar, v3d, v3da->base, 0);
			BLI_remlink(&v3d->afterdraw_xray, v3da);
			MEM_freeN(v3da);
			}
			
		v3d->xray= TRUE;
		v3d->transp= TRUE;
		for(v3da= v3d->afterdraw_xraytransp.first; v3da; v3da= next) {
			next= v3da->next;
			draw_object(scene, ar, v3d, v3da->base, 0);
			BLI_remlink(&v3d->afterdraw_xraytransp, v3da);
			MEM_freeN(v3da);
		}

		
		v3d->xray= FALSE;
		v3d->transp= FALSE;

		glDepthMask(mask_orig);
	}
	
	if(rv3d->rflag & RV3D_CLIPPING)
		view3d_clr_clipping();
	
	v3d->zbuf = zbuf;
	if(!v3d->zbuf) glDisable(GL_DEPTH_TEST);

	U.glalphaclip = glalphaclip;
	v3d->flag = flag;
	U.obcenter_dia= obcenter_dia;
}

typedef struct View3DShadow {
	struct View3DShadow *next, *prev;
	GPULamp *lamp;
} View3DShadow;

static void gpu_render_lamp_update(Scene *scene, View3D *v3d, Object *ob, Object *par, float obmat[][4], ListBase *shadows)
{
	GPULamp *lamp;
	Lamp *la = (Lamp*)ob->data;
	View3DShadow *shadow;
	
	lamp = GPU_lamp_from_blender(scene, ob, par);
	
	if(lamp) {
		GPU_lamp_update(lamp, ob->lay, (ob->restrictflag & OB_RESTRICT_RENDER), obmat);
		GPU_lamp_update_colors(lamp, la->r, la->g, la->b, la->energy);
		
		if((ob->lay & v3d->lay) && GPU_lamp_has_shadow_buffer(lamp)) {
			shadow= MEM_callocN(sizeof(View3DShadow), "View3DShadow");
			shadow->lamp = lamp;
			BLI_addtail(shadows, shadow);
		}
	}
}

static void gpu_update_lamps_shadows(Scene *scene, View3D *v3d)
{
	ListBase shadows;
	View3DShadow *shadow;
	Scene *sce;
	Base *base;
	Object *ob;
	ARegion ar;
	RegionView3D rv3d;
	
	shadows.first= shadows.last= NULL;
	
	/* update lamp transform and gather shadow lamps */
	for(SETLOOPER(scene, base)) {
		ob= base->object;
		
		if(ob->type == OB_LAMP)
			gpu_render_lamp_update(scene, v3d, ob, NULL, ob->obmat, &shadows);
		
		if (ob->transflag & OB_DUPLI) {
			DupliObject *dob;
			ListBase *lb = object_duplilist(scene, ob);
			
			for(dob=lb->first; dob; dob=dob->next)
				if(dob->ob->type==OB_LAMP)
					gpu_render_lamp_update(scene, v3d, dob->ob, ob, dob->mat, &shadows);
			
			free_object_duplilist(lb);
		}
	}
	
	/* render shadows after updating all lamps, nested object_duplilist
		* don't work correct since it's replacing object matrices */
	for(shadow=shadows.first; shadow; shadow=shadow->next) {
		/* this needs to be done better .. */
		float viewmat[4][4], winmat[4][4];
		int drawtype, lay, winsize, flag2=v3d->flag2;
		
		drawtype= v3d->drawtype;
		lay= v3d->lay;
		
		v3d->drawtype = OB_SOLID;
		v3d->lay &= GPU_lamp_shadow_layer(shadow->lamp);
		v3d->flag2 &= ~V3D_SOLID_TEX;
		v3d->flag2 |= V3D_RENDER_OVERRIDE;
		
		GPU_lamp_shadow_buffer_bind(shadow->lamp, viewmat, &winsize, winmat);

		memset(&ar, 0, sizeof(ar));
		memset(&rv3d, 0, sizeof(rv3d));

		ar.regiondata= &rv3d;
		ar.regiontype= RGN_TYPE_WINDOW;
		rv3d.persp= RV3D_CAMOB;
		copy_m4_m4(rv3d.winmat, winmat);
		copy_m4_m4(rv3d.viewmat, viewmat);
		invert_m4_m4(rv3d.viewinv, rv3d.viewmat);
		mul_m4_m4m4(rv3d.persmat, rv3d.viewmat, rv3d.winmat);
		invert_m4_m4(rv3d.persinv, rv3d.viewinv);

		ED_view3d_draw_offscreen(scene, v3d, &ar, winsize, winsize, viewmat, winmat);
		GPU_lamp_shadow_buffer_unbind(shadow->lamp);
		
		v3d->drawtype= drawtype;
		v3d->lay= lay;
		v3d->flag2 = flag2;
	}
	
	BLI_freelistN(&shadows);
}

/* *********************** customdata **************** */

/* goes over all modes and view3d settings */
static CustomDataMask get_viewedit_datamask(bScreen *screen, Scene *scene, Object *ob)
{
	CustomDataMask mask = CD_MASK_BAREMESH;
	ScrArea *sa;
	
	/* check if we need tfaces & mcols due to face select or texture paint */
	if(paint_facesel_test(ob) || (ob && ob->mode & OB_MODE_TEXTURE_PAINT))
		mask |= CD_MASK_MTFACE | CD_MASK_MCOL;
	
	/* check if we need tfaces & mcols due to view mode */
	for(sa = screen->areabase.first; sa; sa = sa->next) {
		if(sa->spacetype == SPACE_VIEW3D) {
			View3D *view = sa->spacedata.first;
			if(view->drawtype == OB_SHADED) {
				/* this includes normals for mesh_create_shadedColors */
				mask |= CD_MASK_MTFACE | CD_MASK_MCOL | CD_MASK_NORMAL | CD_MASK_ORCO;
			}
			if(ELEM(view->drawtype, OB_TEXTURE, OB_MATCAP) || ((view->drawtype == OB_SOLID) && (view->flag2 & V3D_SOLID_TEX))) {
				mask |= CD_MASK_MTFACE | CD_MASK_MCOL;

				if(scene->gm.matmode == GAME_MAT_GLSL)
					mask |= CD_MASK_ORCO;
			}
		}
	}
	
	/* check if we need mcols due to vertex paint or weightpaint */
	if(ob) {
		if(ob->mode & OB_MODE_VERTEX_PAINT)
			mask |= CD_MASK_MCOL;
		if(ob->mode & OB_MODE_WEIGHT_PAINT)
			mask |= CD_MASK_WEIGHT_MCOL;
	}

	return mask;
}

static void view3d_main_area_setup_view(Scene *scene, View3D *v3d, ARegion *ar, float viewmat[][4], float winmat[][4])
{
	RegionView3D *rv3d= ar->regiondata;

	/* setup window matrices */
	if(winmat)
		copy_m4_m4(rv3d->winmat, winmat);
	else
		setwinmatrixview3d(ar, v3d, NULL); /* NULL= no pickrect */
	
	/* setup view matrix */
	if(viewmat)
		copy_m4_m4(rv3d->viewmat, viewmat);
	else
		setviewmatrixview3d(scene, v3d, rv3d);	/* note: calls where_is_object for camera... */
	
	/* update utilitity matrices */
	mul_m4_m4m4(rv3d->persmat, rv3d->viewmat, rv3d->winmat);
	invert_m4_m4(rv3d->persinv, rv3d->persmat);
	invert_m4_m4(rv3d->viewinv, rv3d->viewmat);
	
	/* calculate pixelsize factor once, is used for lamps and obcenters */
	{
		/* note:  '1.0f / len_v3(v1)'  replaced  'len_v3(rv3d->viewmat[0])'
		 * because of float point precission problems at large values [#23908] */
		float v1[3]= {rv3d->persmat[0][0], rv3d->persmat[1][0], rv3d->persmat[2][0]};
		float v2[3]= {rv3d->persmat[0][1], rv3d->persmat[1][1], rv3d->persmat[2][1]};
		float len1= 1.0f / len_v3(v1);
		float len2= 1.0f / len_v3(v2);
		
		rv3d->pixsize = (2.0f * MAX2(len1, len2)) / (float)MAX2(ar->winx, ar->winy);
	}
	
	/* set for opengl */
	glMatrixMode(GL_PROJECTION);
	glLoadMatrixf(rv3d->winmat);
	glMatrixMode(GL_MODELVIEW);
	glLoadMatrixf(rv3d->viewmat);
}

void ED_view3d_draw_offscreen(Scene *scene, View3D *v3d, ARegion *ar, int winx, int winy, float viewmat[][4], float winmat[][4])
{
	Scene *sce;
	Base *base;
	float backcol[3];
	int bwinx, bwiny;
	rcti brect;

	glPushMatrix();

	/* set temporary new size */
	bwinx= ar->winx;
	bwiny= ar->winy;
	brect= ar->winrct;
	
	ar->winx= winx;
	ar->winy= winy;
	ar->winrct.xmin= 0;
	ar->winrct.ymin= 0;
	ar->winrct.xmax= winx;
	ar->winrct.ymax= winy;
	
	
	/* set flags */
	G.f |= G_RENDER_OGL;

	/* free images which can have changed on frame-change
	 * warning! can be slow so only free animated images - campbell */
	GPU_free_images_anim();

	/* set background color, fallback on the view background color */
	if(scene->world) {
		if(scene->r.color_mgt_flag & R_COLOR_MANAGEMENT)
			linearrgb_to_srgb_v3_v3(backcol, &scene->world->horr);
		else
			copy_v3_v3(backcol, &scene->world->horr);
		glClearColor(backcol[0], backcol[1], backcol[2], 0.0);
	}
	else {
		UI_ThemeClearColor(TH_BACK);	
	}

	glClear(GL_COLOR_BUFFER_BIT|GL_DEPTH_BUFFER_BIT);

	/* setup view matrices */
	view3d_main_area_setup_view(scene, v3d, ar, viewmat, winmat);

	/* set zbuffer */
	if(v3d->drawtype > OB_WIRE) {
		v3d->zbuf= TRUE;
		glEnable(GL_DEPTH_TEST);
	}
	else
		v3d->zbuf= FALSE;

	/* draw set first */
	if(scene->set) {
		for(SETLOOPER(scene->set, base)) {
			if(v3d->lay & base->lay) {
				UI_ThemeColorBlend(TH_WIRE, TH_BACK, 0.6f);
				draw_object(scene, ar, v3d, base, DRAW_CONSTCOLOR|DRAW_SCENESET);
				
				if(base->object->transflag & OB_DUPLI)
					draw_dupli_objects_color(scene, ar, v3d, base, TH_WIRE);
			}
		}
	}
	
	/* then draw not selected and the duplis, but skip editmode object */
	for(base= scene->base.first; base; base= base->next) {
		if(v3d->lay & base->lay) {
			/* dupli drawing */
			if(base->object->transflag & OB_DUPLI)
				draw_dupli_objects(scene, ar, v3d, base);

			draw_object(scene, ar, v3d, base, 0);
		}
	}

	/* transp and X-ray afterdraw stuff */
	if(v3d->afterdraw_transp.first)		view3d_draw_transp(scene, ar, v3d);
	if(v3d->afterdraw_xray.first)		view3d_draw_xray(scene, ar, v3d, 1);	// clears zbuffer if it is used!
	if(v3d->afterdraw_xraytransp.first)	view3d_draw_xraytransp(scene, ar, v3d, 1);

	/* cleanup */
	if(v3d->zbuf) {
		v3d->zbuf= FALSE;
		glDisable(GL_DEPTH_TEST);
	}

	/* draw grease-pencil stuff */
	draw_gpencil_view3d_ext(scene, v3d, ar, 1);

	ED_region_pixelspace(ar);

	/* draw grease-pencil stuff - needed to get paint-buffer shown too (since it's 2D) */
	draw_gpencil_view3d_ext(scene, v3d, ar, 0);

	/* freeing the images again here could be done after the operator runs, leaving for now */
	GPU_free_images_anim();

	/* restore size */
	ar->winx= bwinx;
	ar->winy= bwiny;
	ar->winrct = brect;

	glPopMatrix();

	glColor4ub(255, 255, 255, 255); // XXX, without this the sequencer flickers with opengl draw enabled, need to find out why - campbell

	G.f &= ~G_RENDER_OGL;
}

/* utility func for ED_view3d_draw_offscreen */
ImBuf *ED_view3d_draw_offscreen_imbuf(Scene *scene, View3D *v3d, ARegion *ar, int sizex, int sizey, unsigned int flag)
{
	RegionView3D *rv3d= ar->regiondata;
	ImBuf *ibuf;
	GPUOffScreen *ofs;
	
	/* state changes make normal drawing go weird otherwise */
	glPushAttrib(GL_LIGHTING_BIT);

	/* bind */
	ofs= GPU_offscreen_create(&sizex, &sizey);
	if(ofs == NULL)
		return NULL;

	GPU_offscreen_bind(ofs);

	/* render 3d view */
	if(rv3d->persp==RV3D_CAMOB && v3d->camera) {
		float winmat[4][4];
		float _clipsta, _clipend, _lens, _yco, _dx, _dy;
		rctf _viewplane;

		object_camera_matrix(&scene->r, v3d->camera, sizex, sizey, 0, winmat, &_viewplane, &_clipsta, &_clipend, &_lens, &_yco, &_dx, &_dy);

		ED_view3d_draw_offscreen(scene, v3d, ar, sizex, sizey, NULL, winmat);
	}
	else {
		ED_view3d_draw_offscreen(scene, v3d, ar, sizex, sizey, NULL, NULL);
	}

	/* read in pixels & stamp */
	ibuf= IMB_allocImBuf(sizex, sizey, 32, flag, 0);

	if(ibuf->rect_float)
		glReadPixels(0, 0, sizex, sizey, GL_RGBA, GL_FLOAT, ibuf->rect_float);
	else if(ibuf->rect)
	glReadPixels(0, 0, sizex, sizey, GL_RGBA, GL_UNSIGNED_BYTE, ibuf->rect);

	//if((scene->r.stamp & R_STAMP_ALL) && (scene->r.stamp & R_STAMP_DRAW))
	//	BKE_stamp_buf(scene, NULL, rr->rectf, rr->rectx, rr->recty, 4);

	/* unbind */
	GPU_offscreen_unbind(ofs);
	GPU_offscreen_free(ofs);

	glPopAttrib();
	
	if(ibuf->rect_float && ibuf->rect)
		IMB_rect_from_float(ibuf);
	
	return ibuf;
}

/* creates own 3d views, used by the sequencer */
ImBuf *ED_view3d_draw_offscreen_imbuf_simple(Scene *scene, int width, int height, unsigned int flag, int drawtype)
{
	View3D v3d;
	ARegion ar;
	RegionView3D rv3d;

	memset(&v3d, 0, sizeof(v3d));
	memset(&ar, 0, sizeof(ar));
	memset(&rv3d, 0, sizeof(rv3d));

	/* connect data */
	v3d.regionbase.first= v3d.regionbase.last= &ar;
	ar.regiondata= &rv3d;
	ar.regiontype= RGN_TYPE_WINDOW;

	v3d.camera= scene->camera;
	v3d.lay= scene->lay;
	v3d.drawtype = drawtype;
	v3d.flag2 = V3D_RENDER_OVERRIDE;

	rv3d.persp= RV3D_CAMOB;

	copy_m4_m4(rv3d.viewinv, v3d.camera->obmat);
	normalize_m4(rv3d.viewinv);
	invert_m4_m4(rv3d.viewmat, rv3d.viewinv);

	{
		float _yco, _dx, _dy;
		rctf _viewplane;
		object_camera_matrix(&scene->r, v3d.camera, width, height, 0, rv3d.winmat, &_viewplane, &v3d.near, &v3d.far, &v3d.lens, &_yco, &_dx, &_dy);
	}

	mul_m4_m4m4(rv3d.persmat, rv3d.viewmat, rv3d.winmat);
	invert_m4_m4(rv3d.persinv, rv3d.viewinv);

	return ED_view3d_draw_offscreen_imbuf(scene, &v3d, &ar, width, height, flag);

	// seq_view3d_cb(scene, cfra, render_size, seqrectx, seqrecty);
}


/* NOTE: the info that this uses is updated in ED_refresh_viewport_fps(), 
 * which currently gets called during SCREEN_OT_animation_step.
 */
static void draw_viewport_fps(Scene *scene, ARegion *ar)
{
	ScreenFrameRateInfo *fpsi= scene->fps_info;
	float fps;
	char printable[16];
	int i, tot;
	
	if (!fpsi || !fpsi->lredrawtime || !fpsi->redrawtime)
		return;
	
	printable[0] = '\0';
	
#if 0
	/* this is too simple, better do an average */
	fps = (float)(1.0/(fpsi->lredrawtime-fpsi->redrawtime))
#else
	fpsi->redrawtimes_fps[fpsi->redrawtime_index] = (float)(1.0/(fpsi->lredrawtime-fpsi->redrawtime));
	
	for (i=0, tot=0, fps=0.0f ; i < REDRAW_FRAME_AVERAGE ; i++) {
		if (fpsi->redrawtimes_fps[i]) {
			fps += fpsi->redrawtimes_fps[i];
			tot++;
		}
	}
	if (tot) {
		fpsi->redrawtime_index = (fpsi->redrawtime_index + 1) % REDRAW_FRAME_AVERAGE;
		
		//fpsi->redrawtime_index++;
		//if (fpsi->redrawtime >= REDRAW_FRAME_AVERAGE)
		//	fpsi->redrawtime = 0;
		
		fps = fps / tot;
	}
#endif

	/* is this more then half a frame behind? */
	if (fps+0.5 < FPS) {
		UI_ThemeColor(TH_REDALERT);
		BLI_snprintf(printable, sizeof(printable), "fps: %.2f", (float)fps);
	} 
	else {
		UI_ThemeColor(TH_TEXT_HI);
		BLI_snprintf(printable, sizeof(printable), "fps: %i", (int)(fps+0.5));
	}
	
	BLF_draw_default(22,  ar->winy-17, 0.0f, printable);
}

void view3d_main_area_draw(const bContext *C, ARegion *ar)
{
	Scene *scene= CTX_data_scene(C);
	View3D *v3d = CTX_wm_view3d(C);
	RegionView3D *rv3d= CTX_wm_region_view3d(C);
	Scene *sce;
	Base *base;
	Object *ob;
	float backcol[3];
	unsigned int lay_used;
	Object *obact = OBACT;
	const char *grid_unit= NULL;

	/* from now on all object derived meshes check this */
	v3d->customdata_mask= get_viewedit_datamask(CTX_wm_screen(C), scene, obact);

	/* shadow buffers, before we setup matrices */
	if(draw_glsl_material(scene, NULL, v3d, v3d->drawtype))
		gpu_update_lamps_shadows(scene, v3d);
	
	/* reset default OpenGL lights if needed (i.e. after preferences have been altered) */
	if (rv3d->rflag & RV3D_GPULIGHT_UPDATE) {
		rv3d->rflag &= ~RV3D_GPULIGHT_UPDATE;
		GPU_default_lights();
	}

	/* clear background */
	if((v3d->flag2 & V3D_RENDER_OVERRIDE) && scene->world) {
		if(scene->r.color_mgt_flag & R_COLOR_MANAGEMENT)
			linearrgb_to_srgb_v3_v3(backcol, &scene->world->horr);
	else
			copy_v3_v3(backcol, &scene->world->horr);
		glClearColor(backcol[0], backcol[1], backcol[2], 0.0);
	}
	else
		UI_ThemeClearColor(TH_BACK);

	glClear(GL_COLOR_BUFFER_BIT|GL_DEPTH_BUFFER_BIT);
	
	/* setup view matrices */
	view3d_main_area_setup_view(scene, v3d, ar, NULL, NULL);

	ED_region_draw_cb_draw(C, ar, REGION_DRAW_PRE_VIEW);

	if(rv3d->rflag & RV3D_CLIPPING)
		view3d_draw_clipping(rv3d);
	
	/* set zbuffer after we draw clipping region */
	if(v3d->drawtype > OB_WIRE) {
		v3d->zbuf= TRUE;
		glEnable(GL_DEPTH_TEST);
	}
	else
		v3d->zbuf= FALSE;

	/* enables anti-aliasing for 3D view drawing */
	/*if (!(U.gameflags & USER_DISABLE_AA))
		glEnable(GL_MULTISAMPLE_ARB);*/
	
	// needs to be done always, gridview is adjusted in drawgrid() now
	rv3d->gridview= v3d->grid;
	
	if ((v3d->flag2 & V3D_RENDER_OVERRIDE)==0) {

<<<<<<< HEAD
		if(rv3d->view==0 || rv3d->persp != RV3D_ORTHO) {
			drawfloor(scene, v3d);
			if(rv3d->persp==RV3D_CAMOB) {
				if(scene->world) {
					if(scene->world->mode & WO_STARS) {
						RE_make_stars(NULL, scene, star_stuff_init_func, star_stuff_vertex_func,
									  star_stuff_term_func);
					}
=======
	if(rv3d->view==0 || rv3d->persp != RV3D_ORTHO) {
		if ((v3d->flag2 & V3D_RENDER_OVERRIDE)==0) {
			drawfloor(scene, v3d, &grid_unit);
		}
		if(rv3d->persp==RV3D_CAMOB) {
			if(scene->world) {
				if(scene->world->mode & WO_STARS) {
					RE_make_stars(NULL, scene, star_stuff_init_func, star_stuff_vertex_func,
								  star_stuff_term_func);
>>>>>>> 6d201907
				}
				if(v3d->flag & V3D_DISPBGPICS) draw_bgpic(scene, ar, v3d);
			}
		}
		else {
			ED_region_pixelspace(ar);
			drawgrid(&scene->unit, ar, v3d, &grid_unit);
			/* XXX make function? replaces persp(1) */
			glMatrixMode(GL_PROJECTION);
			glLoadMatrixf(rv3d->winmat);
			glMatrixMode(GL_MODELVIEW);
			glLoadMatrixf(rv3d->viewmat);

			if(v3d->flag & V3D_DISPBGPICS) {
				draw_bgpic(scene, ar, v3d);
			}
		}
	}
	
	if(rv3d->rflag & RV3D_CLIPPING)
		view3d_set_clipping(rv3d);

	/* draw set first */
	if(scene->set) {
		for(SETLOOPER(scene->set, base)) {
			
			if(v3d->lay & base->lay) {
				
				UI_ThemeColorBlend(TH_WIRE, TH_BACK, 0.6f);
				draw_object(scene, ar, v3d, base, DRAW_CONSTCOLOR|DRAW_SCENESET);
				
				if(base->object->transflag & OB_DUPLI) {
					draw_dupli_objects_color(scene, ar, v3d, base, TH_WIRE);
				}
			}
		}
		
		/* Transp and X-ray afterdraw stuff for sets is done later */
	}
	
	lay_used= 0;

	/* then draw not selected and the duplis, but skip editmode object */
	for(base= scene->base.first; base; base= base->next) {
		lay_used |= base->lay & ((1<<20)-1);

		if(v3d->lay & base->lay) {
			
			/* dupli drawing */
			if(base->object->transflag & OB_DUPLI) {
				draw_dupli_objects(scene, ar, v3d, base);
			}
			if((base->flag & SELECT)==0) {
				if(base->object!=scene->obedit) 
					draw_object(scene, ar, v3d, base, 0);
			}
		}
	}

	if(v3d->lay_used != lay_used) { /* happens when loading old files or loading with UI load */
		ARegion *ar_iter;
		ScrArea *sa= CTX_wm_area(C);

		/* find header and force tag redraw */
		for(ar_iter= sa->regionbase.first; ar_iter; ar_iter= ar_iter->next)
			if(ar_iter->regiontype==RGN_TYPE_HEADER) {
				ED_region_tag_redraw(ar_iter);
				break;
			}

		v3d->lay_used= lay_used;
	}

	/* draw selected and editmode */
	for(base= scene->base.first; base; base= base->next) {
		if(v3d->lay & base->lay) {
			if (base->object==scene->obedit || ( base->flag & SELECT) ) 
				draw_object(scene, ar, v3d, base, 0);
		}
	}

//	REEB_draw();
	
	/* Transp and X-ray afterdraw stuff */
	if(v3d->afterdraw_transp.first)		view3d_draw_transp(scene, ar, v3d);
	if(v3d->afterdraw_xray.first)		view3d_draw_xray(scene, ar, v3d, 1);	// clears zbuffer if it is used!
	if(v3d->afterdraw_xraytransp.first)	view3d_draw_xraytransp(scene, ar, v3d, 1);
	
	ED_region_draw_cb_draw(C, ar, REGION_DRAW_POST_VIEW);

	if(rv3d->rflag & RV3D_CLIPPING)
		view3d_clr_clipping();
	
	BIF_draw_manipulator(C);
	
	/* Disable back anti-aliasing */
	/*if (!(U.gameflags & USER_DISABLE_AA))
		glDisable(GL_MULTISAMPLE_ARB);*/

	if(v3d->zbuf) {
		v3d->zbuf= FALSE;
		glDisable(GL_DEPTH_TEST);
	}
	
	if ((v3d->flag2 & V3D_RENDER_OVERRIDE)==0) {
		/* draw grease-pencil stuff (3d-space strokes) */
		//if (v3d->flag2 & V3D_DISPGP)
			draw_gpencil_view3d((bContext *)C, 1);

		BDR_drawSketch(C);
	}

	ED_region_pixelspace(ar);
	
//	retopo_paint_view_update(v3d);
//	retopo_draw_paint_lines();
	
	/* Draw particle edit brush XXX (removed) */
	

	if(rv3d->persp==RV3D_CAMOB)
		drawviewborder(scene, ar, v3d);

	if ((v3d->flag2 & V3D_RENDER_OVERRIDE)==0) {
		/* draw grease-pencil stuff - needed to get paint-buffer shown too (since it's 2D) */
	//	if (v3d->flag2 & V3D_DISPGP)
			draw_gpencil_view3d((bContext *)C, 0);

		drawcursor(scene, ar, v3d);
	}
	
	if(U.uiflag & USER_SHOW_ROTVIEWICON)
		draw_view_axis(rv3d);
	else	
		draw_view_icon(rv3d);
	
	if((U.uiflag & USER_SHOW_FPS) && (CTX_wm_screen(C)->animtimer)) {
		draw_viewport_fps(scene, ar);
	}
	else if(U.uiflag & USER_SHOW_VIEWPORTNAME) {
		draw_viewport_name(ar, v3d);
	}
	if (grid_unit) { /* draw below the viewport name */
		char tstr[32]= "";

		UI_ThemeColor(TH_TEXT_HI);
<<<<<<< HEAD
		BLF_draw_default(22,  ar->winy-(USER_SHOW_VIEWPORTNAME?40:20), 0.0f, grid_unit);
=======
		if(v3d->grid != 1.0f) {
			BLI_snprintf(tstr, sizeof(tstr), "%s x %.4g", grid_unit, v3d->grid);
		}

		BLF_draw_default(22,  ar->winy-(USER_SHOW_VIEWPORTNAME?40:20), 0.0f, tstr[0]?tstr : grid_unit, sizeof(tstr)); /* XXX, use real length */
>>>>>>> 6d201907
	}

	ob= OBACT;
	if(U.uiflag & USER_DRAWVIEWINFO) 
		draw_selected_name(scene, ob, v3d);

	{
		Sculpt *sd= CTX_data_tool_settings(C)->sculpt;

		if (sd && !sd->sculpting)
			ED_draw_paint_overlay(C, ar);
	}

	/* XXX here was the blockhandlers for floating panels */

	v3d->flag |= V3D_INVALID_BACKBUF;
}<|MERGE_RESOLUTION|>--- conflicted
+++ resolved
@@ -251,7 +251,7 @@
 	float wx, wy, x, y, fw, fx, fy, dx;
 	float vec4[4];
 	char col[3], col2[3];
-
+	
 	vec4[0]=vec4[1]=vec4[2]=0.0; 
 	vec4[3]= 1.0;
 	mul_m4_v4(rv3d->persmat, vec4);
@@ -448,7 +448,7 @@
 	
 	gridlines= v3d->gridlines/2;
 	grid= gridlines * grid_scale;
-
+	
 	UI_GetThemeColor3ubv(TH_GRID, col);
 	UI_GetThemeColor3ubv(TH_BACK, col2);
 	
@@ -749,13 +749,8 @@
 static void draw_viewport_name(ARegion *ar, View3D *v3d)
 {
 	RegionView3D *rv3d= ar->regiondata;
-<<<<<<< HEAD
-	char *name = view3d_get_name(v3d, rv3d);
+	const char *name= view3d_get_name(v3d, rv3d);
 	char *printable = NULL;
-=======
-	const char *name= view3d_get_name(v3d, rv3d);
-	char tmpstr[24];
->>>>>>> 6d201907
 	
 	if (v3d->localvd) {
 		printable = MEM_mallocN(strlen(name) + strlen(" (Local)_"), "viewport_name"); /* '_' gives space for '\0' */
@@ -2090,7 +2085,7 @@
 	RegionView3D *rv3d= ar->regiondata;
 	ImBuf *ibuf;
 	GPUOffScreen *ofs;
-	
+
 	/* state changes make normal drawing go weird otherwise */
 	glPushAttrib(GL_LIGHTING_BIT);
 
@@ -2294,27 +2289,13 @@
 	rv3d->gridview= v3d->grid;
 	
 	if ((v3d->flag2 & V3D_RENDER_OVERRIDE)==0) {
-
-<<<<<<< HEAD
-		if(rv3d->view==0 || rv3d->persp != RV3D_ORTHO) {
-			drawfloor(scene, v3d);
+			drawfloor(scene, v3d, &grid_unit);
 			if(rv3d->persp==RV3D_CAMOB) {
 				if(scene->world) {
 					if(scene->world->mode & WO_STARS) {
 						RE_make_stars(NULL, scene, star_stuff_init_func, star_stuff_vertex_func,
 									  star_stuff_term_func);
 					}
-=======
-	if(rv3d->view==0 || rv3d->persp != RV3D_ORTHO) {
-		if ((v3d->flag2 & V3D_RENDER_OVERRIDE)==0) {
-			drawfloor(scene, v3d, &grid_unit);
-		}
-		if(rv3d->persp==RV3D_CAMOB) {
-			if(scene->world) {
-				if(scene->world->mode & WO_STARS) {
-					RE_make_stars(NULL, scene, star_stuff_init_func, star_stuff_vertex_func,
-								  star_stuff_term_func);
->>>>>>> 6d201907
 				}
 				if(v3d->flag & V3D_DISPBGPICS) draw_bgpic(scene, ar, v3d);
 			}
@@ -2395,7 +2376,7 @@
 				draw_object(scene, ar, v3d, base, 0);
 		}
 	}
-
+	
 //	REEB_draw();
 	
 	/* Transp and X-ray afterdraw stuff */
@@ -2404,7 +2385,7 @@
 	if(v3d->afterdraw_xraytransp.first)	view3d_draw_xraytransp(scene, ar, v3d, 1);
 	
 	ED_region_draw_cb_draw(C, ar, REGION_DRAW_POST_VIEW);
-
+	
 	if(rv3d->rflag & RV3D_CLIPPING)
 		view3d_clr_clipping();
 	
@@ -2461,15 +2442,11 @@
 		char tstr[32]= "";
 
 		UI_ThemeColor(TH_TEXT_HI);
-<<<<<<< HEAD
-		BLF_draw_default(22,  ar->winy-(USER_SHOW_VIEWPORTNAME?40:20), 0.0f, grid_unit);
-=======
 		if(v3d->grid != 1.0f) {
 			BLI_snprintf(tstr, sizeof(tstr), "%s x %.4g", grid_unit, v3d->grid);
-		}
+	}
 
 		BLF_draw_default(22,  ar->winy-(USER_SHOW_VIEWPORTNAME?40:20), 0.0f, tstr[0]?tstr : grid_unit, sizeof(tstr)); /* XXX, use real length */
->>>>>>> 6d201907
 	}
 
 	ob= OBACT;
