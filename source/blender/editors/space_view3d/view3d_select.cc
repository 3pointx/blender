/* SPDX-License-Identifier: GPL-2.0-or-later
 * Copyright 2008 Blender Foundation. All rights reserved. */

/** \file
 * \ingroup spview3d
 */

#include <cfloat>
#include <cmath>
#include <cstdio>
#include <cstring>

#include "DNA_action_types.h"
#include "DNA_armature_types.h"
#include "DNA_curve_types.h"
#include "DNA_gpencil_types.h"
#include "DNA_mesh_types.h"
#include "DNA_meshdata_types.h"
#include "DNA_meta_types.h"
#include "DNA_object_types.h"
#include "DNA_scene_types.h"
#include "DNA_tracking_types.h"

#include "MEM_guardedalloc.h"

#include "BLI_bitmap.h"
#include "BLI_lasso_2d.h"
#include "BLI_linklist.h"
#include "BLI_listbase.h"
#include "BLI_math.h"
#include "BLI_rect.h"
#include "BLI_string.h"
#include "BLI_utildefines.h"
#include "BLI_vector.hh"

#ifdef __BIG_ENDIAN__
#  include "BLI_endian_switch.h"
#endif

/* vertex box select */
#include "BKE_global.h"
#include "BKE_main.h"
#include "IMB_imbuf.h"
#include "IMB_imbuf_types.h"

#include "BKE_action.h"
#include "BKE_armature.h"
#include "BKE_attribute.hh"
#include "BKE_context.h"
#include "BKE_curve.h"
#include "BKE_editmesh.h"
#include "BKE_layer.h"
#include "BKE_mball.h"
#include "BKE_mesh.h"
#include "BKE_object.h"
#include "BKE_paint.h"
#include "BKE_scene.h"
#include "BKE_tracking.h"
#include "BKE_workspace.h"

#include "WM_api.h"
#include "WM_toolsystem.h"
#include "WM_types.h"

#include "RNA_access.h"
#include "RNA_define.h"
#include "RNA_enum_types.h"

#include "ED_armature.h"
#include "ED_curve.h"
#include "ED_gpencil.h"
#include "ED_lattice.h"
#include "ED_mball.h"
#include "ED_mesh.h"
#include "ED_object.h"
#include "ED_outliner.h"
#include "ED_particle.h"
#include "ED_screen.h"
#include "ED_sculpt.h"
#include "ED_select_utils.h"

#include "UI_interface.h"
#include "UI_resources.h"

#include "GPU_matrix.h"
#include "GPU_select.h"

#include "DEG_depsgraph.h"
#include "DEG_depsgraph_query.h"

#include "DRW_engine.h"
#include "DRW_select_buffer.h"

#include "view3d_intern.h" /* own include */

// #include "PIL_time_utildefines.h"

/* -------------------------------------------------------------------- */
/** \name Public Utilities
 * \{ */

float ED_view3d_select_dist_px(void)
{
  return 75.0f * U.pixelsize;
}

void ED_view3d_viewcontext_init(bContext *C, ViewContext *vc, Depsgraph *depsgraph)
{
  /* TODO: should return whether there is valid context to continue. */

  memset(vc, 0, sizeof(ViewContext));
  vc->C = C;
  vc->region = CTX_wm_region(C);
  vc->bmain = CTX_data_main(C);
  vc->depsgraph = depsgraph;
  vc->scene = CTX_data_scene(C);
  vc->view_layer = CTX_data_view_layer(C);
  vc->v3d = CTX_wm_view3d(C);
  vc->win = CTX_wm_window(C);
  vc->rv3d = CTX_wm_region_view3d(C);
  vc->obact = CTX_data_active_object(C);
  vc->obedit = CTX_data_edit_object(C);
}

void ED_view3d_viewcontext_init_object(ViewContext *vc, Object *obact)
{
  vc->obact = obact;
  /* See public doc-string for rationale on checking the existing values first. */
  if (vc->obedit) {
    BLI_assert(BKE_object_is_in_editmode(obact));
    vc->obedit = obact;
    if (vc->em) {
      vc->em = BKE_editmesh_from_object(vc->obedit);
    }
  }
}

/** \} */

/* -------------------------------------------------------------------- */
/** \name Internal Object Utilities
 * \{ */

static bool object_deselect_all_visible(ViewLayer *view_layer, View3D *v3d)
{
  bool changed = false;
  LISTBASE_FOREACH (Base *, base, &view_layer->object_bases) {
    if (base->flag & BASE_SELECTED) {
      if (BASE_SELECTABLE(v3d, base)) {
        ED_object_base_select(base, BA_DESELECT);
        changed = true;
      }
    }
  }
  return changed;
}

/* deselect all except b */
static bool object_deselect_all_except(ViewLayer *view_layer, Base *b)
{
  bool changed = false;
  LISTBASE_FOREACH (Base *, base, &view_layer->object_bases) {
    if (base->flag & BASE_SELECTED) {
      if (b != base) {
        ED_object_base_select(base, BA_DESELECT);
        changed = true;
      }
    }
  }
  return changed;
}

/** \} */

/* -------------------------------------------------------------------- */
/** \name Internal Edit-Mesh Select Buffer Wrapper
 *
 * Avoid duplicate code when using edit-mode selection,
 * actual logic is handled outside of this function.
 *
 * \note Currently this #EDBMSelectID_Context which is mesh specific
 * however the logic could also be used for non-meshes too.
 *
 * \{ */

struct EditSelectBuf_Cache {
  BLI_bitmap *select_bitmap;
};

static void editselect_buf_cache_init(ViewContext *vc, short select_mode)
{
  if (vc->obedit) {
    uint bases_len = 0;
    Base **bases = BKE_view_layer_array_from_bases_in_edit_mode(
        vc->view_layer, vc->v3d, &bases_len);

    DRW_select_buffer_context_create(bases, bases_len, select_mode);
    MEM_freeN(bases);
  }
  else {
    /* Use for paint modes, currently only a single object at a time. */
    if (vc->obact) {
      Base *base = BKE_view_layer_base_find(vc->view_layer, vc->obact);
      DRW_select_buffer_context_create(&base, 1, select_mode);
    }
  }
}

static void editselect_buf_cache_free(EditSelectBuf_Cache *esel)
{
  MEM_SAFE_FREE(esel->select_bitmap);
}

static void editselect_buf_cache_free_voidp(void *esel_voidp)
{
  editselect_buf_cache_free(static_cast<EditSelectBuf_Cache *>(esel_voidp));
  MEM_freeN(esel_voidp);
}

static void editselect_buf_cache_init_with_generic_userdata(wmGenericUserData *wm_userdata,
                                                            ViewContext *vc,
                                                            short select_mode)
{
  EditSelectBuf_Cache *esel = MEM_cnew<EditSelectBuf_Cache>(__func__);
  wm_userdata->data = esel;
  wm_userdata->free_fn = editselect_buf_cache_free_voidp;
  wm_userdata->use_free = true;
  editselect_buf_cache_init(vc, select_mode);
}

/** \} */

/* -------------------------------------------------------------------- */
/** \name Internal Edit-Mesh Utilities
 * \{ */

static bool edbm_backbuf_check_and_select_verts(EditSelectBuf_Cache *esel,
                                                Depsgraph *depsgraph,
                                                Object *ob,
                                                BMEditMesh *em,
                                                const eSelectOp sel_op)
{
  BMVert *eve;
  BMIter iter;
  bool changed = false;

  const BLI_bitmap *select_bitmap = esel->select_bitmap;
  uint index = DRW_select_buffer_context_offset_for_object_elem(depsgraph, ob, SCE_SELECT_VERTEX);
  if (index == 0) {
    return false;
  }

  index -= 1;
  BM_ITER_MESH (eve, &iter, em->bm, BM_VERTS_OF_MESH) {
    if (!BM_elem_flag_test(eve, BM_ELEM_HIDDEN)) {
      const bool is_select = BM_elem_flag_test(eve, BM_ELEM_SELECT);
      const bool is_inside = BLI_BITMAP_TEST_BOOL(select_bitmap, index);
      const int sel_op_result = ED_select_op_action_deselected(sel_op, is_select, is_inside);
      if (sel_op_result != -1) {
        BM_vert_select_set(em->bm, eve, sel_op_result);
        changed = true;
      }
    }
    index++;
  }
  return changed;
}

static bool edbm_backbuf_check_and_select_edges(EditSelectBuf_Cache *esel,
                                                Depsgraph *depsgraph,
                                                Object *ob,
                                                BMEditMesh *em,
                                                const eSelectOp sel_op)
{
  BMEdge *eed;
  BMIter iter;
  bool changed = false;

  const BLI_bitmap *select_bitmap = esel->select_bitmap;
  uint index = DRW_select_buffer_context_offset_for_object_elem(depsgraph, ob, SCE_SELECT_EDGE);
  if (index == 0) {
    return false;
  }

  index -= 1;
  BM_ITER_MESH (eed, &iter, em->bm, BM_EDGES_OF_MESH) {
    if (!BM_elem_flag_test(eed, BM_ELEM_HIDDEN)) {
      const bool is_select = BM_elem_flag_test(eed, BM_ELEM_SELECT);
      const bool is_inside = BLI_BITMAP_TEST_BOOL(select_bitmap, index);
      const int sel_op_result = ED_select_op_action_deselected(sel_op, is_select, is_inside);
      if (sel_op_result != -1) {
        BM_edge_select_set(em->bm, eed, sel_op_result);
        changed = true;
      }
    }
    index++;
  }
  return changed;
}

static bool edbm_backbuf_check_and_select_faces(EditSelectBuf_Cache *esel,
                                                Depsgraph *depsgraph,
                                                Object *ob,
                                                BMEditMesh *em,
                                                const eSelectOp sel_op)
{
  BMFace *efa;
  BMIter iter;
  bool changed = false;

  const BLI_bitmap *select_bitmap = esel->select_bitmap;
  uint index = DRW_select_buffer_context_offset_for_object_elem(depsgraph, ob, SCE_SELECT_FACE);
  if (index == 0) {
    return false;
  }

  index -= 1;
  BM_ITER_MESH (efa, &iter, em->bm, BM_FACES_OF_MESH) {
    if (!BM_elem_flag_test(efa, BM_ELEM_HIDDEN)) {
      const bool is_select = BM_elem_flag_test(efa, BM_ELEM_SELECT);
      const bool is_inside = BLI_BITMAP_TEST_BOOL(select_bitmap, index);
      const int sel_op_result = ED_select_op_action_deselected(sel_op, is_select, is_inside);
      if (sel_op_result != -1) {
        BM_face_select_set(em->bm, efa, sel_op_result);
        changed = true;
      }
    }
    index++;
  }
  return changed;
}

/* object mode, edbm_ prefix is confusing here, rename? */
static bool edbm_backbuf_check_and_select_verts_obmode(Mesh *me,
                                                       EditSelectBuf_Cache *esel,
                                                       const eSelectOp sel_op)
{
<<<<<<< HEAD
  using namespace blender;
  MVert *mv = me->mvert;
=======
  MVert *verts = BKE_mesh_vertices_for_write(me);
  MVert *mv = verts;
>>>>>>> 258d3858
  bool changed = false;

  const BLI_bitmap *select_bitmap = esel->select_bitmap;

  if (mv) {
    bke::MutableAttributeAccessor attributes = bke::mesh_attributes_for_write(*me);
    bke::SpanAttributeWriter<bool> selection_vert = attributes.lookup_or_add_for_write_span<bool>(
        ".selection_vert", ATTR_DOMAIN_POINT);
    const VArray<bool> hide_vert = attributes.lookup_or_default<bool>(
        ".hide_vert", ATTR_DOMAIN_POINT, false);

    for (int index = 0; index < me->totvert; index++, mv++) {
      if (!hide_vert[index]) {
        const bool is_select = selection_vert.span[index];
        const bool is_inside = BLI_BITMAP_TEST_BOOL(select_bitmap, index);
        const int sel_op_result = ED_select_op_action_deselected(sel_op, is_select, is_inside);
        if (sel_op_result != -1) {
          selection_vert.span[index] = sel_op_result == 1;
          changed = true;
        }
      }
    }
    selection_vert.finish();
  }
  return changed;
}

/* object mode, edbm_ prefix is confusing here, rename? */
static bool edbm_backbuf_check_and_select_faces_obmode(Mesh *me,
                                                       EditSelectBuf_Cache *esel,
                                                       const eSelectOp sel_op)
{
<<<<<<< HEAD
  using namespace blender;
  MPoly *mpoly = me->mpoly;
=======
  MPoly *polygons = BKE_mesh_polygons_for_write(me);
>>>>>>> 258d3858
  bool changed = false;

  const BLI_bitmap *select_bitmap = esel->select_bitmap;

<<<<<<< HEAD
  if (mpoly) {
    bke::MutableAttributeAccessor attributes = bke::mesh_attributes_for_write(*me);
    bke::SpanAttributeWriter<bool> selection_poly = attributes.lookup_or_add_for_write_span<bool>(
        ".selection_poly", ATTR_DOMAIN_FACE);
    const VArray<bool> hide_poly = attributes.lookup_or_default<bool>(
        ".hide_poly", ATTR_DOMAIN_FACE, false);

    for (int index = 0; index < me->totpoly; index++, mpoly++) {
      if (!hide_poly[index]) {
        const bool is_select = selection_poly.span[index];
        const bool is_inside = BLI_BITMAP_TEST_BOOL(select_bitmap, index);
        const int sel_op_result = ED_select_op_action_deselected(sel_op, is_select, is_inside);
        if (sel_op_result != -1) {
          selection_poly.span[index] = sel_op_result == 1;
=======
  if (polygons) {
    const bool *hide_poly = (const bool *)CustomData_get_layer_named(
        &me->vdata, CD_PROP_BOOL, ".hide_poly");

    for (int index = 0; index < me->totpoly; index++) {
      if (!(hide_poly && hide_poly[index])) {
        const bool is_select = polygons[index].flag & ME_FACE_SEL;
        const bool is_inside = BLI_BITMAP_TEST_BOOL(select_bitmap, index);
        const int sel_op_result = ED_select_op_action_deselected(sel_op, is_select, is_inside);
        if (sel_op_result != -1) {
          SET_FLAG_FROM_TEST(polygons[index].flag, sel_op_result, ME_FACE_SEL);
>>>>>>> 258d3858
          changed = true;
        }
      }
    }
  }
  return changed;
}

/** \} */

/* -------------------------------------------------------------------- */
/** \name Lasso Select
 * \{ */

struct LassoSelectUserData {
  ViewContext *vc;
  const rcti *rect;
  const rctf *rect_fl;
  rctf _rect_fl;
  const int (*mcoords)[2];
  int mcoords_len;
  eSelectOp sel_op;
  eBezTriple_Flag select_flag;

  /* runtime */
  int pass;
  bool is_done;
  bool is_changed;
};

static void view3d_userdata_lassoselect_init(LassoSelectUserData *r_data,
                                             ViewContext *vc,
                                             const rcti *rect,
                                             const int (*mcoords)[2],
                                             const int mcoords_len,
                                             const eSelectOp sel_op)
{
  r_data->vc = vc;

  r_data->rect = rect;
  r_data->rect_fl = &r_data->_rect_fl;
  BLI_rctf_rcti_copy(&r_data->_rect_fl, rect);

  r_data->mcoords = mcoords;
  r_data->mcoords_len = mcoords_len;
  r_data->sel_op = sel_op;
  /* SELECT by default, but can be changed if needed (only few cases use and respect this). */
  r_data->select_flag = (eBezTriple_Flag)SELECT;

  /* runtime */
  r_data->pass = 0;
  r_data->is_done = false;
  r_data->is_changed = false;
}

static bool view3d_selectable_data(bContext *C)
{
  Object *ob = CTX_data_active_object(C);

  if (!ED_operator_region_view3d_active(C)) {
    return false;
  }

  if (ob) {
    if (ob->mode & OB_MODE_EDIT) {
      if (ob->type == OB_FONT) {
        return false;
      }
    }
    else {
      if ((ob->mode & (OB_MODE_VERTEX_PAINT | OB_MODE_WEIGHT_PAINT | OB_MODE_TEXTURE_PAINT)) &&
          !BKE_paint_select_elem_test(ob)) {
        return false;
      }
    }
  }

  return true;
}

/* helper also for box_select */
static bool edge_fully_inside_rect(const rctf *rect, const float v1[2], const float v2[2])
{
  return BLI_rctf_isect_pt_v(rect, v1) && BLI_rctf_isect_pt_v(rect, v2);
}

static bool edge_inside_rect(const rctf *rect, const float v1[2], const float v2[2])
{
  int d1, d2, d3, d4;

  /* check points in rect */
  if (edge_fully_inside_rect(rect, v1, v2)) {
    return true;
  }

  /* check points completely out rect */
  if (v1[0] < rect->xmin && v2[0] < rect->xmin) {
    return false;
  }
  if (v1[0] > rect->xmax && v2[0] > rect->xmax) {
    return false;
  }
  if (v1[1] < rect->ymin && v2[1] < rect->ymin) {
    return false;
  }
  if (v1[1] > rect->ymax && v2[1] > rect->ymax) {
    return false;
  }

  /* simple check lines intersecting. */
  d1 = (v1[1] - v2[1]) * (v1[0] - rect->xmin) + (v2[0] - v1[0]) * (v1[1] - rect->ymin);
  d2 = (v1[1] - v2[1]) * (v1[0] - rect->xmin) + (v2[0] - v1[0]) * (v1[1] - rect->ymax);
  d3 = (v1[1] - v2[1]) * (v1[0] - rect->xmax) + (v2[0] - v1[0]) * (v1[1] - rect->ymax);
  d4 = (v1[1] - v2[1]) * (v1[0] - rect->xmax) + (v2[0] - v1[0]) * (v1[1] - rect->ymin);

  if (d1 < 0 && d2 < 0 && d3 < 0 && d4 < 0) {
    return false;
  }
  if (d1 > 0 && d2 > 0 && d3 > 0 && d4 > 0) {
    return false;
  }

  return true;
}

static void do_lasso_select_pose__do_tag(void *userData,
                                         bPoseChannel *pchan,
                                         const float screen_co_a[2],
                                         const float screen_co_b[2])
{
  LassoSelectUserData *data = static_cast<LassoSelectUserData *>(userData);
  const bArmature *arm = static_cast<bArmature *>(data->vc->obact->data);
  if (!PBONE_SELECTABLE(arm, pchan->bone)) {
    return;
  }

  if (BLI_rctf_isect_segment(data->rect_fl, screen_co_a, screen_co_b) &&
      BLI_lasso_is_edge_inside(
          data->mcoords, data->mcoords_len, UNPACK2(screen_co_a), UNPACK2(screen_co_b), INT_MAX)) {
    pchan->bone->flag |= BONE_DONE;
    data->is_changed = true;
  }
}
static void do_lasso_tag_pose(ViewContext *vc,
                              Object *ob,
                              const int mcoords[][2],
                              const int mcoords_len)
{
  ViewContext vc_tmp;
  LassoSelectUserData data;
  rcti rect;

  if ((ob->type != OB_ARMATURE) || (ob->pose == nullptr)) {
    return;
  }

  vc_tmp = *vc;
  vc_tmp.obact = ob;

  BLI_lasso_boundbox(&rect, mcoords, mcoords_len);

  view3d_userdata_lassoselect_init(
      &data, vc, &rect, mcoords, mcoords_len, static_cast<eSelectOp>(0));

  ED_view3d_init_mats_rv3d(vc_tmp.obact, vc->rv3d);

  /* Treat bones as clipped segments (no joints). */
  pose_foreachScreenBone(&vc_tmp,
                         do_lasso_select_pose__do_tag,
                         &data,
                         V3D_PROJ_TEST_CLIP_DEFAULT | V3D_PROJ_TEST_CLIP_CONTENT_DEFAULT);
}

static bool do_lasso_select_objects(ViewContext *vc,
                                    const int mcoords[][2],
                                    const int mcoords_len,
                                    const eSelectOp sel_op)
{
  View3D *v3d = vc->v3d;
  Base *base;

  bool changed = false;
  if (SEL_OP_USE_PRE_DESELECT(sel_op)) {
    changed |= object_deselect_all_visible(vc->view_layer, vc->v3d);
  }

  for (base = static_cast<Base *>(vc->view_layer->object_bases.first); base; base = base->next) {
    if (BASE_SELECTABLE(v3d, base)) { /* Use this to avoid unnecessary lasso look-ups. */
      const bool is_select = base->flag & BASE_SELECTED;
      const bool is_inside = ((ED_view3d_project_base(vc->region, base) == V3D_PROJ_RET_OK) &&
                              BLI_lasso_is_point_inside(
                                  mcoords, mcoords_len, base->sx, base->sy, IS_CLIPPED));
      const int sel_op_result = ED_select_op_action_deselected(sel_op, is_select, is_inside);
      if (sel_op_result != -1) {
        ED_object_base_select(base, sel_op_result ? BA_SELECT : BA_DESELECT);
        changed = true;
      }
    }
  }

  if (changed) {
    DEG_id_tag_update(&vc->scene->id, ID_RECALC_SELECT);
    WM_main_add_notifier(NC_SCENE | ND_OB_SELECT, vc->scene);
  }
  return changed;
}

/**
 * Use for lasso & box select.
 */
static blender::Vector<Base *> do_pose_tag_select_op_prepare(ViewContext *vc)
{
  blender::Vector<Base *> bases;

  FOREACH_BASE_IN_MODE_BEGIN (vc->view_layer, vc->v3d, OB_ARMATURE, OB_MODE_POSE, base_iter) {
    Object *ob_iter = base_iter->object;
    bArmature *arm = static_cast<bArmature *>(ob_iter->data);
    LISTBASE_FOREACH (bPoseChannel *, pchan, &ob_iter->pose->chanbase) {
      Bone *bone = pchan->bone;
      bone->flag &= ~BONE_DONE;
    }
    arm->id.tag |= LIB_TAG_DOIT;
    ob_iter->id.tag &= ~LIB_TAG_DOIT;
    bases.append(base_iter);
  }
  FOREACH_BASE_IN_MODE_END;
  return bases;
}

static bool do_pose_tag_select_op_exec(blender::MutableSpan<Base *> bases, const eSelectOp sel_op)
{
  bool changed_multi = false;

  if (SEL_OP_USE_PRE_DESELECT(sel_op)) {
    for (const int i : bases.index_range()) {
      Base *base_iter = bases[i];
      Object *ob_iter = base_iter->object;
      if (ED_pose_deselect_all(ob_iter, SEL_DESELECT, false)) {
        ED_pose_bone_select_tag_update(ob_iter);
        changed_multi = true;
      }
    }
  }

  for (const int i : bases.index_range()) {
    Base *base_iter = bases[i];
    Object *ob_iter = base_iter->object;
    bArmature *arm = static_cast<bArmature *>(ob_iter->data);

    /* Don't handle twice. */
    if (arm->id.tag & LIB_TAG_DOIT) {
      arm->id.tag &= ~LIB_TAG_DOIT;
    }
    else {
      continue;
    }

    bool changed = true;
    LISTBASE_FOREACH (bPoseChannel *, pchan, &ob_iter->pose->chanbase) {
      Bone *bone = pchan->bone;
      if ((bone->flag & BONE_UNSELECTABLE) == 0) {
        const bool is_select = bone->flag & BONE_SELECTED;
        const bool is_inside = bone->flag & BONE_DONE;
        const int sel_op_result = ED_select_op_action_deselected(sel_op, is_select, is_inside);
        if (sel_op_result != -1) {
          SET_FLAG_FROM_TEST(bone->flag, sel_op_result, BONE_SELECTED);
          if (sel_op_result == 0) {
            if (arm->act_bone == bone) {
              arm->act_bone = nullptr;
            }
          }
          changed = true;
        }
      }
    }
    if (changed) {
      ED_pose_bone_select_tag_update(ob_iter);
      changed_multi = true;
    }
  }
  return changed_multi;
}

static bool do_lasso_select_pose(ViewContext *vc,
                                 const int mcoords[][2],
                                 const int mcoords_len,
                                 const eSelectOp sel_op)
{
  blender::Vector<Base *> bases = do_pose_tag_select_op_prepare(vc);

  for (const int i : bases.index_range()) {
    Base *base_iter = bases[i];
    Object *ob_iter = base_iter->object;
    do_lasso_tag_pose(vc, ob_iter, mcoords, mcoords_len);
  }

  const bool changed_multi = do_pose_tag_select_op_exec(bases, sel_op);
  if (changed_multi) {
    DEG_id_tag_update(&vc->scene->id, ID_RECALC_SELECT);
    WM_main_add_notifier(NC_SCENE | ND_OB_SELECT, vc->scene);
  }

  return changed_multi;
}

static void do_lasso_select_mesh__doSelectVert(void *userData,
                                               BMVert *eve,
                                               const float screen_co[2],
                                               int UNUSED(index))
{
  LassoSelectUserData *data = static_cast<LassoSelectUserData *>(userData);
  const bool is_select = BM_elem_flag_test(eve, BM_ELEM_SELECT);
  const bool is_inside =
      (BLI_rctf_isect_pt_v(data->rect_fl, screen_co) &&
       BLI_lasso_is_point_inside(
           data->mcoords, data->mcoords_len, screen_co[0], screen_co[1], IS_CLIPPED));
  const int sel_op_result = ED_select_op_action_deselected(data->sel_op, is_select, is_inside);
  if (sel_op_result != -1) {
    BM_vert_select_set(data->vc->em->bm, eve, sel_op_result);
    data->is_changed = true;
  }
}
struct LassoSelectUserData_ForMeshEdge {
  LassoSelectUserData *data;
  EditSelectBuf_Cache *esel;
  uint backbuf_offset;
};
static void do_lasso_select_mesh__doSelectEdge_pass0(void *user_data,
                                                     BMEdge *eed,
                                                     const float screen_co_a[2],
                                                     const float screen_co_b[2],
                                                     int index)
{
  LassoSelectUserData_ForMeshEdge *data_for_edge = static_cast<LassoSelectUserData_ForMeshEdge *>(
      user_data);
  LassoSelectUserData *data = data_for_edge->data;
  bool is_visible = true;
  if (data_for_edge->backbuf_offset) {
    uint bitmap_inedx = data_for_edge->backbuf_offset + index - 1;
    is_visible = BLI_BITMAP_TEST_BOOL(data_for_edge->esel->select_bitmap, bitmap_inedx);
  }

  const bool is_select = BM_elem_flag_test(eed, BM_ELEM_SELECT);
  const bool is_inside =
      (is_visible && edge_fully_inside_rect(data->rect_fl, screen_co_a, screen_co_b) &&
       BLI_lasso_is_point_inside(
           data->mcoords, data->mcoords_len, UNPACK2(screen_co_a), IS_CLIPPED) &&
       BLI_lasso_is_point_inside(
           data->mcoords, data->mcoords_len, UNPACK2(screen_co_b), IS_CLIPPED));
  const int sel_op_result = ED_select_op_action_deselected(data->sel_op, is_select, is_inside);
  if (sel_op_result != -1) {
    BM_edge_select_set(data->vc->em->bm, eed, sel_op_result);
    data->is_done = true;
    data->is_changed = true;
  }
}
static void do_lasso_select_mesh__doSelectEdge_pass1(void *user_data,
                                                     BMEdge *eed,
                                                     const float screen_co_a[2],
                                                     const float screen_co_b[2],
                                                     int index)
{
  LassoSelectUserData_ForMeshEdge *data_for_edge = static_cast<LassoSelectUserData_ForMeshEdge *>(
      user_data);
  LassoSelectUserData *data = data_for_edge->data;
  bool is_visible = true;
  if (data_for_edge->backbuf_offset) {
    uint bitmap_inedx = data_for_edge->backbuf_offset + index - 1;
    is_visible = BLI_BITMAP_TEST_BOOL(data_for_edge->esel->select_bitmap, bitmap_inedx);
  }

  const bool is_select = BM_elem_flag_test(eed, BM_ELEM_SELECT);
  const bool is_inside = (is_visible && BLI_lasso_is_edge_inside(data->mcoords,
                                                                 data->mcoords_len,
                                                                 UNPACK2(screen_co_a),
                                                                 UNPACK2(screen_co_b),
                                                                 IS_CLIPPED));
  const int sel_op_result = ED_select_op_action_deselected(data->sel_op, is_select, is_inside);
  if (sel_op_result != -1) {
    BM_edge_select_set(data->vc->em->bm, eed, sel_op_result);
    data->is_changed = true;
  }
}

static void do_lasso_select_mesh__doSelectFace(void *userData,
                                               BMFace *efa,
                                               const float screen_co[2],
                                               int UNUSED(index))
{
  LassoSelectUserData *data = static_cast<LassoSelectUserData *>(userData);
  const bool is_select = BM_elem_flag_test(efa, BM_ELEM_SELECT);
  const bool is_inside =
      (BLI_rctf_isect_pt_v(data->rect_fl, screen_co) &&
       BLI_lasso_is_point_inside(
           data->mcoords, data->mcoords_len, screen_co[0], screen_co[1], IS_CLIPPED));
  const int sel_op_result = ED_select_op_action_deselected(data->sel_op, is_select, is_inside);
  if (sel_op_result != -1) {
    BM_face_select_set(data->vc->em->bm, efa, sel_op_result);
    data->is_changed = true;
  }
}

static bool do_lasso_select_mesh(ViewContext *vc,
                                 wmGenericUserData *wm_userdata,
                                 const int mcoords[][2],
                                 const int mcoords_len,
                                 const eSelectOp sel_op)
{
  LassoSelectUserData data;
  ToolSettings *ts = vc->scene->toolsettings;
  rcti rect;

  /* set editmesh */
  vc->em = BKE_editmesh_from_object(vc->obedit);

  BLI_lasso_boundbox(&rect, mcoords, mcoords_len);

  view3d_userdata_lassoselect_init(&data, vc, &rect, mcoords, mcoords_len, sel_op);

  if (SEL_OP_USE_PRE_DESELECT(sel_op)) {
    if (vc->em->bm->totvertsel) {
      EDBM_flag_disable_all(vc->em, BM_ELEM_SELECT);
      data.is_changed = true;
    }
  }

  /* for non zbuf projections, don't change the GL state */
  ED_view3d_init_mats_rv3d(vc->obedit, vc->rv3d);

  GPU_matrix_set(vc->rv3d->viewmat);

  const bool use_zbuf = !XRAY_FLAG_ENABLED(vc->v3d);

  EditSelectBuf_Cache *esel = static_cast<EditSelectBuf_Cache *>(wm_userdata->data);
  if (use_zbuf) {
    if (wm_userdata->data == nullptr) {
      editselect_buf_cache_init_with_generic_userdata(wm_userdata, vc, ts->selectmode);
      esel = static_cast<EditSelectBuf_Cache *>(wm_userdata->data);
      esel->select_bitmap = DRW_select_buffer_bitmap_from_poly(
          vc->depsgraph, vc->region, vc->v3d, mcoords, mcoords_len, &rect, nullptr);
    }
  }

  if (ts->selectmode & SCE_SELECT_VERTEX) {
    if (use_zbuf) {
      data.is_changed |= edbm_backbuf_check_and_select_verts(
          esel, vc->depsgraph, vc->obedit, vc->em, sel_op);
    }
    else {
      mesh_foreachScreenVert(
          vc, do_lasso_select_mesh__doSelectVert, &data, V3D_PROJ_TEST_CLIP_DEFAULT);
    }
  }
  if (ts->selectmode & SCE_SELECT_EDGE) {
    /* Does both use_zbuf and non-use_zbuf versions (need screen cos for both) */
    LassoSelectUserData_ForMeshEdge data_for_edge{};
    data_for_edge.data = &data;
    data_for_edge.esel = use_zbuf ? esel : nullptr;
    data_for_edge.backbuf_offset = use_zbuf ? DRW_select_buffer_context_offset_for_object_elem(
                                                  vc->depsgraph, vc->obedit, SCE_SELECT_EDGE) :
                                              0;

    const eV3DProjTest clip_flag = V3D_PROJ_TEST_CLIP_NEAR |
                                   (use_zbuf ? (eV3DProjTest)0 : V3D_PROJ_TEST_CLIP_BB);
    /* Fully inside. */
    mesh_foreachScreenEdge_clip_bb_segment(
        vc, do_lasso_select_mesh__doSelectEdge_pass0, &data_for_edge, clip_flag);
    if (data.is_done == false) {
      /* Fall back to partially inside.
       * Clip content to account for edges partially behind the view. */
      mesh_foreachScreenEdge_clip_bb_segment(vc,
                                             do_lasso_select_mesh__doSelectEdge_pass1,
                                             &data_for_edge,
                                             clip_flag | V3D_PROJ_TEST_CLIP_CONTENT_DEFAULT);
    }
  }

  if (ts->selectmode & SCE_SELECT_FACE) {
    if (use_zbuf) {
      data.is_changed |= edbm_backbuf_check_and_select_faces(
          esel, vc->depsgraph, vc->obedit, vc->em, sel_op);
    }
    else {
      mesh_foreachScreenFace(
          vc, do_lasso_select_mesh__doSelectFace, &data, V3D_PROJ_TEST_CLIP_DEFAULT);
    }
  }

  if (data.is_changed) {
    EDBM_selectmode_flush(vc->em);
  }
  return data.is_changed;
}

static void do_lasso_select_curve__doSelect(void *userData,
                                            Nurb *UNUSED(nu),
                                            BPoint *bp,
                                            BezTriple *bezt,
                                            int beztindex,
                                            bool handles_visible,
                                            const float screen_co[2])
{
  LassoSelectUserData *data = static_cast<LassoSelectUserData *>(userData);

  const bool is_inside = BLI_lasso_is_point_inside(
      data->mcoords, data->mcoords_len, screen_co[0], screen_co[1], IS_CLIPPED);
  if (bp) {
    const bool is_select = bp->f1 & SELECT;
    const int sel_op_result = ED_select_op_action_deselected(data->sel_op, is_select, is_inside);
    if (sel_op_result != -1) {
      SET_FLAG_FROM_TEST(bp->f1, sel_op_result, data->select_flag);
      data->is_changed = true;
    }
  }
  else {
    if (!handles_visible) {
      /* can only be (beztindex == 1) here since handles are hidden */
      const bool is_select = bezt->f2 & SELECT;
      const int sel_op_result = ED_select_op_action_deselected(data->sel_op, is_select, is_inside);
      if (sel_op_result != -1) {
        SET_FLAG_FROM_TEST(bezt->f2, sel_op_result, data->select_flag);
      }
      bezt->f1 = bezt->f3 = bezt->f2;
      data->is_changed = true;
    }
    else {
      uint8_t *flag_p = (&bezt->f1) + beztindex;
      const bool is_select = *flag_p & SELECT;
      const int sel_op_result = ED_select_op_action_deselected(data->sel_op, is_select, is_inside);
      if (sel_op_result != -1) {
        SET_FLAG_FROM_TEST(*flag_p, sel_op_result, data->select_flag);
        data->is_changed = true;
      }
    }
  }
}

static bool do_lasso_select_curve(ViewContext *vc,
                                  const int mcoords[][2],
                                  const int mcoords_len,
                                  const eSelectOp sel_op)
{
  const bool deselect_all = (sel_op == SEL_OP_SET);
  LassoSelectUserData data;
  rcti rect;

  BLI_lasso_boundbox(&rect, mcoords, mcoords_len);

  view3d_userdata_lassoselect_init(&data, vc, &rect, mcoords, mcoords_len, sel_op);

  Curve *curve = (Curve *)vc->obedit->data;
  ListBase *nurbs = BKE_curve_editNurbs_get(curve);

  /* For deselect all, items to be selected are tagged with temp flag. Clear that first. */
  if (deselect_all) {
    BKE_nurbList_flag_set(nurbs, BEZT_FLAG_TEMP_TAG, false);
    data.select_flag = BEZT_FLAG_TEMP_TAG;
  }

  ED_view3d_init_mats_rv3d(vc->obedit, vc->rv3d); /* for foreach's screen/vert projection */
  nurbs_foreachScreenVert(vc, do_lasso_select_curve__doSelect, &data, V3D_PROJ_TEST_CLIP_DEFAULT);

  /* Deselect items that were not added to selection (indicated by temp flag). */
  if (deselect_all) {
    data.is_changed |= BKE_nurbList_flag_set_from_flag(nurbs, BEZT_FLAG_TEMP_TAG, SELECT);
  }

  if (data.is_changed) {
    BKE_curve_nurb_vert_active_validate(static_cast<Curve *>(vc->obedit->data));
  }
  return data.is_changed;
}

static void do_lasso_select_lattice__doSelect(void *userData, BPoint *bp, const float screen_co[2])
{
  LassoSelectUserData *data = static_cast<LassoSelectUserData *>(userData);
  const bool is_select = bp->f1 & SELECT;
  const bool is_inside =
      (BLI_rctf_isect_pt_v(data->rect_fl, screen_co) &&
       BLI_lasso_is_point_inside(
           data->mcoords, data->mcoords_len, screen_co[0], screen_co[1], IS_CLIPPED));
  const int sel_op_result = ED_select_op_action_deselected(data->sel_op, is_select, is_inside);
  if (sel_op_result != -1) {
    SET_FLAG_FROM_TEST(bp->f1, sel_op_result, SELECT);
    data->is_changed = true;
  }
}
static bool do_lasso_select_lattice(ViewContext *vc,
                                    const int mcoords[][2],
                                    const int mcoords_len,
                                    const eSelectOp sel_op)
{
  LassoSelectUserData data;
  rcti rect;

  BLI_lasso_boundbox(&rect, mcoords, mcoords_len);

  view3d_userdata_lassoselect_init(&data, vc, &rect, mcoords, mcoords_len, sel_op);

  if (SEL_OP_USE_PRE_DESELECT(sel_op)) {
    data.is_changed |= ED_lattice_flags_set(vc->obedit, 0);
  }

  ED_view3d_init_mats_rv3d(vc->obedit, vc->rv3d); /* for foreach's screen/vert projection */
  lattice_foreachScreenVert(
      vc, do_lasso_select_lattice__doSelect, &data, V3D_PROJ_TEST_CLIP_DEFAULT);
  return data.is_changed;
}

static void do_lasso_select_armature__doSelectBone(void *userData,
                                                   EditBone *ebone,
                                                   const float screen_co_a[2],
                                                   const float screen_co_b[2])
{
  LassoSelectUserData *data = static_cast<LassoSelectUserData *>(userData);
  const bArmature *arm = static_cast<const bArmature *>(data->vc->obedit->data);
  if (!EBONE_VISIBLE(arm, ebone)) {
    return;
  }

  int is_ignore_flag = 0;
  int is_inside_flag = 0;

  if (screen_co_a[0] != IS_CLIPPED) {
    if (BLI_rcti_isect_pt(data->rect, UNPACK2(screen_co_a)) &&
        BLI_lasso_is_point_inside(
            data->mcoords, data->mcoords_len, UNPACK2(screen_co_a), INT_MAX)) {
      is_inside_flag |= BONESEL_ROOT;
    }
  }
  else {
    is_ignore_flag |= BONESEL_ROOT;
  }

  if (screen_co_b[0] != IS_CLIPPED) {
    if (BLI_rcti_isect_pt(data->rect, UNPACK2(screen_co_b)) &&
        BLI_lasso_is_point_inside(
            data->mcoords, data->mcoords_len, UNPACK2(screen_co_b), INT_MAX)) {
      is_inside_flag |= BONESEL_TIP;
    }
  }
  else {
    is_ignore_flag |= BONESEL_TIP;
  }

  if (is_ignore_flag == 0) {
    if (is_inside_flag == (BONE_ROOTSEL | BONE_TIPSEL) ||
        BLI_lasso_is_edge_inside(data->mcoords,
                                 data->mcoords_len,
                                 UNPACK2(screen_co_a),
                                 UNPACK2(screen_co_b),
                                 INT_MAX)) {
      is_inside_flag |= BONESEL_BONE;
    }
  }

  ebone->temp.i = is_inside_flag | (is_ignore_flag >> 16);
}
static void do_lasso_select_armature__doSelectBone_clip_content(void *userData,
                                                                EditBone *ebone,
                                                                const float screen_co_a[2],
                                                                const float screen_co_b[2])
{
  LassoSelectUserData *data = static_cast<LassoSelectUserData *>(userData);
  bArmature *arm = static_cast<bArmature *>(data->vc->obedit->data);
  if (!EBONE_VISIBLE(arm, ebone)) {
    return;
  }

  const int is_ignore_flag = ebone->temp.i << 16;
  int is_inside_flag = ebone->temp.i & ~0xFFFF;

  /* - When #BONESEL_BONE is set, there is nothing to do.
   * - When #BONE_ROOTSEL or #BONE_TIPSEL have been set - they take priority over bone selection.
   */
  if (is_inside_flag & (BONESEL_BONE | BONE_ROOTSEL | BONE_TIPSEL)) {
    return;
  }

  if (BLI_lasso_is_edge_inside(
          data->mcoords, data->mcoords_len, UNPACK2(screen_co_a), UNPACK2(screen_co_b), INT_MAX)) {
    is_inside_flag |= BONESEL_BONE;
  }

  ebone->temp.i = is_inside_flag | (is_ignore_flag >> 16);
}

static bool do_lasso_select_armature(ViewContext *vc,
                                     const int mcoords[][2],
                                     const int mcoords_len,
                                     const eSelectOp sel_op)
{
  LassoSelectUserData data;
  rcti rect;

  BLI_lasso_boundbox(&rect, mcoords, mcoords_len);

  view3d_userdata_lassoselect_init(&data, vc, &rect, mcoords, mcoords_len, sel_op);

  if (SEL_OP_USE_PRE_DESELECT(sel_op)) {
    data.is_changed |= ED_armature_edit_deselect_all_visible(vc->obedit);
  }

  bArmature *arm = static_cast<bArmature *>(vc->obedit->data);

  ED_armature_ebone_listbase_temp_clear(arm->edbo);

  ED_view3d_init_mats_rv3d(vc->obedit, vc->rv3d);

  /* Operate on fully visible (non-clipped) points. */
  armature_foreachScreenBone(
      vc, do_lasso_select_armature__doSelectBone, &data, V3D_PROJ_TEST_CLIP_DEFAULT);

  /* Operate on bones as segments clipped to the viewport bounds
   * (needed to handle bones with both points outside the view).
   * A separate pass is needed since clipped coordinates can't be used for selecting joints. */
  armature_foreachScreenBone(vc,
                             do_lasso_select_armature__doSelectBone_clip_content,
                             &data,
                             V3D_PROJ_TEST_CLIP_DEFAULT | V3D_PROJ_TEST_CLIP_CONTENT_DEFAULT);

  data.is_changed |= ED_armature_edit_select_op_from_tagged(arm, sel_op);

  if (data.is_changed) {
    WM_main_add_notifier(NC_OBJECT | ND_BONE_SELECT, vc->obedit);
  }
  return data.is_changed;
}

static void do_lasso_select_mball__doSelectElem(void *userData,
                                                MetaElem *ml,
                                                const float screen_co[2])
{
  LassoSelectUserData *data = static_cast<LassoSelectUserData *>(userData);
  const bool is_select = ml->flag & SELECT;
  const bool is_inside =
      (BLI_rctf_isect_pt_v(data->rect_fl, screen_co) &&
       BLI_lasso_is_point_inside(
           data->mcoords, data->mcoords_len, screen_co[0], screen_co[1], INT_MAX));
  const int sel_op_result = ED_select_op_action_deselected(data->sel_op, is_select, is_inside);
  if (sel_op_result != -1) {
    SET_FLAG_FROM_TEST(ml->flag, sel_op_result, SELECT);
    data->is_changed = true;
  }
}
static bool do_lasso_select_meta(ViewContext *vc,
                                 const int mcoords[][2],
                                 const int mcoords_len,
                                 const eSelectOp sel_op)
{
  LassoSelectUserData data;
  rcti rect;

  MetaBall *mb = (MetaBall *)vc->obedit->data;

  BLI_lasso_boundbox(&rect, mcoords, mcoords_len);

  view3d_userdata_lassoselect_init(&data, vc, &rect, mcoords, mcoords_len, sel_op);

  if (SEL_OP_USE_PRE_DESELECT(sel_op)) {
    data.is_changed |= BKE_mball_deselect_all(mb);
  }

  ED_view3d_init_mats_rv3d(vc->obedit, vc->rv3d);

  mball_foreachScreenElem(
      vc, do_lasso_select_mball__doSelectElem, &data, V3D_PROJ_TEST_CLIP_DEFAULT);

  return data.is_changed;
}

struct LassoSelectUserData_ForMeshVert {
  LassoSelectUserData lasso_data;
  blender::MutableSpan<bool> selection_vert;
};
static void do_lasso_select_meshobject__doSelectVert(void *userData,
                                                     MVert * /*mv*/,
                                                     const float screen_co[2],
                                                     int index)
{
  using namespace blender;
  LassoSelectUserData_ForMeshVert *mesh_data = static_cast<LassoSelectUserData_ForMeshVert *>(
      userData);
  LassoSelectUserData *data = &mesh_data->lasso_data;
  const bool is_select = mesh_data->selection_vert[index];
  const bool is_inside =
      (BLI_rctf_isect_pt_v(data->rect_fl, screen_co) &&
       BLI_lasso_is_point_inside(
           data->mcoords, data->mcoords_len, screen_co[0], screen_co[1], IS_CLIPPED));
  const int sel_op_result = ED_select_op_action_deselected(data->sel_op, is_select, is_inside);
  if (sel_op_result != -1) {
    mesh_data->selection_vert[index] = sel_op_result == 1;
    data->is_changed = true;
  }
}
static bool do_lasso_select_paintvert(ViewContext *vc,
                                      wmGenericUserData *wm_userdata,
                                      const int mcoords[][2],
                                      const int mcoords_len,
                                      const eSelectOp sel_op)
{
  using namespace blender;
  const bool use_zbuf = !XRAY_ENABLED(vc->v3d);
  Object *ob = vc->obact;
  Mesh *me = static_cast<Mesh *>(ob->data);
  rcti rect;

  if (me == nullptr || me->totvert == 0) {
    return false;
  }

  bool changed = false;
  if (SEL_OP_USE_PRE_DESELECT(sel_op)) {
    /* flush selection at the end */
    changed |= paintvert_deselect_all_visible(ob, SEL_DESELECT, false);
  }

  BLI_lasso_boundbox(&rect, mcoords, mcoords_len);

  EditSelectBuf_Cache *esel = static_cast<EditSelectBuf_Cache *>(wm_userdata->data);
  if (use_zbuf) {
    if (wm_userdata->data == nullptr) {
      editselect_buf_cache_init_with_generic_userdata(wm_userdata, vc, SCE_SELECT_VERTEX);
      esel = static_cast<EditSelectBuf_Cache *>(wm_userdata->data);
      esel->select_bitmap = DRW_select_buffer_bitmap_from_poly(
          vc->depsgraph, vc->region, vc->v3d, mcoords, mcoords_len, &rect, nullptr);
    }
  }

  if (use_zbuf) {
    if (esel->select_bitmap != nullptr) {
      changed |= edbm_backbuf_check_and_select_verts_obmode(me, esel, sel_op);
    }
  }
  else {
    bke::MutableAttributeAccessor attributes = bke::mesh_attributes_for_write(*me);
    bke::SpanAttributeWriter<bool> selection_vert = attributes.lookup_or_add_for_write_span<bool>(
        ".selection_vert", ATTR_DOMAIN_POINT);

    LassoSelectUserData_ForMeshVert data;

    data.selection_vert = selection_vert.span;

    view3d_userdata_lassoselect_init(&data.lasso_data, vc, &rect, mcoords, mcoords_len, sel_op);

    ED_view3d_init_mats_rv3d(vc->obact, vc->rv3d);

    meshobject_foreachScreenVert(
        vc, do_lasso_select_meshobject__doSelectVert, &data, V3D_PROJ_TEST_CLIP_DEFAULT);

    changed |= data.lasso_data.is_changed;
    selection_vert.finish();
  }

  if (changed) {
    if (SEL_OP_CAN_DESELECT(sel_op)) {
      BKE_mesh_mselect_validate(me);
    }
    paintvert_flush_flags(ob);
    paintvert_tag_select_update(vc->C, ob);
  }

  return changed;
}
static bool do_lasso_select_paintface(ViewContext *vc,
                                      wmGenericUserData *wm_userdata,
                                      const int mcoords[][2],
                                      const int mcoords_len,
                                      const eSelectOp sel_op)
{
  Object *ob = vc->obact;
  Mesh *me = static_cast<Mesh *>(ob->data);
  rcti rect;

  if (me == nullptr || me->totpoly == 0) {
    return false;
  }

  bool changed = false;
  if (SEL_OP_USE_PRE_DESELECT(sel_op)) {
    /* flush selection at the end */
    changed |= paintface_deselect_all_visible(vc->C, ob, SEL_DESELECT, false);
  }

  BLI_lasso_boundbox(&rect, mcoords, mcoords_len);

  EditSelectBuf_Cache *esel = static_cast<EditSelectBuf_Cache *>(wm_userdata->data);
  if (esel == nullptr) {
    editselect_buf_cache_init_with_generic_userdata(wm_userdata, vc, SCE_SELECT_FACE);
    esel = static_cast<EditSelectBuf_Cache *>(wm_userdata->data);
    esel->select_bitmap = DRW_select_buffer_bitmap_from_poly(
        vc->depsgraph, vc->region, vc->v3d, mcoords, mcoords_len, &rect, nullptr);
  }

  if (esel->select_bitmap) {
    changed |= edbm_backbuf_check_and_select_faces_obmode(me, esel, sel_op);
  }

  if (changed) {
    paintface_flush_flags(vc->C, ob, true, false);
  }
  return changed;
}

static bool view3d_lasso_select(bContext *C,
                                ViewContext *vc,
                                const int mcoords[][2],
                                const int mcoords_len,
                                const eSelectOp sel_op)
{
  Object *ob = CTX_data_active_object(C);
  bool changed_multi = false;

  wmGenericUserData wm_userdata_buf = {nullptr, nullptr, false};
  wmGenericUserData *wm_userdata = &wm_userdata_buf;

  if (vc->obedit == nullptr) { /* Object Mode */
    if (BKE_paint_select_face_test(ob)) {
      changed_multi |= do_lasso_select_paintface(vc, wm_userdata, mcoords, mcoords_len, sel_op);
    }
    else if (BKE_paint_select_vert_test(ob)) {
      changed_multi |= do_lasso_select_paintvert(vc, wm_userdata, mcoords, mcoords_len, sel_op);
    }
    else if (ob &&
             (ob->mode & (OB_MODE_VERTEX_PAINT | OB_MODE_WEIGHT_PAINT | OB_MODE_TEXTURE_PAINT))) {
      /* pass */
    }
    else if (ob && (ob->mode & OB_MODE_PARTICLE_EDIT)) {
      changed_multi |= PE_lasso_select(C, mcoords, mcoords_len, sel_op) != OPERATOR_CANCELLED;
    }
    else if (ob && (ob->mode & OB_MODE_POSE)) {
      changed_multi |= do_lasso_select_pose(vc, mcoords, mcoords_len, sel_op);
      if (changed_multi) {
        ED_outliner_select_sync_from_pose_bone_tag(C);
      }
    }
    else {
      changed_multi |= do_lasso_select_objects(vc, mcoords, mcoords_len, sel_op);
      if (changed_multi) {
        ED_outliner_select_sync_from_object_tag(C);
      }
    }
  }
  else { /* Edit Mode */
    FOREACH_OBJECT_IN_MODE_BEGIN (vc->view_layer, vc->v3d, ob->type, ob->mode, ob_iter) {
      ED_view3d_viewcontext_init_object(vc, ob_iter);
      bool changed = false;

      switch (vc->obedit->type) {
        case OB_MESH:
          changed = do_lasso_select_mesh(vc, wm_userdata, mcoords, mcoords_len, sel_op);
          break;
        case OB_CURVES_LEGACY:
        case OB_SURF:
          changed = do_lasso_select_curve(vc, mcoords, mcoords_len, sel_op);
          break;
        case OB_LATTICE:
          changed = do_lasso_select_lattice(vc, mcoords, mcoords_len, sel_op);
          break;
        case OB_ARMATURE:
          changed = do_lasso_select_armature(vc, mcoords, mcoords_len, sel_op);
          if (changed) {
            ED_outliner_select_sync_from_edit_bone_tag(C);
          }
          break;
        case OB_MBALL:
          changed = do_lasso_select_meta(vc, mcoords, mcoords_len, sel_op);
          break;
        default:
          BLI_assert_msg(0, "lasso select on incorrect object type");
          break;
      }

      if (changed) {
        DEG_id_tag_update(static_cast<ID *>(vc->obedit->data), ID_RECALC_SELECT);
        WM_event_add_notifier(C, NC_GEOM | ND_SELECT, vc->obedit->data);
        changed_multi = true;
      }
    }
    FOREACH_OBJECT_IN_MODE_END;
  }

  WM_generic_user_data_free(wm_userdata);

  return changed_multi;
}

/* lasso operator gives properties, but since old code works
 * with short array we convert */
static int view3d_lasso_select_exec(bContext *C, wmOperator *op)
{
  ViewContext vc;
  int mcoords_len;
  const int(*mcoords)[2] = WM_gesture_lasso_path_to_array(C, op, &mcoords_len);

  if (mcoords) {
    Depsgraph *depsgraph = CTX_data_ensure_evaluated_depsgraph(C);
    view3d_operator_needs_opengl(C);
    BKE_object_update_select_id(CTX_data_main(C));

    /* setup view context for argument to callbacks */
    ED_view3d_viewcontext_init(C, &vc, depsgraph);

    eSelectOp sel_op = static_cast<eSelectOp>(RNA_enum_get(op->ptr, "mode"));
    bool changed_multi = view3d_lasso_select(C, &vc, mcoords, mcoords_len, sel_op);

    MEM_freeN((void *)mcoords);

    if (changed_multi) {
      return OPERATOR_FINISHED;
    }
    return OPERATOR_CANCELLED;
  }
  return OPERATOR_PASS_THROUGH;
}

void VIEW3D_OT_select_lasso(wmOperatorType *ot)
{
  ot->name = "Lasso Select";
  ot->description = "Select items using lasso selection";
  ot->idname = "VIEW3D_OT_select_lasso";

  ot->invoke = WM_gesture_lasso_invoke;
  ot->modal = WM_gesture_lasso_modal;
  ot->exec = view3d_lasso_select_exec;
  ot->poll = view3d_selectable_data;
  ot->cancel = WM_gesture_lasso_cancel;

  /* flags */
  ot->flag = OPTYPE_UNDO | OPTYPE_DEPENDS_ON_CURSOR;

  /* properties */
  WM_operator_properties_gesture_lasso(ot);
  WM_operator_properties_select_operation(ot);
}

/** \} */

/* -------------------------------------------------------------------- */
/** \name Cursor Picking
 * \{ */

/* The max number of menu items in an object select menu */
struct SelMenuItemF {
  char idname[MAX_ID_NAME - 2];
  int icon;
  Base *base_ptr;
  void *item_ptr;
};

#define SEL_MENU_SIZE 22
static SelMenuItemF object_mouse_select_menu_data[SEL_MENU_SIZE];

/* special (crappy) operator only for menu select */
static const EnumPropertyItem *object_select_menu_enum_itemf(bContext *C,
                                                             PointerRNA *UNUSED(ptr),
                                                             PropertyRNA *UNUSED(prop),
                                                             bool *r_free)
{
  EnumPropertyItem *item = nullptr, item_tmp = {0};
  int totitem = 0;
  int i = 0;

  /* Don't need context but avoid API doc-generation using this. */
  if (C == nullptr || object_mouse_select_menu_data[i].idname[0] == '\0') {
    return DummyRNA_NULL_items;
  }

  for (; i < SEL_MENU_SIZE && object_mouse_select_menu_data[i].idname[0] != '\0'; i++) {
    item_tmp.name = object_mouse_select_menu_data[i].idname;
    item_tmp.identifier = object_mouse_select_menu_data[i].idname;
    item_tmp.value = i;
    item_tmp.icon = object_mouse_select_menu_data[i].icon;
    RNA_enum_item_add(&item, &totitem, &item_tmp);
  }

  RNA_enum_item_end(&item, &totitem);
  *r_free = true;

  return item;
}

static int object_select_menu_exec(bContext *C, wmOperator *op)
{
  const int name_index = RNA_enum_get(op->ptr, "name");
  const bool extend = RNA_boolean_get(op->ptr, "extend");
  const bool deselect = RNA_boolean_get(op->ptr, "deselect");
  const bool toggle = RNA_boolean_get(op->ptr, "toggle");
  bool changed = false;
  const char *name = object_mouse_select_menu_data[name_index].idname;

  View3D *v3d = CTX_wm_view3d(C);
  ViewLayer *view_layer = CTX_data_view_layer(C);
  const Base *oldbasact = view_layer->basact;

  Base *basact = nullptr;
  CTX_DATA_BEGIN (C, Base *, base, selectable_bases) {
    /* This is a bit dodgy, there should only be ONE object with this name,
     * but library objects can mess this up. */
    if (STREQ(name, base->object->id.name + 2)) {
      basact = base;
      break;
    }
  }
  CTX_DATA_END;

  if (basact == nullptr) {
    return OPERATOR_CANCELLED;
  }
  UNUSED_VARS_NDEBUG(v3d);
  BLI_assert(BASE_SELECTABLE(v3d, basact));

  if (extend) {
    ED_object_base_select(basact, BA_SELECT);
    changed = true;
  }
  else if (deselect) {
    ED_object_base_select(basact, BA_DESELECT);
    changed = true;
  }
  else if (toggle) {
    if (basact->flag & BASE_SELECTED) {
      if (basact == oldbasact) {
        ED_object_base_select(basact, BA_DESELECT);
        changed = true;
      }
    }
    else {
      ED_object_base_select(basact, BA_SELECT);
      changed = true;
    }
  }
  else {
    object_deselect_all_except(view_layer, basact);
    ED_object_base_select(basact, BA_SELECT);
    changed = true;
  }

  if ((oldbasact != basact)) {
    ED_object_base_activate(C, basact);
  }

  /* weak but ensures we activate menu again before using the enum */
  memset(object_mouse_select_menu_data, 0, sizeof(object_mouse_select_menu_data));

  /* undo? */
  if (changed) {
    Scene *scene = CTX_data_scene(C);
    DEG_id_tag_update(&scene->id, ID_RECALC_SELECT);
    WM_event_add_notifier(C, NC_SCENE | ND_OB_SELECT, scene);

    ED_outliner_select_sync_from_object_tag(C);

    return OPERATOR_FINISHED;
  }
  return OPERATOR_CANCELLED;
}

void VIEW3D_OT_select_menu(wmOperatorType *ot)
{
  PropertyRNA *prop;

  /* identifiers */
  ot->name = "Select Menu";
  ot->description = "Menu object selection";
  ot->idname = "VIEW3D_OT_select_menu";

  /* api callbacks */
  ot->invoke = WM_menu_invoke;
  ot->exec = object_select_menu_exec;

  /* flags */
  ot->flag = OPTYPE_REGISTER | OPTYPE_UNDO;

  /* #Object.id.name to select (dynamic enum). */
  prop = RNA_def_enum(ot->srna, "name", DummyRNA_NULL_items, 0, "Object Name", "");
  RNA_def_enum_funcs(prop, object_select_menu_enum_itemf);
  RNA_def_property_flag(prop, (PropertyFlag)(PROP_HIDDEN | PROP_ENUM_NO_TRANSLATE));
  ot->prop = prop;

  prop = RNA_def_boolean(ot->srna, "extend", false, "Extend", "");
  RNA_def_property_flag(prop, PROP_SKIP_SAVE);
  prop = RNA_def_boolean(ot->srna, "deselect", false, "Deselect", "");
  RNA_def_property_flag(prop, PROP_SKIP_SAVE);
  prop = RNA_def_boolean(ot->srna, "toggle", false, "Toggle", "");
  RNA_def_property_flag(prop, PROP_SKIP_SAVE);
}

/**
 * \return True when a menu was activated.
 */
static bool object_mouse_select_menu(bContext *C,
                                     ViewContext *vc,
                                     const GPUSelectResult *buffer,
                                     const int hits,
                                     const int mval[2],
                                     const SelectPick_Params *params,
                                     Base **r_basact)
{
  int base_count = 0;
  bool ok;
  LinkNodePair linklist = {nullptr, nullptr};

  /* handle base->object->select_id */
  CTX_DATA_BEGIN (C, Base *, base, selectable_bases) {
    ok = false;

    /* two selection methods, the CTRL select uses max dist of 15 */
    if (buffer) {
      for (int a = 0; a < hits; a++) {
        /* index was converted */
        if (base->object->runtime.select_id == (buffer[a].id & ~0xFFFF0000)) {
          ok = true;
          break;
        }
      }
    }
    else {
      const int dist = 15 * U.pixelsize;
      if (ED_view3d_project_base(vc->region, base) == V3D_PROJ_RET_OK) {
        const int delta_px[2] = {base->sx - mval[0], base->sy - mval[1]};
        if (len_manhattan_v2_int(delta_px) < dist) {
          ok = true;
        }
      }
    }

    if (ok) {
      base_count++;
      BLI_linklist_append(&linklist, base);

      if (base_count == SEL_MENU_SIZE) {
        break;
      }
    }
  }
  CTX_DATA_END;

  *r_basact = nullptr;

  if (base_count == 0) {
    return false;
  }
  if (base_count == 1) {
    Base *base = (Base *)linklist.list->link;
    BLI_linklist_free(linklist.list, nullptr);
    *r_basact = base;
    return false;
  }

  /* UI, full in static array values that we later use in an enum function */
  LinkNode *node;
  int i;

  memset(object_mouse_select_menu_data, 0, sizeof(object_mouse_select_menu_data));

  for (node = linklist.list, i = 0; node; node = node->next, i++) {
    Base *base = static_cast<Base *>(node->link);
    Object *ob = base->object;
    const char *name = ob->id.name + 2;

    BLI_strncpy(object_mouse_select_menu_data[i].idname, name, MAX_ID_NAME - 2);
    object_mouse_select_menu_data[i].icon = UI_icon_from_id(&ob->id);
  }

  wmOperatorType *ot = WM_operatortype_find("VIEW3D_OT_select_menu", false);
  PointerRNA ptr;

  WM_operator_properties_create_ptr(&ptr, ot);
  RNA_boolean_set(&ptr, "extend", params->sel_op == SEL_OP_ADD);
  RNA_boolean_set(&ptr, "deselect", params->sel_op == SEL_OP_SUB);
  RNA_boolean_set(&ptr, "toggle", params->sel_op == SEL_OP_XOR);
  WM_operator_name_call_ptr(C, ot, WM_OP_INVOKE_DEFAULT, &ptr, nullptr);
  WM_operator_properties_free(&ptr);

  BLI_linklist_free(linklist.list, nullptr);
  return true;
}

static int bone_select_menu_exec(bContext *C, wmOperator *op)
{
  const int name_index = RNA_enum_get(op->ptr, "name");

  SelectPick_Params params{};
  params.sel_op = ED_select_op_from_operator(op->ptr);

  View3D *v3d = CTX_wm_view3d(C);
  ViewLayer *view_layer = CTX_data_view_layer(C);
  const Base *oldbasact = view_layer->basact;

  Base *basact = object_mouse_select_menu_data[name_index].base_ptr;

  if (basact == nullptr) {
    return OPERATOR_CANCELLED;
  }

  BLI_assert(BASE_SELECTABLE(v3d, basact));

  if (basact->object->mode & OB_MODE_EDIT) {
    EditBone *ebone = (EditBone *)object_mouse_select_menu_data[name_index].item_ptr;
    ED_armature_edit_select_pick_bone(C, basact, ebone, BONE_SELECTED, &params);
  }
  else {
    bPoseChannel *pchan = (bPoseChannel *)object_mouse_select_menu_data[name_index].item_ptr;
    ED_armature_pose_select_pick_bone(view_layer, v3d, basact->object, pchan->bone, &params);
  }

  /* Weak but ensures we activate the menu again before using the enum. */
  memset(object_mouse_select_menu_data, 0, sizeof(object_mouse_select_menu_data));

  /* We make the armature selected:
   * Not-selected active object in pose-mode won't work well for tools. */
  ED_object_base_select(basact, BA_SELECT);

  WM_event_add_notifier(C, NC_OBJECT | ND_BONE_SELECT, basact->object);
  WM_event_add_notifier(C, NC_OBJECT | ND_BONE_ACTIVE, basact->object);

  /* In weight-paint, we use selected bone to select vertex-group,
   * so don't switch to new active object. */
  if (oldbasact) {
    if (basact->object->mode & OB_MODE_EDIT) {
      /* Pass. */
    }
    else if (oldbasact->object->mode & OB_MODE_ALL_WEIGHT_PAINT) {
      /* Prevent activating.
       * Selection causes this to be considered the 'active' pose in weight-paint mode.
       * Eventually this limitation may be removed.
       * For now, de-select all other pose objects deforming this mesh. */
      ED_armature_pose_select_in_wpaint_mode(view_layer, basact);
    }
    else {
      if (oldbasact != basact) {
        ED_object_base_activate(C, basact);
      }
    }
  }

  /* Undo? */
  Scene *scene = CTX_data_scene(C);
  DEG_id_tag_update(&scene->id, ID_RECALC_SELECT);
  DEG_id_tag_update(&scene->id, ID_RECALC_BASE_FLAGS);
  WM_event_add_notifier(C, NC_SCENE | ND_OB_SELECT, scene);

  ED_outliner_select_sync_from_object_tag(C);

  return OPERATOR_FINISHED;
}

void VIEW3D_OT_bone_select_menu(wmOperatorType *ot)
{
  PropertyRNA *prop;

  /* identifiers */
  ot->name = "Select Menu";
  ot->description = "Menu bone selection";
  ot->idname = "VIEW3D_OT_bone_select_menu";

  /* api callbacks */
  ot->invoke = WM_menu_invoke;
  ot->exec = bone_select_menu_exec;

  /* flags */
  ot->flag = OPTYPE_REGISTER | OPTYPE_UNDO;

  /* #Object.id.name to select (dynamic enum). */
  prop = RNA_def_enum(ot->srna, "name", DummyRNA_NULL_items, 0, "Bone Name", "");
  RNA_def_enum_funcs(prop, object_select_menu_enum_itemf);
  RNA_def_property_flag(prop, (PropertyFlag)(PROP_HIDDEN | PROP_ENUM_NO_TRANSLATE));
  ot->prop = prop;

  prop = RNA_def_boolean(ot->srna, "extend", false, "Extend", "");
  RNA_def_property_flag(prop, PROP_SKIP_SAVE);
  prop = RNA_def_boolean(ot->srna, "deselect", false, "Deselect", "");
  RNA_def_property_flag(prop, PROP_SKIP_SAVE);
  prop = RNA_def_boolean(ot->srna, "toggle", false, "Toggle", "");
  RNA_def_property_flag(prop, PROP_SKIP_SAVE);
}

/**
 * \return True when a menu was activated.
 */
static bool bone_mouse_select_menu(bContext *C,
                                   const GPUSelectResult *buffer,
                                   const int hits,
                                   const bool is_editmode,
                                   const SelectPick_Params *params)
{
  BLI_assert(buffer);

  int bone_count = 0;
  LinkNodePair base_list = {nullptr, nullptr};
  LinkNodePair bone_list = {nullptr, nullptr};
  GSet *added_bones = BLI_gset_ptr_new("Bone mouse select menu");

  /* Select logic taken from ed_armature_pick_bone_from_selectbuffer_impl in armature_select.c */
  for (int a = 0; a < hits; a++) {
    void *bone_ptr = nullptr;
    Base *bone_base = nullptr;
    uint hitresult = buffer[a].id;

    if (!(hitresult & BONESEL_ANY)) {
      /* To avoid including objects in selection. */
      continue;
    }

    hitresult &= ~BONESEL_ANY;
    const uint hit_object = hitresult & 0xFFFF;

    /* Find the hit bone base (armature object). */
    CTX_DATA_BEGIN (C, Base *, base, selectable_bases) {
      if (base->object->runtime.select_id == hit_object) {
        bone_base = base;
        break;
      }
    }
    CTX_DATA_END;

    if (!bone_base) {
      continue;
    }

    /* Determine what the current bone is */
    if (is_editmode) {
      EditBone *ebone;
      const uint hit_bone = (hitresult & ~BONESEL_ANY) >> 16;
      bArmature *arm = static_cast<bArmature *>(bone_base->object->data);
      ebone = static_cast<EditBone *>(BLI_findlink(arm->edbo, hit_bone));
      if (ebone && !(ebone->flag & BONE_UNSELECTABLE)) {
        bone_ptr = ebone;
      }
    }
    else {
      bPoseChannel *pchan;
      const uint hit_bone = (hitresult & ~BONESEL_ANY) >> 16;
      pchan = static_cast<bPoseChannel *>(
          BLI_findlink(&bone_base->object->pose->chanbase, hit_bone));
      if (pchan && !(pchan->bone->flag & BONE_UNSELECTABLE)) {
        bone_ptr = pchan;
      }
    }

    if (!bone_ptr) {
      continue;
    }
    /* We can hit a bone multiple times, so make sure we are not adding an already included bone
     * to the list. */
    const bool is_duplicate_bone = BLI_gset_haskey(added_bones, bone_ptr);

    if (!is_duplicate_bone) {
      bone_count++;
      BLI_linklist_append(&base_list, bone_base);
      BLI_linklist_append(&bone_list, bone_ptr);
      BLI_gset_insert(added_bones, bone_ptr);

      if (bone_count == SEL_MENU_SIZE) {
        break;
      }
    }
  }

  BLI_gset_free(added_bones, nullptr);

  if (bone_count == 0) {
    return false;
  }
  if (bone_count == 1) {
    BLI_linklist_free(base_list.list, nullptr);
    BLI_linklist_free(bone_list.list, nullptr);
    return false;
  }

  /* UI, full in static array values that we later use in an enum function */
  LinkNode *bone_node, *base_node;
  int i;

  memset(object_mouse_select_menu_data, 0, sizeof(object_mouse_select_menu_data));

  for (base_node = base_list.list, bone_node = bone_list.list, i = 0; bone_node;
       base_node = base_node->next, bone_node = bone_node->next, i++) {
    char *name;

    object_mouse_select_menu_data[i].base_ptr = static_cast<Base *>(base_node->link);

    if (is_editmode) {
      EditBone *ebone = static_cast<EditBone *>(bone_node->link);
      object_mouse_select_menu_data[i].item_ptr = ebone;
      name = ebone->name;
    }
    else {
      bPoseChannel *pchan = static_cast<bPoseChannel *>(bone_node->link);
      object_mouse_select_menu_data[i].item_ptr = pchan;
      name = pchan->name;
    }

    BLI_strncpy(object_mouse_select_menu_data[i].idname, name, MAX_ID_NAME - 2);
    object_mouse_select_menu_data[i].icon = ICON_BONE_DATA;
  }

  wmOperatorType *ot = WM_operatortype_find("VIEW3D_OT_bone_select_menu", false);
  PointerRNA ptr;

  WM_operator_properties_create_ptr(&ptr, ot);
  RNA_boolean_set(&ptr, "extend", params->sel_op == SEL_OP_ADD);
  RNA_boolean_set(&ptr, "deselect", params->sel_op == SEL_OP_SUB);
  RNA_boolean_set(&ptr, "toggle", params->sel_op == SEL_OP_XOR);
  WM_operator_name_call_ptr(C, ot, WM_OP_INVOKE_DEFAULT, &ptr, nullptr);
  WM_operator_properties_free(&ptr);

  BLI_linklist_free(base_list.list, nullptr);
  BLI_linklist_free(bone_list.list, nullptr);
  return true;
}

static bool selectbuffer_has_bones(const GPUSelectResult *buffer, const uint hits)
{
  for (uint i = 0; i < hits; i++) {
    if (buffer[i].id & 0xFFFF0000) {
      return true;
    }
  }
  return false;
}

/* utility function for mixed_bones_object_selectbuffer */
static int selectbuffer_ret_hits_15(GPUSelectResult *UNUSED(buffer), const int hits15)
{
  return hits15;
}

static int selectbuffer_ret_hits_9(GPUSelectResult *buffer, const int hits15, const int hits9)
{
  const int ofs = hits15;
  memcpy(buffer, buffer + ofs, hits9 * sizeof(GPUSelectResult));
  return hits9;
}

static int selectbuffer_ret_hits_5(GPUSelectResult *buffer,
                                   const int hits15,
                                   const int hits9,
                                   const int hits5)
{
  const int ofs = hits15 + hits9;
  memcpy(buffer, buffer + ofs, hits5 * sizeof(GPUSelectResult));
  return hits5;
}

/**
 * Populate a select buffer with objects and bones, if there are any.
 * Checks three selection levels and compare.
 *
 * \param do_nearest_xray_if_supported: When set, read in hits that don't stop
 * at the nearest surface. The hits must still be ordered by depth.
 * Needed so we can step to the next, non-active object when it's already selected, see: T76445.
 */
static int mixed_bones_object_selectbuffer(ViewContext *vc,
                                           GPUSelectResult *buffer,
                                           const int buffer_len,
                                           const int mval[2],
                                           eV3DSelectObjectFilter select_filter,
                                           bool do_nearest,
                                           bool do_nearest_xray_if_supported,
                                           const bool do_material_slot_selection)
{
  rcti rect;
  int hits15, hits9 = 0, hits5 = 0;
  bool has_bones15 = false, has_bones9 = false, has_bones5 = false;

  eV3DSelectMode select_mode = (do_nearest ? VIEW3D_SELECT_PICK_NEAREST : VIEW3D_SELECT_PICK_ALL);
  int hits = 0;

  if (do_nearest_xray_if_supported) {
    if ((U.gpu_flag & USER_GPU_FLAG_NO_DEPT_PICK) == 0) {
      select_mode = VIEW3D_SELECT_PICK_ALL;
    }
  }

  /* we _must_ end cache before return, use 'goto finally' */
  view3d_opengl_select_cache_begin();

  BLI_rcti_init_pt_radius(&rect, mval, 14);
  hits15 = view3d_opengl_select_ex(
      vc, buffer, buffer_len, &rect, select_mode, select_filter, do_material_slot_selection);
  if (hits15 == 1) {
    hits = selectbuffer_ret_hits_15(buffer, hits15);
    goto finally;
  }
  else if (hits15 > 0) {
    int ofs;
    has_bones15 = selectbuffer_has_bones(buffer, hits15);

    ofs = hits15;
    BLI_rcti_init_pt_radius(&rect, mval, 9);
    hits9 = view3d_opengl_select(
        vc, buffer + ofs, buffer_len - ofs, &rect, select_mode, select_filter);
    if (hits9 == 1) {
      hits = selectbuffer_ret_hits_9(buffer, hits15, hits9);
      goto finally;
    }
    else if (hits9 > 0) {
      has_bones9 = selectbuffer_has_bones(buffer + ofs, hits9);

      ofs += hits9;
      BLI_rcti_init_pt_radius(&rect, mval, 5);
      hits5 = view3d_opengl_select(
          vc, buffer + ofs, buffer_len - ofs, &rect, select_mode, select_filter);
      if (hits5 == 1) {
        hits = selectbuffer_ret_hits_5(buffer, hits15, hits9, hits5);
        goto finally;
      }
      else if (hits5 > 0) {
        has_bones5 = selectbuffer_has_bones(buffer + ofs, hits5);
      }
    }

    if (has_bones5) {
      hits = selectbuffer_ret_hits_5(buffer, hits15, hits9, hits5);
      goto finally;
    }
    else if (has_bones9) {
      hits = selectbuffer_ret_hits_9(buffer, hits15, hits9);
      goto finally;
    }
    else if (has_bones15) {
      hits = selectbuffer_ret_hits_15(buffer, hits15);
      goto finally;
    }

    if (hits5 > 0) {
      hits = selectbuffer_ret_hits_5(buffer, hits15, hits9, hits5);
      goto finally;
    }
    else if (hits9 > 0) {
      hits = selectbuffer_ret_hits_9(buffer, hits15, hits9);
      goto finally;
    }
    else {
      hits = selectbuffer_ret_hits_15(buffer, hits15);
      goto finally;
    }
  }

finally:
  view3d_opengl_select_cache_end();
  return hits;
}

static int mixed_bones_object_selectbuffer_extended(ViewContext *vc,
                                                    GPUSelectResult *buffer,
                                                    const int buffer_len,
                                                    const int mval[2],
                                                    eV3DSelectObjectFilter select_filter,
                                                    bool use_cycle,
                                                    bool enumerate,
                                                    bool *r_do_nearest)
{
  bool do_nearest = false;
  View3D *v3d = vc->v3d;

  /* define if we use solid nearest select or not */
  if (use_cycle) {
    /* Update the coordinates (even if the return value isn't used). */
    const bool has_motion = WM_cursor_test_motion_and_update(mval);
    if (!XRAY_ACTIVE(v3d)) {
      do_nearest = has_motion;
    }
  }
  else {
    if (!XRAY_ACTIVE(v3d)) {
      do_nearest = true;
    }
  }

  if (r_do_nearest) {
    *r_do_nearest = do_nearest;
  }

  do_nearest = do_nearest && !enumerate;

  int hits = mixed_bones_object_selectbuffer(
      vc, buffer, buffer_len, mval, select_filter, do_nearest, true, false);

  return hits;
}

/**
 * Compare result of 'GPU_select': 'GPUSelectResult',
 * Needed for stable sorting, so cycling through all items near the cursor behaves predictably.
 */
static int gpu_select_buffer_depth_id_cmp(const void *sel_a_p, const void *sel_b_p)
{
  GPUSelectResult *a = (GPUSelectResult *)sel_a_p;
  GPUSelectResult *b = (GPUSelectResult *)sel_b_p;

  if (a->depth < b->depth) {
    return -1;
  }
  if (a->depth > b->depth) {
    return 1;
  }

  /* Depths match, sort by id. */
  uint sel_a = a->id;
  uint sel_b = b->id;

#ifdef __BIG_ENDIAN__
  BLI_endian_switch_uint32(&sel_a);
  BLI_endian_switch_uint32(&sel_b);
#endif

  if (sel_a < sel_b) {
    return -1;
  }
  if (sel_a > sel_b) {
    return 1;
  }
  return 0;
}

/**
 * \param has_bones: When true, skip non-bone hits, also allow bases to be used
 * that are visible but not select-able,
 * since you may be in pose mode with an un-selectable object.
 *
 * \return the active base or nullptr.
 */
static Base *mouse_select_eval_buffer(ViewContext *vc,
                                      const GPUSelectResult *buffer,
                                      int hits,
                                      bool do_nearest,
                                      bool has_bones,
                                      bool do_bones_get_priotity,
                                      int *r_select_id_subelem)
{
  ViewLayer *view_layer = vc->view_layer;
  View3D *v3d = vc->v3d;
  int a;

  bool found = false;
  int select_id = 0;
  int select_id_subelem = 0;

  if (do_nearest) {
    uint min = 0xFFFFFFFF;
    int hit_index = -1;

    if (has_bones && do_bones_get_priotity) {
      /* we skip non-bone hits */
      for (a = 0; a < hits; a++) {
        if (min > buffer[a].depth && (buffer[a].id & 0xFFFF0000)) {
          min = buffer[a].depth;
          hit_index = a;
        }
      }
    }
    else {

      for (a = 0; a < hits; a++) {
        /* Any object. */
        if (min > buffer[a].depth) {
          min = buffer[a].depth;
          hit_index = a;
        }
      }
    }

    if (hit_index != -1) {
      select_id = buffer[hit_index].id & 0xFFFF;
      select_id_subelem = (buffer[hit_index].id & 0xFFFF0000) >> 16;
      found = true;
      /* No need to set `min` to `buffer[hit_index].depth`, it's not used from now on. */
    }
  }
  else {

    {
      GPUSelectResult *buffer_sorted = static_cast<GPUSelectResult *>(
          MEM_mallocN(sizeof(*buffer_sorted) * hits, __func__));
      memcpy(buffer_sorted, buffer, sizeof(*buffer_sorted) * hits);
      /* Remove non-bone objects. */
      if (has_bones && do_bones_get_priotity) {
        /* Loop backwards to reduce re-ordering. */
        for (a = hits - 1; a >= 0; a--) {
          if ((buffer_sorted[a].id & 0xFFFF0000) == 0) {
            buffer_sorted[a] = buffer_sorted[--hits];
          }
        }
      }
      qsort(buffer_sorted, hits, sizeof(GPUSelectResult), gpu_select_buffer_depth_id_cmp);
      buffer = buffer_sorted;
    }

    int hit_index = -1;

    /* It's possible there are no hits (all objects contained bones). */
    if (hits > 0) {
      /* Only exclude active object when it is selected. */
      if (view_layer->basact && (view_layer->basact->flag & BASE_SELECTED)) {
        const int select_id_active = view_layer->basact->object->runtime.select_id;
        for (int i_next = 0, i_prev = hits - 1; i_next < hits; i_prev = i_next++) {
          if ((select_id_active == (buffer[i_prev].id & 0xFFFF)) &&
              (select_id_active != (buffer[i_next].id & 0xFFFF))) {
            hit_index = i_next;
            break;
          }
        }
      }

      /* When the active object is unselected or not in `buffer`, use the nearest. */
      if (hit_index == -1) {
        /* Just pick the nearest. */
        hit_index = 0;
      }
    }

    if (hit_index != -1) {
      select_id = buffer[hit_index].id & 0xFFFF;
      select_id_subelem = (buffer[hit_index].id & 0xFFFF0000) >> 16;
      found = true;
    }
    MEM_freeN((void *)buffer);
  }

  Base *basact = nullptr;
  if (found) {
    LISTBASE_FOREACH (Base *, base, &view_layer->object_bases) {
      if (has_bones ? BASE_VISIBLE(v3d, base) : BASE_SELECTABLE(v3d, base)) {
        if (base->object->runtime.select_id == select_id) {
          basact = base;
          break;
        }
      }
    }

    if (basact && r_select_id_subelem) {
      *r_select_id_subelem = select_id_subelem;
    }
  }

  return basact;
}

static Base *mouse_select_object_center(ViewContext *vc, Base *startbase, const int mval[2])
{
  ARegion *region = vc->region;
  ViewLayer *view_layer = vc->view_layer;
  View3D *v3d = vc->v3d;

  Base *oldbasact = view_layer->basact;

  const float mval_fl[2] = {(float)mval[0], (float)mval[1]};
  float dist = ED_view3d_select_dist_px() * 1.3333f;
  Base *basact = nullptr;

  /* Put the active object at a disadvantage to cycle through other objects. */
  const float penalty_dist = 10.0f * UI_DPI_FAC;
  Base *base = startbase;
  while (base) {
    if (BASE_SELECTABLE(v3d, base)) {
      float screen_co[2];
      if (ED_view3d_project_float_global(
              region, base->object->obmat[3], screen_co, V3D_PROJ_TEST_CLIP_DEFAULT) ==
          V3D_PROJ_RET_OK) {
        float dist_test = len_manhattan_v2v2(mval_fl, screen_co);
        if (base == oldbasact) {
          dist_test += penalty_dist;
        }
        if (dist_test < dist) {
          dist = dist_test;
          basact = base;
        }
      }
    }
    base = base->next;

    if (base == nullptr) {
      base = static_cast<Base *>(view_layer->object_bases.first);
    }
    if (base == startbase) {
      break;
    }
  }
  return basact;
}

static Base *ed_view3d_give_base_under_cursor_ex(bContext *C,
                                                 const int mval[2],
                                                 int *r_material_slot)
{
  Depsgraph *depsgraph = CTX_data_ensure_evaluated_depsgraph(C);
  ViewContext vc;
  Base *basact = nullptr;
  GPUSelectResult buffer[MAXPICKELEMS];

  /* setup view context for argument to callbacks */
  view3d_operator_needs_opengl(C);
  BKE_object_update_select_id(CTX_data_main(C));

  ED_view3d_viewcontext_init(C, &vc, depsgraph);

  const bool do_nearest = !XRAY_ACTIVE(vc.v3d);
  const bool do_material_slot_selection = r_material_slot != nullptr;
  const int hits = mixed_bones_object_selectbuffer(&vc,
                                                   buffer,
                                                   ARRAY_SIZE(buffer),
                                                   mval,
                                                   VIEW3D_SELECT_FILTER_NOP,
                                                   do_nearest,
                                                   false,
                                                   do_material_slot_selection);

  if (hits > 0) {
    const bool has_bones = (r_material_slot == nullptr) && selectbuffer_has_bones(buffer, hits);
    basact = mouse_select_eval_buffer(
        &vc, buffer, hits, do_nearest, has_bones, true, r_material_slot);
  }

  return basact;
}

Base *ED_view3d_give_base_under_cursor(bContext *C, const int mval[2])
{
  return ed_view3d_give_base_under_cursor_ex(C, mval, nullptr);
}

Object *ED_view3d_give_object_under_cursor(bContext *C, const int mval[2])
{
  Base *base = ED_view3d_give_base_under_cursor(C, mval);
  if (base) {
    return base->object;
  }
  return nullptr;
}

Object *ED_view3d_give_material_slot_under_cursor(bContext *C,
                                                  const int mval[2],
                                                  int *r_material_slot)
{
  Base *base = ed_view3d_give_base_under_cursor_ex(C, mval, r_material_slot);
  if (base) {
    return base->object;
  }
  return nullptr;
}

bool ED_view3d_is_object_under_cursor(bContext *C, const int mval[2])
{
  return ED_view3d_give_object_under_cursor(C, mval) != nullptr;
}

static void deselect_all_tracks(MovieTracking *tracking)
{
  MovieTrackingObject *object;

  object = static_cast<MovieTrackingObject *>(tracking->objects.first);
  while (object) {
    ListBase *tracksbase = BKE_tracking_object_get_tracks(tracking, object);
    MovieTrackingTrack *track = static_cast<MovieTrackingTrack *>(tracksbase->first);

    while (track) {
      BKE_tracking_track_deselect(track, TRACK_AREA_ALL);

      track = track->next;
    }

    object = object->next;
  }
}

static bool ed_object_select_pick_camera_track(bContext *C,
                                               Scene *scene,
                                               Base *basact,
                                               MovieClip *clip,
                                               const GPUSelectResult *buffer,
                                               const short hits,
                                               const SelectPick_Params *params)
{
  bool changed = false;
  bool found = false;

  MovieTracking *tracking = &clip->tracking;
  ListBase *tracksbase = nullptr;
  MovieTrackingTrack *track = nullptr;

  for (int i = 0; i < hits; i++) {
    const int hitresult = buffer[i].id;

    /* If there's bundles in buffer select bundles first,
     * so non-camera elements should be ignored in buffer. */
    if (basact->object->runtime.select_id != (hitresult & 0xFFFF)) {
      continue;
    }
    /* Index of bundle is 1<<16-based. if there's no "bone" index
     * in height word, this buffer value belongs to camera. not to bundle. */
    if ((hitresult & 0xFFFF0000) == 0) {
      continue;
    }

    track = BKE_tracking_track_get_indexed(&clip->tracking, hitresult >> 16, &tracksbase);
    found = true;
    break;
  }

  /* Note `params->deselect_all` is ignored for tracks as in this case
   * all objects will be de-selected (not tracks). */
  if (params->sel_op == SEL_OP_SET) {
    if ((found && params->select_passthrough) && TRACK_SELECTED(track)) {
      found = false;
    }
    else if (found /* `|| params->deselect_all` */) {
      /* Deselect everything. */
      deselect_all_tracks(tracking);
      changed = true;
    }
  }

  if (found) {
    switch (params->sel_op) {
      case SEL_OP_ADD: {
        BKE_tracking_track_select(tracksbase, track, TRACK_AREA_ALL, true);
        break;
      }
      case SEL_OP_SUB: {
        BKE_tracking_track_deselect(track, TRACK_AREA_ALL);
        break;
      }
      case SEL_OP_XOR: {
        if (TRACK_SELECTED(track)) {
          BKE_tracking_track_deselect(track, TRACK_AREA_ALL);
        }
        else {
          BKE_tracking_track_select(tracksbase, track, TRACK_AREA_ALL, true);
        }
        break;
      }
      case SEL_OP_SET: {
        BKE_tracking_track_select(tracksbase, track, TRACK_AREA_ALL, false);
        break;
      }
      case SEL_OP_AND: {
        BLI_assert_unreachable(); /* Doesn't make sense for picking. */
        break;
      }
    }

    DEG_id_tag_update(&scene->id, ID_RECALC_SELECT);
    DEG_id_tag_update(&clip->id, ID_RECALC_SELECT);
    WM_event_add_notifier(C, NC_MOVIECLIP | ND_SELECT, track);
    WM_event_add_notifier(C, NC_SCENE | ND_OB_SELECT, scene);

    changed = true;
  }

  return changed || found;
}

/**
 * Cursor selection picking for object & pose-mode.
 *
 * \param mval: Region relative cursor coordinates.
 * \param params: Selection parameters.
 * \param center: Select by the cursors on-screen distances to the center/origin
 * instead of the geometry any other contents of the item being selected.
 * This could be used to select by bones by their origin too, currently it's only used for objects.
 * \param enumerate: Show a menu for objects at the cursor location.
 * Otherwise fall-through to non-menu selection.
 * \param object_only: Only select objects (not bones / track markers).
 */
static bool ed_object_select_pick(bContext *C,
                                  const int mval[2],
                                  const SelectPick_Params *params,
                                  const bool center,
                                  const bool enumerate,
                                  const bool object_only)
{
  Depsgraph *depsgraph = CTX_data_ensure_evaluated_depsgraph(C);
  ViewContext vc;
  /* Setup view context for argument to callbacks. */
  ED_view3d_viewcontext_init(C, &vc, depsgraph);

  Scene *scene = vc.scene;
  View3D *v3d = vc.v3d;

  /* Menu activation may find a base to make active (if it only finds a single item to select). */
  Base *basact_override = nullptr;

  const bool is_obedit = (vc.obedit != nullptr);
  if (object_only) {
    /* Signal for #view3d_opengl_select to skip edit-mode objects. */
    vc.obedit = nullptr;
  }

  /* Set for GPU depth buffer picking, leave null when selecting by center. */
  struct GPUData {
    GPUSelectResult buffer[MAXPICKELEMS];
    int hits;
    bool do_nearest;
    bool has_bones;
  } *gpu = nullptr;

  /* First handle menu selection, early exit if a menu opens
   * since this takes ownership of the selection action.
   *
   * Even when there is no menu `basact_override` may be set to avoid having to re-find
   * the item under the cursor. */

  if (center == false) {
    gpu = MEM_new<GPUData>(__func__);
    gpu->do_nearest = false;
    gpu->has_bones = false;

    /* If objects have pose-mode set, the bones are in the same selection buffer. */
    const eV3DSelectObjectFilter select_filter = ((object_only == false) ?
                                                      ED_view3d_select_filter_from_mode(scene,
                                                                                        vc.obact) :
                                                      VIEW3D_SELECT_FILTER_NOP);
    gpu->hits = mixed_bones_object_selectbuffer_extended(&vc,
                                                         gpu->buffer,
                                                         ARRAY_SIZE(gpu->buffer),
                                                         mval,
                                                         select_filter,
                                                         true,
                                                         enumerate,
                                                         &gpu->do_nearest);
    gpu->has_bones = (object_only && gpu->hits > 0) ?
                         false :
                         selectbuffer_has_bones(gpu->buffer, gpu->hits);
  }

  /* First handle menu selection, early exit when a menu was opened.
   * Otherwise fall through to regular selection. */
  if (enumerate) {
    bool has_menu = false;
    if (center) {
      if (object_mouse_select_menu(C, &vc, nullptr, 0, mval, params, &basact_override)) {
        has_menu = true;
      }
    }
    else {
      if (gpu->hits != 0) {
        if (gpu->has_bones && bone_mouse_select_menu(C, gpu->buffer, gpu->hits, false, params)) {
          has_menu = true;
        }
        else if (object_mouse_select_menu(
                     C, &vc, gpu->buffer, gpu->hits, mval, params, &basact_override)) {
          has_menu = true;
        }
      }
    }

    /* Let the menu handle any further actions. */
    if (has_menu) {
      if (gpu != nullptr) {
        MEM_freeN(gpu);
      }
      return false;
    }
  }

  /* No menu, continue with selection. */

  ViewLayer *view_layer = vc.view_layer;
  /* Don't set when the context has no active object (hidden), see: T60807. */
  const Base *oldbasact = vc.obact ? view_layer->basact : nullptr;
  /* Always start list from `basact` when cycling the selection. */
  Base *startbase = (oldbasact && oldbasact->next) ?
                        oldbasact->next :
                        static_cast<Base *>(view_layer->object_bases.first);

  /* The next object's base to make active. */
  Base *basact = nullptr;
  const eObjectMode object_mode = oldbasact ? static_cast<eObjectMode>(oldbasact->object->mode) :
                                              OB_MODE_OBJECT;

  /* When enabled, don't attempt any further selection. */
  bool handled = false;

  /* Split `changed` into data-types so their associated updates can be properly performed.
   * This is also needed as multiple changes may happen at once.
   * Selecting a pose-bone or track can also select the object for e.g. */
  bool changed_object = false;
  bool changed_pose = false;
  bool changed_track = false;

  /* Handle setting the new base active (even when `handled == true`). */
  bool use_activate_selected_base = false;

  if (center) {
    if (basact_override) {
      basact = basact_override;
    }
    else {
      basact = mouse_select_object_center(&vc, startbase, mval);
    }
  }
  else {
    if (basact_override) {
      basact = basact_override;
    }
    else {
      /* Regarding bone priority.
       *
       * - When in pose-bone, it's useful that any selection containing a bone
       *   gets priority over other geometry (background scenery for example).
       *
       * - When in object-mode, don't prioritize bones as it would cause
       *   pose-objects behind other objects to get priority
       *   (mainly noticeable when #SCE_OBJECT_MODE_LOCK is disabled).
       *
       * This way prioritizing based on pose-mode has a bias to stay in pose-mode
       * without having to enforce this through locking the object mode. */
      bool do_bones_get_priotity = (object_mode & OB_MODE_POSE) != 0;

      basact = (gpu->hits > 0) ? mouse_select_eval_buffer(&vc,
                                                          gpu->buffer,
                                                          gpu->hits,
                                                          gpu->do_nearest,
                                                          gpu->has_bones,
                                                          do_bones_get_priotity,
                                                          nullptr) :
                                 nullptr;
    }

    /* Select pose-bones or camera-tracks. */
    if (((gpu->hits > 0) && gpu->has_bones) ||
        /* Special case, even when there are no hits, pose logic may de-select all bones. */
        ((gpu->hits == 0) && (object_mode & OB_MODE_POSE))) {

      if (basact && (gpu->has_bones && (basact->object->type == OB_CAMERA))) {
        MovieClip *clip = BKE_object_movieclip_get(scene, basact->object, false);
        if (clip != nullptr) {
          if (ed_object_select_pick_camera_track(
                  C, scene, basact, clip, gpu->buffer, gpu->hits, params)) {
            ED_object_base_select(basact, BA_SELECT);
            /* Don't set `handled` here as the object activation may be necessary. */
            changed_object = true;

            changed_track = true;
          }
          else {
            /* Fallback to regular object selection if no new bundles were selected,
             * allows to select object parented to reconstruction object. */
            basact = mouse_select_eval_buffer(
                &vc, gpu->buffer, gpu->hits, gpu->do_nearest, false, false, nullptr);
          }
        }
      }
      else if (ED_armature_pose_select_pick_with_buffer(view_layer,
                                                        v3d,
                                                        basact ? basact : (Base *)oldbasact,
                                                        gpu->buffer,
                                                        gpu->hits,
                                                        params,
                                                        gpu->do_nearest)) {

        changed_pose = true;

        /* When there is no `baseact` this will have operated on `oldbasact`,
         * allowing #SelectPick_Params.deselect_all work in pose-mode.
         * In this case no object operations are needed. */
        if (basact != nullptr) {
          /* By convention the armature-object is selected when in pose-mode.
           * While leaving it unselected will work, leaving pose-mode would leave the object
           * active + unselected which isn't ideal when performing other actions on the object. */
          ED_object_base_select(basact, BA_SELECT);
          changed_object = true;

          WM_event_add_notifier(C, NC_OBJECT | ND_BONE_SELECT, basact->object);
          WM_event_add_notifier(C, NC_OBJECT | ND_BONE_ACTIVE, basact->object);

          /* In weight-paint, we use selected bone to select vertex-group.
           * In this case the active object mustn't change as it would leave weight-paint mode. */
          if (oldbasact) {
            if (oldbasact->object->mode & OB_MODE_ALL_WEIGHT_PAINT) {
              /* Prevent activating.
               * Selection causes this to be considered the 'active' pose in weight-paint mode.
               * Eventually this limitation may be removed.
               * For now, de-select all other pose objects deforming this mesh. */
              ED_armature_pose_select_in_wpaint_mode(view_layer, basact);

              handled = true;
            }
            else if ((object_mode & OB_MODE_POSE) && (basact->object->mode & OB_MODE_POSE)) {
              /* Within pose-mode, keep the current selection when switching pose bones,
               * this is noticeable when in pose mode with multiple objects at once.
               * Where selecting the bone of a different object would de-select this one.
               * After that, exiting pose-mode would only have the active armature selected.
               * This matches multi-object edit-mode behavior. */
              handled = true;

              if (oldbasact != basact) {
                use_activate_selected_base = true;
              }
            }
            else {
              /* Don't set `handled` here as the object selection may be necessary
               * when starting out in object-mode and moving into pose-mode,
               * when moving from pose to object-mode using object selection also makes sense. */
            }
          }
        }
      }
      /* Prevent bone/track selecting to pass on to object selecting. */
      if (basact == oldbasact) {
        handled = true;
      }
    }
  }

  if (handled == false) {
    if (scene->toolsettings->object_flag & SCE_OBJECT_MODE_LOCK) {
      /* No special logic in edit-mode. */
      if (is_obedit == false) {
        if (basact && !BKE_object_is_mode_compat(basact->object, object_mode)) {
          if (object_mode == OB_MODE_OBJECT) {
            Main *bmain = vc.bmain;
            ED_object_mode_generic_exit(bmain, vc.depsgraph, scene, basact->object);
          }
          if (!BKE_object_is_mode_compat(basact->object, object_mode)) {
            basact = nullptr;
          }
        }

        /* Disallow switching modes,
         * special exception for edit-mode - vertex-parent operator. */
        if (basact && oldbasact) {
          if ((oldbasact->object->mode != basact->object->mode) &&
              (oldbasact->object->mode & basact->object->mode) == 0) {
            basact = nullptr;
          }
        }
      }
    }
  }

  /* Ensure code above doesn't change the active base. This code is already fairly involved,
   * it's best if changing the active object is localized to a single place. */
  BLI_assert(oldbasact == (vc.obact ? view_layer->basact : nullptr));

  bool found = (basact != nullptr);
  if ((handled == false) && (vc.obedit == nullptr)) {
    /* Object-mode (pose mode will have been handled already). */
    if (params->sel_op == SEL_OP_SET) {
      if ((found && params->select_passthrough) && (basact->flag & BASE_SELECTED)) {
        found = false;
      }
      else if (found || params->deselect_all) {
        /* Deselect everything. */
        /* `basact` may be nullptr. */
        if (object_deselect_all_except(view_layer, basact)) {
          changed_object = true;
        }
      }
    }
  }

  if ((handled == false) && found) {

    if (vc.obedit) {
      /* Only do the select (use for setting vertex parents & hooks).
       * In edit-mode do not activate. */
      object_deselect_all_except(view_layer, basact);
      ED_object_base_select(basact, BA_SELECT);

      changed_object = true;
    }
    /* Also prevent making it active on mouse selection. */
    else if (BASE_SELECTABLE(v3d, basact)) {
      use_activate_selected_base |= (oldbasact != basact) && (is_obedit == false);

      switch (params->sel_op) {
        case SEL_OP_ADD: {
          ED_object_base_select(basact, BA_SELECT);
          break;
        }
        case SEL_OP_SUB: {
          ED_object_base_select(basact, BA_DESELECT);
          break;
        }
        case SEL_OP_XOR: {
          if (basact->flag & BASE_SELECTED) {
            /* Keep selected if the base is to be activated. */
            if (use_activate_selected_base == false) {
              ED_object_base_select(basact, BA_DESELECT);
            }
          }
          else {
            ED_object_base_select(basact, BA_SELECT);
          }
          break;
        }
        case SEL_OP_SET: {
          object_deselect_all_except(view_layer, basact);
          ED_object_base_select(basact, BA_SELECT);
          break;
        }
        case SEL_OP_AND: {
          BLI_assert_unreachable(); /* Doesn't make sense for picking. */
          break;
        }
      }

      changed_object = true;
    }
  }

  /* Perform the activation even when 'handled', since this is used to ensure
   * the object from the pose-bone selected is also activated. */
  if (use_activate_selected_base && (basact != nullptr)) {
    changed_object = true;
    ED_object_base_activate(C, basact); /* adds notifier */
    if ((scene->toolsettings->object_flag & SCE_OBJECT_MODE_LOCK) == 0) {
      WM_toolsystem_update_from_context_view3d(C);
    }
  }

  if (changed_object) {
    DEG_id_tag_update(&scene->id, ID_RECALC_SELECT);
    WM_event_add_notifier(C, NC_SCENE | ND_OB_SELECT, scene);

    ED_outliner_select_sync_from_object_tag(C);
  }

  if (changed_pose) {
    ED_outliner_select_sync_from_pose_bone_tag(C);
  }

  if (gpu != nullptr) {
    MEM_freeN(gpu);
  }

  return (changed_object || changed_pose || changed_track);
}

/**
 * Mouse selection in weight paint.
 * Called via generic mouse select operator.
 *
 * \return True when pick finds an element or the selection changed.
 */
static bool ed_wpaint_vertex_select_pick(bContext *C,
                                         const int mval[2],
                                         const SelectPick_Params *params,
                                         Object *obact)
{
  using namespace blender;
  View3D *v3d = CTX_wm_view3d(C);
  const bool use_zbuf = !XRAY_ENABLED(v3d);

  Mesh *me = static_cast<Mesh *>(obact->data); /* already checked for nullptr */
  uint index = 0;
<<<<<<< HEAD
=======
  MVert *verts = BKE_mesh_vertices_for_write(me);

  MVert *mv;
>>>>>>> 258d3858
  bool changed = false;

  bool found = ED_mesh_pick_vert(C, obact, mval, ED_MESH_PICK_DEFAULT_VERT_DIST, use_zbuf, &index);

  bke::MutableAttributeAccessor attributes = bke::mesh_attributes_for_write(*me);
  bke::AttributeWriter<bool> selection_vert = attributes.lookup_or_add_for_write<bool>(
      ".selection_vert", ATTR_DOMAIN_POINT);

  if (params->sel_op == SEL_OP_SET) {
<<<<<<< HEAD
    if ((found && params->select_passthrough) && selection_vert.varray[index]) {
=======
    if ((found && params->select_passthrough) && (verts[index].flag & SELECT)) {
>>>>>>> 258d3858
      found = false;
    }
    else if (found || params->deselect_all) {
      /* Deselect everything. */
      changed |= paintface_deselect_all_visible(C, obact, SEL_DESELECT, false);
    }
  }

  if (found) {
<<<<<<< HEAD
=======
    mv = &verts[index];
>>>>>>> 258d3858
    switch (params->sel_op) {
      case SEL_OP_ADD: {
        selection_vert.varray.set(index, true);
        break;
      }
      case SEL_OP_SUB: {
        selection_vert.varray.set(index, false);
        break;
      }
      case SEL_OP_XOR: {
        selection_vert.varray.set(index, !selection_vert.varray[index]);
        break;
      }
      case SEL_OP_SET: {
        paintvert_deselect_all_visible(obact, SEL_DESELECT, false);
        selection_vert.varray.set(index, true);
        break;
      }
      case SEL_OP_AND: {
        BLI_assert_unreachable(); /* Doesn't make sense for picking. */
        break;
      }
    }

    /* update mselect */
    if (selection_vert.varray[index]) {
      BKE_mesh_mselect_active_set(me, index, ME_VSEL);
    }
    else {
      BKE_mesh_mselect_validate(me);
    }

    selection_vert.finish();

    paintvert_flush_flags(obact);

    changed = true;
  }

  if (changed) {
    paintvert_tag_select_update(C, obact);
  }

  return changed || found;
}

static int view3d_select_exec(bContext *C, wmOperator *op)
{
  Scene *scene = CTX_data_scene(C);
  Object *obedit = CTX_data_edit_object(C);
  Object *obact = CTX_data_active_object(C);

  SelectPick_Params params{};
  ED_select_pick_params_from_operator(op->ptr, &params);

  const bool vert_without_handles = RNA_boolean_get(op->ptr, "vert_without_handles");
  bool center = RNA_boolean_get(op->ptr, "center");
  bool enumerate = RNA_boolean_get(op->ptr, "enumerate");
  /* Only force object select for edit-mode to support vertex parenting,
   * or paint-select to allow pose bone select with vert/face select. */
  bool object_only = (RNA_boolean_get(op->ptr, "object") &&
                      (obedit || BKE_paint_select_elem_test(obact) ||
                       /* so its possible to select bones in weight-paint mode (LMB select) */
                       (obact && (obact->mode & OB_MODE_ALL_WEIGHT_PAINT) &&
                        BKE_object_pose_armature_get(obact))));

  /* This could be called "changed_or_found" since this is true when there is an element
   * under the cursor to select, even if it happens that the selection & active state doesn't
   * actually change. This is important so undo pushes are predictable. */
  bool changed = false;
  int mval[2];

  if (object_only) {
    obedit = nullptr;
    obact = nullptr;

    /* ack, this is incorrect but to do this correctly we would need an
     * alternative edit-mode/object-mode keymap, this copies the functionality
     * from 2.4x where Ctrl+Select in edit-mode does object select only. */
    center = false;
  }

  if (obedit && enumerate) {
    /* Enumerate makes no sense in edit-mode unless also explicitly picking objects or bones.
     * Pass the event through so the event may be handled by loop-select for e.g. see: T100204. */
    if (obedit->type != OB_ARMATURE) {
      return OPERATOR_PASS_THROUGH | OPERATOR_CANCELLED;
    }
  }

  RNA_int_get_array(op->ptr, "location", mval);

  view3d_operator_needs_opengl(C);
  BKE_object_update_select_id(CTX_data_main(C));

  if (obedit && object_only == false) {
    if (obedit->type == OB_MESH) {
      changed = EDBM_select_pick(C, mval, &params);
    }
    else if (obedit->type == OB_ARMATURE) {
      if (enumerate) {
        Depsgraph *depsgraph = CTX_data_ensure_evaluated_depsgraph(C);
        ViewContext vc;
        ED_view3d_viewcontext_init(C, &vc, depsgraph);

        GPUSelectResult buffer[MAXPICKELEMS];
        const int hits = mixed_bones_object_selectbuffer(
            &vc, buffer, ARRAY_SIZE(buffer), mval, VIEW3D_SELECT_FILTER_NOP, false, true, false);
        changed = bone_mouse_select_menu(C, buffer, hits, true, &params);
      }
      if (!changed) {
        changed = ED_armature_edit_select_pick(C, mval, &params);
      }
    }
    else if (obedit->type == OB_LATTICE) {
      changed = ED_lattice_select_pick(C, mval, &params);
    }
    else if (ELEM(obedit->type, OB_CURVES_LEGACY, OB_SURF)) {
      changed = ED_curve_editnurb_select_pick(
          C, mval, ED_view3d_select_dist_px(), vert_without_handles, &params);
    }
    else if (obedit->type == OB_MBALL) {
      changed = ED_mball_select_pick(C, mval, &params);
    }
    else if (obedit->type == OB_FONT) {
      changed = ED_curve_editfont_select_pick(C, mval, &params);
    }
  }
  else if (obact && obact->mode & OB_MODE_PARTICLE_EDIT) {
    changed = PE_mouse_particles(C, mval, &params);
  }
  else if (obact && BKE_paint_select_face_test(obact)) {
    changed = paintface_mouse_select(C, mval, &params, obact);
  }
  else if (BKE_paint_select_vert_test(obact)) {
    changed = ed_wpaint_vertex_select_pick(C, mval, &params, obact);
  }
  else {
    changed = ed_object_select_pick(C, mval, &params, center, enumerate, object_only);
  }

  /* Pass-through flag may be cleared, see #WM_operator_flag_only_pass_through_on_press. */

  /* Pass-through allows tweaks
   * FINISHED to signal one operator worked */
  if (changed) {
    WM_event_add_notifier(C, NC_SCENE | ND_OB_SELECT, scene);
    return OPERATOR_PASS_THROUGH | OPERATOR_FINISHED;
  }
  /* Nothing selected, just passthrough. */
  return OPERATOR_PASS_THROUGH | OPERATOR_CANCELLED;
}

static int view3d_select_invoke(bContext *C, wmOperator *op, const wmEvent *event)
{
  RNA_int_set_array(op->ptr, "location", event->mval);

  const int retval = view3d_select_exec(C, op);

  return WM_operator_flag_only_pass_through_on_press(retval, event);
}

void VIEW3D_OT_select(wmOperatorType *ot)
{
  PropertyRNA *prop;

  /* identifiers */
  ot->name = "Select";
  ot->description = "Select and activate item(s)";
  ot->idname = "VIEW3D_OT_select";

  /* api callbacks */
  ot->invoke = view3d_select_invoke;
  ot->exec = view3d_select_exec;
  ot->poll = ED_operator_view3d_active;
  ot->get_name = ED_select_pick_get_name;

  /* flags */
  ot->flag = OPTYPE_UNDO;

  /* properties */
  WM_operator_properties_mouse_select(ot);

  prop = RNA_def_boolean(
      ot->srna,
      "center",
      false,
      "Center",
      "Use the object center when selecting, in edit mode used to extend object selection");
  RNA_def_property_flag(prop, PROP_SKIP_SAVE);
  prop = RNA_def_boolean(ot->srna,
                         "enumerate",
                         false,
                         "Enumerate",
                         "List objects under the mouse (object mode only)");
  RNA_def_property_flag(prop, PROP_SKIP_SAVE);
  prop = RNA_def_boolean(
      ot->srna, "object", false, "Object", "Use object selection (edit mode only)");
  RNA_def_property_flag(prop, PROP_SKIP_SAVE);

  /* Needed for select-through to usefully drag handles, see: T98254.
   * NOTE: this option may be removed and become default behavior, see design task: T98552. */
  prop = RNA_def_boolean(ot->srna,
                         "vert_without_handles",
                         false,
                         "Control Point Without Handles",
                         "Only select the curve control point, not it's handles");
  RNA_def_property_flag(prop, PROP_SKIP_SAVE);

  prop = RNA_def_int_vector(ot->srna,
                            "location",
                            2,
                            nullptr,
                            INT_MIN,
                            INT_MAX,
                            "Location",
                            "Mouse location",
                            INT_MIN,
                            INT_MAX);
  RNA_def_property_flag(prop, PROP_HIDDEN);
}

/** \} */

/* -------------------------------------------------------------------- */
/** \name Box Select
 * \{ */

struct BoxSelectUserData {
  ViewContext *vc;
  const rcti *rect;
  const rctf *rect_fl;
  rctf _rect_fl;
  eSelectOp sel_op;
  eBezTriple_Flag select_flag;

  /* runtime */
  bool is_done;
  bool is_changed;
};

static void view3d_userdata_boxselect_init(BoxSelectUserData *r_data,
                                           ViewContext *vc,
                                           const rcti *rect,
                                           const eSelectOp sel_op)
{
  r_data->vc = vc;

  r_data->rect = rect;
  r_data->rect_fl = &r_data->_rect_fl;
  BLI_rctf_rcti_copy(&r_data->_rect_fl, rect);

  r_data->sel_op = sel_op;
  /* SELECT by default, but can be changed if needed (only few cases use and respect this). */
  r_data->select_flag = (eBezTriple_Flag)SELECT;

  /* runtime */
  r_data->is_done = false;
  r_data->is_changed = false;
}

bool edge_inside_circle(const float cent[2],
                        float radius,
                        const float screen_co_a[2],
                        const float screen_co_b[2])
{
  const float radius_squared = radius * radius;
  return (dist_squared_to_line_segment_v2(cent, screen_co_a, screen_co_b) < radius_squared);
}

struct BoxSelectUserData_ForMeshVert {
  BoxSelectUserData box_data;
  blender::MutableSpan<bool> selection_vert;
};
static void do_paintvert_box_select__doSelectVert(void *userData,
                                                  MVert * /*mv*/,
                                                  const float screen_co[2],
                                                  int index)
{
  BoxSelectUserData_ForMeshVert *mesh_data = static_cast<BoxSelectUserData_ForMeshVert *>(
      userData);
  BoxSelectUserData *data = &mesh_data->box_data;
  const bool is_select = mesh_data->selection_vert[index];
  const bool is_inside = BLI_rctf_isect_pt_v(data->rect_fl, screen_co);
  const int sel_op_result = ED_select_op_action_deselected(data->sel_op, is_select, is_inside);
  if (sel_op_result != -1) {
    mesh_data->selection_vert[index] = sel_op_result == 1;
    data->is_changed = true;
  }
}
static bool do_paintvert_box_select(ViewContext *vc,
                                    wmGenericUserData *wm_userdata,
                                    const rcti *rect,
                                    const eSelectOp sel_op)
{
  using namespace blender;
  const bool use_zbuf = !XRAY_ENABLED(vc->v3d);

  Mesh *me = static_cast<Mesh *>(vc->obact->data);
  if ((me == nullptr) || (me->totvert == 0)) {
    return false;
  }

  bool changed = false;
  if (SEL_OP_USE_PRE_DESELECT(sel_op)) {
    changed |= paintvert_deselect_all_visible(vc->obact, SEL_DESELECT, false);
  }

  if (BLI_rcti_is_empty(rect)) {
    /* pass */
  }
  else if (use_zbuf) {
    EditSelectBuf_Cache *esel = static_cast<EditSelectBuf_Cache *>(wm_userdata->data);
    if (wm_userdata->data == nullptr) {
      editselect_buf_cache_init_with_generic_userdata(wm_userdata, vc, SCE_SELECT_VERTEX);
      esel = static_cast<EditSelectBuf_Cache *>(wm_userdata->data);
      esel->select_bitmap = DRW_select_buffer_bitmap_from_rect(
          vc->depsgraph, vc->region, vc->v3d, rect, nullptr);
    }
    if (esel->select_bitmap != nullptr) {
      changed |= edbm_backbuf_check_and_select_verts_obmode(me, esel, sel_op);
    }
  }
  else {
    bke::MutableAttributeAccessor attributes = bke::mesh_attributes_for_write(*me);
    bke::SpanAttributeWriter<bool> selection_vert = attributes.lookup_or_add_for_write_span<bool>(
        ".selection_vert", ATTR_DOMAIN_POINT);

    BoxSelectUserData_ForMeshVert data;

    data.selection_vert = selection_vert.span;

    view3d_userdata_boxselect_init(&data.box_data, vc, rect, sel_op);

    ED_view3d_init_mats_rv3d(vc->obact, vc->rv3d);

    meshobject_foreachScreenVert(
        vc, do_paintvert_box_select__doSelectVert, &data, V3D_PROJ_TEST_CLIP_DEFAULT);
    changed |= data.box_data.is_changed;
    selection_vert.finish();
  }

  if (changed) {
    if (SEL_OP_CAN_DESELECT(sel_op)) {
      BKE_mesh_mselect_validate(me);
    }
    paintvert_flush_flags(vc->obact);
    paintvert_tag_select_update(vc->C, vc->obact);
  }
  return changed;
}

static bool do_paintface_box_select(ViewContext *vc,
                                    wmGenericUserData *wm_userdata,
                                    const rcti *rect,
                                    eSelectOp sel_op)
{
  Object *ob = vc->obact;
  Mesh *me;

  me = BKE_mesh_from_object(ob);
  if ((me == nullptr) || (me->totpoly == 0)) {
    return false;
  }

  bool changed = false;
  if (SEL_OP_USE_PRE_DESELECT(sel_op)) {
    changed |= paintface_deselect_all_visible(vc->C, vc->obact, SEL_DESELECT, false);
  }

  if (BLI_rcti_is_empty(rect)) {
    /* pass */
  }
  else {
    EditSelectBuf_Cache *esel = static_cast<EditSelectBuf_Cache *>(wm_userdata->data);
    if (wm_userdata->data == nullptr) {
      editselect_buf_cache_init_with_generic_userdata(wm_userdata, vc, SCE_SELECT_FACE);
      esel = static_cast<EditSelectBuf_Cache *>(wm_userdata->data);
      esel->select_bitmap = DRW_select_buffer_bitmap_from_rect(
          vc->depsgraph, vc->region, vc->v3d, rect, nullptr);
    }
    if (esel->select_bitmap != nullptr) {
      changed |= edbm_backbuf_check_and_select_faces_obmode(me, esel, sel_op);
    }
  }

  if (changed) {
    paintface_flush_flags(vc->C, vc->obact, true, false);
  }
  return changed;
}

static void do_nurbs_box_select__doSelect(void *userData,
                                          Nurb *UNUSED(nu),
                                          BPoint *bp,
                                          BezTriple *bezt,
                                          int beztindex,
                                          bool handles_visible,
                                          const float screen_co[2])
{
  BoxSelectUserData *data = static_cast<BoxSelectUserData *>(userData);

  const bool is_inside = BLI_rctf_isect_pt_v(data->rect_fl, screen_co);
  if (bp) {
    const bool is_select = bp->f1 & SELECT;
    const int sel_op_result = ED_select_op_action_deselected(data->sel_op, is_select, is_inside);
    if (sel_op_result != -1) {
      SET_FLAG_FROM_TEST(bp->f1, sel_op_result, data->select_flag);
      data->is_changed = true;
    }
  }
  else {
    if (!handles_visible) {
      /* can only be (beztindex == 1) here since handles are hidden */
      const bool is_select = bezt->f2 & SELECT;
      const int sel_op_result = ED_select_op_action_deselected(data->sel_op, is_select, is_inside);
      if (sel_op_result != -1) {
        SET_FLAG_FROM_TEST(bezt->f2, sel_op_result, data->select_flag);
        data->is_changed = true;
      }
      bezt->f1 = bezt->f3 = bezt->f2;
    }
    else {
      uint8_t *flag_p = (&bezt->f1) + beztindex;
      const bool is_select = *flag_p & SELECT;
      const int sel_op_result = ED_select_op_action_deselected(data->sel_op, is_select, is_inside);
      if (sel_op_result != -1) {
        SET_FLAG_FROM_TEST(*flag_p, sel_op_result, data->select_flag);
        data->is_changed = true;
      }
    }
  }
}
static bool do_nurbs_box_select(ViewContext *vc, rcti *rect, const eSelectOp sel_op)
{
  const bool deselect_all = (sel_op == SEL_OP_SET);
  BoxSelectUserData data;

  view3d_userdata_boxselect_init(&data, vc, rect, sel_op);

  Curve *curve = (Curve *)vc->obedit->data;
  ListBase *nurbs = BKE_curve_editNurbs_get(curve);

  /* For deselect all, items to be selected are tagged with temp flag. Clear that first. */
  if (deselect_all) {
    BKE_nurbList_flag_set(nurbs, BEZT_FLAG_TEMP_TAG, false);
    data.select_flag = BEZT_FLAG_TEMP_TAG;
  }

  ED_view3d_init_mats_rv3d(vc->obedit, vc->rv3d); /* for foreach's screen/vert projection */
  nurbs_foreachScreenVert(vc, do_nurbs_box_select__doSelect, &data, V3D_PROJ_TEST_CLIP_DEFAULT);

  /* Deselect items that were not added to selection (indicated by temp flag). */
  if (deselect_all) {
    data.is_changed |= BKE_nurbList_flag_set_from_flag(nurbs, BEZT_FLAG_TEMP_TAG, SELECT);
  }

  BKE_curve_nurb_vert_active_validate(curve);

  return data.is_changed;
}

static void do_lattice_box_select__doSelect(void *userData, BPoint *bp, const float screen_co[2])
{
  BoxSelectUserData *data = static_cast<BoxSelectUserData *>(userData);
  const bool is_select = bp->f1 & SELECT;
  const bool is_inside = BLI_rctf_isect_pt_v(data->rect_fl, screen_co);
  const int sel_op_result = ED_select_op_action_deselected(data->sel_op, is_select, is_inside);
  if (sel_op_result != -1) {
    SET_FLAG_FROM_TEST(bp->f1, sel_op_result, SELECT);
    data->is_changed = true;
  }
}
static bool do_lattice_box_select(ViewContext *vc, rcti *rect, const eSelectOp sel_op)
{
  BoxSelectUserData data;

  view3d_userdata_boxselect_init(&data, vc, rect, sel_op);

  if (SEL_OP_USE_PRE_DESELECT(sel_op)) {
    data.is_changed |= ED_lattice_flags_set(vc->obedit, 0);
  }

  ED_view3d_init_mats_rv3d(vc->obedit, vc->rv3d); /* for foreach's screen/vert projection */
  lattice_foreachScreenVert(
      vc, do_lattice_box_select__doSelect, &data, V3D_PROJ_TEST_CLIP_DEFAULT);

  return data.is_changed;
}

static void do_mesh_box_select__doSelectVert(void *userData,
                                             BMVert *eve,
                                             const float screen_co[2],
                                             int UNUSED(index))
{
  BoxSelectUserData *data = static_cast<BoxSelectUserData *>(userData);
  const bool is_select = BM_elem_flag_test(eve, BM_ELEM_SELECT);
  const bool is_inside = BLI_rctf_isect_pt_v(data->rect_fl, screen_co);
  const int sel_op_result = ED_select_op_action_deselected(data->sel_op, is_select, is_inside);
  if (sel_op_result != -1) {
    BM_vert_select_set(data->vc->em->bm, eve, sel_op_result);
    data->is_changed = true;
  }
}
struct BoxSelectUserData_ForMeshEdge {
  BoxSelectUserData *data;
  EditSelectBuf_Cache *esel;
  uint backbuf_offset;
};
/**
 * Pass 0 operates on edges when fully inside.
 */
static void do_mesh_box_select__doSelectEdge_pass0(
    void *userData, BMEdge *eed, const float screen_co_a[2], const float screen_co_b[2], int index)
{
  BoxSelectUserData_ForMeshEdge *data_for_edge = static_cast<BoxSelectUserData_ForMeshEdge *>(
      userData);
  BoxSelectUserData *data = data_for_edge->data;
  bool is_visible = true;
  if (data_for_edge->backbuf_offset) {
    uint bitmap_inedx = data_for_edge->backbuf_offset + index - 1;
    is_visible = BLI_BITMAP_TEST_BOOL(data_for_edge->esel->select_bitmap, bitmap_inedx);
  }

  const bool is_select = BM_elem_flag_test(eed, BM_ELEM_SELECT);
  const bool is_inside = (is_visible &&
                          edge_fully_inside_rect(data->rect_fl, screen_co_a, screen_co_b));
  const int sel_op_result = ED_select_op_action_deselected(data->sel_op, is_select, is_inside);
  if (sel_op_result != -1) {
    BM_edge_select_set(data->vc->em->bm, eed, sel_op_result);
    data->is_done = true;
    data->is_changed = true;
  }
}
/**
 * Pass 1 operates on edges when partially inside.
 */
static void do_mesh_box_select__doSelectEdge_pass1(
    void *userData, BMEdge *eed, const float screen_co_a[2], const float screen_co_b[2], int index)
{
  BoxSelectUserData_ForMeshEdge *data_for_edge = static_cast<BoxSelectUserData_ForMeshEdge *>(
      userData);
  BoxSelectUserData *data = data_for_edge->data;
  bool is_visible = true;
  if (data_for_edge->backbuf_offset) {
    uint bitmap_inedx = data_for_edge->backbuf_offset + index - 1;
    is_visible = BLI_BITMAP_TEST_BOOL(data_for_edge->esel->select_bitmap, bitmap_inedx);
  }

  const bool is_select = BM_elem_flag_test(eed, BM_ELEM_SELECT);
  const bool is_inside = (is_visible && edge_inside_rect(data->rect_fl, screen_co_a, screen_co_b));
  const int sel_op_result = ED_select_op_action_deselected(data->sel_op, is_select, is_inside);
  if (sel_op_result != -1) {
    BM_edge_select_set(data->vc->em->bm, eed, sel_op_result);
    data->is_changed = true;
  }
}
static void do_mesh_box_select__doSelectFace(void *userData,
                                             BMFace *efa,
                                             const float screen_co[2],
                                             int UNUSED(index))
{
  BoxSelectUserData *data = static_cast<BoxSelectUserData *>(userData);
  const bool is_select = BM_elem_flag_test(efa, BM_ELEM_SELECT);
  const bool is_inside = BLI_rctf_isect_pt_v(data->rect_fl, screen_co);
  const int sel_op_result = ED_select_op_action_deselected(data->sel_op, is_select, is_inside);
  if (sel_op_result != -1) {
    BM_face_select_set(data->vc->em->bm, efa, sel_op_result);
    data->is_changed = true;
  }
}
static bool do_mesh_box_select(ViewContext *vc,
                               wmGenericUserData *wm_userdata,
                               const rcti *rect,
                               const eSelectOp sel_op)
{
  BoxSelectUserData data;
  ToolSettings *ts = vc->scene->toolsettings;

  view3d_userdata_boxselect_init(&data, vc, rect, sel_op);

  if (SEL_OP_USE_PRE_DESELECT(sel_op)) {
    if (vc->em->bm->totvertsel) {
      EDBM_flag_disable_all(vc->em, BM_ELEM_SELECT);
      data.is_changed = true;
    }
  }

  /* for non zbuf projections, don't change the GL state */
  ED_view3d_init_mats_rv3d(vc->obedit, vc->rv3d);

  GPU_matrix_set(vc->rv3d->viewmat);

  const bool use_zbuf = !XRAY_FLAG_ENABLED(vc->v3d);

  EditSelectBuf_Cache *esel = static_cast<EditSelectBuf_Cache *>(wm_userdata->data);
  if (use_zbuf) {
    if (wm_userdata->data == nullptr) {
      editselect_buf_cache_init_with_generic_userdata(wm_userdata, vc, ts->selectmode);
      esel = static_cast<EditSelectBuf_Cache *>(wm_userdata->data);
      esel->select_bitmap = DRW_select_buffer_bitmap_from_rect(
          vc->depsgraph, vc->region, vc->v3d, rect, nullptr);
    }
  }

  if (ts->selectmode & SCE_SELECT_VERTEX) {
    if (use_zbuf) {
      data.is_changed |= edbm_backbuf_check_and_select_verts(
          esel, vc->depsgraph, vc->obedit, vc->em, sel_op);
    }
    else {
      mesh_foreachScreenVert(
          vc, do_mesh_box_select__doSelectVert, &data, V3D_PROJ_TEST_CLIP_DEFAULT);
    }
  }
  if (ts->selectmode & SCE_SELECT_EDGE) {
    /* Does both use_zbuf and non-use_zbuf versions (need screen cos for both) */
    struct BoxSelectUserData_ForMeshEdge cb_data {
    };
    cb_data.data = &data;
    cb_data.esel = use_zbuf ? esel : nullptr;
    cb_data.backbuf_offset = use_zbuf ? DRW_select_buffer_context_offset_for_object_elem(
                                            vc->depsgraph, vc->obedit, SCE_SELECT_EDGE) :
                                        0;

    const eV3DProjTest clip_flag = V3D_PROJ_TEST_CLIP_NEAR |
                                   (use_zbuf ? (eV3DProjTest)0 : V3D_PROJ_TEST_CLIP_BB);
    /* Fully inside. */
    mesh_foreachScreenEdge_clip_bb_segment(
        vc, do_mesh_box_select__doSelectEdge_pass0, &cb_data, clip_flag);
    if (data.is_done == false) {
      /* Fall back to partially inside.
       * Clip content to account for edges partially behind the view. */
      mesh_foreachScreenEdge_clip_bb_segment(vc,
                                             do_mesh_box_select__doSelectEdge_pass1,
                                             &cb_data,
                                             clip_flag | V3D_PROJ_TEST_CLIP_CONTENT_DEFAULT);
    }
  }

  if (ts->selectmode & SCE_SELECT_FACE) {
    if (use_zbuf) {
      data.is_changed |= edbm_backbuf_check_and_select_faces(
          esel, vc->depsgraph, vc->obedit, vc->em, sel_op);
    }
    else {
      mesh_foreachScreenFace(
          vc, do_mesh_box_select__doSelectFace, &data, V3D_PROJ_TEST_CLIP_DEFAULT);
    }
  }

  if (data.is_changed) {
    EDBM_selectmode_flush(vc->em);
  }
  return data.is_changed;
}

static bool do_meta_box_select(ViewContext *vc, const rcti *rect, const eSelectOp sel_op)
{
  Object *ob = vc->obedit;
  MetaBall *mb = (MetaBall *)ob->data;
  MetaElem *ml;
  int a;
  bool changed = false;

  GPUSelectResult buffer[MAXPICKELEMS];
  int hits;

  hits = view3d_opengl_select(
      vc, buffer, MAXPICKELEMS, rect, VIEW3D_SELECT_ALL, VIEW3D_SELECT_FILTER_NOP);

  if (SEL_OP_USE_PRE_DESELECT(sel_op)) {
    changed |= BKE_mball_deselect_all(mb);
  }

  int metaelem_id = 0;
  for (ml = static_cast<MetaElem *>(mb->editelems->first); ml;
       ml = ml->next, metaelem_id += 0x10000) {
    bool is_inside_radius = false;
    bool is_inside_stiff = false;

    for (a = 0; a < hits; a++) {
      const int hitresult = buffer[a].id;

      if (hitresult == -1) {
        continue;
      }

      const uint hit_object = hitresult & 0xFFFF;
      if (vc->obedit->runtime.select_id != hit_object) {
        continue;
      }

      if (metaelem_id != (hitresult & 0xFFFF0000 & ~MBALLSEL_ANY)) {
        continue;
      }

      if (hitresult & MBALLSEL_RADIUS) {
        is_inside_radius = true;
        break;
      }

      if (hitresult & MBALLSEL_STIFF) {
        is_inside_stiff = true;
        break;
      }
    }
    const int flag_prev = ml->flag;
    if (is_inside_radius) {
      ml->flag |= MB_SCALE_RAD;
    }
    if (is_inside_stiff) {
      ml->flag &= ~MB_SCALE_RAD;
    }

    const bool is_select = (ml->flag & SELECT);
    const bool is_inside = is_inside_radius || is_inside_stiff;

    const int sel_op_result = ED_select_op_action_deselected(sel_op, is_select, is_inside);
    if (sel_op_result != -1) {
      SET_FLAG_FROM_TEST(ml->flag, sel_op_result, SELECT);
    }
    changed |= (flag_prev != ml->flag);
  }

  return changed;
}

static bool do_armature_box_select(ViewContext *vc, const rcti *rect, const eSelectOp sel_op)
{
  bool changed = false;
  int a;

  GPUSelectResult buffer[MAXPICKELEMS];
  int hits;

  hits = view3d_opengl_select(
      vc, buffer, MAXPICKELEMS, rect, VIEW3D_SELECT_ALL, VIEW3D_SELECT_FILTER_NOP);

  uint bases_len = 0;
  Base **bases = BKE_view_layer_array_from_bases_in_edit_mode_unique_data(
      vc->view_layer, vc->v3d, &bases_len);

  if (SEL_OP_USE_PRE_DESELECT(sel_op)) {
    changed |= ED_armature_edit_deselect_all_visible_multi_ex(bases, bases_len);
  }

  for (uint base_index = 0; base_index < bases_len; base_index++) {
    Object *obedit = bases[base_index]->object;
    obedit->id.tag &= ~LIB_TAG_DOIT;

    bArmature *arm = static_cast<bArmature *>(obedit->data);
    ED_armature_ebone_listbase_temp_clear(arm->edbo);
  }

  /* first we only check points inside the border */
  for (a = 0; a < hits; a++) {
    const int select_id = buffer[a].id;
    if (select_id != -1) {
      if ((select_id & 0xFFFF0000) == 0) {
        continue;
      }

      EditBone *ebone;
      Base *base_edit = ED_armature_base_and_ebone_from_select_buffer(
          bases, bases_len, select_id, &ebone);
      ebone->temp.i |= select_id & BONESEL_ANY;
      base_edit->object->id.tag |= LIB_TAG_DOIT;
    }
  }

  for (uint base_index = 0; base_index < bases_len; base_index++) {
    Object *obedit = bases[base_index]->object;
    if (obedit->id.tag & LIB_TAG_DOIT) {
      obedit->id.tag &= ~LIB_TAG_DOIT;
      changed |= ED_armature_edit_select_op_from_tagged(static_cast<bArmature *>(obedit->data),
                                                        sel_op);
    }
  }

  MEM_freeN(bases);

  return changed;
}

/**
 * Compare result of 'GPU_select': 'GPUSelectResult',
 * needed for when we need to align with object draw-order.
 */
static int opengl_bone_select_buffer_cmp(const void *sel_a_p, const void *sel_b_p)
{
  uint sel_a = ((GPUSelectResult *)sel_a_p)->id;
  uint sel_b = ((GPUSelectResult *)sel_b_p)->id;

#ifdef __BIG_ENDIAN__
  BLI_endian_switch_uint32(&sel_a);
  BLI_endian_switch_uint32(&sel_b);
#endif

  if (sel_a < sel_b) {
    return -1;
  }
  if (sel_a > sel_b) {
    return 1;
  }
  return 0;
}

static bool do_object_box_select(bContext *C, ViewContext *vc, rcti *rect, const eSelectOp sel_op)
{
  View3D *v3d = vc->v3d;
  int totobj = MAXPICKELEMS; /* XXX solve later */

  /* Selection buffer has bones potentially too, so we add #MAXPICKELEMS. */
  GPUSelectResult *buffer = static_cast<GPUSelectResult *>(
      MEM_mallocN((totobj + MAXPICKELEMS) * sizeof(GPUSelectResult), __func__));
  const eV3DSelectObjectFilter select_filter = ED_view3d_select_filter_from_mode(vc->scene,
                                                                                 vc->obact);
  const int hits = view3d_opengl_select(
      vc, buffer, (totobj + MAXPICKELEMS), rect, VIEW3D_SELECT_ALL, select_filter);

  LISTBASE_FOREACH (Base *, base, &vc->view_layer->object_bases) {
    base->object->id.tag &= ~LIB_TAG_DOIT;
  }

  blender::Vector<Base *> bases;

  bool changed = false;
  if (SEL_OP_USE_PRE_DESELECT(sel_op)) {
    changed |= object_deselect_all_visible(vc->view_layer, vc->v3d);
  }

  if ((hits == -1) && !SEL_OP_USE_OUTSIDE(sel_op)) {
    goto finally;
  }

  LISTBASE_FOREACH (Base *, base, &vc->view_layer->object_bases) {
    if (BASE_SELECTABLE(v3d, base)) {
      if ((base->object->runtime.select_id & 0x0000FFFF) != 0) {
        bases.append(base);
      }
    }
  }

  /* The draw order doesn't always match the order we populate the engine, see: T51695. */
  qsort(buffer, hits, sizeof(GPUSelectResult), opengl_bone_select_buffer_cmp);

  for (const GPUSelectResult *buf_iter = buffer, *buf_end = buf_iter + hits; buf_iter < buf_end;
       buf_iter++) {
    bPoseChannel *pchan_dummy;
    Base *base = ED_armature_base_and_pchan_from_select_buffer(
        bases.data(), bases.size(), buf_iter->id, &pchan_dummy);
    if (base != nullptr) {
      base->object->id.tag |= LIB_TAG_DOIT;
    }
  }

  for (Base *base = static_cast<Base *>(vc->view_layer->object_bases.first); base && hits;
       base = base->next) {
    if (BASE_SELECTABLE(v3d, base)) {
      const bool is_select = base->flag & BASE_SELECTED;
      const bool is_inside = base->object->id.tag & LIB_TAG_DOIT;
      const int sel_op_result = ED_select_op_action_deselected(sel_op, is_select, is_inside);
      if (sel_op_result != -1) {
        ED_object_base_select(base, sel_op_result ? BA_SELECT : BA_DESELECT);
        changed = true;
      }
    }
  }

finally:

  MEM_freeN(buffer);

  if (changed) {
    DEG_id_tag_update(&vc->scene->id, ID_RECALC_SELECT);
    WM_event_add_notifier(C, NC_SCENE | ND_OB_SELECT, vc->scene);
  }
  return changed;
}

static bool do_pose_box_select(bContext *C, ViewContext *vc, rcti *rect, const eSelectOp sel_op)
{
  blender::Vector<Base *> bases = do_pose_tag_select_op_prepare(vc);

  int totobj = MAXPICKELEMS; /* XXX solve later */

  /* Selection buffer has bones potentially too, so add #MAXPICKELEMS. */
  GPUSelectResult *buffer = static_cast<GPUSelectResult *>(
      MEM_mallocN((totobj + MAXPICKELEMS) * sizeof(GPUSelectResult), __func__));
  const eV3DSelectObjectFilter select_filter = ED_view3d_select_filter_from_mode(vc->scene,
                                                                                 vc->obact);
  const int hits = view3d_opengl_select(
      vc, buffer, (totobj + MAXPICKELEMS), rect, VIEW3D_SELECT_ALL, select_filter);
  /*
   * LOGIC NOTES (theeth):
   * The buffer and ListBase have the same relative order, which makes the selection
   * very simple. Loop through both data sets at the same time, if the color
   * is the same as the object, we have a hit and can move to the next color
   * and object pair, if not, just move to the next object,
   * keeping the same color until we have a hit.
   */

  if (hits > 0) {
    /* no need to loop if there's no hit */

    /* The draw order doesn't always match the order we populate the engine, see: T51695. */
    qsort(buffer, hits, sizeof(GPUSelectResult), opengl_bone_select_buffer_cmp);

    for (const GPUSelectResult *buf_iter = buffer, *buf_end = buf_iter + hits; buf_iter < buf_end;
         buf_iter++) {
      Bone *bone;
      Base *base = ED_armature_base_and_bone_from_select_buffer(
          bases.data(), bases.size(), buf_iter->id, &bone);

      if (base == nullptr) {
        continue;
      }

      /* Loop over contiguous bone hits for 'base'. */
      for (; buf_iter != buf_end; buf_iter++) {
        /* should never fail */
        if (bone != nullptr) {
          base->object->id.tag |= LIB_TAG_DOIT;
          bone->flag |= BONE_DONE;
        }

        /* Select the next bone if we're not switching bases. */
        if (buf_iter + 1 != buf_end) {
          const GPUSelectResult *col_next = buf_iter + 1;
          if ((base->object->runtime.select_id & 0x0000FFFF) != (col_next->id & 0x0000FFFF)) {
            break;
          }
          if (base->object->pose != nullptr) {
            const uint hit_bone = (col_next->id & ~BONESEL_ANY) >> 16;
            bPoseChannel *pchan = static_cast<bPoseChannel *>(
                BLI_findlink(&base->object->pose->chanbase, hit_bone));
            bone = pchan ? pchan->bone : nullptr;
          }
          else {
            bone = nullptr;
          }
        }
      }
    }
  }

  const bool changed_multi = do_pose_tag_select_op_exec(bases, sel_op);
  if (changed_multi) {
    DEG_id_tag_update(&vc->scene->id, ID_RECALC_SELECT);
    WM_event_add_notifier(C, NC_SCENE | ND_OB_SELECT, vc->scene);
  }

  MEM_freeN(buffer);

  return changed_multi;
}

static int view3d_box_select_exec(bContext *C, wmOperator *op)
{
  Depsgraph *depsgraph = CTX_data_ensure_evaluated_depsgraph(C);
  ViewContext vc;
  rcti rect;
  bool changed_multi = false;

  wmGenericUserData wm_userdata_buf = {nullptr, nullptr, false};
  wmGenericUserData *wm_userdata = &wm_userdata_buf;

  view3d_operator_needs_opengl(C);
  BKE_object_update_select_id(CTX_data_main(C));

  /* setup view context for argument to callbacks */
  ED_view3d_viewcontext_init(C, &vc, depsgraph);

  eSelectOp sel_op = static_cast<eSelectOp>(RNA_enum_get(op->ptr, "mode"));
  WM_operator_properties_border_to_rcti(op, &rect);

  if (vc.obedit) {
    FOREACH_OBJECT_IN_MODE_BEGIN (
        vc.view_layer, vc.v3d, vc.obedit->type, vc.obedit->mode, ob_iter) {
      ED_view3d_viewcontext_init_object(&vc, ob_iter);
      bool changed = false;

      switch (vc.obedit->type) {
        case OB_MESH:
          vc.em = BKE_editmesh_from_object(vc.obedit);
          changed = do_mesh_box_select(&vc, wm_userdata, &rect, sel_op);
          if (changed) {
            DEG_id_tag_update(static_cast<ID *>(vc.obedit->data), ID_RECALC_SELECT);
            WM_event_add_notifier(C, NC_GEOM | ND_SELECT, vc.obedit->data);
          }
          break;
        case OB_CURVES_LEGACY:
        case OB_SURF:
          changed = do_nurbs_box_select(&vc, &rect, sel_op);
          if (changed) {
            DEG_id_tag_update(static_cast<ID *>(vc.obedit->data), ID_RECALC_SELECT);
            WM_event_add_notifier(C, NC_GEOM | ND_SELECT, vc.obedit->data);
          }
          break;
        case OB_MBALL:
          changed = do_meta_box_select(&vc, &rect, sel_op);
          if (changed) {
            DEG_id_tag_update(static_cast<ID *>(vc.obedit->data), ID_RECALC_SELECT);
            WM_event_add_notifier(C, NC_GEOM | ND_SELECT, vc.obedit->data);
          }
          break;
        case OB_ARMATURE:
          changed = do_armature_box_select(&vc, &rect, sel_op);
          if (changed) {
            DEG_id_tag_update(&vc.obedit->id, ID_RECALC_SELECT);
            WM_event_add_notifier(C, NC_OBJECT | ND_BONE_SELECT, vc.obedit);
            ED_outliner_select_sync_from_edit_bone_tag(C);
          }
          break;
        case OB_LATTICE:
          changed = do_lattice_box_select(&vc, &rect, sel_op);
          if (changed) {
            DEG_id_tag_update(static_cast<ID *>(vc.obedit->data), ID_RECALC_SELECT);
            WM_event_add_notifier(C, NC_GEOM | ND_SELECT, vc.obedit->data);
          }
          break;
        default:
          BLI_assert_msg(0, "box select on incorrect object type");
          break;
      }
      changed_multi |= changed;
    }
    FOREACH_OBJECT_IN_MODE_END;
  }
  else { /* No edit-mode, unified for bones and objects. */
    if (vc.obact && BKE_paint_select_face_test(vc.obact)) {
      changed_multi = do_paintface_box_select(&vc, wm_userdata, &rect, sel_op);
    }
    else if (vc.obact && BKE_paint_select_vert_test(vc.obact)) {
      changed_multi = do_paintvert_box_select(&vc, wm_userdata, &rect, sel_op);
    }
    else if (vc.obact && vc.obact->mode & OB_MODE_PARTICLE_EDIT) {
      changed_multi = PE_box_select(C, &rect, sel_op);
    }
    else if (vc.obact && vc.obact->mode & OB_MODE_POSE) {
      changed_multi = do_pose_box_select(C, &vc, &rect, sel_op);
      if (changed_multi) {
        ED_outliner_select_sync_from_pose_bone_tag(C);
      }
    }
    else { /* object mode with none active */
      changed_multi = do_object_box_select(C, &vc, &rect, sel_op);
      if (changed_multi) {
        ED_outliner_select_sync_from_object_tag(C);
      }
    }
  }

  WM_generic_user_data_free(wm_userdata);

  if (changed_multi) {
    return OPERATOR_FINISHED;
  }
  return OPERATOR_CANCELLED;
}

void VIEW3D_OT_select_box(wmOperatorType *ot)
{
  /* identifiers */
  ot->name = "Box Select";
  ot->description = "Select items using box selection";
  ot->idname = "VIEW3D_OT_select_box";

  /* api callbacks */
  ot->invoke = WM_gesture_box_invoke;
  ot->exec = view3d_box_select_exec;
  ot->modal = WM_gesture_box_modal;
  ot->poll = view3d_selectable_data;
  ot->cancel = WM_gesture_box_cancel;

  /* flags */
  ot->flag = OPTYPE_UNDO;

  /* rna */
  WM_operator_properties_gesture_box(ot);
  WM_operator_properties_select_operation(ot);
}

/** \} */

/* -------------------------------------------------------------------- */
/** \name Circle Select
 * \{ */

struct CircleSelectUserData {
  ViewContext *vc;
  bool select;
  int mval[2];
  float mval_fl[2];
  float radius;
  float radius_squared;
  eBezTriple_Flag select_flag;

  /* runtime */
  bool is_changed;
};

static void view3d_userdata_circleselect_init(CircleSelectUserData *r_data,
                                              ViewContext *vc,
                                              const bool select,
                                              const int mval[2],
                                              const float rad)
{
  r_data->vc = vc;
  r_data->select = select;
  copy_v2_v2_int(r_data->mval, mval);
  r_data->mval_fl[0] = mval[0];
  r_data->mval_fl[1] = mval[1];

  r_data->radius = rad;
  r_data->radius_squared = rad * rad;

  /* SELECT by default, but can be changed if needed (only few cases use and respect this). */
  r_data->select_flag = (eBezTriple_Flag)SELECT;

  /* runtime */
  r_data->is_changed = false;
}

static void mesh_circle_doSelectVert(void *userData,
                                     BMVert *eve,
                                     const float screen_co[2],
                                     int UNUSED(index))
{
  CircleSelectUserData *data = static_cast<CircleSelectUserData *>(userData);

  if (len_squared_v2v2(data->mval_fl, screen_co) <= data->radius_squared) {
    BM_vert_select_set(data->vc->em->bm, eve, data->select);
    data->is_changed = true;
  }
}
static void mesh_circle_doSelectEdge(void *userData,
                                     BMEdge *eed,
                                     const float screen_co_a[2],
                                     const float screen_co_b[2],
                                     int UNUSED(index))
{
  CircleSelectUserData *data = static_cast<CircleSelectUserData *>(userData);

  if (edge_inside_circle(data->mval_fl, data->radius, screen_co_a, screen_co_b)) {
    BM_edge_select_set(data->vc->em->bm, eed, data->select);
    data->is_changed = true;
  }
}
static void mesh_circle_doSelectFace(void *userData,
                                     BMFace *efa,
                                     const float screen_co[2],
                                     int UNUSED(index))
{
  CircleSelectUserData *data = static_cast<CircleSelectUserData *>(userData);

  if (len_squared_v2v2(data->mval_fl, screen_co) <= data->radius_squared) {
    BM_face_select_set(data->vc->em->bm, efa, data->select);
    data->is_changed = true;
  }
}

static bool mesh_circle_select(ViewContext *vc,
                               wmGenericUserData *wm_userdata,
                               eSelectOp sel_op,
                               const int mval[2],
                               float rad)
{
  ToolSettings *ts = vc->scene->toolsettings;
  CircleSelectUserData data;
  vc->em = BKE_editmesh_from_object(vc->obedit);

  bool changed = false;
  if (SEL_OP_USE_PRE_DESELECT(sel_op)) {
    if (vc->em->bm->totvertsel) {
      EDBM_flag_disable_all(vc->em, BM_ELEM_SELECT);
      vc->em->bm->totvertsel = 0;
      vc->em->bm->totedgesel = 0;
      vc->em->bm->totfacesel = 0;
      changed = true;
    }
  }
  const bool select = (sel_op != SEL_OP_SUB);

  ED_view3d_init_mats_rv3d(vc->obedit, vc->rv3d); /* for foreach's screen/vert projection */

  view3d_userdata_circleselect_init(&data, vc, select, mval, rad);

  const bool use_zbuf = !XRAY_FLAG_ENABLED(vc->v3d);

  if (use_zbuf) {
    if (wm_userdata->data == nullptr) {
      editselect_buf_cache_init_with_generic_userdata(wm_userdata, vc, ts->selectmode);
    }
  }
  EditSelectBuf_Cache *esel = static_cast<EditSelectBuf_Cache *>(wm_userdata->data);

  if (use_zbuf) {
    if (esel->select_bitmap == nullptr) {
      esel->select_bitmap = DRW_select_buffer_bitmap_from_circle(
          vc->depsgraph, vc->region, vc->v3d, mval, (int)(rad + 1.0f), nullptr);
    }
  }

  if (ts->selectmode & SCE_SELECT_VERTEX) {
    if (use_zbuf) {
      if (esel->select_bitmap != nullptr) {
        changed |= edbm_backbuf_check_and_select_verts(
            esel, vc->depsgraph, vc->obedit, vc->em, select ? SEL_OP_ADD : SEL_OP_SUB);
      }
    }
    else {
      mesh_foreachScreenVert(vc, mesh_circle_doSelectVert, &data, V3D_PROJ_TEST_CLIP_DEFAULT);
    }
  }

  if (ts->selectmode & SCE_SELECT_EDGE) {
    if (use_zbuf) {
      if (esel->select_bitmap != nullptr) {
        changed |= edbm_backbuf_check_and_select_edges(
            esel, vc->depsgraph, vc->obedit, vc->em, select ? SEL_OP_ADD : SEL_OP_SUB);
      }
    }
    else {
      mesh_foreachScreenEdge_clip_bb_segment(
          vc,
          mesh_circle_doSelectEdge,
          &data,
          (V3D_PROJ_TEST_CLIP_NEAR | V3D_PROJ_TEST_CLIP_BB | V3D_PROJ_TEST_CLIP_CONTENT_DEFAULT));
    }
  }

  if (ts->selectmode & SCE_SELECT_FACE) {
    if (use_zbuf) {
      if (esel->select_bitmap != nullptr) {
        changed |= edbm_backbuf_check_and_select_faces(
            esel, vc->depsgraph, vc->obedit, vc->em, select ? SEL_OP_ADD : SEL_OP_SUB);
      }
    }
    else {
      mesh_foreachScreenFace(vc, mesh_circle_doSelectFace, &data, V3D_PROJ_TEST_CLIP_DEFAULT);
    }
  }

  changed |= data.is_changed;

  if (changed) {
    BM_mesh_select_mode_flush_ex(
        vc->em->bm, vc->em->selectmode, BM_SELECT_LEN_FLUSH_RECALC_NOTHING);
  }
  return changed;
}

static bool paint_facesel_circle_select(ViewContext *vc,
                                        wmGenericUserData *wm_userdata,
                                        const eSelectOp sel_op,
                                        const int mval[2],
                                        float rad)
{
  BLI_assert(ELEM(sel_op, SEL_OP_SET, SEL_OP_ADD, SEL_OP_SUB));
  Object *ob = vc->obact;
  Mesh *me = static_cast<Mesh *>(ob->data);

  bool changed = false;
  if (SEL_OP_USE_PRE_DESELECT(sel_op)) {
    /* flush selection at the end */
    changed |= paintface_deselect_all_visible(vc->C, ob, SEL_DESELECT, false);
  }

  if (wm_userdata->data == nullptr) {
    editselect_buf_cache_init_with_generic_userdata(wm_userdata, vc, SCE_SELECT_FACE);
  }

  {
    EditSelectBuf_Cache *esel = static_cast<EditSelectBuf_Cache *>(wm_userdata->data);
    esel->select_bitmap = DRW_select_buffer_bitmap_from_circle(
        vc->depsgraph, vc->region, vc->v3d, mval, (int)(rad + 1.0f), nullptr);
    if (esel->select_bitmap != nullptr) {
      changed |= edbm_backbuf_check_and_select_faces_obmode(me, esel, sel_op);
      MEM_freeN(esel->select_bitmap);
      esel->select_bitmap = nullptr;
    }
  }

  if (changed) {
    paintface_flush_flags(vc->C, ob, true, false);
  }
  return changed;
}

struct CircleSelectUserData_ForMeshVert {
  CircleSelectUserData circle_data;
  blender::MutableSpan<bool> selection_vert;
};
static void paint_vertsel_circle_select_doSelectVert(void *userData,
                                                     MVert * /*mv*/,
                                                     const float screen_co[2],
                                                     int index)
{
  CircleSelectUserData_ForMeshVert *mesh_data = static_cast<CircleSelectUserData_ForMeshVert *>(
      userData);
  CircleSelectUserData *data = &mesh_data->circle_data;

  if (len_squared_v2v2(data->mval_fl, screen_co) <= data->radius_squared) {
    mesh_data->selection_vert[index] = data->select;
    data->is_changed = true;
  }
}
static bool paint_vertsel_circle_select(ViewContext *vc,
                                        wmGenericUserData *wm_userdata,
                                        const eSelectOp sel_op,
                                        const int mval[2],
                                        float rad)
{
  using namespace blender;
  BLI_assert(ELEM(sel_op, SEL_OP_SET, SEL_OP_ADD, SEL_OP_SUB));
  const bool use_zbuf = !XRAY_ENABLED(vc->v3d);
  Object *ob = vc->obact;
  Mesh *me = static_cast<Mesh *>(ob->data);
  /* CircleSelectUserData data = {nullptr}; */ /* UNUSED */

  bool changed = false;
  if (SEL_OP_USE_PRE_DESELECT(sel_op)) {
    /* Flush selection at the end. */
    changed |= paintvert_deselect_all_visible(ob, SEL_DESELECT, false);
  }

  const bool select = (sel_op != SEL_OP_SUB);

  if (use_zbuf) {
    if (wm_userdata->data == nullptr) {
      editselect_buf_cache_init_with_generic_userdata(wm_userdata, vc, SCE_SELECT_VERTEX);
    }
  }

  if (use_zbuf) {
    EditSelectBuf_Cache *esel = static_cast<EditSelectBuf_Cache *>(wm_userdata->data);
    esel->select_bitmap = DRW_select_buffer_bitmap_from_circle(
        vc->depsgraph, vc->region, vc->v3d, mval, (int)(rad + 1.0f), nullptr);
    if (esel->select_bitmap != nullptr) {
      changed |= edbm_backbuf_check_and_select_verts_obmode(me, esel, sel_op);
      MEM_freeN(esel->select_bitmap);
      esel->select_bitmap = nullptr;
    }
  }
  else {
    bke::MutableAttributeAccessor attributes = bke::mesh_attributes_for_write(*me);
    bke::SpanAttributeWriter<bool> selection_vert = attributes.lookup_or_add_for_write_span<bool>(
        ".selection_vert", ATTR_DOMAIN_POINT);

    CircleSelectUserData_ForMeshVert data;

    data.selection_vert = selection_vert.span;

    ED_view3d_init_mats_rv3d(vc->obact, vc->rv3d); /* for foreach's screen/vert projection */

    view3d_userdata_circleselect_init(&data.circle_data, vc, select, mval, rad);
    meshobject_foreachScreenVert(
        vc, paint_vertsel_circle_select_doSelectVert, &data, V3D_PROJ_TEST_CLIP_DEFAULT);
    changed |= data.circle_data.is_changed;
    selection_vert.finish();
  }

  if (changed) {
    if (sel_op == SEL_OP_SUB) {
      BKE_mesh_mselect_validate(me);
    }
    paintvert_flush_flags(ob);
    paintvert_tag_select_update(vc->C, ob);
  }
  return changed;
}

static void nurbscurve_circle_doSelect(void *userData,
                                       Nurb *UNUSED(nu),
                                       BPoint *bp,
                                       BezTriple *bezt,
                                       int beztindex,
                                       bool UNUSED(handles_visible),
                                       const float screen_co[2])
{
  CircleSelectUserData *data = static_cast<CircleSelectUserData *>(userData);

  if (len_squared_v2v2(data->mval_fl, screen_co) <= data->radius_squared) {
    if (bp) {
      SET_FLAG_FROM_TEST(bp->f1, data->select, data->select_flag);
    }
    else {
      if (beztindex == 0) {
        SET_FLAG_FROM_TEST(bezt->f1, data->select, data->select_flag);
      }
      else if (beztindex == 1) {
        SET_FLAG_FROM_TEST(bezt->f2, data->select, data->select_flag);
      }
      else {
        SET_FLAG_FROM_TEST(bezt->f3, data->select, data->select_flag);
      }
    }
    data->is_changed = true;
  }
}
static bool nurbscurve_circle_select(ViewContext *vc,
                                     const eSelectOp sel_op,
                                     const int mval[2],
                                     float rad)
{
  const bool select = (sel_op != SEL_OP_SUB);
  const bool deselect_all = (sel_op == SEL_OP_SET);
  CircleSelectUserData data;

  view3d_userdata_circleselect_init(&data, vc, select, mval, rad);

  Curve *curve = (Curve *)vc->obedit->data;
  ListBase *nurbs = BKE_curve_editNurbs_get(curve);

  /* For deselect all, items to be selected are tagged with temp flag. Clear that first. */
  if (deselect_all) {
    BKE_nurbList_flag_set(nurbs, BEZT_FLAG_TEMP_TAG, false);
    data.select_flag = BEZT_FLAG_TEMP_TAG;
  }

  ED_view3d_init_mats_rv3d(vc->obedit, vc->rv3d); /* for foreach's screen/vert projection */
  nurbs_foreachScreenVert(vc, nurbscurve_circle_doSelect, &data, V3D_PROJ_TEST_CLIP_DEFAULT);

  /* Deselect items that were not added to selection (indicated by temp flag). */
  if (deselect_all) {
    data.is_changed |= BKE_nurbList_flag_set_from_flag(nurbs, BEZT_FLAG_TEMP_TAG, SELECT);
  }

  BKE_curve_nurb_vert_active_validate(static_cast<Curve *>(vc->obedit->data));

  return data.is_changed;
}

static void latticecurve_circle_doSelect(void *userData, BPoint *bp, const float screen_co[2])
{
  CircleSelectUserData *data = static_cast<CircleSelectUserData *>(userData);

  if (len_squared_v2v2(data->mval_fl, screen_co) <= data->radius_squared) {
    bp->f1 = data->select ? (bp->f1 | SELECT) : (bp->f1 & ~SELECT);
    data->is_changed = true;
  }
}
static bool lattice_circle_select(ViewContext *vc,
                                  const eSelectOp sel_op,
                                  const int mval[2],
                                  float rad)
{
  CircleSelectUserData data;
  const bool select = (sel_op != SEL_OP_SUB);

  view3d_userdata_circleselect_init(&data, vc, select, mval, rad);

  if (SEL_OP_USE_PRE_DESELECT(sel_op)) {
    data.is_changed |= ED_lattice_flags_set(vc->obedit, 0);
  }
  ED_view3d_init_mats_rv3d(vc->obedit, vc->rv3d); /* for foreach's screen/vert projection */

  lattice_foreachScreenVert(vc, latticecurve_circle_doSelect, &data, V3D_PROJ_TEST_CLIP_DEFAULT);

  return data.is_changed;
}

/**
 * \note logic is shared with the edit-bone case, see #armature_circle_doSelectJoint.
 */
static bool pchan_circle_doSelectJoint(void *userData,
                                       bPoseChannel *pchan,
                                       const float screen_co[2])
{
  CircleSelectUserData *data = static_cast<CircleSelectUserData *>(userData);

  if (len_squared_v2v2(data->mval_fl, screen_co) <= data->radius_squared) {
    if (data->select) {
      pchan->bone->flag |= BONE_SELECTED;
    }
    else {
      pchan->bone->flag &= ~BONE_SELECTED;
    }
    return true;
  }
  return false;
}
static void do_circle_select_pose__doSelectBone(void *userData,
                                                bPoseChannel *pchan,
                                                const float screen_co_a[2],
                                                const float screen_co_b[2])
{
  CircleSelectUserData *data = static_cast<CircleSelectUserData *>(userData);
  bArmature *arm = static_cast<bArmature *>(data->vc->obact->data);
  if (!PBONE_SELECTABLE(arm, pchan->bone)) {
    return;
  }

  bool is_point_done = false;
  int points_proj_tot = 0;

  /* project head location to screenspace */
  if (screen_co_a[0] != IS_CLIPPED) {
    points_proj_tot++;
    if (pchan_circle_doSelectJoint(data, pchan, screen_co_a)) {
      is_point_done = true;
    }
  }

  /* project tail location to screenspace */
  if (screen_co_b[0] != IS_CLIPPED) {
    points_proj_tot++;
    if (pchan_circle_doSelectJoint(data, pchan, screen_co_b)) {
      is_point_done = true;
    }
  }

  /* check if the head and/or tail is in the circle
   * - the call to check also does the selection already
   */

  /* only if the endpoints didn't get selected, deal with the middle of the bone too
   * It works nicer to only do this if the head or tail are not in the circle,
   * otherwise there is no way to circle select joints alone */
  if ((is_point_done == false) && (points_proj_tot == 2) &&
      edge_inside_circle(data->mval_fl, data->radius, screen_co_a, screen_co_b)) {
    if (data->select) {
      pchan->bone->flag |= BONE_SELECTED;
    }
    else {
      pchan->bone->flag &= ~BONE_SELECTED;
    }
    data->is_changed = true;
  }

  data->is_changed |= is_point_done;
}
static bool pose_circle_select(ViewContext *vc,
                               const eSelectOp sel_op,
                               const int mval[2],
                               float rad)
{
  BLI_assert(ELEM(sel_op, SEL_OP_SET, SEL_OP_ADD, SEL_OP_SUB));
  CircleSelectUserData data;
  const bool select = (sel_op != SEL_OP_SUB);

  view3d_userdata_circleselect_init(&data, vc, select, mval, rad);

  if (SEL_OP_USE_PRE_DESELECT(sel_op)) {
    data.is_changed |= ED_pose_deselect_all(vc->obact, SEL_DESELECT, false);
  }

  ED_view3d_init_mats_rv3d(vc->obact, vc->rv3d); /* for foreach's screen/vert projection */

  /* Treat bones as clipped segments (no joints). */
  pose_foreachScreenBone(vc,
                         do_circle_select_pose__doSelectBone,
                         &data,
                         V3D_PROJ_TEST_CLIP_DEFAULT | V3D_PROJ_TEST_CLIP_CONTENT_DEFAULT);

  if (data.is_changed) {
    ED_pose_bone_select_tag_update(vc->obact);
  }
  return data.is_changed;
}

/**
 * \note logic is shared with the pose-bone case, see #pchan_circle_doSelectJoint.
 */
static bool armature_circle_doSelectJoint(void *userData,
                                          EditBone *ebone,
                                          const float screen_co[2],
                                          bool head)
{
  CircleSelectUserData *data = static_cast<CircleSelectUserData *>(userData);

  if (len_squared_v2v2(data->mval_fl, screen_co) <= data->radius_squared) {
    if (head) {
      if (data->select) {
        ebone->flag |= BONE_ROOTSEL;
      }
      else {
        ebone->flag &= ~BONE_ROOTSEL;
      }
    }
    else {
      if (data->select) {
        ebone->flag |= BONE_TIPSEL;
      }
      else {
        ebone->flag &= ~BONE_TIPSEL;
      }
    }
    return true;
  }
  return false;
}
static void do_circle_select_armature__doSelectBone(void *userData,
                                                    EditBone *ebone,
                                                    const float screen_co_a[2],
                                                    const float screen_co_b[2])
{
  CircleSelectUserData *data = static_cast<CircleSelectUserData *>(userData);
  const bArmature *arm = static_cast<const bArmature *>(data->vc->obedit->data);
  if (!(data->select ? EBONE_SELECTABLE(arm, ebone) : EBONE_VISIBLE(arm, ebone))) {
    return;
  }

  /* When true, ignore in the next pass. */
  ebone->temp.i = false;

  bool is_point_done = false;
  bool is_edge_done = false;
  int points_proj_tot = 0;

  /* project head location to screenspace */
  if (screen_co_a[0] != IS_CLIPPED) {
    points_proj_tot++;
    if (armature_circle_doSelectJoint(data, ebone, screen_co_a, true)) {
      is_point_done = true;
    }
  }

  /* project tail location to screenspace */
  if (screen_co_b[0] != IS_CLIPPED) {
    points_proj_tot++;
    if (armature_circle_doSelectJoint(data, ebone, screen_co_b, false)) {
      is_point_done = true;
    }
  }

  /* check if the head and/or tail is in the circle
   * - the call to check also does the selection already
   */

  /* only if the endpoints didn't get selected, deal with the middle of the bone too
   * It works nicer to only do this if the head or tail are not in the circle,
   * otherwise there is no way to circle select joints alone */
  if ((is_point_done == false) && (points_proj_tot == 2) &&
      edge_inside_circle(data->mval_fl, data->radius, screen_co_a, screen_co_b)) {
    SET_FLAG_FROM_TEST(ebone->flag, data->select, BONE_SELECTED | BONE_TIPSEL | BONE_ROOTSEL);
    is_edge_done = true;
    data->is_changed = true;
  }

  if (is_point_done || is_edge_done) {
    ebone->temp.i = true;
  }

  data->is_changed |= is_point_done;
}
static void do_circle_select_armature__doSelectBone_clip_content(void *userData,
                                                                 EditBone *ebone,
                                                                 const float screen_co_a[2],
                                                                 const float screen_co_b[2])
{
  CircleSelectUserData *data = static_cast<CircleSelectUserData *>(userData);
  bArmature *arm = static_cast<bArmature *>(data->vc->obedit->data);

  if (!(data->select ? EBONE_SELECTABLE(arm, ebone) : EBONE_VISIBLE(arm, ebone))) {
    return;
  }

  /* Set in the first pass, needed so circle select prioritizes joints. */
  if (ebone->temp.i != 0) {
    return;
  }

  if (edge_inside_circle(data->mval_fl, data->radius, screen_co_a, screen_co_b)) {
    SET_FLAG_FROM_TEST(ebone->flag, data->select, BONE_SELECTED | BONE_TIPSEL | BONE_ROOTSEL);
    data->is_changed = true;
  }
}
static bool armature_circle_select(ViewContext *vc,
                                   const eSelectOp sel_op,
                                   const int mval[2],
                                   float rad)
{
  CircleSelectUserData data;
  bArmature *arm = static_cast<bArmature *>(vc->obedit->data);

  const bool select = (sel_op != SEL_OP_SUB);

  view3d_userdata_circleselect_init(&data, vc, select, mval, rad);

  if (SEL_OP_USE_PRE_DESELECT(sel_op)) {
    data.is_changed |= ED_armature_edit_deselect_all_visible(vc->obedit);
  }

  ED_view3d_init_mats_rv3d(vc->obedit, vc->rv3d);

  /* Operate on fully visible (non-clipped) points. */
  armature_foreachScreenBone(
      vc, do_circle_select_armature__doSelectBone, &data, V3D_PROJ_TEST_CLIP_DEFAULT);

  /* Operate on bones as segments clipped to the viewport bounds
   * (needed to handle bones with both points outside the view).
   * A separate pass is needed since clipped coordinates can't be used for selecting joints. */
  armature_foreachScreenBone(vc,
                             do_circle_select_armature__doSelectBone_clip_content,
                             &data,
                             V3D_PROJ_TEST_CLIP_DEFAULT | V3D_PROJ_TEST_CLIP_CONTENT_DEFAULT);

  if (data.is_changed) {
    ED_armature_edit_sync_selection(arm->edbo);
    ED_armature_edit_validate_active(arm);
    WM_main_add_notifier(NC_OBJECT | ND_BONE_SELECT, vc->obedit);
  }
  return data.is_changed;
}

static void do_circle_select_mball__doSelectElem(void *userData,
                                                 MetaElem *ml,
                                                 const float screen_co[2])
{
  CircleSelectUserData *data = static_cast<CircleSelectUserData *>(userData);

  if (len_squared_v2v2(data->mval_fl, screen_co) <= data->radius_squared) {
    if (data->select) {
      ml->flag |= SELECT;
    }
    else {
      ml->flag &= ~SELECT;
    }
    data->is_changed = true;
  }
}
static bool mball_circle_select(ViewContext *vc,
                                const eSelectOp sel_op,
                                const int mval[2],
                                float rad)
{
  CircleSelectUserData data;

  const bool select = (sel_op != SEL_OP_SUB);

  view3d_userdata_circleselect_init(&data, vc, select, mval, rad);

  if (SEL_OP_USE_PRE_DESELECT(sel_op)) {
    data.is_changed |= BKE_mball_deselect_all(static_cast<MetaBall *>(vc->obedit->data));
  }

  ED_view3d_init_mats_rv3d(vc->obedit, vc->rv3d);

  mball_foreachScreenElem(
      vc, do_circle_select_mball__doSelectElem, &data, V3D_PROJ_TEST_CLIP_DEFAULT);
  return data.is_changed;
}

/**
 * Callbacks for circle selection in Editmode
 */
static bool obedit_circle_select(bContext *C,
                                 ViewContext *vc,
                                 wmGenericUserData *wm_userdata,
                                 const eSelectOp sel_op,
                                 const int mval[2],
                                 float rad)
{
  bool changed = false;
  BLI_assert(ELEM(sel_op, SEL_OP_SET, SEL_OP_ADD, SEL_OP_SUB));
  switch (vc->obedit->type) {
    case OB_MESH:
      changed = mesh_circle_select(vc, wm_userdata, sel_op, mval, rad);
      break;
    case OB_CURVES_LEGACY:
    case OB_SURF:
      changed = nurbscurve_circle_select(vc, sel_op, mval, rad);
      break;
    case OB_LATTICE:
      changed = lattice_circle_select(vc, sel_op, mval, rad);
      break;
    case OB_ARMATURE:
      changed = armature_circle_select(vc, sel_op, mval, rad);
      if (changed) {
        ED_outliner_select_sync_from_edit_bone_tag(C);
      }
      break;
    case OB_MBALL:
      changed = mball_circle_select(vc, sel_op, mval, rad);
      break;
    default:
      BLI_assert(0);
      break;
  }

  if (changed) {
    DEG_id_tag_update(static_cast<ID *>(vc->obact->data), ID_RECALC_SELECT);
    WM_main_add_notifier(NC_GEOM | ND_SELECT, vc->obact->data);
  }
  return changed;
}

static bool object_circle_select(ViewContext *vc,
                                 const eSelectOp sel_op,
                                 const int mval[2],
                                 float rad)
{
  BLI_assert(ELEM(sel_op, SEL_OP_SET, SEL_OP_ADD, SEL_OP_SUB));
  ViewLayer *view_layer = vc->view_layer;
  View3D *v3d = vc->v3d;

  const float radius_squared = rad * rad;
  const float mval_fl[2] = {static_cast<float>(mval[0]), static_cast<float>(mval[1])};

  bool changed = false;
  if (SEL_OP_USE_PRE_DESELECT(sel_op)) {
    changed |= object_deselect_all_visible(vc->view_layer, vc->v3d);
  }
  const bool select = (sel_op != SEL_OP_SUB);
  const int select_flag = select ? BASE_SELECTED : 0;

  LISTBASE_FOREACH (Base *, base, &view_layer->object_bases) {
    if (BASE_SELECTABLE(v3d, base) && ((base->flag & BASE_SELECTED) != select_flag)) {
      float screen_co[2];
      if (ED_view3d_project_float_global(
              vc->region, base->object->obmat[3], screen_co, V3D_PROJ_TEST_CLIP_DEFAULT) ==
          V3D_PROJ_RET_OK) {
        if (len_squared_v2v2(mval_fl, screen_co) <= radius_squared) {
          ED_object_base_select(base, select ? BA_SELECT : BA_DESELECT);
          changed = true;
        }
      }
    }
  }

  return changed;
}

/* not a real operator, only for circle test */
static void view3d_circle_select_recalc(void *user_data)
{
  bContext *C = static_cast<bContext *>(user_data);
  Depsgraph *depsgraph = CTX_data_ensure_evaluated_depsgraph(C);
  ViewContext vc;
  ED_view3d_viewcontext_init(C, &vc, depsgraph);
  em_setup_viewcontext(C, &vc);

  if (vc.obedit) {
    switch (vc.obedit->type) {
      case OB_MESH: {
        FOREACH_OBJECT_IN_MODE_BEGIN (
            vc.view_layer, vc.v3d, vc.obact->type, vc.obact->mode, ob_iter) {
          ED_view3d_viewcontext_init_object(&vc, ob_iter);
          BM_mesh_select_mode_flush_ex(
              vc.em->bm, vc.em->selectmode, BM_SELECT_LEN_FLUSH_RECALC_ALL);
        }
        FOREACH_OBJECT_IN_MODE_END;
        break;
      }

      default:
        break;
    }
  }
}

static int view3d_circle_select_modal(bContext *C, wmOperator *op, const wmEvent *event)
{
  int result = WM_gesture_circle_modal(C, op, event);
  if (result & OPERATOR_FINISHED) {
    view3d_circle_select_recalc(C);
  }
  return result;
}

static void view3d_circle_select_cancel(bContext *C, wmOperator *op)
{
  WM_gesture_circle_cancel(C, op);
  view3d_circle_select_recalc(C);
}

static int view3d_circle_select_exec(bContext *C, wmOperator *op)
{
  Depsgraph *depsgraph = CTX_data_ensure_evaluated_depsgraph(C);
  ViewContext vc;
  const int radius = RNA_int_get(op->ptr, "radius");
  const int mval[2] = {RNA_int_get(op->ptr, "x"), RNA_int_get(op->ptr, "y")};

  /* Allow each selection type to allocate their own data that's used between executions. */
  wmGesture *gesture = static_cast<wmGesture *>(op->customdata); /* nullptr when non-modal. */
  wmGenericUserData wm_userdata_buf = {nullptr, nullptr, false};
  wmGenericUserData *wm_userdata = gesture ? &gesture->user_data : &wm_userdata_buf;

  const eSelectOp sel_op = ED_select_op_modal(
      static_cast<eSelectOp>(RNA_enum_get(op->ptr, "mode")), WM_gesture_is_modal_first(gesture));

  ED_view3d_viewcontext_init(C, &vc, depsgraph);

  Object *obact = vc.obact;
  Object *obedit = vc.obedit;

  if (obedit || BKE_paint_select_elem_test(obact) || (obact && (obact->mode & OB_MODE_POSE))) {
    view3d_operator_needs_opengl(C);
    if (obedit == nullptr) {
      BKE_object_update_select_id(CTX_data_main(C));
    }

    FOREACH_OBJECT_IN_MODE_BEGIN (vc.view_layer, vc.v3d, obact->type, obact->mode, ob_iter) {
      ED_view3d_viewcontext_init_object(&vc, ob_iter);

      obact = vc.obact;
      obedit = vc.obedit;

      if (obedit) {
        obedit_circle_select(C, &vc, wm_userdata, sel_op, mval, (float)radius);
      }
      else if (BKE_paint_select_face_test(obact)) {
        paint_facesel_circle_select(&vc, wm_userdata, sel_op, mval, (float)radius);
      }
      else if (BKE_paint_select_vert_test(obact)) {
        paint_vertsel_circle_select(&vc, wm_userdata, sel_op, mval, (float)radius);
      }
      else if (obact->mode & OB_MODE_POSE) {
        pose_circle_select(&vc, sel_op, mval, (float)radius);
        ED_outliner_select_sync_from_pose_bone_tag(C);
      }
      else {
        BLI_assert(0);
      }
    }
    FOREACH_OBJECT_IN_MODE_END;
  }
  else if (obact && (obact->mode & OB_MODE_PARTICLE_EDIT)) {
    if (PE_circle_select(C, wm_userdata, sel_op, mval, (float)radius)) {
      return OPERATOR_FINISHED;
    }
    return OPERATOR_CANCELLED;
  }
  else if (obact && obact->mode & OB_MODE_SCULPT) {
    return OPERATOR_CANCELLED;
  }
  else {
    if (object_circle_select(&vc, sel_op, mval, (float)radius)) {
      DEG_id_tag_update(&vc.scene->id, ID_RECALC_SELECT);
      WM_event_add_notifier(C, NC_SCENE | ND_OB_SELECT, vc.scene);

      ED_outliner_select_sync_from_object_tag(C);
    }
  }

  /* Otherwise this is freed by the gesture. */
  if (wm_userdata == &wm_userdata_buf) {
    WM_generic_user_data_free(wm_userdata);
  }
  else {
    EditSelectBuf_Cache *esel = static_cast<EditSelectBuf_Cache *>(wm_userdata->data);
    if (esel && esel->select_bitmap) {
      MEM_freeN(esel->select_bitmap);
      esel->select_bitmap = nullptr;
    }
  }

  return OPERATOR_FINISHED;
}

void VIEW3D_OT_select_circle(wmOperatorType *ot)
{
  ot->name = "Circle Select";
  ot->description = "Select items using circle selection";
  ot->idname = "VIEW3D_OT_select_circle";

  ot->invoke = WM_gesture_circle_invoke;
  ot->modal = view3d_circle_select_modal;
  ot->exec = view3d_circle_select_exec;
  ot->poll = view3d_selectable_data;
  ot->cancel = view3d_circle_select_cancel;
  ot->get_name = ED_select_circle_get_name;

  /* flags */
  ot->flag = OPTYPE_UNDO;

  /* properties */
  WM_operator_properties_gesture_circle(ot);
  WM_operator_properties_select_operation_simple(ot);
}

/** \} */<|MERGE_RESOLUTION|>--- conflicted
+++ resolved
@@ -335,37 +335,30 @@
                                                        EditSelectBuf_Cache *esel,
                                                        const eSelectOp sel_op)
 {
-<<<<<<< HEAD
   using namespace blender;
-  MVert *mv = me->mvert;
-=======
-  MVert *verts = BKE_mesh_vertices_for_write(me);
-  MVert *mv = verts;
->>>>>>> 258d3858
   bool changed = false;
 
   const BLI_bitmap *select_bitmap = esel->select_bitmap;
 
-  if (mv) {
-    bke::MutableAttributeAccessor attributes = bke::mesh_attributes_for_write(*me);
-    bke::SpanAttributeWriter<bool> selection_vert = attributes.lookup_or_add_for_write_span<bool>(
-        ".selection_vert", ATTR_DOMAIN_POINT);
-    const VArray<bool> hide_vert = attributes.lookup_or_default<bool>(
-        ".hide_vert", ATTR_DOMAIN_POINT, false);
-
-    for (int index = 0; index < me->totvert; index++, mv++) {
-      if (!hide_vert[index]) {
-        const bool is_select = selection_vert.span[index];
-        const bool is_inside = BLI_BITMAP_TEST_BOOL(select_bitmap, index);
-        const int sel_op_result = ED_select_op_action_deselected(sel_op, is_select, is_inside);
-        if (sel_op_result != -1) {
-          selection_vert.span[index] = sel_op_result == 1;
-          changed = true;
-        }
-      }
-    }
-    selection_vert.finish();
-  }
+  bke::MutableAttributeAccessor attributes = bke::mesh_attributes_for_write(*me);
+  bke::SpanAttributeWriter<bool> selection_vert = attributes.lookup_or_add_for_write_span<bool>(
+      ".selection_vert", ATTR_DOMAIN_POINT);
+  const VArray<bool> hide_vert = attributes.lookup_or_default<bool>(
+      ".hide_vert", ATTR_DOMAIN_POINT, false);
+
+  for (int index = 0; index < me->totvert; index++) {
+    if (!hide_vert[index]) {
+      const bool is_select = selection_vert.span[index];
+      const bool is_inside = BLI_BITMAP_TEST_BOOL(select_bitmap, index);
+      const int sel_op_result = ED_select_op_action_deselected(sel_op, is_select, is_inside);
+      if (sel_op_result != -1) {
+        selection_vert.span[index] = sel_op_result == 1;
+        changed = true;
+      }
+    }
+  }
+  selection_vert.finish();
+
   return changed;
 }
 
@@ -374,17 +367,11 @@
                                                        EditSelectBuf_Cache *esel,
                                                        const eSelectOp sel_op)
 {
-<<<<<<< HEAD
   using namespace blender;
-  MPoly *mpoly = me->mpoly;
-=======
-  MPoly *polygons = BKE_mesh_polygons_for_write(me);
->>>>>>> 258d3858
   bool changed = false;
 
   const BLI_bitmap *select_bitmap = esel->select_bitmap;
 
-<<<<<<< HEAD
   if (mpoly) {
     bke::MutableAttributeAccessor attributes = bke::mesh_attributes_for_write(*me);
     bke::SpanAttributeWriter<bool> selection_poly = attributes.lookup_or_add_for_write_span<bool>(
@@ -399,19 +386,6 @@
         const int sel_op_result = ED_select_op_action_deselected(sel_op, is_select, is_inside);
         if (sel_op_result != -1) {
           selection_poly.span[index] = sel_op_result == 1;
-=======
-  if (polygons) {
-    const bool *hide_poly = (const bool *)CustomData_get_layer_named(
-        &me->vdata, CD_PROP_BOOL, ".hide_poly");
-
-    for (int index = 0; index < me->totpoly; index++) {
-      if (!(hide_poly && hide_poly[index])) {
-        const bool is_select = polygons[index].flag & ME_FACE_SEL;
-        const bool is_inside = BLI_BITMAP_TEST_BOOL(select_bitmap, index);
-        const int sel_op_result = ED_select_op_action_deselected(sel_op, is_select, is_inside);
-        if (sel_op_result != -1) {
-          SET_FLAG_FROM_TEST(polygons[index].flag, sel_op_result, ME_FACE_SEL);
->>>>>>> 258d3858
           changed = true;
         }
       }
@@ -2862,12 +2836,6 @@
 
   Mesh *me = static_cast<Mesh *>(obact->data); /* already checked for nullptr */
   uint index = 0;
-<<<<<<< HEAD
-=======
-  MVert *verts = BKE_mesh_vertices_for_write(me);
-
-  MVert *mv;
->>>>>>> 258d3858
   bool changed = false;
 
   bool found = ED_mesh_pick_vert(C, obact, mval, ED_MESH_PICK_DEFAULT_VERT_DIST, use_zbuf, &index);
@@ -2877,11 +2845,7 @@
       ".selection_vert", ATTR_DOMAIN_POINT);
 
   if (params->sel_op == SEL_OP_SET) {
-<<<<<<< HEAD
     if ((found && params->select_passthrough) && selection_vert.varray[index]) {
-=======
-    if ((found && params->select_passthrough) && (verts[index].flag & SELECT)) {
->>>>>>> 258d3858
       found = false;
     }
     else if (found || params->deselect_all) {
@@ -2891,10 +2855,6 @@
   }
 
   if (found) {
-<<<<<<< HEAD
-=======
-    mv = &verts[index];
->>>>>>> 258d3858
     switch (params->sel_op) {
       case SEL_OP_ADD: {
         selection_vert.varray.set(index, true);
@@ -3512,8 +3472,7 @@
   }
   if (ts->selectmode & SCE_SELECT_EDGE) {
     /* Does both use_zbuf and non-use_zbuf versions (need screen cos for both) */
-    struct BoxSelectUserData_ForMeshEdge cb_data {
-    };
+    struct BoxSelectUserData_ForMeshEdge cb_data {};
     cb_data.data = &data;
     cb_data.esel = use_zbuf ? esel : nullptr;
     cb_data.backbuf_offset = use_zbuf ? DRW_select_buffer_context_offset_for_object_elem(
