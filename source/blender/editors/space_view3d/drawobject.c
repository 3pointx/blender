/*
 * ***** BEGIN GPL LICENSE BLOCK *****
 *
 * This program is free software; you can redistribute it and/or
 * modify it under the terms of the GNU General Public License
 * as published by the Free Software Foundation; either version 2
 * of the License, or (at your option) any later version.
 *
 * This program is distributed in the hope that it will be useful,
 * but WITHOUT ANY WARRANTY; without even the implied warranty of
 * MERCHANTABILITY or FITNESS FOR A PARTICULAR PURPOSE.  See the
 * GNU General Public License for more details.
 *
 * You should have received a copy of the GNU General Public License
 * along with this program; if not, write to the Free Software Foundation,
 * Inc., 51 Franklin Street, Fifth Floor, Boston, MA 02110-1301, USA.
 *
 * The Original Code is Copyright (C) 2001-2002 by NaN Holding BV.
 * All rights reserved.
 *
 * Contributor(s): Blender Foundation, full recode and added functions
 *
 * ***** END GPL LICENSE BLOCK *****
 */

/** \file blender/editors/space_view3d/drawobject.c
 *  \ingroup spview3d
 */

#include "MEM_guardedalloc.h"

#include "DNA_camera_types.h"
#include "DNA_curve_types.h"
#include "DNA_constraint_types.h"  /* for drawing constraint */
#include "DNA_lamp_types.h"
#include "DNA_lattice_types.h"
#include "DNA_material_types.h"
#include "DNA_mesh_types.h"
#include "DNA_meta_types.h"
#include "DNA_rigidbody_types.h"
#include "DNA_scene_types.h"
#include "DNA_smoke_types.h"
#include "DNA_world_types.h"
#include "DNA_object_types.h"

#include "BLI_listbase.h"
#include "BLI_link_utils.h"
#include "BLI_string.h"
#include "BLI_math.h"
#include "BLI_memarena.h"

#include "BKE_anim.h"  /* for the where_on_path function */
#include "BKE_armature.h"
#include "BKE_camera.h"
#include "BKE_colortools.h"
#include "BKE_constraint.h"  /* for the get_constraint_target function */
#include "BKE_curve.h"
#include "BKE_DerivedMesh.h"
#include "BKE_deform.h"
#include "BKE_displist.h"
#include "BKE_font.h"
#include "BKE_global.h"
#include "BKE_image.h"
#include "BKE_key.h"
#include "BKE_lattice.h"
#include "BKE_main.h"
#include "BKE_mesh.h"
#include "BKE_mesh_render.h"
#include "BKE_material.h"
#include "BKE_mball.h"
#include "BKE_modifier.h"
#include "BKE_movieclip.h"
#include "BKE_object.h"
#include "BKE_paint.h"
#include "BKE_particle.h"
#include "BKE_pointcache.h"
#include "BKE_scene.h"
#include "BKE_subsurf.h"
#include "BKE_unit.h"
#include "BKE_tracking.h"

#include "BKE_editmesh.h"

#include "IMB_imbuf.h"
#include "IMB_imbuf_types.h"

#include "BIF_gl.h"
#include "BIF_glutil.h"

#include "GPU_draw.h"
#include "GPU_select.h"
#include "GPU_basic_shader.h"
#include "GPU_shader.h"
#include "GPU_immediate.h"
#include "GPU_immediate_util.h"
#include "GPU_batch.h"
#include "GPU_matrix.h"

#include "ED_mesh.h"
#include "ED_particle.h"
#include "ED_screen.h"
#include "ED_sculpt.h"
#include "ED_types.h"

#include "UI_resources.h"
#include "UI_interface_icons.h"

#include "WM_api.h"
#include "BLF_api.h"

#include "view3d_intern.h"  /* bad level include */

/* prototypes */
static void imm_draw_box(const float vec[8][3], bool solid, unsigned pos);

/* Workaround for sequencer scene render mode.
 *
 * Strips doesn't use DAG to update objects or so, which
 * might lead to situations when object is drawing without
 * curve cache ready.
 *
 * Ideally we don't want to evaluate objects from drawing,
 * but it'll require some major sequencer re-design. So
 * for now just fallback to legacy behavior with calling
 * display ist creating from draw().
 */
#define SEQUENCER_DAG_WORKAROUND

typedef enum eWireDrawMode {
	OBDRAW_WIRE_OFF = 0,
	OBDRAW_WIRE_ON = 1,
	OBDRAW_WIRE_ON_DEPTH = 2
} eWireDrawMode;

typedef struct drawDMVerts_userData {
	BMesh *bm;

	BMVert *eve_act;
	char sel;
	unsigned int pos, color;

	/* cached theme values */
	unsigned char th_editmesh_active[4];
	unsigned char th_vertex_select[4];
	unsigned char th_vertex[4];
	unsigned char th_skin_root[4];

	/* for skin node drawing */
	int cd_vskin_offset;
	float imat[4][4];
} drawDMVerts_userData;

typedef struct drawDMEdgesSel_userData {
	BMesh *bm;

	unsigned char *baseCol, *selCol, *actCol;
	BMEdge *eed_act;
} drawDMEdgesSel_userData;

typedef struct drawDMEdgesSelInterp_userData {
	BMesh *bm;

	unsigned char *baseCol, *selCol;
	unsigned char *lastCol;
} drawDMEdgesSelInterp_userData;

typedef struct drawDMEdgesWeightInterp_userData {
	BMesh *bm;

	int cd_dvert_offset;
	int defgroup_tot;
	int vgroup_index;
	char weight_user;
	float alert_color[3];

} drawDMEdgesWeightInterp_userData;

typedef struct drawDMFacesSel_userData {
#ifdef WITH_FREESTYLE
	unsigned char *cols[4];
#else
	unsigned char *cols[3];
#endif

	DerivedMesh *dm;
	BMesh *bm;

	BMFace *efa_act;
	const int *orig_index_mp_to_orig;
} drawDMFacesSel_userData;

typedef struct drawDMNormal_userData {
	unsigned int pos;
	BMesh *bm;
	int uniform_scale;
	float normalsize;
	float tmat[3][3];
	float imat[3][3];
} drawDMNormal_userData;

typedef struct drawMVertOffset_userData {
	unsigned int pos, col;
	MVert *mvert;
	int offset;
} drawMVertOffset_userData;

typedef struct drawDMLayer_userData {
	BMesh *bm;
	int cd_layer_offset;
	unsigned int pos, col;
} drawDMLayer_userData;

typedef struct drawBMOffset_userData {
	unsigned int pos, col;
	BMesh *bm;
	int offset;
} drawBMOffset_userData;

typedef struct drawBMSelect_userData {
	BMesh *bm;
	bool select;
	unsigned int pos;
} drawBMSelect_userData;


static void drawcube_size(float size, unsigned pos);
static void drawcircle_size(float size, unsigned pos);
static void draw_empty_sphere(float size, unsigned pos);
static void draw_empty_cone(float size, unsigned pos);

static void ob_wire_color_blend_theme_id(const unsigned char ob_wire_col[4], const int theme_id, float fac, float r_col[3])
{
	float col_wire[3], col_bg[3];

	rgb_uchar_to_float(col_wire, ob_wire_col);

	UI_GetThemeColor3fv(theme_id, col_bg);
	interp_v3_v3v3(r_col, col_bg, col_wire, fac);
}

int view3d_effective_drawtype(const struct View3D *v3d)
{
	if (v3d->drawtype == OB_RENDER) {
		return v3d->prev_drawtype;
	}
	return v3d->drawtype;
}

/* this condition has been made more complex since editmode can draw textures */
bool check_object_draw_texture(Scene *scene, View3D *v3d, const char drawtype)
{
	const int v3d_drawtype = view3d_effective_drawtype(v3d);
	/* texture and material draw modes */
	if (ELEM(v3d_drawtype, OB_TEXTURE, OB_MATERIAL) && drawtype > OB_SOLID) {
		return true;
	}

	/* textured solid */
	if ((v3d_drawtype == OB_SOLID) &&
	    (v3d->flag2 & V3D_SOLID_TEX) &&
	    (BKE_scene_use_new_shading_nodes(scene) == false))
	{
		return true;
	}
	
	if (v3d->flag2 & V3D_SHOW_SOLID_MATCAP) {
		return true;
	}
	
	return false;
}

static bool check_object_draw_editweight(Mesh *me, DerivedMesh *finalDM)
{
	if (me->drawflag & ME_DRAWEIGHT) {
		/* editmesh handles its own weight drawing */
		if (finalDM->type != DM_TYPE_EDITBMESH) {
			return true;
		}
	}

	return false;
}

static bool check_ob_drawface_dot(Scene *sce, View3D *vd, char dt)
{
	if ((sce->toolsettings->selectmode & SCE_SELECT_FACE) == 0)
		return false;

	if (G.f & G_BACKBUFSEL)
		return false;

	if ((vd->flag & V3D_ZBUF_SELECT) == 0)
		return true;

	/* if its drawing textures with zbuf sel, then don't draw dots */
	if (dt == OB_TEXTURE && vd->drawtype == OB_TEXTURE)
		return false;

	if ((vd->drawtype >= OB_SOLID) && (vd->flag2 & V3D_SOLID_TEX))
		return false;

	return true;
}

/* ************************ */

/* check for glsl drawing */

bool draw_glsl_material(Scene *scene, SceneLayer *sl, Object *ob, View3D *v3d, const char dt)
{
	if (G.f & G_PICKSEL)
		return false;
	if (!check_object_draw_texture(scene, v3d, dt))
		return false;
	if (ob == OBACT_NEW && (ob && ob->mode & OB_MODE_WEIGHT_PAINT))
		return false;
	
	if (v3d->flag2 & V3D_SHOW_SOLID_MATCAP)
		return true;

	if (v3d->drawtype == OB_TEXTURE)
		return (scene->gm.matmode == GAME_MAT_GLSL && !BKE_scene_use_new_shading_nodes(scene));
	else if (v3d->drawtype == OB_MATERIAL && dt > OB_SOLID)
		return true;
	else
		return false;
}

static bool check_alpha_pass(Base *base)
{
	if (base->flag_legacy & OB_FROMDUPLI)
		return false;

	if (G.f & G_PICKSEL)
		return false;

	if (base->object->mode & OB_MODE_ALL_PAINT)
		return false;

	return (base->object->dtx & OB_DRAWTRANSP);
}

/***/
static const unsigned int colortab[] = {
	0x0, 0x403000, 0xFFFF88
};

/* ----------------- OpenGL Circle Drawing - Tables for Optimized Drawing Speed ------------------ */
/* 32 values of sin function (still same result!) */
#define CIRCLE_RESOL 32

static const float sinval[CIRCLE_RESOL] = {
	0.00000000,
	0.20129852,
	0.39435585,
	0.57126821,
	0.72479278,
	0.84864425,
	0.93775213,
	0.98846832,
	0.99871650,
	0.96807711,
	0.89780453,
	0.79077573,
	0.65137248,
	0.48530196,
	0.29936312,
	0.10116832,
	-0.10116832,
	-0.29936312,
	-0.48530196,
	-0.65137248,
	-0.79077573,
	-0.89780453,
	-0.96807711,
	-0.99871650,
	-0.98846832,
	-0.93775213,
	-0.84864425,
	-0.72479278,
	-0.57126821,
	-0.39435585,
	-0.20129852,
	0.00000000
};

/* 32 values of cos function (still same result!) */
static const float cosval[CIRCLE_RESOL] = {
	1.00000000,
	0.97952994,
	0.91895781,
	0.82076344,
	0.68896691,
	0.52896401,
	0.34730525,
	0.15142777,
	-0.05064916,
	-0.25065253,
	-0.44039415,
	-0.61210598,
	-0.75875812,
	-0.87434661,
	-0.95413925,
	-0.99486932,
	-0.99486932,
	-0.95413925,
	-0.87434661,
	-0.75875812,
	-0.61210598,
	-0.44039415,
	-0.25065253,
	-0.05064916,
	0.15142777,
	0.34730525,
	0.52896401,
	0.68896691,
	0.82076344,
	0.91895781,
	0.97952994,
	1.00000000
};

/**
 * \param viewmat_local_unit is typically the 'rv3d->viewmatob'
 * copied into a 3x3 matrix and normalized.
 */
static void draw_xyz_wire(const float viewmat_local_unit[3][3], const float c[3], float size, int axis, unsigned pos)
{
	PrimitiveType line_type = PRIM_LINES;
	float buffer[4][3];
	int n = 0;

	float v1[3] = {0.0f, 0.0f, 0.0f}, v2[3] = {0.0f, 0.0f, 0.0f};
	float dim = size * 0.1f;
	float dx[3], dy[3];

	dx[0] = dim;  dx[1] = 0.0f; dx[2] = 0.0f;
	dy[0] = 0.0f; dy[1] = dim;  dy[2] = 0.0f;

	switch (axis) {
		case 0:     /* x axis */
			/* bottom left to top right */
			negate_v3_v3(v1, dx);
			sub_v3_v3(v1, dy);
			copy_v3_v3(v2, dx);
			add_v3_v3(v2, dy);

			copy_v3_v3(buffer[n++], v1);
			copy_v3_v3(buffer[n++], v2);
			
			/* top left to bottom right */
			mul_v3_fl(dy, 2.0f);
			add_v3_v3(v1, dy);
			sub_v3_v3(v2, dy);
			
			copy_v3_v3(buffer[n++], v1);
			copy_v3_v3(buffer[n++], v2);

			break;
		case 1:     /* y axis */
			/* bottom left to top right */
			mul_v3_fl(dx, 0.75f);
			negate_v3_v3(v1, dx);
			sub_v3_v3(v1, dy);
			copy_v3_v3(v2, dx);
			add_v3_v3(v2, dy);
			
			copy_v3_v3(buffer[n++], v1);
			copy_v3_v3(buffer[n++], v2);
			
			/* top left to center */
			mul_v3_fl(dy, 2.0f);
			add_v3_v3(v1, dy);
			zero_v3(v2);
			
			copy_v3_v3(buffer[n++], v1);
			copy_v3_v3(buffer[n++], v2);
			
			break;
		case 2:     /* z axis */
			line_type = PRIM_LINE_STRIP;
			
			/* start at top left */
			negate_v3_v3(v1, dx);
			add_v3_v3(v1, dy);
			
			copy_v3_v3(buffer[n++], v1);
			
			mul_v3_fl(dx, 2.0f);
			add_v3_v3(v1, dx);

			copy_v3_v3(buffer[n++], v1);
			
			mul_v3_fl(dy, 2.0f);
			sub_v3_v3(v1, dx);
			sub_v3_v3(v1, dy);
			
			copy_v3_v3(buffer[n++], v1);
			
			add_v3_v3(v1, dx);
		
			copy_v3_v3(buffer[n++], v1);
			
			break;
		default:
			BLI_assert(0);
			return;
	}

	immBegin(line_type, n);
	for (int i = 0; i < n; i++) {
		mul_transposed_m3_v3((float (*)[3])viewmat_local_unit, buffer[i]);
		add_v3_v3(buffer[i], c);
		immVertex3fv(pos, buffer[i]);
	}
	immEnd();

	/* TODO: recode this function for clarity once we're not in a hurry to modernize GL usage */
}

void drawaxes(const float viewmat_local[4][4], float size, char drawtype, const unsigned char color[4])
{
	int axis;
	float v1[3] = {0.0, 0.0, 0.0};
	float v2[3] = {0.0, 0.0, 0.0};
	float v3[3] = {0.0, 0.0, 0.0};

	glLineWidth(1.0f);

	unsigned int pos = VertexFormat_add_attrib(immVertexFormat(), "pos", COMP_F32, 3, KEEP_FLOAT);
	if (color) {
		immBindBuiltinProgram(GPU_SHADER_3D_UNIFORM_COLOR);
		immUniformColor4ubv(color);
	}
	else {
		immBindBuiltinProgram(GPU_SHADER_3D_DEPTH_ONLY);
	}

	switch (drawtype) {
		case OB_PLAINAXES:
			immBegin(PRIM_LINES, 6);
			for (axis = 0; axis < 3; axis++) {
				v1[axis] = size;
				v2[axis] = -size;
				immVertex3fv(pos, v1);
				immVertex3fv(pos, v2);

				/* reset v1 & v2 to zero */
				v1[axis] = v2[axis] = 0.0f;
			}
			immEnd();
			break;

		case OB_SINGLE_ARROW:
			immBegin(PRIM_LINES, 2);
			/* in positive z direction only */
			v1[2] = size;
			immVertex3fv(pos, v1);
			immVertex3fv(pos, v2);
			immEnd();

			/* square pyramid */
			immBegin(PRIM_TRIANGLES, 12);

			v2[0] = size * 0.035f; v2[1] = size * 0.035f;
			v3[0] = size * -0.035f; v3[1] = size * 0.035f;
			v2[2] = v3[2] = size * 0.75f;

			for (axis = 0; axis < 4; axis++) {
				if (axis % 2 == 1) {
					v2[0] = -v2[0];
					v3[1] = -v3[1];
				}
				else {
					v2[1] = -v2[1];
					v3[0] = -v3[0];
				}

				immVertex3fv(pos, v1);
				immVertex3fv(pos, v2);
				immVertex3fv(pos, v3);
			}
			immEnd();
			break;

		case OB_CUBE:
			drawcube_size(size, pos);
			break;

		case OB_CIRCLE:
			drawcircle_size(size, pos);
			break;

		case OB_EMPTY_SPHERE:
			draw_empty_sphere(size, pos);
			break;

		case OB_EMPTY_CONE:
			draw_empty_cone(size, pos);
			break;

		case OB_ARROWS:
		default:
		{
			float viewmat_local_unit[3][3];

			copy_m3_m4(viewmat_local_unit, (float (*)[4])viewmat_local);
			normalize_m3(viewmat_local_unit);

			for (axis = 0; axis < 3; axis++) {
				const int arrow_axis = (axis == 0) ? 1 : 0;

				immBegin(PRIM_LINES, 6);

				v2[axis] = size;
				immVertex3fv(pos, v1);
				immVertex3fv(pos, v2);

				v1[axis] = size * 0.85f;
				v1[arrow_axis] = -size * 0.08f;
				immVertex3fv(pos, v1);
				immVertex3fv(pos, v2);

				v1[arrow_axis] = size * 0.08f;
				immVertex3fv(pos, v1);
				immVertex3fv(pos, v2);

				immEnd();

				v2[axis] += size * 0.125f;

				draw_xyz_wire(viewmat_local_unit, v2, size, axis, pos);

				/* reset v1 & v2 to zero */
				v1[arrow_axis] = v1[axis] = v2[axis] = 0.0f;
			}
		}
	}

	immUnbindProgram();
}


/* Function to draw an Image on an empty Object */
static void draw_empty_image(Object *ob, const short dflag, const unsigned char ob_wire_col[4], StereoViews sview)
{
	Image *ima = ob->data;

	const float ob_alpha = ob->col[3];
	float width, height;

	int bindcode = 0;

	if (ima) {
		ImageUser iuser = *ob->iuser;

		/* Support multi-view */
		if (ima && (sview == STEREO_RIGHT_ID)) {
			iuser.multiview_eye = sview;
			iuser.flag |= IMA_SHOW_STEREO;
			BKE_image_multiview_index(ima, &iuser);
		}

		if (ob_alpha > 0.0f) {
			bindcode = GPU_verify_image(ima, &iuser, GL_TEXTURE_2D, 0, false, false, false);
			/* don't bother drawing the image if alpha = 0 */
		}

		int w, h;
		BKE_image_get_size(ima, &iuser, &w, &h);
		width = w;
		height = h;
	}
	else {
		/* if no image, make it a 1x1 empty square, honor scale & offset */
		width = height = 1.0f;
	}

	const float aspect = height / width;

	float left = ob->ima_ofs[0];
	float right = ob->ima_ofs[0] + ob->empty_drawsize;
	float top = ob->ima_ofs[1] + ob->empty_drawsize * aspect;
	float bottom = ob->ima_ofs[1];

	bool use_blend = false;

	if (bindcode) {
		use_blend = ob_alpha < 1.0f || BKE_image_has_alpha(ima);

		if (use_blend) {
			glEnable(GL_BLEND);
			glBlendFunc(GL_SRC_ALPHA, GL_ONE_MINUS_SRC_ALPHA);
		}

		VertexFormat *format = immVertexFormat();
		unsigned int pos = VertexFormat_add_attrib(format, "pos", COMP_F32, 2, KEEP_FLOAT);
		unsigned int texCoord = VertexFormat_add_attrib(format, "texCoord", COMP_F32, 2, KEEP_FLOAT);
		immBindBuiltinProgram(GPU_SHADER_3D_IMAGE_MODULATE_ALPHA);
		immUniform1f("alpha", ob_alpha);
		immUniform1i("image", 0); /* default GL_TEXTURE0 unit */

		immBegin(PRIM_TRIANGLE_FAN, 4);
		immAttrib2f(texCoord, 0.0f, 0.0f);
		immVertex2f(pos, left, bottom);

		immAttrib2f(texCoord, 1.0f, 0.0f);
		immVertex2f(pos, right, bottom);

		immAttrib2f(texCoord, 1.0f, 1.0f);
		immVertex2f(pos, right, top);

		immAttrib2f(texCoord, 0.0f, 1.0f);
		immVertex2f(pos, left, top);
		immEnd();

		immUnbindProgram();

		glBindTexture(GL_TEXTURE_2D, 0); /* necessary? */
	}

	/* Draw the image outline */
	glLineWidth(1.5f);
	unsigned int pos = VertexFormat_add_attrib(immVertexFormat(), "pos", COMP_F32, 2, KEEP_FLOAT);

	const bool picking = dflag & DRAW_CONSTCOLOR;
	if (picking) {
		/* TODO: deal with picking separately, use this function just to draw */
		immBindBuiltinProgram(GPU_SHADER_3D_DEPTH_ONLY);
		if (use_blend) {
			glDisable(GL_BLEND);
		}

		imm_draw_line_box(pos, left, bottom, right, top);
	}
	else {
		immBindBuiltinProgram(GPU_SHADER_3D_UNIFORM_COLOR);
		immUniformColor3ubv(ob_wire_col);
		glEnable(GL_LINE_SMOOTH);

		if (!use_blend) {
			glEnable(GL_BLEND);
			glBlendFunc(GL_SRC_ALPHA, GL_ONE_MINUS_SRC_ALPHA);
		}

		imm_draw_line_box(pos, left, bottom, right, top);

		glDisable(GL_LINE_SMOOTH);
		glDisable(GL_BLEND);
	}

	immUnbindProgram();
}

static void circball_array_fill(float verts[CIRCLE_RESOL][3], const float cent[3], float rad, const float tmat[4][4])
{
	float vx[3], vy[3];
	float *viter = (float *)verts;

	mul_v3_v3fl(vx, tmat[0], rad);
	mul_v3_v3fl(vy, tmat[1], rad);

	for (unsigned int a = 0; a < CIRCLE_RESOL; a++, viter += 3) {
		viter[0] = cent[0] + sinval[a] * vx[0] + cosval[a] * vy[0];
		viter[1] = cent[1] + sinval[a] * vx[1] + cosval[a] * vy[1];
		viter[2] = cent[2] + sinval[a] * vx[2] + cosval[a] * vy[2];
	}
}

void imm_drawcircball(const float cent[3], float rad, const float tmat[4][4], unsigned pos)
{
	float verts[CIRCLE_RESOL][3];

	circball_array_fill(verts, cent, rad, tmat);

	immBegin(PRIM_LINE_LOOP, CIRCLE_RESOL);
	for (int i = 0; i < CIRCLE_RESOL; ++i) {
		immVertex3fv(pos, verts[i]);
	}
	immEnd();
}

/* circle for object centers, special_color is for library or ob users */
static void drawcentercircle(View3D *v3d, RegionView3D *UNUSED(rv3d), const float co[3], int selstate, bool special_color)
{
	const float outlineWidth = 1.0f * U.pixelsize;
	const float size = U.obcenter_dia * U.pixelsize + outlineWidth;

 	if (v3d->zbuf) {
		glDisable(GL_DEPTH_TEST);
		/* TODO(merwin): fit things like this into plates/buffers design */
	}

	glEnable(GL_BLEND);
	GPU_enable_program_point_size();

	unsigned int pos = VertexFormat_add_attrib(immVertexFormat(), "pos", COMP_F32, 3, KEEP_FLOAT);
	immBindBuiltinProgram(GPU_SHADER_3D_POINT_UNIFORM_SIZE_UNIFORM_COLOR_OUTLINE_AA);
	immUniform1f("size", size);

	if (special_color) {
		if (selstate == ACTIVE || selstate == SELECT) immUniformColor4ub(0x88, 0xFF, 0xFF, 155);
		else immUniformColor4ub(0x55, 0xCC, 0xCC, 155);
	}
	else {
		if (selstate == ACTIVE) immUniformThemeColorShadeAlpha(TH_ACTIVE, 0, -80);
		else if (selstate == SELECT) immUniformThemeColorShadeAlpha(TH_SELECT, 0, -80);
		else if (selstate == DESELECT) immUniformThemeColorShadeAlpha(TH_TRANSFORM, 0, -80);
	}

	/* set up outline */
	float outlineColor[4];
	UI_GetThemeColorShadeAlpha4fv(TH_WIRE, 0, -30, outlineColor);
	immUniform4fv("outlineColor", outlineColor);
	immUniform1f("outlineWidth", outlineWidth);

	immBegin(PRIM_POINTS, 1);
	immVertex3fv(pos, co);
	immEnd();

	immUnbindProgram();

	GPU_disable_program_point_size();
	glDisable(GL_BLEND);

 	if (v3d->zbuf) {
		glEnable(GL_DEPTH_TEST);
	}
}

/* *********** text drawing for object/particles/armature ************* */

typedef struct ViewCachedString {
	struct ViewCachedString *next;
	float vec[3];
	union {
		unsigned char ub[4];
		int pack;
	} col;
	short sco[2];
	short xoffs;
	short flag;
	int str_len;

	/* str is allocated past the end */
	char str[0];
} ViewCachedString;

/* one arena for all 3 string lists */
static MemArena         *g_v3d_strings_arena = NULL;
static ViewCachedString *g_v3d_strings[3] = {NULL, NULL, NULL};
static int g_v3d_string_level = -1;

void view3d_cached_text_draw_begin(void)
{
	g_v3d_string_level++;

	BLI_assert(g_v3d_string_level >= 0);

	if (g_v3d_string_level == 0) {
		BLI_assert(g_v3d_strings_arena == NULL);
	}
}

void view3d_cached_text_draw_add(const float co[3],
                                 const char *str, const size_t str_len,
                                 short xoffs, short flag,
                                 const unsigned char col[4])
{
	int alloc_len = str_len + 1;
	ViewCachedString *vos;

	BLI_assert(str_len == strlen(str));

	if (g_v3d_strings_arena == NULL) {
		g_v3d_strings_arena = BLI_memarena_new(MEM_SIZE_OPTIMAL(1 << 14), __func__);
	}

	vos = BLI_memarena_alloc(g_v3d_strings_arena, sizeof(ViewCachedString) + alloc_len);

	BLI_LINKS_PREPEND(g_v3d_strings[g_v3d_string_level], vos);

	copy_v3_v3(vos->vec, co);
	copy_v4_v4_uchar(vos->col.ub, col);
	vos->xoffs = xoffs;
	vos->flag = flag;
	vos->str_len = str_len;

	/* allocate past the end */
	memcpy(vos->str, str, alloc_len);
}

void view3d_cached_text_draw_end(View3D *v3d, ARegion *ar, bool depth_write, float mat[4][4])
{
	RegionView3D *rv3d = ar->regiondata;
	ViewCachedString *vos;
	int tot = 0;
	
	BLI_assert(g_v3d_string_level >= 0 && g_v3d_string_level <= 2);

	/* project first and test */
	for (vos = g_v3d_strings[g_v3d_string_level]; vos; vos = vos->next) {
		if (mat && !(vos->flag & V3D_CACHE_TEXT_WORLDSPACE))
			mul_m4_v3(mat, vos->vec);

		if (ED_view3d_project_short_ex(ar,
		                               (vos->flag & V3D_CACHE_TEXT_GLOBALSPACE) ? rv3d->persmat : rv3d->persmatob,
		                               (vos->flag & V3D_CACHE_TEXT_LOCALCLIP) != 0,
		                               vos->vec, vos->sco,
		                               V3D_PROJ_TEST_CLIP_BB | V3D_PROJ_TEST_CLIP_WIN | V3D_PROJ_TEST_CLIP_NEAR) == V3D_PROJ_RET_OK)
		{
			tot++;
		}
		else {
			vos->sco[0] = IS_CLIPPED;
		}
	}

	if (tot) {
		int col_pack_prev = 0;

		if (rv3d->rflag & RV3D_CLIPPING) {
			ED_view3d_clipping_disable();
		}

		float original_proj[4][4];
		gpuGetProjectionMatrix3D(original_proj);
		wmOrtho2_region_pixelspace(ar);

		gpuPushMatrix();
		gpuLoadIdentity();
		
		if (depth_write) {
			if (v3d->zbuf) glDisable(GL_DEPTH_TEST);
		}
		else {
			glDepthMask(GL_FALSE);
		}
		
		for (vos = g_v3d_strings[g_v3d_string_level]; vos; vos = vos->next) {
			if (vos->sco[0] != IS_CLIPPED) {
				if (col_pack_prev != vos->col.pack) {
					//glColor3ubv(vos->col.ub);
					col_pack_prev = vos->col.pack;
				}

				((vos->flag & V3D_CACHE_TEXT_ASCII) ?
				 BLF_draw_default_ascii :
				 BLF_draw_default
				 )((float)(vos->sco[0] + vos->xoffs),
				   (float)(vos->sco[1]),
				   (depth_write) ? 0.0f : 2.0f,
				   vos->str,
				   vos->str_len);
			}
		}

		if (depth_write) {
			if (v3d->zbuf) glEnable(GL_DEPTH_TEST);
		}
		else {
			glDepthMask(GL_TRUE);
		}
		
		gpuPopMatrix();
		gpuLoadProjectionMatrix3D(original_proj); /* TODO: make this more 2D friendly */

		if (rv3d->rflag & RV3D_CLIPPING) {
			ED_view3d_clipping_enable();
		}
	}

	g_v3d_strings[g_v3d_string_level] = NULL;

	if (g_v3d_string_level == 0) {
		if (g_v3d_strings_arena) {
			BLI_memarena_free(g_v3d_strings_arena);
			g_v3d_strings_arena = NULL;
		}
	}

	g_v3d_string_level--;
}

/* ******************** primitive drawing ******************* */

/* draws a cube given the scaling of the cube, assuming that
 * all required matrices have been set (used for drawing empties)
 */
static void drawcube_size(float size, unsigned pos)
{
	const float verts[8][3] = {
		{-size, -size, -size},
		{-size, -size,  size},
		{-size,  size, -size},
		{-size,  size,  size},
		{ size, -size, -size},
		{ size, -size,  size},
		{ size,  size, -size},
		{ size,  size,  size}
	};

	const GLubyte indices[24] = {0,1,1,3,3,2,2,0,0,4,4,5,5,7,7,6,6,4,1,5,3,7,2,6};

#if 0
	glEnableClientState(GL_VERTEX_ARRAY);
	glVertexPointer(3, GL_FLOAT, 0, verts);
	glDrawRangeElements(GL_LINES, 0, 7, 24, GL_UNSIGNED_BYTE, indices);
	glDisableClientState(GL_VERTEX_ARRAY);
#else
	immBegin(PRIM_LINES, 24);
	for (int i = 0; i < 24; ++i) {
		immVertex3fv(pos, verts[indices[i]]);
	}
	immEnd();
#endif
}

static void drawshadbuflimits(const Lamp *la, const float mat[4][4], unsigned pos)
{
	float sta[3], end[3], lavec[3];

	negate_v3_v3(lavec, mat[2]);
	normalize_v3(lavec);

	madd_v3_v3v3fl(sta, mat[3], lavec, la->clipsta);
	madd_v3_v3v3fl(end, mat[3], lavec, la->clipend);

	immBegin(PRIM_LINES, 2);
	immVertex3fv(pos, sta);
	immVertex3fv(pos, end);
	immEnd();

	glPointSize(3.0f);
	immBegin(PRIM_POINTS, 2);
	immVertex3fv(pos, sta);
	immVertex3fv(pos, end);
	immEnd();
}

static void spotvolume(float lvec[3], float vvec[3], const float inp)
{
	/* camera is at 0,0,0 */
	float temp[3], plane[3], mat1[3][3], mat2[3][3], mat3[3][3], mat4[3][3], q[4], co, si, angle;

	normalize_v3(lvec);
	normalize_v3(vvec);             /* is this the correct vector ? */

	cross_v3_v3v3(temp, vvec, lvec);      /* equation for a plane through vvec and lvec */
	cross_v3_v3v3(plane, lvec, temp);     /* a plane perpendicular to this, parallel with lvec */

	/* vectors are exactly aligned, use the X axis, this is arbitrary */
	if (normalize_v3(plane) == 0.0f)
		plane[1] = 1.0f;

	/* now we've got two equations: one of a cone and one of a plane, but we have
	 * three unknowns. We remove one unknown by rotating the plane to z=0 (the plane normal) */

	/* rotate around cross product vector of (0,0,1) and plane normal, dot product degrees */
	/* according definition, we derive cross product is (plane[1],-plane[0],0), en cos = plane[2]);*/

	/* translating this comment to english didnt really help me understanding the math! :-) (ton) */
	
	q[1] =  plane[1];
	q[2] = -plane[0];
	q[3] =  0;
	normalize_v3(&q[1]);

	angle = saacos(plane[2]) / 2.0f;
	co = cosf(angle);
	si = sqrtf(1 - co * co);

	q[0] =  co;
	q[1] *= si;
	q[2] *= si;
	q[3] =  0;

	quat_to_mat3(mat1, q);

	/* rotate lamp vector now over acos(inp) degrees */
	copy_v3_v3(vvec, lvec);

	unit_m3(mat2);
	co = inp;
	si = sqrtf(1.0f - inp * inp);

	mat2[0][0] =  co;
	mat2[1][0] = -si;
	mat2[0][1] =  si;
	mat2[1][1] =  co;
	mul_m3_m3m3(mat3, mat2, mat1);

	mat2[1][0] =  si;
	mat2[0][1] = -si;
	mul_m3_m3m3(mat4, mat2, mat1);
	transpose_m3(mat1);

	mul_m3_m3m3(mat2, mat1, mat3);
	mul_m3_v3(mat2, lvec);
	mul_m3_m3m3(mat2, mat1, mat4);
	mul_m3_v3(mat2, vvec);
}

static void draw_spot_cone(Lamp *la, float x, float z, unsigned pos)
{
	z = fabsf(z);

	const bool square = (la->mode & LA_SQUARE);

	immBegin(PRIM_TRIANGLE_FAN, square ? 6 : 34);
	immVertex3f(pos, 0.0f, 0.0f, -x);

	if (square) {
		immVertex3f(pos, z, z, 0);
		immVertex3f(pos, -z, z, 0);
		immVertex3f(pos, -z, -z, 0);
		immVertex3f(pos, z, -z, 0);
		immVertex3f(pos, z, z, 0);
	}
	else {
		for (int a = 0; a < 33; a++) {
			float angle = a * M_PI * 2 / (33 - 1);
			immVertex3f(pos, z * cosf(angle), z * sinf(angle), 0.0f);
		}
	}

	immEnd();
}

static void draw_transp_spot_volume(Lamp *la, float x, float z, unsigned pos)
{
	glEnable(GL_CULL_FACE);
	glEnable(GL_BLEND);
	glDepthMask(GL_FALSE);

	/* draw backside darkening */
	glCullFace(GL_FRONT);

	glBlendFunc(GL_ZERO, GL_SRC_ALPHA);
	immUniformColor4f(0.0f, 0.0f, 0.0f, 0.4f);

	draw_spot_cone(la, x, z, pos);

	/* draw front side lighting */
	glCullFace(GL_BACK);

	glBlendFunc(GL_ONE, GL_ONE);
	immUniformColor4f(0.2f, 0.2f, 0.2f, 1.0f);

	draw_spot_cone(la, x, z, pos);

	/* restore state */
	glBlendFunc(GL_SRC_ALPHA, GL_ONE_MINUS_SRC_ALPHA);
	glDisable(GL_BLEND);
	glDepthMask(GL_TRUE);
	glDisable(GL_CULL_FACE);
}

#ifdef WITH_GAMEENGINE
static void draw_transp_sun_volume(Lamp *la, unsigned pos)
{
	float box[8][3];

	/* construct box */
	box[0][0] = box[1][0] = box[2][0] = box[3][0] = -la->shadow_frustum_size;
	box[4][0] = box[5][0] = box[6][0] = box[7][0] = +la->shadow_frustum_size;
	box[0][1] = box[1][1] = box[4][1] = box[5][1] = -la->shadow_frustum_size;
	box[2][1] = box[3][1] = box[6][1] = box[7][1] = +la->shadow_frustum_size;
	box[0][2] = box[3][2] = box[4][2] = box[7][2] = -la->clipend;
	box[1][2] = box[2][2] = box[5][2] = box[6][2] = -la->clipsta;

	/* draw edges */
	imm_draw_box(box, false, pos);

	/* draw faces */
	glEnable(GL_CULL_FACE);
	glEnable(GL_BLEND);
	glDepthMask(GL_FALSE);

	/* draw backside darkening */
	glCullFace(GL_FRONT);

	glBlendFunc(GL_ZERO, GL_SRC_ALPHA);
	immUniformColor4f(0.0f, 0.0f, 0.0f, 0.4f);

	imm_draw_box(box, true, pos);

	/* draw front side lighting */
	glCullFace(GL_BACK);

	glBlendFunc(GL_ONE, GL_ONE);
	immUniformColor4f(0.2f, 0.2f, 0.2f, 1.0f);

	imm_draw_box(box, true, pos);

	/* restore state */
	glBlendFunc(GL_SRC_ALPHA, GL_ONE_MINUS_SRC_ALPHA);
	glDisable(GL_BLEND);
	glDepthMask(GL_TRUE);
	glDisable(GL_CULL_FACE);
}
#endif

void drawlamp(View3D *v3d, RegionView3D *rv3d, Base *base,
              const char dt, const short dflag, const unsigned char ob_wire_col[4], const bool is_obact)
{
	Object *ob = base->object;
	const float pixsize = ED_view3d_pixel_size(rv3d, ob->obmat[3]);
	Lamp *la = ob->data;
	float vec[3], lvec[3], vvec[3], circrad;
	float imat[4][4];

	/* cone can't be drawn for duplicated lamps, because duplilist would be freed */
	/* the moment of view3d_draw_transp() call */
	const bool is_view = (rv3d->persp == RV3D_CAMOB && v3d->camera == base->object);
	const bool drawcone = ((dt > OB_WIRE) &&
	                       !(G.f & G_PICKSEL) &&
	                       (la->type == LA_SPOT) &&
	                       (la->mode & LA_SHOW_CONE) &&
	                       !(base->flag_legacy & OB_FROMDUPLI) &&
	                       !is_view);

#ifdef WITH_GAMEENGINE
	const bool drawshadowbox = (
	        (rv3d->rflag & RV3D_IS_GAME_ENGINE) &&
	        (dt > OB_WIRE) &&
	        !(G.f & G_PICKSEL) &&
	        (la->type == LA_SUN) &&
	        ((la->mode & LA_SHAD_BUF) || 
	        (la->mode & LA_SHAD_RAY)) &&
	        (la->mode & LA_SHOW_SHADOW_BOX) &&
	        !(base->flag_legacy & OB_FROMDUPLI) &&
	        !is_view);
#else
	const bool drawshadowbox = false;
#endif

	if ((drawcone || drawshadowbox) && !v3d->transp) {
		/* in this case we need to draw delayed */
		ED_view3d_after_add(&v3d->afterdraw_transp, base, dflag);
		return;
	}

	/* we first draw only the screen aligned & fixed scale stuff */
	gpuPushMatrix();
	gpuLoadMatrix3D(rv3d->viewmat);

	/* lets calculate the scale: */
	const float lampsize_px = U.obcenter_dia;
	const float lampsize = pixsize * lampsize_px * 0.5f;

	/* and view aligned matrix: */
	copy_m4_m4(imat, rv3d->viewinv);
	normalize_v3(imat[0]);
	normalize_v3(imat[1]);

	const unsigned int pos = VertexFormat_add_attrib(immVertexFormat(), "pos", COMP_F32, 3, KEEP_FLOAT);

	/* lamp center */
	copy_v3_v3(vec, ob->obmat[3]);

	float curcol[4];
	if ((dflag & DRAW_CONSTCOLOR) == 0) {
		/* for AA effects */
		rgb_uchar_to_float(curcol, ob_wire_col);
		curcol[3] = 0.6f;
		/* TODO: pay attention to GL_BLEND */
	}

	glLineWidth(1.0f);
	setlinestyle(3);

	if (lampsize > 0.0f) {
		const float outlineWidth = 1.5f * U.pixelsize;
		const float lampdot_size = lampsize_px * U.pixelsize + outlineWidth;

		/* Inner Circle */
		if ((dflag & DRAW_CONSTCOLOR) == 0) {
			const float *color = curcol;
			if (ob->id.us > 1) {
				if (is_obact || ((base->flag & BASE_SELECTED) != 0)) {
					static const float active_color[4] = {0.533f, 1.0f, 1.0f, 1.0f};
					color = active_color;
				}
				else {
					static const float inactive_color[4] = {0.467f, 0.8f, 0.8f, 1.0f};
					color = inactive_color;
				}
			}

			GPU_enable_program_point_size();
			glEnable(GL_BLEND);
			glBlendFunc(GL_SRC_ALPHA, GL_ONE_MINUS_SRC_ALPHA);

			immBindBuiltinProgram(GPU_SHADER_3D_POINT_UNIFORM_SIZE_UNIFORM_COLOR_OUTLINE_AA);
			immUniform1f("size", lampdot_size);
			immUniform1f("outlineWidth", outlineWidth);
			immUniformColor3fvAlpha(color, 0.3f);
			immUniform4fv("outlineColor", color);

			immBegin(PRIM_POINTS, 1);
			immVertex3fv(pos, vec);
			immEnd();

			immUnbindProgram();

			glDisable(GL_BLEND);
			GPU_disable_program_point_size();
		}
		else {
			/* CONSTCOLOR in effect */
			/* TODO: separate picking from drawing */
			immBindBuiltinProgram(GPU_SHADER_3D_POINT_FIXED_SIZE_UNIFORM_COLOR);
			/* color doesn't matter, so don't set */
			glPointSize(lampdot_size);

			immBegin(PRIM_POINTS, 1);
			immVertex3fv(pos, vec);
			immEnd();

			immUnbindProgram();
		}

		immBindBuiltinProgram(GPU_SHADER_3D_UNIFORM_COLOR);
		/* TODO(merwin): short term, use DEPTH_ONLY for picking
		 *               long term, separate picking from drawing
		 */

		/* restore */
		if ((dflag & DRAW_CONSTCOLOR) == 0) {
			immUniformColor4fv(curcol);
		}

		/* Outer circle */
		circrad = 3.0f * lampsize;

		imm_drawcircball(vec, circrad, imat, pos);

		/* draw dashed outer circle if shadow is on. remember some lamps can't have certain shadows! */
		if (la->type != LA_HEMI) {
			if ((la->mode & LA_SHAD_RAY) || ((la->mode & LA_SHAD_BUF) && (la->type == LA_SPOT))) {
				imm_drawcircball(vec, circrad + 3.0f * pixsize, imat, pos);
			}
		}
	}
	else {
		immBindBuiltinProgram(GPU_SHADER_3D_UNIFORM_COLOR);
		if ((dflag & DRAW_CONSTCOLOR) == 0) {
			immUniformColor4fv(curcol);
		}
		circrad = 0.0f;
	}

	/* draw the pretty sun rays */
	if (la->type == LA_SUN) {
		float v1[3], v2[3], mat[3][3];
		short axis;

		/* setup a 45 degree rotation matrix */
		axis_angle_normalized_to_mat3_ex(mat, imat[2], M_SQRT1_2, M_SQRT1_2);

		/* vectors */
		mul_v3_v3fl(v1, imat[0], circrad * 1.2f);
		mul_v3_v3fl(v2, imat[0], circrad * 2.5f);

		/* center */
		gpuPushMatrix();
		gpuTranslate3fv(vec);

		setlinestyle(3);

		immBegin(PRIM_LINES, 16);
		for (axis = 0; axis < 8; axis++) {
			immVertex3fv(pos, v1);
			immVertex3fv(pos, v2);
			mul_m3_v3(mat, v1);
			mul_m3_v3(mat, v2);
		}
		immEnd();

		gpuPopMatrix();
	}

	if (la->type == LA_LOCAL) {
		if (la->mode & LA_SPHERE) {
			imm_drawcircball(vec, la->dist, imat, pos);
		}
	}

	gpuPopMatrix();  /* back in object space */
	zero_v3(vec);

	if (is_view) {
		/* skip drawing extra info */
	}
	else if (la->type == LA_SPOT) {
		float x, y, z, z_abs;
		copy_v3_fl3(lvec, 0.0f, 0.0f, 1.0f);
		copy_v3_fl3(vvec, rv3d->persmat[0][2], rv3d->persmat[1][2], rv3d->persmat[2][2]);
		mul_transposed_mat3_m4_v3(ob->obmat, vvec);

		x = -la->dist;
		y = cosf(la->spotsize * 0.5f);
		z = x * sqrtf(1.0f - y * y);

		spotvolume(lvec, vvec, y);
		mul_v3_fl(lvec, x);
		mul_v3_fl(vvec, x);

		x *= y;

		z_abs = fabsf(z);

		if (la->mode & LA_SQUARE) {
			/* draw pyramid */
			const float vertices[5][3] = {
			    /* 5 of vertex coords of pyramid */
			    {0.0f, 0.0f, 0.0f},
			    {z_abs, z_abs, x},
			    {-z_abs, -z_abs, x},
			    {z_abs, -z_abs, x},
			    {-z_abs, z_abs, x},
			};

			immBegin(PRIM_LINES, 16);
			for (int i = 1; i <= 4; ++i) {
				immVertex3fv(pos, vertices[0]); /* apex to corner */
				immVertex3fv(pos, vertices[i]);
				int next_i = (i == 4) ? 1 : (i + 1);
				immVertex3fv(pos, vertices[i]); /* corner to next corner */
				immVertex3fv(pos, vertices[next_i]);
			}
			immEnd();

			gpuTranslate3f(0.0f, 0.0f, x);

			/* draw the square representing spotbl */
			if (la->type == LA_SPOT) {
				float blend = z_abs * (1.0f - pow2f(la->spotblend));

				/* hide line if it is zero size or overlaps with outer border,
				 * previously it adjusted to always to show it but that seems
				 * confusing because it doesn't show the actual blend size */
				if (blend != 0.0f && blend != z_abs) {
					imm_draw_line_box_3d(pos, blend, -blend, -blend, blend);
				}
			}
		}
		else {
			/* draw the angled sides of the cone */
			immBegin(PRIM_LINE_STRIP, 3);
			immVertex3fv(pos, vvec);
			immVertex3fv(pos, vec);
			immVertex3fv(pos, lvec);
			immEnd();

			/* draw the circle at the end of the cone */
			gpuTranslate3f(0.0f, 0.0f, x);
			imm_draw_circle_wire_3d(pos, 0.0f, 0.0f, z_abs, 32);

			/* draw the circle representing spotbl */
			if (la->type == LA_SPOT) {
				float blend = z_abs * (1.0f - pow2f(la->spotblend));

				/* hide line if it is zero size or overlaps with outer border,
				 * previously it adjusted to always to show it but that seems
				 * confusing because it doesn't show the actual blend size */
				if (blend != 0.0f && blend != z_abs) {
					imm_draw_circle_wire_3d(pos, 0.0f, 0.0f, blend, 32);
				}
			}
		}

		if (drawcone)
			draw_transp_spot_volume(la, x, z, pos);

		/* draw clip start, useful for wide cones where its not obvious where the start is */
		gpuTranslate3f(0.0f, 0.0f, -x);  /* reverse translation above */
		immBegin(PRIM_LINES, 2);
		if (la->type == LA_SPOT && (la->mode & LA_SHAD_BUF)) {
			float lvec_clip[3];
			float vvec_clip[3];
			float clipsta_fac = la->clipsta / -x;

			interp_v3_v3v3(lvec_clip, vec, lvec, clipsta_fac);
			interp_v3_v3v3(vvec_clip, vec, vvec, clipsta_fac);

			immVertex3fv(pos, lvec_clip);
			immVertex3fv(pos, vvec_clip);
		}
		/* Else, draw spot direction (using distance as end limit, same as for Area lamp). */
		else {
			immVertex3f(pos, 0.0f, 0.0f, -circrad);
			immVertex3f(pos, 0.0f, 0.0f, -la->dist);
		}
		immEnd();
	}
	else if (ELEM(la->type, LA_HEMI, LA_SUN)) {
		/* draw the line from the circle along the dist */
		immBegin(PRIM_LINES, 2);
		vec[2] = -circrad;
		immVertex3fv(pos, vec);
		vec[2] = -la->dist;
		immVertex3fv(pos, vec);
		immEnd();

		if (la->type == LA_HEMI) {
			/* draw the hemisphere curves */
			short axis, steps, dir;
			float outdist, zdist, mul;
			zero_v3(vec);
			outdist = 0.14f; mul = 1.4f; dir = 1;

			setlinestyle(4);
			/* loop over the 4 compass points, and draw each arc as a LINE_STRIP */
			for (axis = 0; axis < 4; axis++) {
				float v[3] = {0.0f, 0.0f, 0.0f};
				zdist = 0.02f;

				immBegin(PRIM_LINE_STRIP, 6);

				for (steps = 0; steps < 6; steps++) {
					if (axis == 0 || axis == 1) {       /* x axis up, x axis down */
						/* make the arcs start at the edge of the energy circle */
						if (steps == 0) v[0] = dir * circrad;
						else v[0] = v[0] + dir * (steps * outdist);
					}
					else if (axis == 2 || axis == 3) {      /* y axis up, y axis down */
						/* make the arcs start at the edge of the energy circle */
						v[1] = (steps == 0) ? (dir * circrad) : (v[1] + dir * (steps * outdist));
					}

					v[2] = v[2] - steps * zdist;

					immVertex3fv(pos, v);

					zdist = zdist * mul;
				}

				immEnd();
				/* flip the direction */
				dir = -dir;
			}
		}

#ifdef WITH_GAMEENGINE
		if (drawshadowbox) {
			draw_transp_sun_volume(la, pos);
		}
#endif
	}
	else if (la->type == LA_AREA) {
		setlinestyle(3);
		if (la->area_shape == LA_AREA_SQUARE)
			imm_draw_line_box_3d(pos, -la->area_size * 0.5f, -la->area_size * 0.5f, la->area_size * 0.5f, la->area_size * 0.5f);
		else if (la->area_shape == LA_AREA_RECT)
			imm_draw_line_box_3d(pos, -la->area_size * 0.5f, -la->area_sizey * 0.5f, la->area_size * 0.5f, la->area_sizey * 0.5f);

		immBegin(PRIM_LINES, 2);
		immVertex3f(pos, 0.0f, 0.0f, -circrad);
		immVertex3f(pos, 0.0f, 0.0f, -la->dist);
		immEnd();
	}

	/* and back to viewspace */
	gpuPushMatrix();
	gpuLoadMatrix3D(rv3d->viewmat);
	copy_v3_v3(vec, ob->obmat[3]);

	setlinestyle(0);

	if ((la->type == LA_SPOT) && (la->mode & LA_SHAD_BUF) && (is_view == false)) {
		drawshadbuflimits(la, ob->obmat, pos);
	}

	if ((dflag & DRAW_CONSTCOLOR) == 0) {
		immUniformThemeColor(TH_LAMP);
	}

	glEnable(GL_BLEND);

	if (vec[2] > 0) vec[2] -= circrad;
	else vec[2] += circrad;

	immBegin(PRIM_LINES, 2);
	immVertex3fv(pos, vec);
	vec[2] = 0;
	immVertex3fv(pos, vec);
	immEnd();

	glPointSize(2.0f);
	immBegin(PRIM_POINTS, 1);
	immVertex3fv(pos, vec);
	immEnd();

	glDisable(GL_BLEND);

	immUnbindProgram();
	gpuPopMatrix();
}

static void draw_limit_line(float sta, float end, const short dflag, const unsigned char col[3], unsigned pos)
{
	immBegin(PRIM_LINES, 2);
	immVertex3f(pos, 0.0f, 0.0f, -sta);
	immVertex3f(pos, 0.0f, 0.0f, -end);
	immEnd();

	if (!(dflag & DRAW_PICKING)) {
		glPointSize(3.0f);
		/* would like smooth round points here, but that means binding another shader...
		 * if it's really desired, pull these points into their own function to be called after */
		immBegin(PRIM_POINTS, 2);
		if ((dflag & DRAW_CONSTCOLOR) == 0) {
			immUniformColor3ubv(col);
		}
		immVertex3f(pos, 0.0f, 0.0f, -sta);
		immVertex3f(pos, 0.0f, 0.0f, -end);
		immEnd();
	}
}


/* yafray: draw camera focus point (cross, similar to aqsis code in tuhopuu) */
/* qdn: now also enabled for Blender to set focus point for defocus composite node */
static void draw_focus_cross(float dist, float size, unsigned pos)
{
	immBegin(PRIM_LINES, 4);
	immVertex3f(pos, -size, 0.0f, -dist);
	immVertex3f(pos, size, 0.0f, -dist);
	immVertex3f(pos, 0.0f, -size, -dist);
	immVertex3f(pos, 0.0f, size, -dist);
	immEnd();
}

#ifdef VIEW3D_CAMERA_BORDER_HACK
unsigned char view3d_camera_border_hack_col[3];
bool view3d_camera_border_hack_test = false;
#endif

/* ****************** draw clip data *************** */

static void draw_viewport_object_reconstruction(
        Scene *scene, BaseLegacy *base, const View3D *v3d, const RegionView3D *rv3d,
        MovieClip *clip, MovieTrackingObject *tracking_object,
        const short dflag, const unsigned char ob_wire_col[4],
        int *global_track_index, bool draw_selected)
{
	MovieTracking *tracking = &clip->tracking;
	MovieTrackingTrack *track;
	float mat[4][4], imat[4][4];
	unsigned char col_unsel[4], col_sel[4];
	int tracknr = *global_track_index;
	ListBase *tracksbase = BKE_tracking_object_get_tracks(tracking, tracking_object);
	float camera_size[3];

	UI_GetThemeColor4ubv(TH_TEXT, col_unsel);
	UI_GetThemeColor4ubv(TH_SELECT, col_sel);

	BKE_tracking_get_camera_object_matrix(scene, base->object, mat);

	/* we're compensating camera size for bundles size,
	 * to make it so bundles are always displayed with the same size */
	copy_v3_v3(camera_size, base->object->size);
	if ((tracking_object->flag & TRACKING_OBJECT_CAMERA) == 0)
		mul_v3_fl(camera_size, tracking_object->scale);

	gpuPushMatrix();

	if (tracking_object->flag & TRACKING_OBJECT_CAMERA) {
		/* current ogl matrix is translated in camera space, bundles should
		 * be rendered in world space, so camera matrix should be "removed"
		 * from current ogl matrix */
		invert_m4_m4(imat, base->object->obmat);

		gpuMultMatrix3D(imat);
		gpuMultMatrix3D(mat);
	}
	else {
		float obmat[4][4];
		int framenr = BKE_movieclip_remap_scene_to_clip_frame(clip, scene->r.cfra);

		BKE_tracking_camera_get_reconstructed_interpolate(tracking, tracking_object, framenr, obmat);

		invert_m4_m4(imat, obmat);
		gpuMultMatrix3D(imat);
	}

	for (track = tracksbase->first; track; track = track->next) {
		bool selected = TRACK_SELECTED(track);

		if (draw_selected && !selected)
			continue;

		if ((track->flag & TRACK_HAS_BUNDLE) == 0)
			continue;

		if (dflag & DRAW_PICKING)
			GPU_select_load_id(base->selcol + (tracknr << 16));

		gpuPushMatrix();
		gpuTranslate3fv(track->bundle_pos);
		gpuScale3f(v3d->bundle_size / 0.05f / camera_size[0],
		           v3d->bundle_size / 0.05f / camera_size[1],
		           v3d->bundle_size / 0.05f / camera_size[2]);

		const int v3d_drawtype = view3d_effective_drawtype(v3d);
		if (v3d_drawtype == OB_WIRE) {
			unsigned char color[4];
			const unsigned char *color_ptr = NULL;
			if ((dflag & DRAW_CONSTCOLOR) == 0) {
				if (selected && (track->flag & TRACK_CUSTOMCOLOR) == 0) {
					color_ptr = ob_wire_col;
				}
				else {
					rgba_float_to_uchar(color, track->color);
					color_ptr = color;
				}
			}

			drawaxes(rv3d->viewmatob, 0.05f, v3d->bundle_drawtype, color_ptr);
		}
		else if (v3d_drawtype > OB_WIRE) {
			if (v3d->bundle_drawtype == OB_EMPTY_SPHERE) {
				Batch *batch;

				gpuScaleUniform(0.05f);

				/* selection outline */
				if (selected) {
					batch = Batch_get_sphere_wire(1);

					if ((dflag & DRAW_CONSTCOLOR) == 0) {
						Batch_set_builtin_program(batch, GPU_SHADER_3D_UNIFORM_COLOR);
						Batch_Uniform4f(batch, "color",
						                ob_wire_col[0]/255.f,
						                ob_wire_col[1]/255.f,
						                ob_wire_col[2]/255.f, 1.0f);
					}
					else {
						Batch_set_builtin_program(batch, GPU_SHADER_3D_DEPTH_ONLY);
					}
					glLineWidth(2.0f);

					Batch_draw(batch);
				}

				batch = Batch_get_sphere(0);

				if ((dflag & DRAW_CONSTCOLOR) == 0) {
					const float light[3] = {0.0f, 0.0f, 1.0f};
					float col[3];
					Batch_set_builtin_program(batch, GPU_SHADER_SIMPLE_LIGHTING);
					Batch_Uniform3fv(batch, "light", light);

					if (track->flag & TRACK_CUSTOMCOLOR) copy_v3_v3(col, track->color);
					else UI_GetThemeColor3fv(TH_BUNDLE_SOLID, col);
					Batch_Uniform4f(batch, "color", col[0], col[1], col[2], 1.0f);
				}
				else {
					Batch_set_builtin_program(batch, GPU_SHADER_3D_DEPTH_ONLY);
				}

				Batch_draw(batch);
			}
			else {
				unsigned char color[4];
				const unsigned char *color_ptr = NULL;
				if ((dflag & DRAW_CONSTCOLOR) == 0) {
					if (selected) {
						color_ptr = ob_wire_col;
					}
					else {
						if (track->flag & TRACK_CUSTOMCOLOR) rgba_float_to_uchar(color, track->color);
						else UI_GetThemeColor4ubv(TH_WIRE, color);

						color_ptr = color;
					}
				}

				drawaxes(rv3d->viewmatob, 0.05f, v3d->bundle_drawtype, color_ptr);
			}
		}

		gpuPopMatrix();

		if ((dflag & DRAW_PICKING) == 0 && (v3d->flag2 & V3D_SHOW_BUNDLENAME)) {
			float pos[3];

			mul_v3_m4v3(pos, mat, track->bundle_pos);
			view3d_cached_text_draw_add(pos,
			                            track->name, strlen(track->name),
			                            10, V3D_CACHE_TEXT_GLOBALSPACE,
			                            selected ? col_sel : col_unsel);
		}

		tracknr++;
	}

	if ((dflag & DRAW_PICKING) == 0) {
		if ((v3d->flag2 & V3D_SHOW_CAMERAPATH) && (tracking_object->flag & TRACKING_OBJECT_CAMERA)) {
			MovieTrackingReconstruction *reconstruction;
			reconstruction = BKE_tracking_object_get_reconstruction(tracking, tracking_object);

			if (reconstruction->camnr >= 2) {
				MovieReconstructedCamera *camera = reconstruction->cameras;
				unsigned int pos = VertexFormat_add_attrib(immVertexFormat(), "pos", COMP_F32, 3, KEEP_FLOAT);

				immBindBuiltinProgram(GPU_SHADER_3D_UNIFORM_COLOR);
				immUniformThemeColor(TH_CAMERA_PATH);

				glLineWidth(2.0f);

				immBegin(PRIM_LINE_STRIP, reconstruction->camnr);
				for (int a = 0; a < reconstruction->camnr; a++, camera++) {
					immVertex3fv(pos, camera->mat[3]);
				}
				immEnd();

				immUnbindProgram();
			}
		}
	}

	gpuPopMatrix();

	*global_track_index = tracknr;
}

static void draw_viewport_reconstruction(
        Scene *scene, BaseLegacy *base, const View3D *v3d, const RegionView3D *rv3d, MovieClip *clip,
        const short dflag, const unsigned char ob_wire_col[4],
        const bool draw_selected)
{
	MovieTracking *tracking = &clip->tracking;
	MovieTrackingObject *tracking_object;
	int global_track_index = 1;

	if ((v3d->flag2 & V3D_SHOW_RECONSTRUCTION) == 0)
		return;

	if (v3d->flag2 & V3D_RENDER_OVERRIDE)
		return;

	GPU_basic_shader_colors(NULL, NULL, 0, 1.0f);
	GPU_basic_shader_bind(GPU_SHADER_LIGHTING | GPU_SHADER_USE_COLOR);

	tracking_object = tracking->objects.first;
	while (tracking_object) {
		draw_viewport_object_reconstruction(
		        scene, base, v3d, rv3d, clip, tracking_object,
		        dflag, ob_wire_col, &global_track_index, draw_selected);

		tracking_object = tracking_object->next;
	}

	/* restore */
	GPU_basic_shader_bind(GPU_SHADER_USE_COLOR);

	if (dflag & DRAW_PICKING)
		GPU_select_load_id(base->selcol);
}

<<<<<<< HEAD
=======
static void drawcamera_volume(float near_plane[4][3], float far_plane[4][3], const GLenum mode)
{
	glBegin(mode);
	glVertex3fv(near_plane[0]);
	glVertex3fv(far_plane[0]);
	glVertex3fv(far_plane[1]);
	glVertex3fv(near_plane[1]);
	glEnd();

	glBegin(mode);
	glVertex3fv(near_plane[1]);
	glVertex3fv(far_plane[1]);
	glVertex3fv(far_plane[2]);
	glVertex3fv(near_plane[2]);
	glEnd();

	glBegin(mode);
	glVertex3fv(near_plane[2]);
	glVertex3fv(far_plane[2]);
	glVertex3fv(far_plane[3]);
	glVertex3fv(near_plane[3]);
	glEnd();

	glBegin(mode);
	glVertex3fv(far_plane[3]);
	glVertex3fv(near_plane[3]);
	glVertex3fv(near_plane[0]);
	glVertex3fv(far_plane[0]);
	glEnd();
}

>>>>>>> 2ad11243
/* camera frame */
static void drawcamera_frame(float vec[4][3], bool filled, unsigned pos)
{
	immBegin(filled ? PRIM_TRIANGLE_FAN : PRIM_LINE_LOOP, 4);
	immVertex3fv(pos, vec[0]);
	immVertex3fv(pos, vec[1]);
	immVertex3fv(pos, vec[2]);
	immVertex3fv(pos, vec[3]);
	immEnd();
}

/* center point to camera frame */
static void drawcamera_framelines(float vec[4][3], float origin[3], unsigned pos)
{
	immBegin(PRIM_LINES, 8);
	immVertex3fv(pos, origin);
	immVertex3fv(pos, vec[0]);
	immVertex3fv(pos, origin);
	immVertex3fv(pos, vec[1]);
	immVertex3fv(pos, origin);
	immVertex3fv(pos, vec[2]);
	immVertex3fv(pos, origin);
	immVertex3fv(pos, vec[3]);
	immEnd();
}

static void drawcamera_volume(float near_plane[4][3], float far_plane[4][3], bool filled, unsigned pos)
{
	drawcamera_frame(near_plane, filled, pos);
	drawcamera_frame(far_plane, filled, pos);

	if (filled) {
#ifdef WITH_GL_PROFILE_COMPAT
		immBegin(PRIM_QUADS_XXX, 16); /* TODO(merwin): use PRIM_TRIANGLE_STRIP here */
		immVertex3fv(pos, near_plane[0]);
		immVertex3fv(pos, far_plane[0]);
		immVertex3fv(pos, far_plane[1]);
		immVertex3fv(pos, near_plane[1]);

		immVertex3fv(pos, near_plane[1]);
		immVertex3fv(pos, far_plane[1]);
		immVertex3fv(pos, far_plane[2]);
		immVertex3fv(pos, near_plane[2]);

		immVertex3fv(pos, near_plane[2]);
		immVertex3fv(pos, near_plane[1]);
		immVertex3fv(pos, far_plane[1]);
		immVertex3fv(pos, far_plane[2]);

		immVertex3fv(pos, far_plane[0]);
		immVertex3fv(pos, near_plane[0]);
		immVertex3fv(pos, near_plane[3]);
		immVertex3fv(pos, far_plane[3]);
		immEnd();
#endif
	}
	else {
		immBegin(PRIM_LINES, 8);
		for (int i = 0; i < 4; ++i) {
			immVertex3fv(pos, near_plane[i]);
			immVertex3fv(pos, far_plane[i]);
		}
		immEnd();
	}
}

static bool drawcamera_is_stereo3d(Scene *scene, View3D *v3d, Object *ob)
{
	return (ob == v3d->camera) &&
	        (scene->r.scemode & R_MULTIVIEW) != 0 &&
	        (v3d->stereo3d_flag);
}

static void drawcamera_stereo3d(
        Scene *scene, View3D *v3d, RegionView3D *rv3d, Object *ob, const Camera *cam,
        float vec[4][3], float drawsize, const float scale[3], unsigned pos)
{
	float obmat[4][4];
	float vec_lr[2][4][3];
	const float fac = (cam->stereo.pivot == CAM_S3D_PIVOT_CENTER) ? 2.0f : 1.0f;
	float origin[2][3] = {{0}};
	float tvec[3];
	const Camera *cam_lr[2];
	const char *names[2] = {STEREO_LEFT_NAME, STEREO_RIGHT_NAME};

	const bool is_stereo3d_cameras = (v3d->stereo3d_flag & V3D_S3D_DISPCAMERAS) && (scene->r.views_format == SCE_VIEWS_FORMAT_STEREO_3D);
	const bool is_stereo3d_plane = (v3d->stereo3d_flag & V3D_S3D_DISPPLANE) && (scene->r.views_format == SCE_VIEWS_FORMAT_STEREO_3D);
	const bool is_stereo3d_volume = (v3d->stereo3d_flag & V3D_S3D_DISPVOLUME);

	zero_v3(tvec);

	/* caller bound GPU_SHADER_3D_UNIFORM_COLOR, passed in pos attribute ID */

	for (int i = 0; i < 2; i++) {
		ob = BKE_camera_multiview_render(scene, ob, names[i]);
		cam_lr[i] = ob->data;

		gpuLoadMatrix3D(rv3d->viewmat);
		BKE_camera_multiview_model_matrix(&scene->r, ob, names[i], obmat);
		gpuMultMatrix3D(obmat);

		copy_m3_m3(vec_lr[i], vec);
		copy_v3_v3(vec_lr[i][3], vec[3]);

		if (cam->stereo.convergence_mode == CAM_S3D_OFFAXIS) {
			const float shift_x =
			        ((BKE_camera_multiview_shift_x(&scene->r, ob, names[i]) - cam->shiftx) *
			         (drawsize * scale[0] * fac));

			for (int j = 0; j < 4; j++) {
				vec_lr[i][j][0] += shift_x;
			}
		}

		if (is_stereo3d_cameras) {
			/* camera frame */
			drawcamera_frame(vec_lr[i], false, pos);

			/* center point to camera frame */
			drawcamera_framelines(vec_lr[i], tvec, pos);
		}

		/* connecting line */
		mul_m4_v3(obmat, origin[i]);

		/* convergence plane */
		if (is_stereo3d_plane || is_stereo3d_volume) {
			for (int j = 0; j < 4; j++) {
				mul_m4_v3(obmat, vec_lr[i][j]);
			}
		}
	}

	/* the remaining drawing takes place in the view space */
	gpuLoadMatrix3D(rv3d->viewmat);

	if (is_stereo3d_cameras) {
		/* draw connecting lines */
		glLineStipple(2, 0xAAAA);
		glEnable(GL_LINE_STIPPLE);

		immBegin(PRIM_LINES, 2);
		immVertex3fv(pos, origin[0]);
		immVertex3fv(pos, origin[1]);
		immEnd();

		glDisable(GL_LINE_STIPPLE);
	}

	/* draw convergence plane */
	if (is_stereo3d_plane) {
		float axis_center[3], screen_center[3];
		float world_plane[4][3];
		float local_plane[4][3];
		float offset;

		mid_v3_v3v3(axis_center, origin[0], origin[1]);

		for (int i = 0; i < 4; i++) {
			mid_v3_v3v3(world_plane[i], vec_lr[0][i], vec_lr[1][i]);
			sub_v3_v3v3(local_plane[i], world_plane[i], axis_center);
		}

		mid_v3_v3v3(screen_center, world_plane[0], world_plane[2]);
		offset = cam->stereo.convergence_distance / len_v3v3(screen_center, axis_center);

		for (int i = 0; i < 4; i++) {
			mul_v3_fl(local_plane[i], offset);
			add_v3_v3(local_plane[i], axis_center);
		}

		immUniformColor3f(0.0f, 0.0f, 0.0f);

		/* camera frame */
		drawcamera_frame(local_plane, false, pos);

		if (v3d->stereo3d_convergence_alpha > 0.0f) {
			glEnable(GL_BLEND);
			glDepthMask(GL_FALSE);  /* disable write in zbuffer, needed for nice transp */

			immUniformColor4f(0.0f, 0.0f, 0.0f, v3d->stereo3d_convergence_alpha);

			drawcamera_frame(local_plane, true, pos);

			glDisable(GL_BLEND);
			glDepthMask(GL_TRUE);  /* restore write in zbuffer */
		}
	}

	/* draw convergence plane */
	if (is_stereo3d_volume) {
		float screen_center[3];
		float near_plane[4][3], far_plane[4][3];

		for (int i = 0; i < 2; i++) {
			mid_v3_v3v3(screen_center, vec_lr[i][0], vec_lr[i][2]);

			float offset = len_v3v3(screen_center, origin[i]);

			for (int j = 0; j < 4; j++) {
				sub_v3_v3v3(near_plane[j], vec_lr[i][j], origin[i]);
				mul_v3_fl(near_plane[j], cam_lr[i]->clipsta / offset);
				add_v3_v3(near_plane[j], origin[i]);

				sub_v3_v3v3(far_plane[j], vec_lr[i][j], origin[i]);
				mul_v3_fl(far_plane[j], cam_lr[i]->clipend / offset);
				add_v3_v3(far_plane[j], origin[i]);
			}

			/* camera frame */
			immUniformColor3f(0.0f, 0.0f, 0.0f);

			drawcamera_volume(near_plane, far_plane, false, pos);

			if (v3d->stereo3d_volume_alpha > 0.0f) {
				glEnable(GL_BLEND);
				glDepthMask(GL_FALSE);  /* disable write in zbuffer, needed for nice transp */

				if (i == 0)
					immUniformColor4f(0.0f, 1.0f, 1.0f, v3d->stereo3d_volume_alpha);
				else
					immUniformColor4f(1.0f, 0.0f, 0.0f, v3d->stereo3d_volume_alpha);

				drawcamera_volume(near_plane, far_plane, true, pos);

				glDisable(GL_BLEND);
				glDepthMask(GL_TRUE);  /* restore write in zbuffer */
			}
		}
	}
}

/* flag similar to draw_object() */
void drawcamera(Scene *scene, View3D *v3d, RegionView3D *rv3d, Base *base,
                const short dflag, const unsigned char ob_wire_col[4])
{
	/* a standing up pyramid with (0,0,0) as top */
	Camera *cam;
	Object *ob = base->object;
	float tvec[3];
	float vec[4][3], asp[2], shift[2], scale[3];
	MovieClip *clip = BKE_object_movieclip_get(scene, base->object, false);

	const bool is_active = (ob == v3d->camera);
	const bool is_view = (rv3d->persp == RV3D_CAMOB && is_active);
	const bool is_multiview = (scene->r.scemode & R_MULTIVIEW) != 0;
	const bool is_stereo3d = drawcamera_is_stereo3d(scene, v3d, ob);
	const bool is_stereo3d_view = (scene->r.views_format == SCE_VIEWS_FORMAT_STEREO_3D);
	const bool is_stereo3d_cameras = (ob == scene->camera) &&
	                                 is_multiview &&
	                                 is_stereo3d_view &&
	                                 (v3d->stereo3d_flag & V3D_S3D_DISPCAMERAS);
	const bool is_selection_camera_stereo = (G.f & G_PICKSEL) &&
	                                        is_view && is_multiview &&
	                                        is_stereo3d_view;

	/* draw data for movie clip set as active for scene */
	if (clip) {
		draw_viewport_reconstruction(scene, base, v3d, rv3d, clip, dflag, ob_wire_col, false);
		draw_viewport_reconstruction(scene, base, v3d, rv3d, clip, dflag, ob_wire_col, true);
	}

#ifdef VIEW3D_CAMERA_BORDER_HACK
	if (is_view && !(G.f & G_PICKSEL)) {
		if ((dflag & DRAW_CONSTCOLOR) == 0) {
			view3d_camera_border_hack_col[0] = ob_wire_col[0];
			view3d_camera_border_hack_col[1] = ob_wire_col[1];
			view3d_camera_border_hack_col[2] = ob_wire_col[2];
		}
		else {
			float col[4];
			glGetFloatv(GL_CURRENT_COLOR, col);
			rgb_float_to_uchar(view3d_camera_border_hack_col, col);
		}
		view3d_camera_border_hack_test = true;
		return;
	}
#endif

	cam = ob->data;

	/* BKE_camera_multiview_model_matrix already accounts for scale, don't do it here */
	if (is_selection_camera_stereo) {
		scale[0] = 1.0f;
		scale[1] = 1.0f;
		scale[2] = 1.0f;
	}
	else {
		scale[0] = 1.0f / len_v3(ob->obmat[0]);
		scale[1] = 1.0f / len_v3(ob->obmat[1]);
		scale[2] = 1.0f / len_v3(ob->obmat[2]);
	}

	float drawsize;
	BKE_camera_view_frame_ex(scene, cam, cam->drawsize, is_view, scale,
	                         asp, shift, &drawsize, vec);

	unsigned int pos = VertexFormat_add_attrib(immVertexFormat(), "pos", COMP_F32, 3, KEEP_FLOAT);
	immBindBuiltinProgram(GPU_SHADER_3D_UNIFORM_COLOR);
	if (ob_wire_col) {
		immUniformColor3ubv(ob_wire_col);
	}
	glLineWidth(1.0f);

	/* camera frame */
	if (!is_stereo3d_cameras) {
		/* make sure selection uses the same matrix for camera as the one used while viewing */
		if (is_selection_camera_stereo) {
			float obmat[4][4];
			bool is_left = v3d->multiview_eye == STEREO_LEFT_ID;

			gpuPushMatrix();
			gpuLoadMatrix3D(rv3d->viewmat);
			BKE_camera_multiview_model_matrix(&scene->r, ob, is_left ? STEREO_LEFT_NAME : STEREO_RIGHT_NAME, obmat);
			gpuMultMatrix3D(obmat);

			drawcamera_frame(vec, false, pos);
			gpuPopMatrix();
		}
		else {
			drawcamera_frame(vec, false, pos);
		}
	}

	if (is_view) {
		immUnbindProgram();
		return;
	}

	zero_v3(tvec);

	/* center point to camera frame */
	if (!is_stereo3d_cameras)
		drawcamera_framelines(vec, tvec, pos);

	/* arrow on top */
	tvec[2] = vec[1][2]; /* copy the depth */

	/* draw an outline arrow for inactive cameras and filled
	 * for active cameras. We actually draw both outline+filled
	 * for active cameras so the wire can be seen side-on */
	for (int i = 0; i < 2; i++) {
		if (i == 0) immBegin(PRIM_LINE_LOOP, 3);
		else if (i == 1 && is_active) {
			glDisable(GL_CULL_FACE); /* TODO: declarative state tracking */
			immBegin(PRIM_TRIANGLES, 3);
		}
		else break;

		tvec[0] = shift[0] + ((-0.7f * drawsize) * scale[0]);
		tvec[1] = shift[1] + ((drawsize * (asp[1] + 0.1f)) * scale[1]);
		immVertex3fv(pos, tvec); /* left */
		
		tvec[0] = shift[0] + ((0.7f * drawsize) * scale[0]);
		immVertex3fv(pos, tvec); /* right */
		
		tvec[0] = shift[0];
		tvec[1] = shift[1] + ((1.1f * drawsize * (asp[1] + 0.7f)) * scale[1]);
		immVertex3fv(pos, tvec); /* top */

		immEnd();
	}

	if ((dflag & DRAW_SCENESET) == 0) {
		if (cam->flag & (CAM_SHOWLIMITS | CAM_SHOWMIST)) {
			float nobmat[4][4];

			/* draw in normalized object matrix space */
			copy_m4_m4(nobmat, ob->obmat);
			normalize_m4(nobmat);

			gpuLoadMatrix3D(rv3d->viewmat);
			gpuMultMatrix3D(nobmat);

			if (cam->flag & CAM_SHOWLIMITS) {
				const unsigned char col[3] = {128, 128, 60}, col_hi[3] = {255, 255, 120};

				draw_limit_line(cam->clipsta, cam->clipend, dflag, (is_active ? col_hi : col), pos);
				/* qdn: was yafray only, now also enabled for Blender to be used with defocus composite node */
				draw_focus_cross(BKE_camera_object_dof_distance(ob), cam->drawsize, pos);
			}

			if (cam->flag & CAM_SHOWMIST) {
				World *world = scene->world;
				const unsigned char col[3] = {128, 128, 128}, col_hi[3] = {255, 255, 255};

				if (world) {
					draw_limit_line(world->miststa, world->miststa + world->mistdist,
					                dflag, (is_active ? col_hi : col), pos);
				}
			}
		}
	}

	/* stereo cameras drawing */
	if (is_stereo3d) {
		drawcamera_stereo3d(scene, v3d, rv3d, ob, cam, vec, drawsize, scale, pos);
	}

	immUnbindProgram();
}

/* flag similar to draw_object() */
void drawspeaker(const unsigned char ob_wire_col[3])
{
	VertexFormat *format = immVertexFormat();
	unsigned int pos = VertexFormat_add_attrib(format, "pos", COMP_F32, 3, KEEP_FLOAT);

	immBindBuiltinProgram(GPU_SHADER_3D_UNIFORM_COLOR);

	if (ob_wire_col) {
		immUniformColor3ubv(ob_wire_col);
	}

	glLineWidth(1.0f);

	const int segments = 16;

	for (int j = 0; j < 3; j++) {
		float z = 0.25f * j - 0.125f;

		immBegin(PRIM_LINE_LOOP, segments);
		for (int i = 0; i < segments; i++) {
			float x = cosf((float)M_PI * i / 8.0f) * (j == 0 ? 0.5f : 0.25f);
			float y = sinf((float)M_PI * i / 8.0f) * (j == 0 ? 0.5f : 0.25f);
			immVertex3f(pos, x, y, z);
		}
		immEnd();
	}

	for (int j = 0; j < 4; j++) {
		float x = (((j + 1) % 2) * (j - 1)) * 0.5f;
		float y = ((j % 2) * (j - 2)) * 0.5f;
		immBegin(PRIM_LINE_STRIP, 3);
		for (int i = 0; i < 3; i++) {
			if (i == 1) {
				x *= 0.5f;
				y *= 0.5f;
			}

			float z = 0.25f * i - 0.125f;
			immVertex3f(pos, x, y, z);
		}
		immEnd();
	}

	immUnbindProgram();
}

static void lattice_draw_verts(Lattice *lt, DispList *dl, BPoint *actbp, short sel,
                               unsigned int pos, unsigned int color)
{
	BPoint *bp = lt->def;
	const float *co = dl ? dl->verts : NULL;
	float active_color[4], draw_color[4];

	UI_GetThemeColor4fv(sel ? TH_VERTEX_SELECT : TH_VERTEX, draw_color);
	UI_GetThemeColor4fv(TH_ACTIVE_VERT, active_color);

	glPointSize(UI_GetThemeValuef(TH_VERTEX_SIZE));
	immBeginAtMost(PRIM_POINTS, lt->pntsw * lt->pntsv * lt->pntsu);

	for (int w = 0; w < lt->pntsw; w++) {
		int wxt = (w == 0 || w == lt->pntsw - 1);
		for (int v = 0; v < lt->pntsv; v++) {
			int vxt = (v == 0 || v == lt->pntsv - 1);
			for (int u = 0; u < lt->pntsu; u++, bp++, co += 3) {
				int uxt = (u == 0 || u == lt->pntsu - 1);
				if (!(lt->flag & LT_OUTSIDE) || uxt || vxt || wxt) {
					if (bp->hide == 0) {
						/* check for active BPoint and ensure selected */
						if ((bp == actbp) && (bp->f1 & SELECT)) {
							immAttrib4fv(color, active_color);
							immVertex3fv(pos, dl ? co : bp->vec);
						}
						else if ((bp->f1 & SELECT) == sel) {
							immAttrib4fv(color, draw_color);
							immVertex3fv(pos, dl ? co : bp->vec);
						}
					}
				}
			}
		}
	}
	
	immEnd();
}

static void drawlattice__point(Lattice *lt, DispList *dl, int u, int v, int w, int actdef_wcol,
                               unsigned int pos, unsigned int color)
{
	int index = ((w * lt->pntsv + v) * lt->pntsu) + u;

	if (actdef_wcol) {
		float col[3];
		MDeformWeight *mdw = defvert_find_index(lt->dvert + index, actdef_wcol - 1);
		weight_to_rgb(col, mdw ? mdw->weight : 0.0f);
		immAttrib3fv(color, col);
	}
	
	if (dl) {
		immVertex3fv(pos, &dl->verts[index * 3]);
	}
	else {
		immVertex3fv(pos, lt->def[index].vec);
	}
}

#ifdef SEQUENCER_DAG_WORKAROUND
static void ensure_curve_cache(Scene *scene, Object *object)
{
	bool need_recalc = object->curve_cache == NULL;
	/* Render thread might have freed the curve cache if the
	 * object is not visible. If the object is also used for
	 * particles duplication, then render thread might have
	 * also created curve_cache with only bevel and path
	 * filled in.
	 *
	 * So check for curve_cache != NULL is not fully correct
	 * here, we also need to check whether display list is
	 * empty or not.
	 *
	 * The trick below tries to optimize calls to displist
	 * creation for cases curve is empty. Meaning, if the curve
	 * is empty (without splines) bevel list would also be empty.
	 * And the thing is, render thread always leaves bevel list
	 * in a proper state. So if bevel list is here and display
	 * list is not we need to make display list.
	 */
	if (need_recalc == false) {
		need_recalc = object->curve_cache->disp.first == NULL &&
		              object->curve_cache->bev.first != NULL;
	}
	if (need_recalc) {
		switch (object->type) {
			case OB_CURVE:
			case OB_SURF:
			case OB_FONT:
				BKE_displist_make_curveTypes(scene, object, false);
				break;
			case OB_MBALL:
				BKE_displist_make_mball(G.main->eval_ctx, scene, object);
				break;
			case OB_LATTICE:
				BKE_lattice_modifiers_calc(scene, object);
				break;
		}
	}
}
#endif

/* lattice color is hardcoded, now also shows weightgroup values in edit mode */
static void drawlattice(View3D *v3d, Object *ob, const short dflag, const unsigned char ob_wire_col[4])
{
	Lattice *lt = ob->data;
	DispList *dl;
	int u, v, w;
	int actdef_wcol = 0;
	const bool is_edit = (lt->editlatt != NULL);

	dl = BKE_displist_find(&ob->curve_cache->disp, DL_VERTS);
	
	if (is_edit) {
		lt = lt->editlatt->latt;

		if (ob->defbase.first && lt->dvert) {
			actdef_wcol = ob->actdef;
		}
	}

	VertexFormat *format = immVertexFormat();
	unsigned int color, pos = VertexFormat_add_attrib(format, "pos", COMP_F32, 3, KEEP_FLOAT);

	if (actdef_wcol) {
		color = VertexFormat_add_attrib(format, "color", COMP_F32, 3, KEEP_FLOAT);
		immBindBuiltinProgram(GPU_SHADER_3D_SMOOTH_COLOR);
	}
	else {
		immBindBuiltinProgram(GPU_SHADER_3D_UNIFORM_COLOR);

		if (is_edit) {
			immUniformThemeColor(TH_WIRE_EDIT);
		}
		else {
			if ((dflag & DRAW_CONSTCOLOR) == 0) {
				immUniformColor3ubv(ob_wire_col);
			}
			else {
				immUniformColor3f(0.0f, 0.0f, 0.0f);
			}
		}
	}

	glLineWidth(1.0f);
	immBeginAtMost(PRIM_LINES, lt->pntsw * lt->pntsv * lt->pntsu * 6);

	for (w = 0; w < lt->pntsw; w++) {
		int wxt = (w == 0 || w == lt->pntsw - 1);
		for (v = 0; v < lt->pntsv; v++) {
			int vxt = (v == 0 || v == lt->pntsv - 1);
			for (u = 0; u < lt->pntsu; u++) {
				int uxt = (u == 0 || u == lt->pntsu - 1);

				if (w && ((uxt || vxt) || !(lt->flag & LT_OUTSIDE))) {
					drawlattice__point(lt, dl, u, v, w - 1, actdef_wcol, pos, color);
					drawlattice__point(lt, dl, u, v, w, actdef_wcol, pos, color);
				}
				if (v && ((uxt || wxt) || !(lt->flag & LT_OUTSIDE))) {
					drawlattice__point(lt, dl, u, v - 1, w, actdef_wcol, pos, color);
					drawlattice__point(lt, dl, u, v, w, actdef_wcol, pos, color);
				}
				if (u && ((vxt || wxt) || !(lt->flag & LT_OUTSIDE))) {
					drawlattice__point(lt, dl, u - 1, v, w, actdef_wcol, pos, color);
					drawlattice__point(lt, dl, u, v, w, actdef_wcol, pos, color);
				}
			}
		}
	}

	immEnd();
	immUnbindProgram();

	if (is_edit) {
		BPoint *actbp = BKE_lattice_active_point_get(lt);

		if (v3d->zbuf) glDisable(GL_DEPTH_TEST);

		VertexFormat *v_format = immVertexFormat();
		unsigned int v_pos = VertexFormat_add_attrib(v_format, "pos", COMP_F32, 3, KEEP_FLOAT);
		unsigned int v_color = VertexFormat_add_attrib(v_format, "color", COMP_F32, 4, KEEP_FLOAT);

		immBindBuiltinProgram(GPU_SHADER_3D_POINT_FIXED_SIZE_VARYING_COLOR);

		lattice_draw_verts(lt, dl, actbp, 0, v_pos, v_color);
		lattice_draw_verts(lt, dl, actbp, 1, v_pos, v_color);

		immUnbindProgram();

		if (v3d->zbuf) glEnable(GL_DEPTH_TEST);
	}
}

/* ***************** ******************** */

/* draw callback */

typedef struct drawDMVertSel_userData {
	MVert *mvert;
	int active;
	unsigned char *col[3];  /* (base, sel, act) */
	char sel_prev;
	unsigned int pos, color;
} drawDMVertSel_userData;

static void drawSelectedVertices__mapFunc(void *userData, int index, const float co[3],
                                          const float UNUSED(no_f[3]), const short UNUSED(no_s[3]))
{
	drawDMVertSel_userData *data = userData;
	MVert *mv = &data->mvert[index];

	if (!(mv->flag & ME_HIDE)) {
		const char sel = (index == data->active) ? 2 : (mv->flag & SELECT);
		if (sel != data->sel_prev) {
			immAttrib3ubv(data->color, data->col[sel]);
			data->sel_prev = sel;
		}

		immVertex3fv(data->pos, co);
	}
}

static void drawSelectedVertices(DerivedMesh *dm, Mesh *me)
{
	drawDMVertSel_userData data;
	VertexFormat *format = immVertexFormat();

	/* TODO define selected color */
	unsigned char base_col[3] = {0x0, 0x0, 0x0};
	unsigned char sel_col[3] = {0xd8, 0xb8, 0x0};
	unsigned char act_col[3] = {0xff, 0xff, 0xff};

	data.mvert = me->mvert;
	data.active = BKE_mesh_mselect_active_get(me, ME_VSEL);
	data.sel_prev = 0xff;

	data.col[0] = base_col;
	data.col[1] = sel_col;
	data.col[2] = act_col;

	data.color = VertexFormat_add_attrib(format, "color", COMP_U8, 3, NORMALIZE_INT_TO_FLOAT);
	data.pos = VertexFormat_add_attrib(format, "pos", COMP_F32, 3, KEEP_FLOAT);

	if (dm->getNumVerts(dm) == 0) return;

	immBindBuiltinProgram(GPU_SHADER_3D_FLAT_COLOR);

	immBeginAtMost(PRIM_POINTS, dm->getNumVerts(dm));
	dm->foreachMappedVert(dm, drawSelectedVertices__mapFunc, &data, DM_FOREACH_NOP);
	immEnd();

	immUnbindProgram();
}

/* ************** DRAW MESH ****************** */

/* First section is all the "simple" draw routines,
 * ones that just pass some sort of primitive to GL,
 * with perhaps various options to control lighting,
 * color, etc.
 *
 * These routines should not have user interface related
 * logic!!!
 */

static void calcDrawDMNormalScale(Object *ob, drawDMNormal_userData *data)
{
	float obmat[3][3];

	copy_m3_m4(obmat, ob->obmat);

	data->uniform_scale = is_uniform_scaled_m3(obmat);

	if (!data->uniform_scale) {
		/* inverted matrix */
		invert_m3_m3(data->imat, obmat);

		/* transposed inverted matrix */
		transpose_m3_m3(data->tmat, data->imat);
	}
}

static void draw_dm_face_normals__mapFunc(void *userData, int index, const float cent[3], const float no[3])
{
	drawDMNormal_userData *data = userData;
	BMFace *efa = BM_face_at_index(data->bm, index);
	float n[3];

	if (!BM_elem_flag_test(efa, BM_ELEM_HIDDEN)) {
		if (!data->uniform_scale) {
			mul_v3_m3v3(n, data->tmat, no);
			normalize_v3(n);
			mul_m3_v3(data->imat, n);
		}
		else {
			copy_v3_v3(n, no);
		}

		immVertex3fv(data->pos, cent);
		immVertex3f(data->pos, cent[0] + n[0] * data->normalsize,
		                       cent[1] + n[1] * data->normalsize,
		                       cent[2] + n[2] * data->normalsize);
	}
}

static void draw_dm_face_normals(BMEditMesh *em, Scene *scene, Object *ob, DerivedMesh *dm, int theme_id)
{
	VertexFormat *format = immVertexFormat();
	drawDMNormal_userData data;

	data.bm = em->bm;
	data.normalsize = scene->toolsettings->normalsize;
	data.pos = VertexFormat_add_attrib(format, "pos", COMP_F32, 3, KEEP_FLOAT);

	calcDrawDMNormalScale(ob, &data);

	if (dm->getNumPolys(dm) == 0) return;

	immBindBuiltinProgram(GPU_SHADER_3D_UNIFORM_COLOR);
	immUniformThemeColor(theme_id);

	immBeginAtMost(PRIM_LINES, dm->getNumPolys(dm) * 2);
	dm->foreachMappedFaceCenter(dm, draw_dm_face_normals__mapFunc, &data, DM_FOREACH_USE_NORMAL);
	immEnd();

	immUnbindProgram();
}

static void draw_dm_face_centers__mapFunc(void *userData, int index, const float cent[3], const float UNUSED(no[3]))
{
	drawBMSelect_userData *data = userData;
	BMFace *efa = BM_face_at_index(data->bm, index);
	
	if (!BM_elem_flag_test(efa, BM_ELEM_HIDDEN) &&
	    (BM_elem_flag_test(efa, BM_ELEM_SELECT) == data->select))
	{
		immVertex3fv(data->pos, cent);
	}
}
static void draw_dm_face_centers(BMEditMesh *em, DerivedMesh *dm, bool select, const unsigned char fcol[3])
{
	VertexFormat *format = immVertexFormat();

	drawBMSelect_userData data;
	data.bm = em->bm;
	data.select = select;
	data.pos = VertexFormat_add_attrib(format, "pos", COMP_F32, 3, KEEP_FLOAT);

	if (dm->getNumPolys(dm) == 0) return;

	immBindBuiltinProgram(GPU_SHADER_3D_UNIFORM_COLOR);
	immUniformColor3ubv(fcol);

	immBeginAtMost(PRIM_POINTS, dm->getNumPolys(dm));
	dm->foreachMappedFaceCenter(dm, draw_dm_face_centers__mapFunc, &data, DM_FOREACH_NOP);
	immEnd();

	immUnbindProgram();
}

static void draw_dm_vert_normals__mapFunc(void *userData, int index, const float co[3], const float no_f[3], const short no_s[3])
{
	drawDMNormal_userData *data = userData;
	BMVert *eve = BM_vert_at_index(data->bm, index);

	if (!BM_elem_flag_test(eve, BM_ELEM_HIDDEN)) {
		float no[3], n[3];

		if (no_f) {
			copy_v3_v3(no, no_f);
		}
		else {
			normal_short_to_float_v3(no, no_s);
		}

		if (!data->uniform_scale) {
			mul_v3_m3v3(n, data->tmat, no);
			normalize_v3(n);
			mul_m3_v3(data->imat, n);
		}
		else {
			copy_v3_v3(n, no);
		}

		immVertex3fv(data->pos, co);
		immVertex3f(data->pos, co[0] + n[0] * data->normalsize,
		                 co[1] + n[1] * data->normalsize,
		                 co[2] + n[2] * data->normalsize);
	}
}

static void draw_dm_vert_normals(BMEditMesh *em, Scene *scene, Object *ob, DerivedMesh *dm, int theme_id)
{
	drawDMNormal_userData data;
	VertexFormat *format = immVertexFormat();

	data.bm = em->bm;
	data.normalsize = scene->toolsettings->normalsize;
	data.pos = VertexFormat_add_attrib(format, "pos", COMP_F32, 3, KEEP_FLOAT);

	calcDrawDMNormalScale(ob, &data);

	if (dm->getNumVerts(dm) == 0) return;

	immBindBuiltinProgram(GPU_SHADER_3D_UNIFORM_COLOR);
	immUniformThemeColor(theme_id);

	immBeginAtMost(PRIM_LINES, dm->getNumVerts(dm) * 2);
	dm->foreachMappedVert(dm, draw_dm_vert_normals__mapFunc, &data, DM_FOREACH_USE_NORMAL);
	immEnd();

	immUnbindProgram();
}

static void draw_dm_verts_skin_root__mapFunc(void *userData, int index, const float co[3],
                                             const float UNUSED(no_f[3]), const short UNUSED(no_s[3]))
{
	drawDMVerts_userData *data = userData;
	BMVert *eve = BM_vert_at_index(data->bm, index);

	if (!BM_elem_flag_test(eve, BM_ELEM_HIDDEN) && BM_elem_flag_test(eve, BM_ELEM_SELECT) == data->sel) {
		/* skin nodes: draw a red circle around the root node(s) */
		const MVertSkin *vs = BM_ELEM_CD_GET_VOID_P(eve, data->cd_vskin_offset);
		if (vs->flag & MVERT_SKIN_ROOT) {
			float radius = (vs->radius[0] + vs->radius[1]) * 0.5f;
			imm_drawcircball(co, radius, data->imat, data->pos);
		}
	}
}

/* Draw verts with color set based on selection */
static void draw_dm_verts__mapFunc(void *userData, int index, const float co[3],
                                   const float UNUSED(no_f[3]), const short UNUSED(no_s[3]))
{
	drawDMVerts_userData *data = userData;
	BMVert *eve = BM_vert_at_index(data->bm, index);

	if (!BM_elem_flag_test(eve, BM_ELEM_HIDDEN) && BM_elem_flag_test(eve, BM_ELEM_SELECT) == data->sel) {
		/* draw active in a different color - no need to stop/start point drawing for this :D */
		if (eve == data->eve_act) {
			immAttrib4ubv(data->color, data->th_editmesh_active);
			immVertex3fv(data->pos, co);
		}
		else {
			immAttrib4ubv(data->color, data->sel ? data->th_vertex_select : data->th_vertex);
			immVertex3fv(data->pos, co);
		}
	}
}

static void draw_dm_verts(BMEditMesh *em, DerivedMesh *dm, const char sel, BMVert *eve_act,
                          RegionView3D *rv3d, const unsigned char col[4])
{
	VertexFormat *format = immVertexFormat();

	drawDMVerts_userData data;
	data.sel = sel;
	data.eve_act = eve_act;
	data.bm = em->bm;
	data.pos = VertexFormat_add_attrib(format, "pos", COMP_F32, 3, KEEP_FLOAT);
	data.color = VertexFormat_add_attrib(format, "color", COMP_U8, 4, NORMALIZE_INT_TO_FLOAT);

	/* Cache theme values */
	UI_GetThemeColor4ubv(TH_EDITMESH_ACTIVE, data.th_editmesh_active);
	UI_GetThemeColor4ubv(TH_VERTEX_SELECT, data.th_vertex_select);
	UI_GetThemeColor4ubv(TH_VERTEX, data.th_vertex);
	UI_GetThemeColor4ubv(TH_SKIN_ROOT, data.th_skin_root);

	/* Set correct alpha */
	data.th_editmesh_active[3] = data.th_vertex_select[3] = data.th_vertex[3] = data.th_skin_root[3] = col[3];

	/* view-aligned matrix */
	mul_m4_m4m4(data.imat, rv3d->viewmat, em->ob->obmat);
	invert_m4(data.imat);

	if (dm->getNumVerts(dm) == 0) return;

	immBindBuiltinProgram(GPU_SHADER_3D_FLAT_COLOR);

	glPointSize(UI_GetThemeValuef(TH_VERTEX_SIZE));

	immBeginAtMost(PRIM_POINTS, dm->getNumVerts(dm));
	dm->foreachMappedVert(dm, draw_dm_verts__mapFunc, &data, DM_FOREACH_NOP);
	immEnd();

	immUnbindProgram();

	/* For skin root drawing */
	data.cd_vskin_offset = CustomData_get_offset(&em->bm->vdata, CD_MVERT_SKIN);

	if (data.cd_vskin_offset != -1) {
		data.pos = VertexFormat_add_attrib(immVertexFormat(), "pos", COMP_F32, 3, KEEP_FLOAT);
		immBindBuiltinProgram(GPU_SHADER_3D_UNIFORM_COLOR);
		immUniformColor4ubv(data.th_skin_root);

		dm->foreachMappedVert(dm, draw_dm_verts_skin_root__mapFunc, &data, DM_FOREACH_NOP);

		immUnbindProgram();
	}
}

/* Draw edges with color set based on selection */
static DMDrawOption draw_dm_edges_sel__setDrawOptions(void *userData, int index)
{
	BMEdge *eed;
	drawDMEdgesSel_userData *data = userData;
	unsigned char *col;

	eed = BM_edge_at_index(data->bm, index);

	if (!BM_elem_flag_test(eed, BM_ELEM_HIDDEN)) {
		if (eed == data->eed_act) {
			glColor4ubv(data->actCol);
		}
		else {
			if (BM_elem_flag_test(eed, BM_ELEM_SELECT)) {
				col = data->selCol;
			}
			else {
				col = data->baseCol;
			}
			/* no alpha, this is used so a transparent color can disable drawing unselected edges in editmode */
			if (col[3] == 0)
				return DM_DRAW_OPTION_SKIP;
			
			glColor4ubv(col);
		}
		return DM_DRAW_OPTION_NORMAL;
	}
	else {
		return DM_DRAW_OPTION_SKIP;
	}
}

static void draw_dm_edges_sel(BMEditMesh *em, DerivedMesh *dm, unsigned char *baseCol,
                              unsigned char *selCol, unsigned char *actCol, BMEdge *eed_act)
{
	drawDMEdgesSel_userData data;
	
	data.baseCol = baseCol;
	data.selCol = selCol;
	data.actCol = actCol;
	data.bm = em->bm;
	data.eed_act = eed_act;
	dm->drawMappedEdges(dm, draw_dm_edges_sel__setDrawOptions, &data);
}

/* Draw edges */
static DMDrawOption draw_dm_edges__setDrawOptions(void *userData, int index)
{
	if (BM_elem_flag_test(BM_edge_at_index(userData, index), BM_ELEM_HIDDEN))
		return DM_DRAW_OPTION_SKIP;
	else
		return DM_DRAW_OPTION_NORMAL;
}

static void draw_dm_edges(BMEditMesh *em, DerivedMesh *dm)
{
	dm->drawMappedEdges(dm, draw_dm_edges__setDrawOptions, em->bm);
}

/* Draw edges with color interpolated based on selection */
static DMDrawOption draw_dm_edges_sel_interp__setDrawOptions(void *userData, int index)
{
	drawDMEdgesSelInterp_userData *data = userData;
	if (BM_elem_flag_test(BM_edge_at_index(data->bm, index), BM_ELEM_HIDDEN))
		return DM_DRAW_OPTION_SKIP;
	else
		return DM_DRAW_OPTION_NORMAL;
}
static void draw_dm_edges_sel_interp__setDrawInterpOptions(void *userData, int index, float t)
{
	drawDMEdgesSelInterp_userData *data = userData;
	BMEdge *eed = BM_edge_at_index(data->bm, index);
	unsigned char **cols = userData;
	unsigned int col0_id = (BM_elem_flag_test(eed->v1, BM_ELEM_SELECT)) ? 2 : 1;
	unsigned int col1_id = (BM_elem_flag_test(eed->v2, BM_ELEM_SELECT)) ? 2 : 1;
	unsigned char *col0 = cols[col0_id];
	unsigned char *col1 = cols[col1_id];
	unsigned char *col_pt;

	if (col0_id == col1_id) {
		col_pt = col0;
	}
	else if (t == 0.0f) {
		col_pt = col0;
	}
	else if (t == 1.0f) {
		col_pt = col1;
	}
	else {
		unsigned char  col_blend[4];
		interp_v4_v4v4_uchar(col_blend, col0, col1, t);
		glColor4ubv(col_blend);
		data->lastCol = NULL;
		return;
	}

	if (data->lastCol != col_pt) {
		data->lastCol = col_pt;
		glColor4ubv(col_pt);
	}
}

static void draw_dm_edges_sel_interp(BMEditMesh *em, DerivedMesh *dm, unsigned char *baseCol, unsigned char *selCol)
{
	drawDMEdgesSelInterp_userData data;
	data.bm = em->bm;
	data.baseCol = baseCol;
	data.selCol = selCol;
	data.lastCol = NULL;

	dm->drawMappedEdgesInterp(dm, draw_dm_edges_sel_interp__setDrawOptions, draw_dm_edges_sel_interp__setDrawInterpOptions, &data);
}

static void bm_color_from_weight(float col[3], BMVert *vert, drawDMEdgesWeightInterp_userData *data)
{
	MDeformVert *dvert = BM_ELEM_CD_GET_VOID_P(vert, data->cd_dvert_offset);
	float weight = defvert_find_weight(dvert, data->vgroup_index);

	if ((weight == 0.0f) &&
	    ((data->weight_user == OB_DRAW_GROUPUSER_ACTIVE) ||
	     ((data->weight_user == OB_DRAW_GROUPUSER_ALL) && defvert_is_weight_zero(dvert, data->defgroup_tot))))
	{
		copy_v3_v3(col, data->alert_color);
	}
	else {
		weight_to_rgb(col, weight);
	}
}

static void draw_dm_edges_nop_interp__setDrawInterpOptions(void *UNUSED(userData), int UNUSED(index), float UNUSED(t))
{
	/* pass */
}

static void draw_dm_edges_weight_interp__setDrawInterpOptions(void *userData, int index, float t)
{
	drawDMEdgesWeightInterp_userData *data = userData;
	BMEdge *eed = BM_edge_at_index(data->bm, index);
	float col[3];

	if (t == 0.0f) {
		bm_color_from_weight(col, eed->v1, data);
	}
	else if (t == 1.0f) {
		bm_color_from_weight(col, eed->v2, data);
	}
	else {
		float col_v1[3];
		float col_v2[3];

		bm_color_from_weight(col_v1, eed->v1, data);
		bm_color_from_weight(col_v2, eed->v2, data);
		interp_v3_v3v3(col, col_v1, col_v2, t);
	}

	glColor3fv(col);
}

static void draw_dm_edges_weight_interp(BMEditMesh *em, DerivedMesh *dm, const char weight_user)
{
	drawDMEdgesWeightInterp_userData data;
	Object *ob = em->ob;

	data.bm = em->bm;
	data.cd_dvert_offset = CustomData_get_offset(&em->bm->vdata, CD_MDEFORMVERT);
	data.defgroup_tot = BLI_listbase_count(&ob->defbase);
	data.vgroup_index = ob->actdef - 1;
	data.weight_user = weight_user;
	UI_GetThemeColor3fv(TH_VERTEX_UNREFERENCED, data.alert_color);

	if ((data.vgroup_index != -1) && (data.cd_dvert_offset != -1)) {
		glEnable(GL_BLEND);
		dm->drawMappedEdgesInterp(
		        dm,
		        draw_dm_edges_sel_interp__setDrawOptions,
		        draw_dm_edges_weight_interp__setDrawInterpOptions,
		        &data);
		glDisable(GL_BLEND);
	}
	else {
		float col[3];

		if (data.weight_user == OB_DRAW_GROUPUSER_NONE) {
			weight_to_rgb(col, 0.0f);
		}
		else {
			copy_v3_v3(col, data.alert_color);
		}
		glColor3fv(col);

		dm->drawMappedEdgesInterp(
		        dm,
		        draw_dm_edges_sel_interp__setDrawOptions,
		        draw_dm_edges_nop_interp__setDrawInterpOptions,
		        &data);
	}

}

static bool draw_dm_edges_weight_check(Mesh *me, View3D *v3d)
{
	if (me->drawflag & ME_DRAWEIGHT) {
		if ((v3d->drawtype == OB_WIRE) ||
		    (v3d->flag2 & V3D_SOLID_MATCAP) ||
		    ((v3d->flag2 & V3D_OCCLUDE_WIRE) && (v3d->drawtype > OB_WIRE)))
		{
			return true;
		}
	}

	return false;
}

/* Draw only seam edges */
static DMDrawOption draw_dm_edges_seams__setDrawOptions(void *userData, int index)
{
	BMEdge *eed = BM_edge_at_index(userData, index);

	if (!BM_elem_flag_test(eed, BM_ELEM_HIDDEN) && BM_elem_flag_test(eed, BM_ELEM_SEAM))
		return DM_DRAW_OPTION_NORMAL;
	else
		return DM_DRAW_OPTION_SKIP;
}

static void draw_dm_edges_seams(BMEditMesh *em, DerivedMesh *dm)
{
	dm->drawMappedEdges(dm, draw_dm_edges_seams__setDrawOptions, em->bm);
}

/* Draw only sharp edges */
static DMDrawOption draw_dm_edges_sharp__setDrawOptions(void *userData, int index)
{
	BMEdge *eed = BM_edge_at_index(userData, index);

	if (!BM_elem_flag_test(eed, BM_ELEM_HIDDEN) && !BM_elem_flag_test(eed, BM_ELEM_SMOOTH))
		return DM_DRAW_OPTION_NORMAL;
	else
		return DM_DRAW_OPTION_SKIP;
}

static void draw_dm_edges_sharp(BMEditMesh *em, DerivedMesh *dm)
{
	dm->drawMappedEdges(dm, draw_dm_edges_sharp__setDrawOptions, em->bm);
}

#ifdef WITH_FREESTYLE

static bool draw_dm_test_freestyle_edge_mark(BMesh *bm, BMEdge *eed)
{
	FreestyleEdge *fed = CustomData_bmesh_get(&bm->edata, eed->head.data, CD_FREESTYLE_EDGE);
	if (!fed)
		return false;
	return (fed->flag & FREESTYLE_EDGE_MARK) != 0;
}

/* Draw only Freestyle feature edges */
static DMDrawOption draw_dm_edges_freestyle__setDrawOptions(void *userData, int index)
{
	BMEdge *eed = BM_edge_at_index(userData, index);

	if (!BM_elem_flag_test(eed, BM_ELEM_HIDDEN) && draw_dm_test_freestyle_edge_mark(userData, eed))
		return DM_DRAW_OPTION_NORMAL;
	else
		return DM_DRAW_OPTION_SKIP;
}

static void draw_dm_edges_freestyle(BMEditMesh *em, DerivedMesh *dm)
{
	dm->drawMappedEdges(dm, draw_dm_edges_freestyle__setDrawOptions, em->bm);
}

static bool draw_dm_test_freestyle_face_mark(BMesh *bm, BMFace *efa)
{
	FreestyleFace *ffa = CustomData_bmesh_get(&bm->pdata, efa->head.data, CD_FREESTYLE_FACE);
	if (!ffa)
		return false;
	return (ffa->flag & FREESTYLE_FACE_MARK) != 0;
}

#endif

/* Draw loop normals. */
static void draw_dm_loop_normals__mapFunc(void *userData, int vertex_index, int face_index,
                                          const float co[3], const float no[3])
{
	if (no) {
		const drawDMNormal_userData *data = userData;
		const BMVert *eve = BM_vert_at_index(data->bm, vertex_index);
		const BMFace *efa = BM_face_at_index(data->bm, face_index);
		float vec[3];

		if (!(BM_elem_flag_test(eve, BM_ELEM_HIDDEN) || BM_elem_flag_test(efa, BM_ELEM_HIDDEN))) {
			if (!data->uniform_scale) {
				mul_v3_m3v3(vec, (float(*)[3])data->tmat, no);
				normalize_v3(vec);
				mul_m3_v3((float(*)[3])data->imat, vec);
			}
			else {
				copy_v3_v3(vec, no);
			}
			mul_v3_fl(vec, data->normalsize);
			add_v3_v3(vec, co);
			immVertex3fv(data->pos, co);
			immVertex3fv(data->pos, vec);
		}
	}
}

static void draw_dm_loop_normals(BMEditMesh *em, Scene *scene, Object *ob, DerivedMesh *dm, int theme_id)
{
	drawDMNormal_userData data;

	data.bm = em->bm;
	data.normalsize = scene->toolsettings->normalsize;
	data.pos = VertexFormat_add_attrib(immVertexFormat(), "pos", COMP_F32, 3, KEEP_FLOAT);

	if (dm->getNumLoops(dm) == 0) return;

	immBindBuiltinProgram(GPU_SHADER_3D_UNIFORM_COLOR);
	immUniformThemeColor(theme_id);

	calcDrawDMNormalScale(ob, &data);

	immBeginAtMost(PRIM_LINES, dm->getNumLoops(dm) * 2);
	dm->foreachMappedLoop(dm, draw_dm_loop_normals__mapFunc, &data, DM_FOREACH_USE_NORMAL);
	immEnd();

	immUnbindProgram();
}

/* Draw faces with color set based on selection
 * return 2 for the active face so it renders with stipple enabled */
static DMDrawOption draw_dm_faces_sel__setDrawOptions(void *userData, int index)
{
	drawDMFacesSel_userData *data = userData;
	BMFace *efa = BM_face_at_index(data->bm, index);
	unsigned char *col;
	
	if (!BM_elem_flag_test(efa, BM_ELEM_HIDDEN)) {
		if (efa == data->efa_act) {
			glColor4ubv(data->cols[2]);
			return DM_DRAW_OPTION_STIPPLE;
		}
		else {
#ifdef WITH_FREESTYLE
			col = data->cols[BM_elem_flag_test(efa, BM_ELEM_SELECT) ? 1 : draw_dm_test_freestyle_face_mark(data->bm, efa) ? 3 : 0];
#else
			col = data->cols[BM_elem_flag_test(efa, BM_ELEM_SELECT) ? 1 : 0];
#endif
			if (col[3] == 0)
				return DM_DRAW_OPTION_SKIP;
			glColor4ubv(col);
			return DM_DRAW_OPTION_NORMAL;
		}
	}
	return DM_DRAW_OPTION_SKIP;
}

static int draw_dm_faces_sel__compareDrawOptions(void *userData, int index, int next_index)
{

	drawDMFacesSel_userData *data = userData;
	int i;
	BMFace *efa;
	BMFace *next_efa;

	unsigned char *col, *next_col;

	i = data->orig_index_mp_to_orig ? data->orig_index_mp_to_orig[index] : index;
	efa = (i != ORIGINDEX_NONE) ? BM_face_at_index(data->bm, i) : NULL;
	i = data->orig_index_mp_to_orig ? data->orig_index_mp_to_orig[next_index] : next_index;
	next_efa = (i != ORIGINDEX_NONE) ? BM_face_at_index(data->bm, i) : NULL;

	if (ELEM(NULL, efa, next_efa))
		return 0;

	if (efa == next_efa)
		return 1;

	if (efa == data->efa_act || next_efa == data->efa_act)
		return 0;

#ifdef WITH_FREESTYLE
	col = data->cols[BM_elem_flag_test(efa, BM_ELEM_SELECT) ? 1 : draw_dm_test_freestyle_face_mark(data->bm, efa) ? 3 : 0];
	next_col = data->cols[BM_elem_flag_test(next_efa, BM_ELEM_SELECT) ? 1 : draw_dm_test_freestyle_face_mark(data->bm, efa) ? 3 : 0];
#else
	col = data->cols[BM_elem_flag_test(efa, BM_ELEM_SELECT) ? 1 : 0];
	next_col = data->cols[BM_elem_flag_test(next_efa, BM_ELEM_SELECT) ? 1 : 0];
#endif

	if (col[3] == 0 || next_col[3] == 0)
		return 0;

	return col == next_col;
}

/* also draws the active face */
#ifdef WITH_FREESTYLE
static void draw_dm_faces_sel(BMEditMesh *em, DerivedMesh *dm, unsigned char *baseCol,
                              unsigned char *selCol, unsigned char *actCol, unsigned char *markCol, BMFace *efa_act)
#else
static void draw_dm_faces_sel(BMEditMesh *em, DerivedMesh *dm, unsigned char *baseCol,
                              unsigned char *selCol, unsigned char *actCol, BMFace *efa_act)
#endif
{
	drawDMFacesSel_userData data;
	data.dm = dm;
	data.cols[0] = baseCol;
	data.bm = em->bm;
	data.cols[1] = selCol;
	data.cols[2] = actCol;
#ifdef WITH_FREESTYLE
	data.cols[3] = markCol;
#endif
	data.efa_act = efa_act;
	/* double lookup */
	data.orig_index_mp_to_orig  = DM_get_poly_data_layer(dm, CD_ORIGINDEX);

	dm->drawMappedFaces(dm, draw_dm_faces_sel__setDrawOptions, NULL, draw_dm_faces_sel__compareDrawOptions, &data, DM_DRAW_SKIP_HIDDEN);
}

static DMDrawOption draw_dm_creases__setDrawOptions(void *userData, int index)
{
	drawDMLayer_userData *data = userData;
	BMesh *bm = data->bm;
	BMEdge *eed = BM_edge_at_index(bm, index);
	
	if (!BM_elem_flag_test(eed, BM_ELEM_HIDDEN)) {
		const float crease = BM_ELEM_CD_GET_FLOAT(eed, data->cd_layer_offset);
		if (crease != 0.0f) {
			UI_ThemeColorBlend(TH_WIRE_EDIT, TH_EDGE_CREASE, crease);
			return DM_DRAW_OPTION_NORMAL;
		}
	}
	return DM_DRAW_OPTION_SKIP;
}
static void draw_dm_creases(BMEditMesh *em, DerivedMesh *dm)
{
	drawDMLayer_userData data;

	data.bm = em->bm;
	data.cd_layer_offset = CustomData_get_offset(&em->bm->edata, CD_CREASE);

	if (data.cd_layer_offset != -1) {
		glLineWidth(3.0f);
		dm->drawMappedEdges(dm, draw_dm_creases__setDrawOptions, &data);
	}
}

static DMDrawOption draw_dm_bweights__setDrawOptions(void *userData, int index)
{
	drawDMLayer_userData *data = userData;
	BMesh *bm = data->bm;
	BMEdge *eed = BM_edge_at_index(bm, index);

	if (!BM_elem_flag_test(eed, BM_ELEM_HIDDEN)) {
		const float bweight = BM_ELEM_CD_GET_FLOAT(eed, data->cd_layer_offset);
		if (bweight != 0.0f) {
			UI_ThemeColorBlend(TH_WIRE_EDIT, TH_EDGE_BEVEL, bweight);
			return DM_DRAW_OPTION_NORMAL;
		}
	}
	return DM_DRAW_OPTION_SKIP;
}
static void draw_dm_bweights__mapFunc(void *userData, int index, const float co[3],
                                      const float UNUSED(no_f[3]), const short UNUSED(no_s[3]))
{
	drawDMLayer_userData *data = userData;
	BMesh *bm = data->bm;
	BMVert *eve = BM_vert_at_index(bm, index);

	if (!BM_elem_flag_test(eve, BM_ELEM_HIDDEN)) {
		const float bweight = BM_ELEM_CD_GET_FLOAT(eve, data->cd_layer_offset);
		if (bweight != 0.0f) {
			unsigned char col[3];
			UI_GetThemeColorBlend3ubv(TH_VERTEX, TH_VERTEX_BEVEL, bweight, col);
			immAttrib3ubv(data->col, col);
			immVertex3fv(data->pos, co);
		}
	}
}
static void draw_dm_bweights(BMEditMesh *em, Scene *scene, DerivedMesh *dm)
{
	ToolSettings *ts = scene->toolsettings;

	if (ts->selectmode & SCE_SELECT_VERTEX) {
		drawDMLayer_userData data;

		data.bm = em->bm;
		data.cd_layer_offset = CustomData_get_offset(&em->bm->vdata, CD_BWEIGHT);

		/* is that ever true? */
		if (data.cd_layer_offset != -1) {
			VertexFormat *format = immVertexFormat();
			data.pos = VertexFormat_add_attrib(format, "pos", COMP_F32, 3, KEEP_FLOAT);
			data.col = VertexFormat_add_attrib(format, "color", COMP_U8, 4, NORMALIZE_INT_TO_FLOAT);

			immBindBuiltinProgram(GPU_SHADER_3D_FLAT_COLOR);

			glPointSize(UI_GetThemeValuef(TH_VERTEX_SIZE) + 2.0f);

			immBeginAtMost(PRIM_POINTS, dm->getNumVerts(dm));
			dm->foreachMappedVert(dm, draw_dm_bweights__mapFunc, &data, DM_FOREACH_NOP);
			immEnd();

			immUnbindProgram();
		}
	}
	else {
		drawDMLayer_userData data;

		data.bm = em->bm;
		data.cd_layer_offset = CustomData_get_offset(&em->bm->edata, CD_BWEIGHT);

		if (data.cd_layer_offset != -1) {
			glLineWidth(3.0f);
			dm->drawMappedEdges(dm, draw_dm_bweights__setDrawOptions, &data);
		}
	}
}

/* Second section of routines: Combine first sets to form fancy
 * drawing routines (for example rendering twice to get overlays).
 *
 * Also includes routines that are basic drawing but are too
 * specialized to be split out (like drawing creases or measurements).
 */

/* EditMesh drawing routines */

static void draw_em_fancy_verts(Scene *scene, View3D *v3d, Object *obedit,
                                BMEditMesh *em, DerivedMesh *cageDM, BMVert *eve_act,
                                RegionView3D *rv3d)
{
	ToolSettings *ts = scene->toolsettings;

	if (v3d->zbuf) glDepthMask(GL_FALSE);  /* disable write in zbuffer, zbuf select */

	for (int sel = 0; sel < 2; sel++) {
		unsigned char col[4], fcol[4];

		UI_GetThemeColor3ubv(sel ? TH_VERTEX_SELECT : TH_VERTEX, col);
		UI_GetThemeColor3ubv(sel ? TH_FACE_DOT : TH_WIRE_EDIT, fcol);

		for (int pass = 0; pass < 2; pass++) {
			float size = UI_GetThemeValuef(TH_VERTEX_SIZE);
			float fsize = UI_GetThemeValuef(TH_FACEDOT_SIZE);

			if (pass == 0) {
				if (v3d->zbuf && !(v3d->flag & V3D_ZBUF_SELECT)) {
					glDisable(GL_DEPTH_TEST);
					glEnable(GL_BLEND);
				}
				else {
					continue;
				}

				size = (size > 2.1f ? size / 2.0f : size);
				fsize = (fsize > 2.1f ? fsize / 2.0f : fsize);
				col[3] = fcol[3] = 100;
			}
			else {
				col[3] = fcol[3] = 255;
			}

			if (ts->selectmode & SCE_SELECT_VERTEX) {
				draw_dm_verts(em, cageDM, sel, eve_act, rv3d, col);
			}
			
			if (check_ob_drawface_dot(scene, v3d, obedit->dt)) {
				glPointSize(fsize);
				draw_dm_face_centers(em, cageDM, sel, fcol);
			}
			
			if (pass == 0) {
				glDisable(GL_BLEND);
				glEnable(GL_DEPTH_TEST);
			}
		}
	}

	if (v3d->zbuf) glDepthMask(GL_TRUE);
}

static void draw_em_fancy_edges(BMEditMesh *em, Scene *scene, View3D *v3d,
                                Mesh *me, DerivedMesh *cageDM, short sel_only,
                                BMEdge *eed_act)
{
	ToolSettings *ts = scene->toolsettings;
	unsigned char wireCol[4], selCol[4], actCol[4];

	/* since this function does transparent... */
	UI_GetThemeColor4ubv(TH_EDGE_SELECT, selCol);
	UI_GetThemeColor4ubv(TH_WIRE_EDIT, wireCol);
	UI_GetThemeColor4ubv(TH_EDITMESH_ACTIVE, actCol);
	
	/* when sel only is used, don't render wire, only selected, this is used for
	 * textured draw mode when the 'edges' option is disabled */
	if (sel_only)
		wireCol[3] = 0;

	for (int pass = 0; pass < 2; pass++) {
		/* show wires in transparent when no zbuf clipping for select */
		if (pass == 0) {
			if (v3d->zbuf && (v3d->flag & V3D_ZBUF_SELECT) == 0) {
				glEnable(GL_BLEND);
				glDisable(GL_DEPTH_TEST);
				selCol[3] = 85;
				if (!sel_only) wireCol[3] = 85;
			}
			else {
				continue;
			}
		}
		else {
			selCol[3] = 255;
			if (!sel_only) wireCol[3] = 255;
		}

		if ((me->drawflag & ME_DRAWEDGES) || (ts->selectmode & SCE_SELECT_EDGE)) {
			if (cageDM->drawMappedEdgesInterp &&
			    ((ts->selectmode & SCE_SELECT_VERTEX) || (me->drawflag & ME_DRAWEIGHT)))
			{
				if (draw_dm_edges_weight_check(me, v3d)) {
					// Interpolate vertex weights
					draw_dm_edges_weight_interp(em, cageDM, ts->weightuser);
				}
				else if (ts->selectmode == SCE_SELECT_FACE) {
					draw_dm_edges_sel(em, cageDM, wireCol, selCol, actCol, eed_act);
				}
				else {
					// Interpolate vertex selection
					draw_dm_edges_sel_interp(em, cageDM, wireCol, selCol);
				}
			}
			else {
				draw_dm_edges_sel(em, cageDM, wireCol, selCol, actCol, eed_act);
			}
		}
		else {
			if (!sel_only) {
				glColor4ubv(wireCol);
				draw_dm_edges(em, cageDM);
			}
		}

		if (pass == 0) {
			glDisable(GL_BLEND);
			glEnable(GL_DEPTH_TEST);
		}
	}
}

static void draw_em_measure_stats(ARegion *ar, View3D *v3d, Object *ob, BMEditMesh *em, UnitSettings *unit)
{
	/* Do not use ascii when using non-default unit system, some unit chars are utf8 (micro, square, etc.).
	 * See bug #36090.
	 */
	const short txt_flag = V3D_CACHE_TEXT_LOCALCLIP | (unit->system ? 0 : V3D_CACHE_TEXT_ASCII);
	Mesh *me = ob->data;
	float v1[3], v2[3], v3[3], vmid[3], fvec[3];
	char numstr[32]; /* Stores the measurement display text here */
	size_t numstr_len;
	const char *conv_float; /* Use a float conversion matching the grid size */
	unsigned char col[4] = {0, 0, 0, 255}; /* color of the text to draw */
	float area; /* area of the face */
	float grid = unit->system ? unit->scale_length : v3d->grid;
	const bool do_split = (unit->flag & USER_UNIT_OPT_SPLIT) != 0;
	const bool do_global = (v3d->flag & V3D_GLOBAL_STATS) != 0;
	const bool do_moving = (G.moving & G_TRANSFORM_EDIT) != 0;
	/* when 2 edge-info options are enabled, space apart */
	const bool do_edge_textpair = (me->drawflag & ME_DRAWEXTRA_EDGELEN) && (me->drawflag & ME_DRAWEXTRA_EDGEANG);
	const float edge_texpair_sep = 0.4f;
	float clip_planes[4][4];
	/* allow for displaying shape keys and deform mods */
	DerivedMesh *dm = EDBM_mesh_deform_dm_get(em);
	BMIter iter;

	/* make the precision of the display value proportionate to the gridsize */

	if (grid <= 0.01f) conv_float = "%.6g";
	else if (grid <= 0.1f) conv_float = "%.5g";
	else if (grid <= 1.0f) conv_float = "%.4g";
	else if (grid <= 10.0f) conv_float = "%.3g";
	else conv_float = "%.2g";

	if (me->drawflag & (ME_DRAWEXTRA_EDGELEN | ME_DRAWEXTRA_EDGEANG)) {
		BoundBox bb;
		const rcti rect = {0, ar->winx, 0, ar->winy};

		ED_view3d_clipping_calc(&bb, clip_planes, ar, em->ob, &rect);
	}

	if (me->drawflag & ME_DRAWEXTRA_EDGELEN) {
		BMEdge *eed;

		UI_GetThemeColor3ubv(TH_DRAWEXTRA_EDGELEN, col);

		if (dm) {
			BM_mesh_elem_index_ensure(em->bm, BM_VERT);
		}

		BM_ITER_MESH (eed, &iter, em->bm, BM_EDGES_OF_MESH) {
			/* draw selected edges, or edges next to selected verts while dragging */
			if (BM_elem_flag_test(eed, BM_ELEM_SELECT) ||
			    (do_moving && (BM_elem_flag_test(eed->v1, BM_ELEM_SELECT) ||
			                   BM_elem_flag_test(eed->v2, BM_ELEM_SELECT))))
			{
				float v1_clip[3], v2_clip[3];

				if (dm) {
					dm->getVertCo(dm, BM_elem_index_get(eed->v1), v1);
					dm->getVertCo(dm, BM_elem_index_get(eed->v2), v2);
				}
				else {
					copy_v3_v3(v1, eed->v1->co);
					copy_v3_v3(v2, eed->v2->co);
				}

				if (clip_segment_v3_plane_n(v1, v2, clip_planes, 4, v1_clip, v2_clip)) {

					if (do_edge_textpair) {
						interp_v3_v3v3(vmid, v1, v2, edge_texpair_sep);
					}
					else {
						mid_v3_v3v3(vmid, v1_clip, v2_clip);
					}

					if (do_global) {
						mul_mat3_m4_v3(ob->obmat, v1);
						mul_mat3_m4_v3(ob->obmat, v2);
					}

					if (unit->system) {
						numstr_len = bUnit_AsString(numstr, sizeof(numstr), len_v3v3(v1, v2) * unit->scale_length, 3,
						                            unit->system, B_UNIT_LENGTH, do_split, false);
					}
					else {
						numstr_len = BLI_snprintf_rlen(numstr, sizeof(numstr), conv_float, len_v3v3(v1, v2));
					}

					view3d_cached_text_draw_add(vmid, numstr, numstr_len, 0, txt_flag, col);
				}
			}
		}
	}

	if (me->drawflag & ME_DRAWEXTRA_EDGEANG) {
		const bool is_rad = (unit->system_rotation == USER_UNIT_ROT_RADIANS);
		BMEdge *eed;

		UI_GetThemeColor3ubv(TH_DRAWEXTRA_EDGEANG, col);

		if (dm) {
			BM_mesh_elem_index_ensure(em->bm, BM_VERT | BM_FACE);
		}

		BM_ITER_MESH (eed, &iter, em->bm, BM_EDGES_OF_MESH) {
			BMLoop *l_a, *l_b;
			if (BM_edge_loop_pair(eed, &l_a, &l_b)) {
				/* draw selected edges, or edges next to selected verts while dragging */
				if (BM_elem_flag_test(eed, BM_ELEM_SELECT) ||
				    (do_moving && (BM_elem_flag_test(eed->v1, BM_ELEM_SELECT) ||
				                   BM_elem_flag_test(eed->v2, BM_ELEM_SELECT) ||
				                   /* special case, this is useful to show when verts connected to
				                    * this edge via a face are being transformed */
				                   BM_elem_flag_test(l_a->next->next->v, BM_ELEM_SELECT) ||
				                   BM_elem_flag_test(l_a->prev->v, BM_ELEM_SELECT)       ||
				                   BM_elem_flag_test(l_b->next->next->v, BM_ELEM_SELECT) ||
				                   BM_elem_flag_test(l_b->prev->v, BM_ELEM_SELECT)
				                   )))
				{
					float v1_clip[3], v2_clip[3];

					if (dm) {
						dm->getVertCo(dm, BM_elem_index_get(eed->v1), v1);
						dm->getVertCo(dm, BM_elem_index_get(eed->v2), v2);
					}
					else {
						copy_v3_v3(v1, eed->v1->co);
						copy_v3_v3(v2, eed->v2->co);
					}

					if (clip_segment_v3_plane_n(v1, v2, clip_planes, 4, v1_clip, v2_clip)) {
						float no_a[3], no_b[3];
						float angle;

						if (do_edge_textpair) {
							interp_v3_v3v3(vmid, v2_clip, v1_clip, edge_texpair_sep);
						}
						else {
							mid_v3_v3v3(vmid, v1_clip, v2_clip);
						}

						if (dm) {
							dm->getPolyNo(dm, BM_elem_index_get(l_a->f), no_a);
							dm->getPolyNo(dm, BM_elem_index_get(l_b->f), no_b);
						}
						else {
							copy_v3_v3(no_a, l_a->f->no);
							copy_v3_v3(no_b, l_b->f->no);
						}

						if (do_global) {
							mul_mat3_m4_v3(ob->imat, no_a);
							mul_mat3_m4_v3(ob->imat, no_b);
							normalize_v3(no_a);
							normalize_v3(no_b);
						}

						angle = angle_normalized_v3v3(no_a, no_b);

						numstr_len = BLI_snprintf_rlen(numstr, sizeof(numstr), "%.3f", is_rad ? angle : RAD2DEGF(angle));

						view3d_cached_text_draw_add(vmid, numstr, numstr_len, 0, txt_flag, col);
					}
				}
			}
		}
	}

	if (me->drawflag & ME_DRAWEXTRA_FACEAREA) {
		/* would be nice to use BM_face_calc_area, but that is for 2d faces
		 * so instead add up tessellation triangle areas */
		BMFace *f = NULL;

#define DRAW_EM_MEASURE_STATS_FACEAREA()                                                 \
	if (BM_elem_flag_test(f, BM_ELEM_SELECT)) {                                          \
		mul_v3_fl(vmid, 1.0f / (float)n);                                                \
		if (unit->system) {                                                              \
			numstr_len = bUnit_AsString(                                                 \
			        numstr, sizeof(numstr),                                              \
			        (double)(area * unit->scale_length * unit->scale_length),            \
			        3, unit->system, B_UNIT_AREA, do_split, false);                      \
		}                                                                                \
		else {                                                                           \
			numstr_len = BLI_snprintf_rlen(numstr, sizeof(numstr), conv_float, area);    \
		}                                                                                \
		view3d_cached_text_draw_add(vmid, numstr, numstr_len, 0, txt_flag, col);         \
	} (void)0

		UI_GetThemeColor3ubv(TH_DRAWEXTRA_FACEAREA, col);
		
		if (dm) {
			BM_mesh_elem_index_ensure(em->bm, BM_VERT);
		}

		area = 0.0;
		zero_v3(vmid);
		int n = 0;
		for (int i = 0; i < em->tottri; i++) {
			BMLoop **l = em->looptris[i];
			if (f && l[0]->f != f) {
				DRAW_EM_MEASURE_STATS_FACEAREA();
				zero_v3(vmid);
				area = 0.0;
				n = 0;
			}

			f = l[0]->f;

			if (dm) {
				dm->getVertCo(dm, BM_elem_index_get(l[0]->v), v1);
				dm->getVertCo(dm, BM_elem_index_get(l[1]->v), v2);
				dm->getVertCo(dm, BM_elem_index_get(l[2]->v), v3);
			}
			else {
				copy_v3_v3(v1, l[0]->v->co);
				copy_v3_v3(v2, l[1]->v->co);
				copy_v3_v3(v3, l[2]->v->co);
			}

			add_v3_v3(vmid, v1);
			add_v3_v3(vmid, v2);
			add_v3_v3(vmid, v3);
			n += 3;
			if (do_global) {
				mul_mat3_m4_v3(ob->obmat, v1);
				mul_mat3_m4_v3(ob->obmat, v2);
				mul_mat3_m4_v3(ob->obmat, v3);
			}
			area += area_tri_v3(v1, v2, v3);
		}

		if (f) {
			DRAW_EM_MEASURE_STATS_FACEAREA();
		}
#undef DRAW_EM_MEASURE_STATS_FACEAREA
	}

	if (me->drawflag & ME_DRAWEXTRA_FACEANG) {
		BMFace *efa;
		const bool is_rad = (unit->system_rotation == USER_UNIT_ROT_RADIANS);

		UI_GetThemeColor3ubv(TH_DRAWEXTRA_FACEANG, col);

		if (dm) {
			BM_mesh_elem_index_ensure(em->bm, BM_VERT);
		}

		BM_ITER_MESH (efa, &iter, em->bm, BM_FACES_OF_MESH) {
			const bool is_face_sel = BM_elem_flag_test_bool(efa, BM_ELEM_SELECT);

			if (is_face_sel || do_moving) {
				BMIter liter;
				BMLoop *loop;
				bool is_first = true;

				BM_ITER_ELEM (loop, &liter, efa, BM_LOOPS_OF_FACE) {
					if (is_face_sel ||
					    (do_moving &&
					     (BM_elem_flag_test(loop->v, BM_ELEM_SELECT) ||
					      BM_elem_flag_test(loop->prev->v, BM_ELEM_SELECT) ||
					      BM_elem_flag_test(loop->next->v, BM_ELEM_SELECT))))
					{
						float v2_local[3];

						/* lazy init center calc */
						if (is_first) {
							if (dm) {
								BMLoop *l_iter, *l_first;
								float tvec[3];
								zero_v3(vmid);
								l_iter = l_first = BM_FACE_FIRST_LOOP(efa);
								do {
									dm->getVertCo(dm, BM_elem_index_get(l_iter->v), tvec);
									add_v3_v3(vmid, tvec);
								} while ((l_iter = l_iter->next) != l_first);
								mul_v3_fl(vmid, 1.0f / (float)efa->len);
							}
							else {
								BM_face_calc_center_bounds(efa, vmid);
							}
							is_first = false;
						}

						if (dm) {
							dm->getVertCo(dm, BM_elem_index_get(loop->prev->v), v1);
							dm->getVertCo(dm, BM_elem_index_get(loop->v),       v2);
							dm->getVertCo(dm, BM_elem_index_get(loop->next->v), v3);
						}
						else {
							copy_v3_v3(v1, loop->prev->v->co);
							copy_v3_v3(v2, loop->v->co);
							copy_v3_v3(v3, loop->next->v->co);
						}

						copy_v3_v3(v2_local, v2);

						if (do_global) {
							mul_mat3_m4_v3(ob->obmat, v1);
							mul_mat3_m4_v3(ob->obmat, v2);
							mul_mat3_m4_v3(ob->obmat, v3);
						}

						float angle = angle_v3v3v3(v1, v2, v3);

						numstr_len = BLI_snprintf_rlen(numstr, sizeof(numstr), "%.3f", is_rad ? angle : RAD2DEGF(angle));
						interp_v3_v3v3(fvec, vmid, v2_local, 0.8f);
						view3d_cached_text_draw_add(fvec, numstr, numstr_len, 0, txt_flag, col);
					}
				}
			}
		}
	}
}

static void draw_em_indices(BMEditMesh *em)
{
	const short txt_flag = V3D_CACHE_TEXT_ASCII | V3D_CACHE_TEXT_LOCALCLIP;
	BMEdge *e;
	BMFace *f;
	BMVert *v;
	char numstr[32];
	size_t numstr_len;
	float pos[3];
	unsigned char col[4];

	BMIter iter;
	BMesh *bm = em->bm;

	/* For now, reuse appropriate theme colors from stats text colors */
	int i = 0;
	if (em->selectmode & SCE_SELECT_VERTEX) {
		UI_GetThemeColor3ubv(TH_DRAWEXTRA_FACEANG, col);
		BM_ITER_MESH (v, &iter, bm, BM_VERTS_OF_MESH) {
			if (BM_elem_flag_test(v, BM_ELEM_SELECT)) {
				numstr_len = BLI_snprintf_rlen(numstr, sizeof(numstr), "%d", i);
				view3d_cached_text_draw_add(v->co, numstr, numstr_len, 0, txt_flag, col);
			}
			i++;
		}
	}

	if (em->selectmode & SCE_SELECT_EDGE) {
		i = 0;
		UI_GetThemeColor3ubv(TH_DRAWEXTRA_EDGELEN, col);
		BM_ITER_MESH (e, &iter, bm, BM_EDGES_OF_MESH) {
			if (BM_elem_flag_test(e, BM_ELEM_SELECT)) {
				numstr_len = BLI_snprintf_rlen(numstr, sizeof(numstr), "%d", i);
				mid_v3_v3v3(pos, e->v1->co, e->v2->co);
				view3d_cached_text_draw_add(pos, numstr, numstr_len, 0, txt_flag, col);
			}
			i++;
		}
	}

	if (em->selectmode & SCE_SELECT_FACE) {
		i = 0;
		UI_GetThemeColor3ubv(TH_DRAWEXTRA_FACEAREA, col);
		BM_ITER_MESH (f, &iter, bm, BM_FACES_OF_MESH) {
			if (BM_elem_flag_test(f, BM_ELEM_SELECT)) {
				BM_face_calc_center_mean(f, pos);
				numstr_len = BLI_snprintf_rlen(numstr, sizeof(numstr), "%d", i);
				view3d_cached_text_draw_add(pos, numstr, numstr_len, 0, txt_flag, col);
			}
			i++;
		}
	}
}

static DMDrawOption draw_em_fancy__setFaceOpts(void *userData, int index)
{
	BMEditMesh *em = userData;

	if (UNLIKELY(index >= em->bm->totface))
		return DM_DRAW_OPTION_NORMAL;

	BMFace *efa = BM_face_at_index(em->bm, index);
	if (!BM_elem_flag_test(efa, BM_ELEM_HIDDEN)) {
		return DM_DRAW_OPTION_NORMAL;
	}
	else {
		return DM_DRAW_OPTION_SKIP;
	}
}

static DMDrawOption draw_em_fancy__setGLSLFaceOpts(void *userData, int index)
{
	BMEditMesh *em = userData;

	if (UNLIKELY(index >= em->bm->totface))
		return DM_DRAW_OPTION_NORMAL;

	BMFace *efa = BM_face_at_index(em->bm, index);

	if (!BM_elem_flag_test(efa, BM_ELEM_HIDDEN)) {
		return DM_DRAW_OPTION_NORMAL;
	}
	else {
		return DM_DRAW_OPTION_SKIP;
	}
}

static void draw_em_fancy(Scene *scene, SceneLayer *sl, ARegion *ar, View3D *v3d,
                          Object *ob, BMEditMesh *em, DerivedMesh *cageDM, DerivedMesh *finalDM, const char dt)

{
	RegionView3D *rv3d = ar->regiondata;
	Mesh *me = ob->data;
	const bool use_occlude_wire = (dt > OB_WIRE) && (v3d->flag2 & V3D_OCCLUDE_WIRE);
	bool use_depth_offset = false;
	
	glLineWidth(1.0f);
	
	BM_mesh_elem_table_ensure(em->bm, BM_VERT | BM_EDGE | BM_FACE);

	if (check_object_draw_editweight(me, finalDM)) {
		if (dt > OB_WIRE) {
			draw_mesh_paint_weight_faces(finalDM, true, draw_em_fancy__setFaceOpts, me->edit_btmesh);

			ED_view3d_polygon_offset(rv3d, 1.0);
			glDepthMask(GL_FALSE);
			use_depth_offset = true;
		}
		else {
			glEnable(GL_DEPTH_TEST);
			draw_mesh_paint_weight_faces(finalDM, false, draw_em_fancy__setFaceOpts, me->edit_btmesh);
			draw_mesh_paint_weight_edges(rv3d, finalDM, true, true, draw_dm_edges__setDrawOptions, me->edit_btmesh->bm);
			glDisable(GL_DEPTH_TEST);
		}
	}
	else if (dt > OB_WIRE) {
		if (use_occlude_wire) {
			/* use the cageDM since it always overlaps the editmesh faces */
			glColorMask(GL_FALSE, GL_FALSE, GL_FALSE, GL_FALSE);
			cageDM->drawMappedFaces(cageDM, draw_em_fancy__setFaceOpts,
			                        GPU_object_material_bind, NULL, me->edit_btmesh, DM_DRAW_SKIP_HIDDEN | DM_DRAW_NEED_NORMALS);
			GPU_object_material_unbind();
			glColorMask(GL_TRUE, GL_TRUE, GL_TRUE, GL_TRUE);
		}
		else if (check_object_draw_texture(scene, v3d, dt)) {
			if (draw_glsl_material(scene, sl, ob, v3d, dt)) {
				glFrontFace((ob->transflag & OB_NEG_SCALE) ? GL_CW : GL_CCW);

				finalDM->drawMappedFacesGLSL(finalDM, GPU_object_material_bind,
				                             draw_em_fancy__setGLSLFaceOpts, em);
				GPU_object_material_unbind();

				glFrontFace(GL_CCW);
			}
			else {
				draw_mesh_textured(scene, sl, v3d, rv3d, ob, finalDM, 0);
			}
		}
		else {
			glFrontFace((ob->transflag & OB_NEG_SCALE) ? GL_CW : GL_CCW);
			finalDM->drawMappedFaces(finalDM, draw_em_fancy__setFaceOpts, GPU_object_material_bind, NULL, me->edit_btmesh, DM_DRAW_SKIP_HIDDEN | DM_DRAW_NEED_NORMALS);

			glFrontFace(GL_CCW);

			GPU_object_material_unbind();
		}

		/* Setup for drawing wire over, disable zbuffer
		 * write to show selected edge wires better */
		UI_ThemeColor(TH_WIRE_EDIT);

		ED_view3d_polygon_offset(rv3d, 1.0);
		glDepthMask(GL_FALSE);
		use_depth_offset = true;
	}
	else {
		if (cageDM != finalDM) {
			UI_ThemeColorBlend(TH_WIRE_EDIT, TH_BACK, 0.7);
			finalDM->drawEdges(finalDM, 1, 0);
		}
	}

	if ((dt > OB_WIRE) && (v3d->flag2 & V3D_RENDER_SHADOW)) {
		/* pass */
	}
	else {
		/* annoying but active faces is stored differently */
		BMFace *efa_act = BM_mesh_active_face_get(em->bm, false, true);
		BMEdge *eed_act = NULL;
		BMVert *eve_act = NULL;

		if (em->bm->selected.last) {
			BMEditSelection *ese = em->bm->selected.last;
			/* face is handled above */
#if 0
			if (ese->type == BM_FACE) {
				efa_act = (BMFace *)ese->data;
			}
			else
#endif
			if (ese->htype == BM_EDGE) {
				eed_act = (BMEdge *)ese->ele;
			}
			else if (ese->htype == BM_VERT) {
				eve_act = (BMVert *)ese->ele;
			}
		}

		if ((me->drawflag & ME_DRAWFACES) && (use_occlude_wire == false)) {  /* transp faces */
			unsigned char col1[4], col2[4], col3[4];
#ifdef WITH_FREESTYLE
			unsigned char col4[4];
#endif

			UI_GetThemeColor4ubv(TH_FACE, col1);
			UI_GetThemeColor4ubv(TH_FACE_SELECT, col2);
			UI_GetThemeColor4ubv(TH_EDITMESH_ACTIVE, col3);
#ifdef WITH_FREESTYLE
			UI_GetThemeColor4ubv(TH_FREESTYLE_FACE_MARK, col4);
#endif

			glEnable(GL_BLEND);
			glDepthMask(GL_FALSE);  /* disable write in zbuffer, needed for nice transp */

			/* don't draw unselected faces, only selected, this is MUCH nicer when texturing */
			if (check_object_draw_texture(scene, v3d, dt))
				col1[3] = 0;

#ifdef WITH_FREESTYLE
			if (!(me->drawflag & ME_DRAW_FREESTYLE_FACE) || !CustomData_has_layer(&em->bm->pdata, CD_FREESTYLE_FACE))
				col4[3] = 0;

			draw_dm_faces_sel(em, cageDM, col1, col2, col3, col4, efa_act);
#else
			draw_dm_faces_sel(em, cageDM, col1, col2, col3, efa_act);
#endif

			glDisable(GL_BLEND);
			glDepthMask(GL_TRUE);  /* restore write in zbuffer */
		}
		else if (efa_act) {
			/* even if draw faces is off it would be nice to draw the stipple face
			 * Make all other faces zero alpha except for the active */
			unsigned char col1[4], col2[4], col3[4];
#ifdef WITH_FREESTYLE
			unsigned char col4[4];
			col4[3] = 0; /* don't draw */
#endif
			col1[3] = col2[3] = 0; /* don't draw */

			UI_GetThemeColor4ubv(TH_EDITMESH_ACTIVE, col3);

			glEnable(GL_BLEND);
			glDepthMask(GL_FALSE);  /* disable write in zbuffer, needed for nice transp */

#ifdef WITH_FREESTYLE
			draw_dm_faces_sel(em, cageDM, col1, col2, col3, col4, efa_act);
#else
			draw_dm_faces_sel(em, cageDM, col1, col2, col3, efa_act);
#endif

			glDisable(GL_BLEND);
			glDepthMask(GL_TRUE);  /* restore write in zbuffer */
		}

		/* here starts all fancy draw-extra over */
		if ((me->drawflag & ME_DRAWEDGES) == 0 && check_object_draw_texture(scene, v3d, dt)) {
			/* we are drawing textures and 'ME_DRAWEDGES' is disabled, don't draw any edges */

			/* only draw selected edges otherwise there is no way of telling if a face is selected */
			draw_em_fancy_edges(em, scene, v3d, me, cageDM, 1, eed_act);

		}
		else {
			if (me->drawflag & ME_DRAWSEAMS) {
				UI_ThemeColor(TH_EDGE_SEAM);
				glLineWidth(2.0f);

				draw_dm_edges_seams(em, cageDM);

				glColor3ub(0, 0, 0);
			}

			if (me->drawflag & ME_DRAWSHARP) {
				UI_ThemeColor(TH_EDGE_SHARP);
				glLineWidth(2.0f);

				draw_dm_edges_sharp(em, cageDM);

				glColor3ub(0, 0, 0);
			}

#ifdef WITH_FREESTYLE
			if (me->drawflag & ME_DRAW_FREESTYLE_EDGE && CustomData_has_layer(&em->bm->edata, CD_FREESTYLE_EDGE)) {
				UI_ThemeColor(TH_FREESTYLE_EDGE_MARK);
				glLineWidth(2.0f);

				draw_dm_edges_freestyle(em, cageDM);

				glColor3ub(0, 0, 0);
			}
#endif

			if (me->drawflag & ME_DRAWCREASES) {
				draw_dm_creases(em, cageDM);
			}
			if (me->drawflag & ME_DRAWBWEIGHTS) {
				draw_dm_bweights(em, scene, cageDM);
			}

			glLineWidth(1.0f);
			draw_em_fancy_edges(em, scene, v3d, me, cageDM, 0, eed_act);
		}

		{
			draw_em_fancy_verts(scene, v3d, ob, em, cageDM, eve_act, rv3d);

			if (me->drawflag & ME_DRAWNORMALS) {
				draw_dm_face_normals(em, scene, ob, cageDM, TH_NORMAL);
			}
			if (me->drawflag & ME_DRAW_VNORMALS) {
				draw_dm_vert_normals(em, scene, ob, cageDM, TH_VNORMAL);
			}
			if (me->drawflag & ME_DRAW_LNORMALS) {
				draw_dm_loop_normals(em, scene, ob, cageDM, TH_LNORMAL);
			}

			if ((me->drawflag & (ME_DRAWEXTRA_EDGELEN |
			                     ME_DRAWEXTRA_FACEAREA |
			                     ME_DRAWEXTRA_FACEANG |
			                     ME_DRAWEXTRA_EDGEANG)) &&
			    !(v3d->flag2 & V3D_RENDER_OVERRIDE))
			{
				draw_em_measure_stats(ar, v3d, ob, em, &scene->unit);
			}

			if ((G.debug & G_DEBUG) && (me->drawflag & ME_DRAWEXTRA_INDICES) &&
			    !(v3d->flag2 & V3D_RENDER_OVERRIDE))
			{
				draw_em_indices(em);
			}
		}
	}

	if (use_depth_offset) {
		glDepthMask(GL_TRUE);
		ED_view3d_polygon_offset(rv3d, 0.0);
		GPU_object_material_unbind();
	}
#if 0  /* currently not needed */
	else if (use_occlude_wire) {
		ED_view3d_polygon_offset(rv3d, 0.0);
	}
#endif
}

static void draw_em_fancy_new(Scene *UNUSED(scene), ARegion *UNUSED(ar), View3D *UNUSED(v3d),
                              Object *UNUSED(ob), Mesh *me, BMEditMesh *UNUSED(em), DerivedMesh *UNUSED(cageDM), DerivedMesh *UNUSED(finalDM), const char UNUSED(dt))
{
	/* for now... something simple! */
	Batch *surface = BKE_mesh_batch_cache_get_all_triangles(me);

	glEnable(GL_DEPTH_TEST);
	glDepthFunc(GL_LEQUAL);

	glEnable(GL_BLEND);

	/* disable depth writes for transparent surface, so it doesn't interfere with itself */
	glDepthMask(GL_FALSE);

	Batch_set_builtin_program(surface, GPU_SHADER_3D_UNIFORM_COLOR);
	Batch_Uniform4f(surface, "color", 1.0f, 0.5f, 0.0f, 0.5f);
	Batch_draw(surface);

#if 0 /* until I understand finalDM better */
	if (finalDM != cageDM) {
		puts("finalDM != cageDM");
		Batch *finalSurface = MBC_get_all_triangles(finalDM);
		Batch_set_builtin_program(finalSurface, GPU_SHADER_3D_UNIFORM_COLOR);
		Batch_Uniform4f(finalSurface, "color", 0.0f, 0.0f, 0.0f, 0.05f);
		Batch_draw(finalSurface);
	}
#endif

	glDepthMask(GL_TRUE);

	/* now write surface depth so other objects won't poke through
	 * NOTE: does not help as much as desired
	 * TODO: draw edit object last to avoid this mess
	 */
	Batch_set_builtin_program(surface, GPU_SHADER_3D_DEPTH_ONLY);
	Batch_draw(surface);

	if (GLEW_VERSION_3_2) {
#if 0
		Batch *overlay = BKE_mesh_batch_cache_get_overlay_edges(me);
		Batch_set_builtin_program(overlay, GPU_SHADER_EDGES_OVERLAY);
		Batch_Uniform2f(overlay, "viewportSize", ar->winx, ar->winy);
		Batch_draw(overlay);
#endif

#if 0 /* TODO: use this SIMPLE variant for pure triangle meshes */
		Batch_set_builtin_program(surface, GPU_SHADER_EDGES_OVERLAY_SIMPLE);
		/* use these defaults:
		 * const float edgeColor[4] = { 0.0f, 0.0f, 0.0f, 1.0f };
		 * Batch_Uniform4f(surface, "fillColor", edgeColor[0], edgeColor[1], edgeColor[2], 0.0f);
		 * Batch_Uniform4fv(surface, "outlineColor", edgeColor);
		 * Batch_Uniform1f(surface, "outlineWidth", 1.0f);
		 */
		Batch_Uniform2f(surface, "viewportSize", ar->winx, ar->winy);
		Batch_draw(surface);
#endif
	}
	else {
		Batch *edges = BKE_mesh_batch_cache_get_all_edges(me);
		Batch_set_builtin_program(edges, GPU_SHADER_3D_UNIFORM_COLOR);
		Batch_Uniform4f(edges, "color", 0.0f, 0.0f, 0.0f, 1.0f);
		glEnable(GL_LINE_SMOOTH);
		glLineWidth(1.5f);
		Batch_draw(edges);
		glDisable(GL_LINE_SMOOTH);
	}

#if 0 /* looks good even without points */
	Batch *verts = MBC_get_all_verts(me);
	glEnable(GL_BLEND);

	Batch_set_builtin_program(verts, GPU_SHADER_3D_POINT_UNIFORM_SIZE_UNIFORM_COLOR_AA);
	Batch_Uniform4f(verts, "color", 0.0f, 0.0f, 0.0f, 1.0f);
	Batch_Uniform1f(verts, "size", UI_GetThemeValuef(TH_VERTEX_SIZE) * 1.5f);
	Batch_draw(verts);

	glDisable(GL_BLEND);
#endif
}

/* Mesh drawing routines */

void draw_mesh_object_outline(View3D *v3d, Object *ob, DerivedMesh *dm, const unsigned char ob_wire_col[4]) /* LEGACY */
{
	if ((v3d->transp == false) &&  /* not when we draw the transparent pass */
	    (ob->mode & OB_MODE_ALL_PAINT) == false) /* not when painting (its distracting) - campbell */
	{
		glLineWidth(UI_GetThemeValuef(TH_OUTLINE_WIDTH) * 2.0f);
		glDepthMask(GL_FALSE);

		if (ob_wire_col) glColor4ubv(ob_wire_col);

		/* if transparent, we cannot draw the edges for solid select... edges
		 * have no material info. GPU_object_material_visible will skip the
		 * transparent faces */
		if (ob->dtx & OB_DRAWTRANSP) {
			glPolygonMode(GL_FRONT_AND_BACK, GL_LINE);
			dm->drawFacesSolid(dm, NULL, 0, GPU_object_material_visible);
			glPolygonMode(GL_FRONT_AND_BACK, GL_FILL);
		}
		else {
			dm->drawEdges(dm, 0, 1);
		}

		glDepthMask(GL_TRUE);
	}
}

static void draw_mesh_object_outline_new(View3D *v3d, RegionView3D *rv3d, Object *ob, Mesh *me, const bool is_active)
{
	if ((v3d->transp == false) &&  /* not when we draw the transparent pass */
	    (ob->mode & OB_MODE_ALL_PAINT) == false) /* not when painting (its distracting) - campbell */
	{
		glLineWidth(UI_GetThemeValuef(TH_OUTLINE_WIDTH) * 2.0f);
		glDepthMask(GL_FALSE);

		float outline_color[4];
		UI_GetThemeColor4fv((is_active ? TH_ACTIVE : TH_SELECT), outline_color);

#if 1 /* new version that draws only silhouette edges */
		Batch *fancy_edges = BKE_mesh_batch_cache_get_fancy_edges(me);

		if (rv3d->persp == RV3D_ORTHO) {
			Batch_set_builtin_program(fancy_edges, GPU_SHADER_EDGES_FRONT_BACK_ORTHO);
			/* set eye vector, transformed to object coords */
			float eye[3] = { 0.0f, 0.0f, 1.0f }; /* looking into the screen */
			mul_m3_v3((float (*)[3])gpuGetNormalMatrixInverse(NULL), eye);
			Batch_Uniform3fv(fancy_edges, "eye", eye);
		}
		else {
			Batch_set_builtin_program(fancy_edges, GPU_SHADER_EDGES_FRONT_BACK_PERSP);
		}

		Batch_Uniform1b(fancy_edges, "drawFront", false);
		Batch_Uniform1b(fancy_edges, "drawBack", false);
		Batch_Uniform1b(fancy_edges, "drawSilhouette", true);
		Batch_Uniform4fv(fancy_edges, "silhouetteColor", outline_color);

		Batch_draw(fancy_edges);
#else /* alternate version that matches look of old viewport (but more efficient) */
		Batch *batch = MBC_get_all_edges(dm);
		Batch_set_builtin_program(batch, GPU_SHADER_3D_UNIFORM_COLOR);
		Batch_Uniform4fv(batch, "color", outline_color);
		Batch_draw(batch);
#endif

		glDepthMask(GL_TRUE);
	}
}

static bool object_is_halo(Scene *scene, Object *ob)
{
	const Material *ma = give_current_material(ob, 1);
	return (ma && (ma->material_type == MA_TYPE_HALO) && !BKE_scene_use_new_shading_nodes(scene));
}

static void draw_mesh_fancy(Scene *scene, SceneLayer *sl, ARegion *ar, View3D *v3d, RegionView3D *rv3d, Base *base,
                            const char dt, const unsigned char ob_wire_col[4], const short dflag)
{
#ifdef WITH_GAMEENGINE
	Object *ob = (rv3d->rflag & RV3D_IS_GAME_ENGINE) ? BKE_object_lod_meshob_get(base->object, sl) : base->object;
#else
	Object *ob = base->object;
#endif
	Mesh *me = ob->data;
	eWireDrawMode draw_wire = OBDRAW_WIRE_OFF;
	bool /* no_verts,*/ no_edges, no_faces;
	DerivedMesh *dm = mesh_get_derived_final(scene, ob, scene->customdata_mask);
	const bool is_obact = (ob == OBACT_NEW);
	int draw_flags = (is_obact && BKE_paint_select_face_test(ob)) ? DRAW_FACE_SELECT : 0;

	if (!dm)
		return;

	DM_update_materials(dm, ob);

	/* Check to draw dynamic paint colors (or weights from WeightVG modifiers).
	 * Note: Last "preview-active" modifier in stack will win! */
	if (DM_get_loop_data_layer(dm, CD_PREVIEW_MLOOPCOL) && modifiers_isPreview(ob))
		draw_flags |= DRAW_MODIFIERS_PREVIEW;

	/* Unwanted combination */
	if (draw_flags & DRAW_FACE_SELECT) {
		draw_wire = OBDRAW_WIRE_OFF;
	}
	else if (ob->dtx & OB_DRAWWIRE) {
		draw_wire = OBDRAW_WIRE_ON_DEPTH; /* draw wire after solid using zoffset and depth buffer adjusment */
	}
	
	/* check polys instead of tessfaces because of dyntopo where tessfaces don't exist */
	if (dm->type == DM_TYPE_CCGDM) {
		no_edges = !subsurf_has_edges(dm);
		no_faces = !subsurf_has_faces(dm);
	}
	else {
		no_edges = (dm->getNumEdges(dm) == 0);
		no_faces = (dm->getNumPolys(dm) == 0);
	}

	/* vertexpaint, faceselect wants this, but it doesnt work for shaded? */
	glFrontFace((ob->transflag & OB_NEG_SCALE) ? GL_CW : GL_CCW);

	if (dt == OB_BOUNDBOX) {
		if (((v3d->flag2 & V3D_RENDER_OVERRIDE) && v3d->drawtype >= OB_WIRE) == 0)
			draw_bounding_volume(ob, ob->boundtype, ob_wire_col);
	}
	else if ((no_faces && no_edges) ||
	         ((!is_obact || (ob->mode == OB_MODE_OBJECT)) && object_is_halo(scene, ob)))
	{
		glPointSize(1.5f);
		dm->drawVerts(dm);
	}
	else if ((dt == OB_WIRE) || no_faces) {
		draw_wire = OBDRAW_WIRE_ON; /* draw wire only, no depth buffer stuff */
	}
	else if (((is_obact && ob->mode & OB_MODE_TEXTURE_PAINT)) ||
	         check_object_draw_texture(scene, v3d, dt))
	{
		bool draw_loose = true;

		if ((v3d->flag & V3D_SELECT_OUTLINE) &&
		    ((v3d->flag2 & V3D_RENDER_OVERRIDE) == 0) &&
		    (base->flag & BASE_SELECTED) &&
		    !(G.f & G_PICKSEL || (draw_flags & DRAW_FACE_SELECT)) &&
		    (draw_wire == OBDRAW_WIRE_OFF))
		{
			draw_mesh_object_outline(v3d, ob, dm, ob_wire_col);
		}

		if (draw_glsl_material(scene, sl, ob, v3d, dt) && !(draw_flags & DRAW_MODIFIERS_PREVIEW)) {
			Paint *p;

			glFrontFace((ob->transflag & OB_NEG_SCALE) ? GL_CW : GL_CCW);

			if ((v3d->flag2 & V3D_SHOW_SOLID_MATCAP) && ob->sculpt && (p = BKE_paint_get_active(scene, sl))) {
				GPUVertexAttribs gattribs;
				float planes[4][4];
				float (*fpl)[4] = NULL;
				const bool fast = (p->flags & PAINT_FAST_NAVIGATE) && (rv3d->rflag & RV3D_NAVIGATING);

				if (ob->sculpt->partial_redraw) {
					if (ar->do_draw & RGN_DRAW_PARTIAL) {
						ED_sculpt_redraw_planes_get(planes, ar, ob);
						fpl = planes;
						ob->sculpt->partial_redraw = 0;
					}
				}

				GPU_object_material_bind(1, &gattribs);
				dm->drawFacesSolid(dm, fpl, fast, NULL);
				draw_loose = false;
			}
			else
				dm->drawFacesGLSL(dm, GPU_object_material_bind);

#if 0 /* XXX */
			if (BKE_bproperty_object_get(ob, "Text"))
				draw_mesh_text(ob, 1);
#endif
			GPU_object_material_unbind();

			glFrontFace(GL_CCW);

			if (draw_flags & DRAW_FACE_SELECT)
				draw_mesh_face_select(rv3d, me, dm, false);
		}
		else {
			draw_mesh_textured(scene, sl, v3d, rv3d, ob, dm, draw_flags);
		}

		if (draw_loose && !(draw_flags & DRAW_FACE_SELECT)) {
			if ((v3d->flag2 & V3D_RENDER_OVERRIDE) == 0) {
				if ((dflag & DRAW_CONSTCOLOR) == 0) {
					glColor3ubv(ob_wire_col);
				}
				glLineWidth(1.0f);
				dm->drawLooseEdges(dm);
			}
		}
	}
	else if (dt == OB_SOLID) {
		if (draw_flags & DRAW_MODIFIERS_PREVIEW) {
			/* for object selection draws no shade */
			if (dflag & (DRAW_PICKING | DRAW_CONSTCOLOR)) {
				dm->drawFacesSolid(dm, NULL, 0, GPU_object_material_bind);
				GPU_object_material_unbind();
			}
			else {
				const float specular[3] = {0.47f, 0.47f, 0.47f};

				/* draw outline */
				if ((v3d->flag & V3D_SELECT_OUTLINE) &&
				    ((v3d->flag2 & V3D_RENDER_OVERRIDE) == 0) &&
				    (base->flag & BASE_SELECTED) &&
				    (draw_wire == OBDRAW_WIRE_OFF) &&
				    (ob->sculpt == NULL))
				{
					draw_mesh_object_outline(v3d, ob, dm, ob_wire_col);
				}

				/* materials arent compatible with vertex colors */
				GPU_end_object_materials();

				/* set default specular */
				GPU_basic_shader_colors(NULL, specular, 35, 1.0f);
				GPU_basic_shader_bind(GPU_SHADER_LIGHTING | GPU_SHADER_USE_COLOR);

				dm->drawMappedFaces(dm, NULL, NULL, NULL, NULL, DM_DRAW_USE_COLORS | DM_DRAW_NEED_NORMALS);

				GPU_basic_shader_bind(GPU_SHADER_USE_COLOR);
			}
		}
		else {
			Paint *p;

			if ((v3d->flag & V3D_SELECT_OUTLINE) &&
			    ((v3d->flag2 & V3D_RENDER_OVERRIDE) == 0) &&
			    (base->flag & BASE_SELECTED) &&
			    (draw_wire == OBDRAW_WIRE_OFF) &&
			    (ob->sculpt == NULL))
			{
				draw_mesh_object_outline(v3d, ob, dm, ob_wire_col);
			}

			glFrontFace((ob->transflag & OB_NEG_SCALE) ? GL_CW : GL_CCW);

			if (ob->sculpt && (p = BKE_paint_get_active(scene, sl))) {
				float planes[4][4];
				float (*fpl)[4] = NULL;
				const bool fast = (p->flags & PAINT_FAST_NAVIGATE) && (rv3d->rflag & RV3D_NAVIGATING);

				if (ob->sculpt->partial_redraw) {
					if (ar->do_draw & RGN_DRAW_PARTIAL) {
						ED_sculpt_redraw_planes_get(planes, ar, ob);
						fpl = planes;
						ob->sculpt->partial_redraw = 0;
					}
				}

				dm->drawFacesSolid(dm, fpl, fast, GPU_object_material_bind);
			}
			else
				dm->drawFacesSolid(dm, NULL, 0, GPU_object_material_bind);

			glFrontFace(GL_CCW);

			GPU_object_material_unbind();

			if (!ob->sculpt && (v3d->flag2 & V3D_RENDER_OVERRIDE) == 0) {
				if ((dflag & DRAW_CONSTCOLOR) == 0) {
					glColor3ubv(ob_wire_col);
				}
				glLineWidth(1.0f);
				dm->drawLooseEdges(dm);
			}
		}
	}
	else if (dt == OB_PAINT) {
		draw_mesh_paint(v3d, rv3d, ob, dm, draw_flags);

		/* since we already draw wire as wp guide, don't draw over the top */
		draw_wire = OBDRAW_WIRE_OFF;
	}

	if ((draw_wire != OBDRAW_WIRE_OFF) &&  /* draw extra wire */
	    /* when overriding with render only, don't bother */
	    (((v3d->flag2 & V3D_RENDER_OVERRIDE) && v3d->drawtype >= OB_SOLID) == 0))
	{
		/* When using wireframe object draw in particle edit mode
		 * the mesh gets in the way of seeing the particles, fade the wire color
		 * with the background. */

		if ((dflag & DRAW_CONSTCOLOR) == 0) {
			if (is_obact && (ob->mode & OB_MODE_PARTICLE_EDIT)) {
				float color[3];
				ob_wire_color_blend_theme_id(ob_wire_col, TH_BACK, 0.15f, color);
				glColor3fv(color);
			}
			else {
				glColor3ubv(ob_wire_col);
			}
		}

		/* If drawing wire and drawtype is not OB_WIRE then we are
		 * overlaying the wires.
		 *
		 * UPDATE bug #10290 - With this wire-only objects can draw
		 * behind other objects depending on their order in the scene. 2x if 0's below. undo'ing zr's commit: r4059
		 *
		 * if draw wire is 1 then just drawing wire, no need for depth buffer stuff,
		 * otherwise this wire is to overlay solid mode faces so do some depth buffer tricks.
		 */
		if (dt != OB_WIRE && (draw_wire == OBDRAW_WIRE_ON_DEPTH)) {
			ED_view3d_polygon_offset(rv3d, 1.0);
			glDepthMask(GL_FALSE);  /* disable write in zbuffer, selected edge wires show better */
		}
		
		glLineWidth(1.0f);
		dm->drawEdges(dm, ((dt == OB_WIRE) || no_faces), (ob->dtx & OB_DRAW_ALL_EDGES) != 0);

		if (dt != OB_WIRE && (draw_wire == OBDRAW_WIRE_ON_DEPTH)) {
			glDepthMask(GL_TRUE);
			ED_view3d_polygon_offset(rv3d, 0.0);
		}
	}
	
	if (is_obact && BKE_paint_select_vert_test(ob)) {
		const bool use_depth = (v3d->flag & V3D_ZBUF_SELECT) != 0;
		glColor3f(0.0f, 0.0f, 0.0f);
		glPointSize(UI_GetThemeValuef(TH_VERTEX_SIZE));

		if (!use_depth) glDisable(GL_DEPTH_TEST);
		else            ED_view3d_polygon_offset(rv3d, 1.0);
		drawSelectedVertices(dm, ob->data);
		if (!use_depth) glEnable(GL_DEPTH_TEST);
		else            ED_view3d_polygon_offset(rv3d, 0.0);
	}
	dm->release(dm);
}

/* returns true if nothing was drawn, for detecting to draw an object center */
static bool draw_mesh_object(Scene *scene, SceneLayer *sl, ARegion *ar, View3D *v3d, RegionView3D *rv3d, BaseLegacy *base,
                             const char dt, const unsigned char ob_wire_col[4], const short dflag)
{
	Object *ob = base->object;
	Object *obedit = scene->obedit;
	Mesh *me = ob->data;
	BMEditMesh *em = me->edit_btmesh;
	bool do_alpha_after = false, drawlinked = false, retval = false;

	/* If we are drawing shadows and any of the materials don't cast a shadow,
	 * then don't draw the object */
	if (v3d->flag2 & V3D_RENDER_SHADOW) {
		for (int i = 0; i < ob->totcol; ++i) {
			Material *ma = give_current_material(ob, i);
			if (ma && !(ma->mode2 & MA_CASTSHADOW)) {
				return true;
			}
		}
	}
	
	if (obedit && ob != obedit && ob->data == obedit->data) {
		if (BKE_key_from_object(ob) || BKE_key_from_object(obedit)) {}
		else if (ob->modifiers.first || obedit->modifiers.first) {}
		else drawlinked = true;
	}

	/* backface culling */
	if (v3d->flag2 & V3D_BACKFACE_CULLING) {
		glEnable(GL_CULL_FACE);
		glCullFace(GL_BACK);
	}

	if (ob == obedit || drawlinked) {
		DerivedMesh *finalDM, *cageDM;
		
		if (obedit != ob) {
			finalDM = cageDM = editbmesh_get_derived_base(
			        ob, em, scene->customdata_mask);
		}
		else {
			cageDM = editbmesh_get_derived_cage_and_final(
			        scene, ob, em, scene->customdata_mask,
			        &finalDM);
		}

		const bool use_material = ((me->drawflag & ME_DRAWEIGHT) == 0);

		DM_update_materials(finalDM, ob);
		if (cageDM != finalDM) {
			DM_update_materials(cageDM, ob);
		}

		if (use_material) {
			if (dt > OB_WIRE) {
				const bool glsl = draw_glsl_material(scene, sl, ob, v3d, dt);

				GPU_begin_object_materials(v3d, rv3d, scene, sl, ob, glsl, NULL);
			}
		}

		draw_em_fancy(scene, sl, ar, v3d, ob, em, cageDM, finalDM, dt);

		if (use_material) {
			GPU_end_object_materials();
		}

		if (obedit != ob)
			finalDM->release(finalDM);
	}
	else {
		/* ob->bb was set by derived mesh system, do NULL check just to be sure */
		if (me->totpoly <= 4 || (!ob->bb || ED_view3d_boundbox_clip(rv3d, ob->bb))) {
			if (dt > OB_WIRE) {
				const bool glsl = draw_glsl_material(scene, sl, ob, v3d, dt);

				if (dt == OB_SOLID || glsl) {
					const bool check_alpha = check_alpha_pass(base);
					GPU_begin_object_materials(v3d, rv3d, scene, sl, ob, glsl,
					                           (check_alpha) ? &do_alpha_after : NULL);
				}
			}

			draw_mesh_fancy(scene, sl, ar, v3d, rv3d, base, dt, ob_wire_col, dflag);

			GPU_end_object_materials();
			
			if (me->totvert == 0) retval = true;
		}
	}
	
	if ((dflag & DRAW_PICKING) == 0 && (base->flag_legacy & OB_FROMDUPLI) == 0 && (v3d->flag2 & V3D_RENDER_SHADOW) == 0) {
		/* GPU_begin_object_materials checked if this is needed */
		if (do_alpha_after) {
			if (ob->dtx & OB_DRAWXRAY) {
				ED_view3d_after_add(&v3d->afterdraw_xraytransp, base, dflag);
			}
			else {
				ED_view3d_after_add(&v3d->afterdraw_transp, base, dflag);
			}
		}
		else if (ob->dtx & OB_DRAWXRAY && ob->dtx & OB_DRAWTRANSP) {
			/* special case xray+transp when alpha is 1.0, without this the object vanishes */
			if (v3d->xray == 0 && v3d->transp == 0) {
				ED_view3d_after_add(&v3d->afterdraw_xray, base, dflag);
			}
		}
	}

	if (v3d->flag2 & V3D_BACKFACE_CULLING)
		glDisable(GL_CULL_FACE);
	
	return retval;
}

static void make_color_variations(const unsigned char base_ubyte[4], float low[4], float med[4], float high[4], const bool other_obedit)
{
	/* original idea: nice variations (lighter & darker shades) of base color
	 * current implementation uses input color as high; med & low get closer to background color
	 */

	float bg[3];
	UI_GetThemeColor3fv(TH_BACK, bg);

	float base[4];
	rgba_uchar_to_float(base, base_ubyte);

	if (other_obedit) {
		/* this object should fade away so user can focus on the object being edited */
		interp_v3_v3v3(low, bg, base, 0.1f);
		interp_v3_v3v3(med, bg, base, 0.2f);
		interp_v3_v3v3(high, bg, base, 0.25f);
	}
	else {
		interp_v3_v3v3(low, bg, base, 0.333f);
		interp_v3_v3v3(med, bg, base, 0.667f);
		copy_v3_v3(high, base);
	}

	/* use original alpha */
	low[3] = base[3];
	med[3] = base[3];
	high[3] = base[3];
}

static void draw_mesh_fancy_new(Scene *scene, SceneLayer *sl, ARegion *ar, View3D *v3d, RegionView3D *rv3d, Base *base,
                                const char dt, const unsigned char ob_wire_col[4], const short dflag, const bool other_obedit)
{
	if (dflag & (DRAW_PICKING | DRAW_CONSTCOLOR)) {
		/* too complicated! use existing methods */
		/* TODO: move this into a separate depth pre-pass */
		draw_mesh_fancy(scene, sl, ar, v3d, rv3d, base, dt, ob_wire_col, dflag);
		return;
	}

#ifdef WITH_GAMEENGINE
	Object *ob = (rv3d->rflag & RV3D_IS_GAME_ENGINE) ? BKE_object_lod_meshob_get(base->object, sl) : base->object;
#else
	Object *ob = base->object;
#endif
	Mesh *me = ob->data;
	eWireDrawMode draw_wire = OBDRAW_WIRE_OFF; /* could be bool draw_wire_overlay */
	bool no_edges, no_faces;
	DerivedMesh *dm = mesh_get_derived_final(scene, ob, scene->customdata_mask);
	const bool is_obact = (ob == OBACT_NEW);
	int draw_flags = (is_obact && BKE_paint_select_face_test(ob)) ? DRAW_FACE_SELECT : 0;

	if (!dm)
		return;

	const bool solid = dt >= OB_SOLID;
	if (solid) {
		DM_update_materials(dm, ob);
	}

	/* Check to draw dynamic paint colors (or weights from WeightVG modifiers).
	 * Note: Last "preview-active" modifier in stack will win! */
	if (DM_get_loop_data_layer(dm, CD_PREVIEW_MLOOPCOL) && modifiers_isPreview(ob))
		draw_flags |= DRAW_MODIFIERS_PREVIEW;

	/* Unwanted combination */
	if (draw_flags & DRAW_FACE_SELECT) {
		draw_wire = OBDRAW_WIRE_OFF;
	}
	else if (ob->dtx & OB_DRAWWIRE) {
		draw_wire = OBDRAW_WIRE_ON;
	}

	/* check polys instead of tessfaces because of dyntopo where tessfaces don't exist */
	if (dm->type == DM_TYPE_CCGDM) {
		no_edges = !subsurf_has_edges(dm);
		no_faces = !subsurf_has_faces(dm);
	}
	else {
		no_edges = (dm->getNumEdges(dm) == 0);
		no_faces = (dm->getNumPolys(dm) == 0);
	}

	if (solid) {
		/* vertexpaint, faceselect wants this, but it doesnt work for shaded? */
		glFrontFace((ob->transflag & OB_NEG_SCALE) ? GL_CW : GL_CCW);
	}

	if (dt == OB_BOUNDBOX) {
		if (((v3d->flag2 & V3D_RENDER_OVERRIDE) && v3d->drawtype >= OB_WIRE) == 0)
			draw_bounding_volume(ob, ob->boundtype, ob_wire_col);
	}
	else if ((no_faces && no_edges) ||
	         ((!is_obact || (ob->mode == OB_MODE_OBJECT)) && object_is_halo(scene, ob)))
	{
		glPointSize(1.5f);
		// dm->drawVerts(dm);
		// TODO: draw smooth round points as a batch
	}
	else if ((dt == OB_WIRE) || no_faces) {
		draw_wire = OBDRAW_WIRE_ON;

		/* enable depth for wireframes */
		glEnable(GL_DEPTH_TEST);
		glDepthFunc(GL_LESS);

		glLineWidth(1.0f);

#if 1 /* fancy wireframes */

		Batch *fancy_edges = BKE_mesh_batch_cache_get_fancy_edges(me);

		if (rv3d->persp == RV3D_ORTHO) {
			Batch_set_builtin_program(fancy_edges, GPU_SHADER_EDGES_FRONT_BACK_ORTHO);
			/* set eye vector, transformed to object coords */
			float eye[3] = { 0.0f, 0.0f, 1.0f }; /* looking into the screen */
			mul_m3_v3((float (*)[3])gpuGetNormalMatrixInverse(NULL), eye);
			Batch_Uniform3fv(fancy_edges, "eye", eye);
		}
		else {
			Batch_set_builtin_program(fancy_edges, GPU_SHADER_EDGES_FRONT_BACK_PERSP);
		}

		float frontColor[4];
		float backColor[4];
		float outlineColor[4];
		make_color_variations(ob_wire_col, backColor, frontColor, outlineColor, other_obedit);

		Batch_Uniform4fv(fancy_edges, "frontColor", frontColor);
		Batch_Uniform4fv(fancy_edges, "backColor", backColor);
		Batch_Uniform1b(fancy_edges, "drawFront", true);
		Batch_Uniform1b(fancy_edges, "drawBack", true); /* false here = backface cull */
		Batch_Uniform1b(fancy_edges, "drawSilhouette", false);

		Batch_draw(fancy_edges);

		/* extra oomph for the silhouette contours */
		glLineWidth(2.0f);
		Batch_use_program(fancy_edges); /* hack to make the following uniforms stick */
		Batch_Uniform1b(fancy_edges, "drawFront", false);
		Batch_Uniform1b(fancy_edges, "drawBack", false);
		Batch_Uniform1b(fancy_edges, "drawSilhouette", true);
		Batch_Uniform4fv(fancy_edges, "silhouetteColor", outlineColor);

		Batch_draw(fancy_edges);

#else /* simple wireframes */

		Batch *batch = MBC_get_all_edges(dm);
		Batch_set_builtin_program(batch, GPU_SHADER_3D_UNIFORM_COLOR);

		float color[4];
		rgba_uchar_to_float(color, ob_wire_col);

		Batch_Uniform4fv(batch, "color", color);

		Batch_draw(batch);
#endif
	}
	else if (((is_obact && ob->mode & OB_MODE_TEXTURE_PAINT)) ||
	         check_object_draw_texture(scene, v3d, dt))
	{
		bool draw_loose = true;

		if ((v3d->flag & V3D_SELECT_OUTLINE) &&
		    ((v3d->flag2 & V3D_RENDER_OVERRIDE) == 0) &&
		    (base->flag & BASE_SELECTED) &&
		    !(G.f & G_PICKSEL || (draw_flags & DRAW_FACE_SELECT)) &&
		    (draw_wire == OBDRAW_WIRE_OFF))
		{
			draw_mesh_object_outline_new(v3d, rv3d, ob, me, (ob == OBACT_NEW));
		}

		if (draw_glsl_material(scene, sl, ob, v3d, dt) && !(draw_flags & DRAW_MODIFIERS_PREVIEW)) {
			Paint *p;

			glFrontFace((ob->transflag & OB_NEG_SCALE) ? GL_CW : GL_CCW);

			if ((v3d->flag2 & V3D_SHOW_SOLID_MATCAP) && ob->sculpt && (p = BKE_paint_get_active(scene, sl))) {
				GPUVertexAttribs gattribs;
				float planes[4][4];
				float (*fpl)[4] = NULL;
				const bool fast = (p->flags & PAINT_FAST_NAVIGATE) && (rv3d->rflag & RV3D_NAVIGATING);

				if (ob->sculpt->partial_redraw) {
					if (ar->do_draw & RGN_DRAW_PARTIAL) {
						ED_sculpt_redraw_planes_get(planes, ar, ob);
						fpl = planes;
						ob->sculpt->partial_redraw = 0;
					}
				}

				GPU_object_material_bind(1, &gattribs);
				dm->drawFacesSolid(dm, fpl, fast, NULL);
				draw_loose = false;
			}
			else
				dm->drawFacesGLSL(dm, GPU_object_material_bind);

			GPU_object_material_unbind();

			glFrontFace(GL_CCW);

			if (draw_flags & DRAW_FACE_SELECT)
				draw_mesh_face_select(rv3d, me, dm, false);
		}
		else {
			draw_mesh_textured(scene, sl, v3d, rv3d, ob, dm, draw_flags);
		}

		if (draw_loose && !(draw_flags & DRAW_FACE_SELECT)) {
			if ((v3d->flag2 & V3D_RENDER_OVERRIDE) == 0) {
				if ((dflag & DRAW_CONSTCOLOR) == 0) {
					glColor3ubv(ob_wire_col);
				}
				glLineWidth(1.0f);
				dm->drawLooseEdges(dm);
			}
		}
	}
	else if (dt == OB_SOLID) {
		if (draw_flags & DRAW_MODIFIERS_PREVIEW) {
			/* for object selection draws no shade */
			if (dflag & (DRAW_PICKING | DRAW_CONSTCOLOR)) {
				/* TODO: draw basic faces with GPU_SHADER_3D_DEPTH_ONLY */
			}
			else {
				const float specular[3] = {0.47f, 0.47f, 0.47f};

				/* draw outline */
				/* TODO: move this into a separate pass */
				if ((v3d->flag & V3D_SELECT_OUTLINE) &&
				    ((v3d->flag2 & V3D_RENDER_OVERRIDE) == 0) &&
				    (base->flag & BASE_SELECTED) &&
				    (draw_wire == OBDRAW_WIRE_OFF) &&
				    (ob->sculpt == NULL))
				{
					draw_mesh_object_outline_new(v3d, rv3d, ob, me, (ob == OBACT_NEW));
				}

				/* materials arent compatible with vertex colors */
				GPU_end_object_materials();

				/* set default specular */
				GPU_basic_shader_colors(NULL, specular, 35, 1.0f);
				GPU_basic_shader_bind(GPU_SHADER_LIGHTING | GPU_SHADER_USE_COLOR);

				dm->drawMappedFaces(dm, NULL, NULL, NULL, NULL, DM_DRAW_USE_COLORS | DM_DRAW_NEED_NORMALS);

				GPU_basic_shader_bind(GPU_SHADER_USE_COLOR);
			}
		}
		else {
			Paint *p;

			if ((v3d->flag & V3D_SELECT_OUTLINE) &&
			    ((v3d->flag2 & V3D_RENDER_OVERRIDE) == 0) &&
			    (base->flag & BASE_SELECTED) &&
			    (draw_wire == OBDRAW_WIRE_OFF) &&
			    (ob->sculpt == NULL))
			{
				/* TODO: move this into a separate pass */
				draw_mesh_object_outline_new(v3d, rv3d, ob, me, (ob == OBACT_NEW));
			}

			glFrontFace((ob->transflag & OB_NEG_SCALE) ? GL_CW : GL_CCW);

			if (ob->sculpt && (p = BKE_paint_get_active(scene, sl))) {
				float planes[4][4];
				float (*fpl)[4] = NULL;
				const bool fast = (p->flags & PAINT_FAST_NAVIGATE) && (rv3d->rflag & RV3D_NAVIGATING);

				if (ob->sculpt->partial_redraw) {
					if (ar->do_draw & RGN_DRAW_PARTIAL) {
						ED_sculpt_redraw_planes_get(planes, ar, ob);
						fpl = planes;
						ob->sculpt->partial_redraw = 0;
					}
				}

				dm->drawFacesSolid(dm, fpl, fast, GPU_object_material_bind);
			}
			else
				dm->drawFacesSolid(dm, NULL, 0, GPU_object_material_bind);

			glFrontFace(GL_CCW);

			GPU_object_material_unbind();

			if (!ob->sculpt && (v3d->flag2 & V3D_RENDER_OVERRIDE) == 0) {
				if ((dflag & DRAW_CONSTCOLOR) == 0) {
					glColor3ubv(ob_wire_col);
				}
				glLineWidth(1.0f);
				dm->drawLooseEdges(dm);
			}
		}
	}
	else if (dt == OB_PAINT) {
		draw_mesh_paint(v3d, rv3d, ob, dm, draw_flags);

		/* since we already draw wire as wp guide, don't draw over the top */
		draw_wire = OBDRAW_WIRE_OFF;
	}

	if ((draw_wire != OBDRAW_WIRE_OFF) &&  /* draw extra wire */
	    /* when overriding with render only, don't bother */
	    (((v3d->flag2 & V3D_RENDER_OVERRIDE) && v3d->drawtype >= OB_SOLID) == 0)) // <-- is this "== 0" in the right spot???
	{
		/* When using wireframe object draw in particle edit mode
		 * the mesh gets in the way of seeing the particles, fade the wire color
		 * with the background. */

		if ((dflag & DRAW_CONSTCOLOR) == 0) {
			/* TODO:
			 * Batch_UniformColor4ubv(ob_wire_col);
			 */
		}

		/* If drawing wire and drawtype is not OB_WIRE then we are
		 * overlaying the wires.
		 *
		 * No need for polygon offset because new technique is AWESOME.
		 */
#if 0
		glLineWidth(1.0f);
		dm->drawEdges(dm, ((dt == OB_WIRE) || no_faces), (ob->dtx & OB_DRAW_ALL_EDGES) != 0);
#else
		/* something */
#endif
	}
	
#if 0 // (merwin) what is this for?
	if (is_obact && BKE_paint_select_vert_test(ob)) {
		const bool use_depth = (v3d->flag & V3D_ZBUF_SELECT) != 0;
		glColor3f(0.0f, 0.0f, 0.0f);
		glPointSize(UI_GetThemeValuef(TH_VERTEX_SIZE));

		if (!use_depth) glDisable(GL_DEPTH_TEST);
		else            ED_view3d_polygon_offset(rv3d, 1.0);
		drawSelectedVertices(dm, ob->data);
		if (!use_depth) glEnable(GL_DEPTH_TEST);
		else            ED_view3d_polygon_offset(rv3d, 0.0);
	}
#endif

	dm->release(dm);
}

static bool draw_mesh_object_new(Scene *scene, SceneLayer *sl, ARegion *ar, View3D *v3d, RegionView3D *rv3d, BaseLegacy *base,
                                 const char dt, const unsigned char ob_wire_col[4], const short dflag)
{
	Object *ob = base->object;
	Object *obedit = scene->obedit;
	Mesh *me = ob->data;
	BMEditMesh *em = me->edit_btmesh;
	bool do_alpha_after = false, drawlinked = false, retval = false;

	if (v3d->flag2 & V3D_RENDER_SHADOW) {
		/* TODO: handle shadow pass separately */
		return true;
	}
	
	if (obedit && ob != obedit && ob->data == obedit->data) {
		if (BKE_key_from_object(ob) || BKE_key_from_object(obedit)) {}
		else if (ob->modifiers.first || obedit->modifiers.first) {}
		else drawlinked = true;
	}

	/* backface culling */
	const bool solid = dt > OB_WIRE;
	const bool cullBackface = solid && (v3d->flag2 & V3D_BACKFACE_CULLING);
	if (cullBackface) {
		glEnable(GL_CULL_FACE);
		glCullFace(GL_BACK);
	}

	if (ob == obedit || drawlinked) {
		DerivedMesh *finalDM, *cageDM;

		if (obedit != ob) {
			/* linked to the edit object */
			finalDM = cageDM = editbmesh_get_derived_base(
			        ob, em, scene->customdata_mask);
		}
		else {
			cageDM = editbmesh_get_derived_cage_and_final(
			        scene, ob, em, scene->customdata_mask,
			        &finalDM);
		}

		const bool use_material = solid && ((me->drawflag & ME_DRAWEIGHT) == 0);

#if 0 // why update if not being used?
		DM_update_materials(finalDM, ob);
		if (cageDM != finalDM) {
			DM_update_materials(cageDM, ob);
		}
#endif // moved to below

		if (use_material) {
			DM_update_materials(finalDM, ob);
			if (cageDM != finalDM) {
				DM_update_materials(cageDM, ob);
			}

			const bool glsl = draw_glsl_material(scene, sl, ob, v3d, dt);

			GPU_begin_object_materials(v3d, rv3d, scene, sl, ob, glsl, NULL);
		}

		draw_em_fancy_new(scene, ar, v3d, ob, me, em, cageDM, finalDM, dt);

		if (use_material) {
			GPU_end_object_materials();
		}

		if (obedit != ob)
			finalDM->release(finalDM);
	}
	else {
		/* ob->bb was set by derived mesh system, do NULL check just to be sure */
		if (me->totpoly <= 4 || (!ob->bb || ED_view3d_boundbox_clip(rv3d, ob->bb))) {
			if (solid) {
				const bool glsl = draw_glsl_material(scene, sl, ob, v3d, dt);

				if (dt == OB_SOLID || glsl) {
					const bool check_alpha = check_alpha_pass(base);
					GPU_begin_object_materials(v3d, rv3d, scene, sl, ob, glsl,
					                           (check_alpha) ? &do_alpha_after : NULL);
				}
			}

			const bool other_obedit = obedit && (obedit != ob);

			draw_mesh_fancy_new(scene, sl, ar, v3d, rv3d, base, dt, ob_wire_col, dflag, other_obedit);

			GPU_end_object_materials();

			if (me->totvert == 0) retval = true;
		}
	}

	if (cullBackface)
		glDisable(GL_CULL_FACE);

	return retval;
}

/* ************** DRAW DISPLIST ****************** */

static void drawDispListVerts(PrimitiveType prim_type, const void *data, unsigned int vert_ct, const unsigned char wire_col[3])
{
	VertexFormat format = {0};
	unsigned int pos_id = VertexFormat_add_attrib(&format, "pos", COMP_F32, 3, KEEP_FLOAT);

	VertexBuffer *vbo = VertexBuffer_create_with_format(&format);
	VertexBuffer_allocate_data(vbo, vert_ct);

	VertexBuffer_fill_attrib(vbo, pos_id, data);

	Batch *batch = Batch_create(prim_type, vbo, NULL);
	Batch_set_builtin_program(batch, GPU_SHADER_3D_UNIFORM_COLOR);
	if (wire_col) {
		Batch_Uniform4f(batch, "color", wire_col[0]/255.0f, wire_col[1]/255.0f, wire_col[2]/255.0f, 1.0f);
	}
	Batch_draw(batch);
	Batch_discard_all(batch);
}

/* convert dispList with elem indices to batch, only support triangles and quads
 * XXX : This is a huge perf issue. We should cache the resulting batches inside the object instead.
 *       But new viewport will do it anyway
 * TODO implement flat drawing */
static void drawDispListElem(bool quads, bool UNUSED(smooth), const float *data, const float *ndata, unsigned int vert_ct,
                             const int *elem, unsigned int elem_ct, const unsigned char wire_col[3])
{
	VertexFormat format = {0};
	int i;
	const int *idx = elem;
	unsigned int pos_id, nor_id;

	pos_id = VertexFormat_add_attrib(&format, "pos", COMP_F32, 3, KEEP_FLOAT);
	if (ndata) {
		nor_id = VertexFormat_add_attrib(&format, "nor", COMP_F32, 3, KEEP_FLOAT);
	}

	ElementListBuilder elb;
	ElementListBuilder_init(&elb, PRIM_TRIANGLES, (quads) ? elem_ct * 2 : elem_ct, 0xffffffff);

	if (quads) {
		for (i = elem_ct; i; --i, idx += 4) {
			add_triangle_vertices(&elb, idx[0], idx[1], idx[2]);
			add_triangle_vertices(&elb, idx[0], idx[2], idx[3]);
		}
	}
	else {
		for (i = elem_ct; i; --i, idx += 3) {
			add_triangle_vertices(&elb, idx[0], idx[1], idx[2]);
		}
	}

	VertexBuffer *vbo = VertexBuffer_create_with_format(&format);
	VertexBuffer_allocate_data(vbo, vert_ct);

	VertexBuffer_fill_attrib(vbo, pos_id, data);

	if (ndata) {
		VertexBuffer_fill_attrib(vbo, nor_id, ndata);
	}

	Batch *batch = Batch_create(PRIM_TRIANGLES, vbo, ElementList_build(&elb));
	Batch_set_builtin_program(batch, GPU_SHADER_SIMPLE_LIGHTING);
	if (wire_col) {
		Batch_Uniform4f(batch, "color", wire_col[0]/255.0f, wire_col[1]/255.0f, wire_col[2]/255.0f, 1.0f);
	}
	Batch_Uniform4f(batch, "color", 0.8f, 0.8f, 0.8f, 1.0f);
	Batch_Uniform3f(batch, "light", 0.0f, 0.0f, 1.0f);
	Batch_draw(batch);
	Batch_discard_all(batch);
}

/**
 * \param dl_type_mask Only draw types matching this mask.
 * \return true when nothing was drawn
 */
static bool drawDispListwire_ex(ListBase *dlbase, unsigned int dl_type_mask, const unsigned char wire_col[3])
{
	if (dlbase == NULL) return true;
	
	glPolygonMode(GL_FRONT_AND_BACK, GL_LINE);

	for (DispList *dl = dlbase->first; dl; dl = dl->next) {
		if (dl->parts == 0 || dl->nr == 0) {
			continue;
		}

		if ((dl_type_mask & (1 << dl->type)) == 0) {
			continue;
		}

		const float *data = dl->verts;
		int parts;

		switch (dl->type) {
			case DL_SEGM:
				for (parts = 0; parts < dl->parts; parts++)
					drawDispListVerts(PRIM_LINE_STRIP, data + (parts * dl->nr * 3), dl->nr, wire_col);
				break;

			case DL_POLY:
				for (parts = 0; parts < dl->parts; parts++)
					drawDispListVerts(PRIM_LINE_LOOP, data + (parts * dl->nr * 3), dl->nr, wire_col);
				break;

			case DL_SURF:
				for (parts = 0; parts < dl->parts; parts++) {
					if (dl->flag & DL_CYCL_U)
						drawDispListVerts(PRIM_LINE_LOOP, data + (parts * dl->nr * 3), dl->nr, wire_col);
					else
						drawDispListVerts(PRIM_LINE_STRIP, data + (parts * dl->nr * 3), dl->nr, wire_col);
				}

				float *data_aligned = MEM_mallocN(sizeof(float) * 3 * dl->parts, "aligned data");
				for (int nr = 0; nr < dl->nr; nr++) {
					int ofs = 3 * dl->nr;
					int idx = 0;

					data = (dl->verts) + 3 * nr;
					parts = dl->parts;

					while (parts--) {
						copy_v3_v3(data_aligned + idx, data);
						data += ofs;
						idx += 3;
					}

					if (dl->flag & DL_CYCL_V)
						drawDispListVerts(PRIM_LINE_LOOP, data_aligned, dl->parts, wire_col);
					else
						drawDispListVerts(PRIM_LINE_STRIP, data_aligned, dl->parts, wire_col);
				}

				if (data_aligned)
					MEM_freeN(data_aligned);

				break;

			case DL_INDEX3:
				drawDispListElem(false, true, dl->verts, NULL, dl->nr, dl->index, dl->parts, wire_col);
				break;

			case DL_INDEX4:
				drawDispListElem(true, true, dl->verts, NULL, dl->nr, dl->index, dl->parts, wire_col);
				break;
		}
	}
	
	glPolygonMode(GL_FRONT_AND_BACK, GL_FILL);
	
	return false;
}

static bool drawDispListwire(ListBase *dlbase, const short ob_type, const unsigned char wire_col[3])
{
	unsigned int dl_mask = 0xffffffff;

	/* skip fill-faces for curves & fonts */
	if (ELEM(ob_type, OB_FONT, OB_CURVE)) {
		dl_mask &= ~((1 << DL_INDEX3) | (1 << DL_INDEX4));
	}

	return drawDispListwire_ex(dlbase, dl_mask, wire_col);
}

static bool index3_nors_incr = true;

static void drawDispListsolid(ListBase *lb, Object *ob, const short UNUSED(dflag),
                              const unsigned char ob_wire_col[4], const bool use_glsl)
{
	GPUVertexAttribs gattribs;
	
	if (lb == NULL) return;

	/* track current material, -1 for none (needed for lines) */
	short col = -1;
	
	DispList *dl = lb->first;
	while (dl) {
		const float *data = dl->verts;
		//const float *ndata = dl->nors;

		switch (dl->type) {
			case DL_SEGM:
				if (ob->type == OB_SURF) {
					if (col != -1) {
						GPU_object_material_unbind();
						col = -1;
					}

					drawDispListVerts(PRIM_LINE_STRIP, data, dl->nr, ob_wire_col);
				}
				break;
			case DL_POLY:
				if (ob->type == OB_SURF) {
					if (col != -1) {
						GPU_object_material_unbind();
						col = -1;
					}

					drawDispListVerts(PRIM_LINE_LOOP, data, dl->nr, ob_wire_col);
				}
				break;
			case DL_SURF:

				if (dl->index) {
					if (col != dl->col) {
						GPU_object_material_bind(dl->col + 1, use_glsl ? &gattribs : NULL);
						col = dl->col;
					}

					drawDispListElem(true, (dl->rt & CU_SMOOTH), dl->verts, dl->nors, dl->nr * dl->parts, dl->index, dl->totindex, ob_wire_col);
				}
				break;

			case DL_INDEX3:
				if (col != dl->col) {
					GPU_object_material_bind(dl->col + 1, use_glsl ? &gattribs : NULL);
					col = dl->col;
				}

#if 0
				/* for polys only one normal needed */
				if (index3_nors_incr) {
					glEnableClientState(GL_NORMAL_ARRAY);
					glNormalPointer(GL_FLOAT, 0, dl->nors);
				}
				else
					glNormal3fv(ndata);
#endif
				drawDispListElem(false, (dl->rt & CU_SMOOTH), dl->verts, dl->nors, dl->nr, dl->index, dl->parts, ob_wire_col);

#if 0
				if (index3_nors_incr)
					glDisableClientState(GL_NORMAL_ARRAY);
#endif

				break;

			case DL_INDEX4:
				if (col != dl->col) {
					GPU_object_material_bind(dl->col + 1, use_glsl ? &gattribs : NULL);
					col = dl->col;
				}

				drawDispListElem(true, true, dl->verts, dl->nors, dl->nr, dl->index, dl->parts, ob_wire_col);

				break;
		}
		dl = dl->next;
	}

	glFrontFace(GL_CCW);

	if (col != -1) {
		GPU_object_material_unbind();
	}
}

static void drawCurveDMWired(Object *ob)
{
	DerivedMesh *dm = ob->derivedFinal;
	dm->drawEdges(dm, 1, 0);
}

/* return true when nothing was drawn */
static bool drawCurveDerivedMesh(Scene *scene, SceneLayer *sl, View3D *v3d, RegionView3D *rv3d, BaseLegacy *base, const char dt)
{
	Object *ob = base->object;
	DerivedMesh *dm = ob->derivedFinal;

	if (!dm) {
		return true;
	}

	DM_update_materials(dm, ob);

	glFrontFace((ob->transflag & OB_NEG_SCALE) ? GL_CW : GL_CCW);

	if (dt > OB_WIRE && dm->getNumPolys(dm)) {
		bool glsl = draw_glsl_material(scene, sl, ob, v3d, dt);
		GPU_begin_object_materials(v3d, rv3d, scene, sl, ob, glsl, NULL);

		if (!glsl)
			dm->drawFacesSolid(dm, NULL, 0, GPU_object_material_bind);
		else
			dm->drawFacesGLSL(dm, GPU_object_material_bind);

		GPU_end_object_materials();
	}
	else {
		if (((v3d->flag2 & V3D_RENDER_OVERRIDE) && v3d->drawtype >= OB_SOLID) == 0)
			drawCurveDMWired(ob);
	}

	return false;
}

/**
 * Only called by #drawDispList
 * \return true when nothing was drawn
 */
static bool drawDispList_nobackface(Scene *scene, SceneLayer *sl, View3D *v3d, RegionView3D *rv3d, Base *base,
                                    const char dt, const short dflag, const unsigned char ob_wire_col[4])
{
	Object *ob = base->object;
	ListBase *lb = NULL;
	DispList *dl;
	Curve *cu;
	const bool render_only = (v3d->flag2 & V3D_RENDER_OVERRIDE) != 0;
	const bool solid = (dt > OB_WIRE);

	switch (ob->type) {
		case OB_FONT:
		case OB_CURVE:
			cu = ob->data;

			lb = &ob->curve_cache->disp;

			if (solid) {
				const bool has_faces = BKE_displist_has_faces(lb);
				dl = lb->first;
				if (dl == NULL) {
					return true;
				}

				if (dl->nors == NULL) BKE_displist_normals_add(lb);
				index3_nors_incr = false;

				if (!render_only) {
					/* when we have faces, only draw loose-wire */
					if (has_faces) {
						drawDispListwire_ex(lb, (1 << DL_SEGM), ob_wire_col);
					}
					else {
						drawDispListwire(lb, ob->type, ob_wire_col);
					}
				}

				if (has_faces == false) {
					/* pass */
				}
				else {
					if (draw_glsl_material(scene, sl, ob, v3d, dt)) {
						GPU_begin_object_materials(v3d, rv3d, scene, sl, ob, 1, NULL);
						drawDispListsolid(lb, ob, dflag, ob_wire_col, true);
						GPU_end_object_materials();
					}
					else {
						GPU_begin_object_materials(v3d, rv3d, scene, sl, ob, 0, NULL);
						drawDispListsolid(lb, ob, dflag, ob_wire_col, false);
						GPU_end_object_materials();
					}
					if (cu->editnurb && cu->bevobj == NULL && cu->taperobj == NULL && cu->ext1 == 0.0f && cu->ext2 == 0.0f) {
						unsigned char col[4] = {0, 0, 0, 0};
						drawDispListwire(lb, ob->type, col);
					}
				}
				index3_nors_incr = true;
			}
			else {
				if (!render_only || BKE_displist_has_faces(lb)) {
					return drawDispListwire(lb, ob->type, ob_wire_col);
				}
			}
			break;
		case OB_SURF:

			lb = &ob->curve_cache->disp;

			if (solid) {
				dl = lb->first;
				if (dl == NULL) {
					return true;
				}

				if (dl->nors == NULL) BKE_displist_normals_add(lb);

				if (draw_glsl_material(scene, sl, ob, v3d, dt)) {
					GPU_begin_object_materials(v3d, rv3d, scene, sl, ob, 1, NULL);
					drawDispListsolid(lb, ob, dflag, ob_wire_col, true);
					GPU_end_object_materials();
				}
				else {
					GPU_begin_object_materials(v3d, rv3d, scene, sl, ob, 0, NULL);
					drawDispListsolid(lb, ob, dflag, ob_wire_col, false);
					GPU_end_object_materials();
				}
			}
			else {
				return drawDispListwire(lb, ob->type, ob_wire_col);
			}
			break;
		case OB_MBALL:

			if (BKE_mball_is_basis(ob)) {
				lb = &ob->curve_cache->disp;
				if (BLI_listbase_is_empty(lb)) {
					return true;
				}

				if (solid) {

					if (draw_glsl_material(scene, sl, ob, v3d, dt)) {
						GPU_begin_object_materials(v3d, rv3d, scene, sl, ob, 1, NULL);
						drawDispListsolid(lb, ob, dflag, ob_wire_col, true);
						GPU_end_object_materials();
					}
					else {
						GPU_begin_object_materials(v3d, rv3d, scene, sl, ob, 0, NULL);
						drawDispListsolid(lb, ob, dflag, ob_wire_col, false);
						GPU_end_object_materials();
					}
				}
				else {
					return drawDispListwire(lb, ob->type, ob_wire_col);
				}
			}
			break;
	}

	return false;
}
static bool drawDispList(Scene *scene, SceneLayer *sl, View3D *v3d, RegionView3D *rv3d, Base *base,
                         const char dt, const short dflag, const unsigned char ob_wire_col[4])
{
	bool retval;

	/* backface culling */
	if (v3d->flag2 & V3D_BACKFACE_CULLING) {
		/* not all displists use same in/out normal direction convention */
		glEnable(GL_CULL_FACE);
		glCullFace(GL_BACK);
	}

#ifdef SEQUENCER_DAG_WORKAROUND
	ensure_curve_cache(scene, base->object);
#endif

	if (drawCurveDerivedMesh(scene, sl, v3d, rv3d, base, dt) == false) {
		retval = false;
	}
	else {
		Object *ob = base->object;
		GLenum mode;

		if (ob->type == OB_MBALL) {
			mode = (ob->transflag & OB_NEG_SCALE) ? GL_CW : GL_CCW;
		}
		else {
			mode = (ob->transflag & OB_NEG_SCALE) ? GL_CCW : GL_CW;
		}

		glFrontFace(mode);

		retval = drawDispList_nobackface(scene, sl, v3d, rv3d, base, dt, dflag, ob_wire_col);

		if (mode != GL_CCW) {
			glFrontFace(GL_CCW);
		}
	}

	if (v3d->flag2 & V3D_BACKFACE_CULLING) {
		glDisable(GL_CULL_FACE);
	}

	return retval;
}

/* *********** drawing for particles ************* */
/* stride :   offset size in bytes
 * col[4] :   the color to use when *color is NULL, can be also NULL */
static void draw_vertex_array(PrimitiveType prim_type, const float *vert, const float *nor, const float *color, int stride, int vert_ct, float col[4])
{
	VertexFormat format = {0};
	unsigned int pos_id, nor_id, col_id;
	pos_id = VertexFormat_add_attrib(&format, "pos", COMP_F32, 3, KEEP_FLOAT);
	if (nor) nor_id = VertexFormat_add_attrib(&format, "nor", COMP_F32, 3, KEEP_FLOAT);
	if (color) col_id = VertexFormat_add_attrib(&format, "color", COMP_F32, 3, KEEP_FLOAT);

	VertexBuffer *vbo = VertexBuffer_create_with_format(&format);
	VertexBuffer_allocate_data(vbo, vert_ct);

	if (stride == 0) {
		VertexBuffer_fill_attrib(vbo, pos_id, vert);
		if (nor) VertexBuffer_fill_attrib(vbo, nor_id, nor);
		if (color) VertexBuffer_fill_attrib(vbo, col_id, color);
	}
	else {
		VertexBuffer_fill_attrib_stride(vbo, pos_id, stride, vert);
		if (nor) VertexBuffer_fill_attrib_stride(vbo, nor_id, stride, nor);
		if (color) VertexBuffer_fill_attrib_stride(vbo, col_id, stride, color);
	}

	Batch *batch = Batch_create(prim_type, vbo, NULL);
	if (nor && color) {
		Batch_set_builtin_program(batch, GPU_SHADER_SIMPLE_LIGHTING_SMOOTH_COLOR);
		Batch_Uniform3f(batch, "light", 0.0f, 0.0f, 1.0f);
	}
	else if (nor) {
		Batch_set_builtin_program(batch, GPU_SHADER_SIMPLE_LIGHTING);
		Batch_Uniform3f(batch, "light", 0.0f, 0.0f, 1.0f);
		if (col) Batch_Uniform4fv(batch, "color", col);
	}
	else if (color) {
		Batch_set_builtin_program(batch, GPU_SHADER_3D_SMOOTH_COLOR);
	}
	else {
		Batch_set_builtin_program(batch, GPU_SHADER_3D_UNIFORM_COLOR);
		if (col) Batch_Uniform4fv(batch, "color", col);
	}
	Batch_draw(batch);
	Batch_discard_all(batch);
}

static void draw_particle_arrays_new(int draw_as, int ob_dt, int select,
                                     const float *vert, const float *nor, const float *color,
                                     int totpoint, float col[4])
{
	/* draw created data arrays */
	switch (draw_as) {
		case PART_DRAW_AXIS:
		case PART_DRAW_CROSS:
			draw_vertex_array(PRIM_LINES, vert, nor, color, 0, 6 * totpoint, col);
			break;
		case PART_DRAW_LINE:
			draw_vertex_array(PRIM_LINES, vert, nor, color, 0, 2 * totpoint, col);
			break;
		case PART_DRAW_BB:
			if (ob_dt <= OB_WIRE || select)
				glPolygonMode(GL_FRONT_AND_BACK, GL_LINE);
			else
				glPolygonMode(GL_FRONT_AND_BACK, GL_FILL);

#ifdef WITH_GL_PROFILE_COMPAT
			draw_vertex_array(PRIM_QUADS_XXX, vert, nor, color, 0, 4 * totpoint, col);
#endif
			break;
		default:
			draw_vertex_array(PRIM_POINTS, vert, nor, color, 0, totpoint, col);
			break;
	}
}
static void draw_particle(ParticleKey *state, int draw_as, short draw, float pixsize,
                          float imat[4][4], const float draw_line[2], ParticleBillboardData *bb, ParticleDrawData *pdd,
                          unsigned int pos)
{
	float vec[3], vec2[3];
	float *vd = NULL;
	float *cd = NULL;
	float ma_col[3] = {0.0f, 0.0f, 0.0f};

	/* null only for PART_DRAW_CIRC */
	if (pdd) {
		vd = pdd->vd;
		cd = pdd->cd;

		if (pdd->ma_col) {
			copy_v3_v3(ma_col, pdd->ma_col);
		}
	}

	switch (draw_as) {
		case PART_DRAW_DOT:
		{
			if (vd) {
				copy_v3_v3(vd, state->co); pdd->vd += 3;
			}
			if (cd) {
				copy_v3_v3(cd, pdd->ma_col);
				pdd->cd += 3;
			}
			break;
		}
		case PART_DRAW_CROSS:
		case PART_DRAW_AXIS:
		{
			vec[0] = 2.0f * pixsize;
			vec[1] = vec[2] = 0.0;
			mul_qt_v3(state->rot, vec);
			if (draw_as == PART_DRAW_AXIS) {
				if (cd) {
					cd[1] = cd[2] = cd[4] = cd[5] = 0.0;
					cd[0] = cd[3] = 1.0;
					cd[6] = cd[8] = cd[9] = cd[11] = 0.0;
					cd[7] = cd[10] = 1.0;
					cd[13] = cd[12] = cd[15] = cd[16] = 0.0;
					cd[14] = cd[17] = 1.0;
					pdd->cd += 18;
				}

				copy_v3_v3(vec2, state->co);
			}
			else {
				if (cd) {
					cd[0] = cd[3] = cd[6] = cd[9] = cd[12] = cd[15] = ma_col[0];
					cd[1] = cd[4] = cd[7] = cd[10] = cd[13] = cd[16] = ma_col[1];
					cd[2] = cd[5] = cd[8] = cd[11] = cd[14] = cd[17] = ma_col[2];
					pdd->cd += 18;
				}
				sub_v3_v3v3(vec2, state->co, vec);
			}

			add_v3_v3(vec, state->co);
			copy_v3_v3(pdd->vd, vec); pdd->vd += 3;
			copy_v3_v3(pdd->vd, vec2); pdd->vd += 3;

			vec[1] = 2.0f * pixsize;
			vec[0] = vec[2] = 0.0;
			mul_qt_v3(state->rot, vec);
			if (draw_as == PART_DRAW_AXIS) {
				copy_v3_v3(vec2, state->co);
			}
			else {
				sub_v3_v3v3(vec2, state->co, vec);
			}

			add_v3_v3(vec, state->co);
			copy_v3_v3(pdd->vd, vec); pdd->vd += 3;
			copy_v3_v3(pdd->vd, vec2); pdd->vd += 3;

			vec[2] = 2.0f * pixsize;
			vec[0] = vec[1] = 0.0f;
			mul_qt_v3(state->rot, vec);
			if (draw_as == PART_DRAW_AXIS) {
				copy_v3_v3(vec2, state->co);
			}
			else {
				sub_v3_v3v3(vec2, state->co, vec);
			}

			add_v3_v3(vec, state->co);

			copy_v3_v3(pdd->vd, vec); pdd->vd += 3;
			copy_v3_v3(pdd->vd, vec2); pdd->vd += 3;
			break;
		}
		case PART_DRAW_LINE:
		{
			copy_v3_v3(vec, state->vel);
			normalize_v3(vec);
			if (draw & PART_DRAW_VEL_LENGTH)
				mul_v3_fl(vec, len_v3(state->vel));
			madd_v3_v3v3fl(pdd->vd, state->co, vec, -draw_line[0]); pdd->vd += 3;
			madd_v3_v3v3fl(pdd->vd, state->co, vec,  draw_line[1]); pdd->vd += 3;
			if (cd) {
				cd[0] = cd[3] = ma_col[0];
				cd[1] = cd[4] = ma_col[1];
				cd[2] = cd[5] = ma_col[2];
				pdd->cd += 6;
			}
			break;
		}
		case PART_DRAW_CIRC:
		{
			imm_drawcircball(state->co, pixsize, imat, pos);
			break;
		}
		case PART_DRAW_BB:
		{
			float xvec[3], yvec[3], zvec[3], bb_center[3];
			if (cd) {
				cd[0] = cd[3] = cd[6] = cd[9] = ma_col[0];
				cd[1] = cd[4] = cd[7] = cd[10] = ma_col[1];
				cd[2] = cd[5] = cd[8] = cd[11] = ma_col[2];
				pdd->cd += 12;
			}

			copy_v3_v3(bb->vec, state->co);
			copy_v3_v3(bb->vel, state->vel);

			psys_make_billboard(bb, xvec, yvec, zvec, bb_center);
			
			add_v3_v3v3(pdd->vd, bb_center, xvec);
			add_v3_v3(pdd->vd, yvec); pdd->vd += 3;

			sub_v3_v3v3(pdd->vd, bb_center, xvec);
			add_v3_v3(pdd->vd, yvec); pdd->vd += 3;

			sub_v3_v3v3(pdd->vd, bb_center, xvec);
			sub_v3_v3v3(pdd->vd, pdd->vd, yvec); pdd->vd += 3;

			add_v3_v3v3(pdd->vd, bb_center, xvec);
			sub_v3_v3v3(pdd->vd, pdd->vd, yvec); pdd->vd += 3;

			copy_v3_v3(pdd->nd, zvec); pdd->nd += 3;
			copy_v3_v3(pdd->nd, zvec); pdd->nd += 3;
			copy_v3_v3(pdd->nd, zvec); pdd->nd += 3;
			copy_v3_v3(pdd->nd, zvec); pdd->nd += 3;
			break;
		}
	}
}
static void draw_particle_data(ParticleSystem *psys, RegionView3D *rv3d,
                               ParticleKey *state, int draw_as,
                               float imat[4][4], ParticleBillboardData *bb, ParticleDrawData *pdd,
                               const float ct, const float pa_size, const float r_tilt, const float pixsize_scale,
                               unsigned int pos)
{
	ParticleSettings *part = psys->part;
	float pixsize;

	if (psys->parent)
		mul_m4_v3(psys->parent->obmat, state->co);

	/* create actual particle data */
	if (draw_as == PART_DRAW_BB) {
		bb->offset[0] = part->bb_offset[0];
		bb->offset[1] = part->bb_offset[1];
		bb->size[0] = part->bb_size[0] * pa_size;
		if (part->bb_align == PART_BB_VEL) {
			float pa_vel = len_v3(state->vel);
			float head = part->bb_vel_head * pa_vel;
			float tail = part->bb_vel_tail * pa_vel;
			bb->size[1] = part->bb_size[1] * pa_size + head + tail;
			/* use offset to adjust the particle center. this is relative to size, so need to divide! */
			if (bb->size[1] > 0.0f)
				bb->offset[1] += (head - tail) / bb->size[1];
		}
		else {
			bb->size[1] = part->bb_size[1] * pa_size;
		}
		bb->tilt = part->bb_tilt * (1.0f - part->bb_rand_tilt * r_tilt);
		bb->time = ct;
	}

	pixsize = ED_view3d_pixel_size(rv3d, state->co) * pixsize_scale;

	draw_particle(state, draw_as, part->draw, pixsize, imat, part->draw_line, bb, pdd, pos);
}
/* unified drawing of all new particle systems draw types except dupli ob & group
 * mostly tries to use vertex arrays for speed
 *
 * 1. check that everything is ok & updated
 * 2. start initializing things
 * 3. initialize according to draw type
 * 4. allocate drawing data arrays
 * 5. start filling the arrays
 * 6. draw the arrays
 * 7. clean up
 */
static void draw_new_particle_system(Scene *scene, View3D *v3d, RegionView3D *rv3d,
                                     Base *base, ParticleSystem *psys,
                                     const char ob_dt, const short dflag)
{
	Object *ob = base->object;
	ParticleEditSettings *pset = PE_settings(scene);
	ParticleSettings *part = psys->part;
	ParticleData *pars = psys->particles;
	ParticleData *pa;
	ParticleKey state, *states = NULL;
	ParticleBillboardData bb;
	ParticleSimulationData sim = {NULL};
	ParticleDrawData *pdd = psys->pdd;
	Material *ma;
	float vel[3], imat[4][4];
	float timestep, pixsize_scale = 1.0f, pa_size, r_tilt, r_length;
	float pa_time, pa_birthtime, pa_dietime, pa_health, intensity;
	float cfra;
	float ma_col[3] = {0.0f, 0.0f, 0.0f};
	int a, totpart, totpoint = 0, totve = 0, drawn, draw_as, totchild = 0;
	bool select = (base->flag & BASE_SELECTED) != 0, create_cdata = false, need_v = false;
	GLint polygonmode[2];
	char numstr[32];
	unsigned char tcol[4] = {0, 0, 0, 255};
	unsigned int pos;

/* 1. */
	if (part == NULL || !psys_check_enabled(ob, psys, G.is_rendering))
		return;

	if (pars == NULL) return;

	/* don't draw normal paths in edit mode */
	if (psys_in_edit_mode(scene, psys) && (pset->flag & PE_DRAW_PART) == 0)
		return;

	if (part->draw_as == PART_DRAW_REND)
		draw_as = part->ren_as;
	else
		draw_as = part->draw_as;

	if (draw_as == PART_DRAW_NOT)
		return;

	/* prepare curvemapping tables */
	if ((psys->part->child_flag & PART_CHILD_USE_CLUMP_CURVE) && psys->part->clumpcurve)
		curvemapping_changed_all(psys->part->clumpcurve);
	if ((psys->part->child_flag & PART_CHILD_USE_ROUGH_CURVE) && psys->part->roughcurve)
		curvemapping_changed_all(psys->part->roughcurve);

/* 2. */
	sim.scene = scene;
	sim.ob = ob;
	sim.psys = psys;
	sim.psmd = psys_get_modifier(ob, psys);

	if (part->phystype == PART_PHYS_KEYED) {
		if (psys->flag & PSYS_KEYED) {
			psys_count_keyed_targets(&sim);
			if (psys->totkeyed == 0)
				return;
		}
	}

	if (select) {
		select = false;
		if (psys_get_current(ob) == psys)
			select = true;
	}

	psys->flag |= PSYS_DRAWING;

	if (part->type == PART_HAIR && !psys->childcache)
		totchild = 0;
	else
		totchild = psys->totchild * part->disp / 100;

	ma = give_current_material(ob, part->omat);

	if (v3d->zbuf) glDepthMask(1);

	if ((ma) && (part->draw_col == PART_DRAW_COL_MAT)) {
		rgb_float_to_uchar(tcol, &(ma->r));
		copy_v3_v3(ma_col, &ma->r);
	}

	timestep = psys_get_timestep(&sim);

	if ((ob->flag & OB_FROMGROUP) != 0) {
		float mat[4][4];
		mul_m4_m4m4(mat, ob->obmat, psys->imat);
		gpuMultMatrix3D(mat);
	}

	/* needed for text display */
	invert_m4_m4(ob->imat, ob->obmat);

	totpart = psys->totpart;

	cfra = BKE_scene_frame_get(scene);

	if (draw_as == PART_DRAW_PATH && psys->pathcache == NULL && psys->childcache == NULL)
		draw_as = PART_DRAW_DOT;

/* 3. */
	glLineWidth(1.0f);

	switch (draw_as) {
		case PART_DRAW_DOT:
			if (part->draw_size)
				glPointSize(part->draw_size);
			else
				glPointSize(2.0);  /* default dot size */
			break;
		case PART_DRAW_CIRC:
			/* calculate view aligned matrix: */
			copy_m4_m4(imat, rv3d->viewinv);
			normalize_v3(imat[0]);
			normalize_v3(imat[1]);
			/* fall-through */
		case PART_DRAW_CROSS:
		case PART_DRAW_AXIS:
			/* lets calculate the scale: */
			
			if (part->draw_size == 0.0)
				pixsize_scale = 2.0f;
			else
				pixsize_scale = part->draw_size;

			if (draw_as == PART_DRAW_AXIS)
				create_cdata = 1;
			break;
		case PART_DRAW_OB:
			if (part->dup_ob == NULL)
				draw_as = PART_DRAW_DOT;
			else
				draw_as = 0;
			break;
		case PART_DRAW_GR:
			if (part->dup_group == NULL)
				draw_as = PART_DRAW_DOT;
			else
				draw_as = 0;
			break;
		case PART_DRAW_BB:
			if (v3d->camera == NULL && part->bb_ob == NULL) {
				printf("Billboards need an active camera or a target object!\n");

				draw_as = part->draw_as = PART_DRAW_DOT;

				if (part->draw_size)
					glPointSize(part->draw_size);
				else
					glPointSize(2.0);  /* default dot size */
			}
			else if (part->bb_ob)
				bb.ob = part->bb_ob;
			else
				bb.ob = v3d->camera;

			bb.align = part->bb_align;
			bb.anim = part->bb_anim;
			bb.lock = part->draw & PART_DRAW_BB_LOCK;
			break;
		case PART_DRAW_PATH:
			break;
		case PART_DRAW_LINE:
			need_v = 1;
			break;
	}
	if (part->draw & PART_DRAW_SIZE && part->draw_as != PART_DRAW_CIRC) {
		copy_m4_m4(imat, rv3d->viewinv);
		normalize_v3(imat[0]);
		normalize_v3(imat[1]);
	}

	if (ELEM(draw_as, PART_DRAW_DOT, PART_DRAW_CROSS, PART_DRAW_LINE) &&
	    (part->draw_col > PART_DRAW_COL_MAT))
	{
		create_cdata = 1;
	}

	if (!create_cdata && pdd && pdd->cdata) {
		MEM_freeN(pdd->cdata);
		pdd->cdata = pdd->cd = NULL;
	}

/* 4. */
	if (draw_as && ELEM(draw_as, PART_DRAW_PATH, PART_DRAW_CIRC) == 0) {
		int tot_vec_size = (totpart + totchild) * 3 * sizeof(float);
		int create_ndata = 0;

		if (!pdd)
			pdd = psys->pdd = MEM_callocN(sizeof(ParticleDrawData), "ParticleDrawData");

		if (part->draw_as == PART_DRAW_REND && part->trail_count > 1) {
			tot_vec_size *= part->trail_count;
			psys_make_temp_pointcache(ob, psys);
		}

		switch (draw_as) {
			case PART_DRAW_AXIS:
			case PART_DRAW_CROSS:
				tot_vec_size *= 6;
				if (draw_as != PART_DRAW_CROSS)
					create_cdata = 1;
				break;
			case PART_DRAW_LINE:
				tot_vec_size *= 2;
				break;
			case PART_DRAW_BB:
				tot_vec_size *= 4;
				create_ndata = 1;
				break;
		}

		if (pdd->tot_vec_size != tot_vec_size)
			psys_free_pdd(psys);

		if (!pdd->vdata)
			pdd->vdata = MEM_callocN(tot_vec_size, "particle_vdata");
		if (create_cdata && !pdd->cdata)
			pdd->cdata = MEM_callocN(tot_vec_size, "particle_cdata");
		if (create_ndata && !pdd->ndata)
			pdd->ndata = MEM_callocN(tot_vec_size, "particle_ndata");

		if (part->draw & PART_DRAW_VEL && draw_as != PART_DRAW_LINE) {
			if (!pdd->vedata)
				pdd->vedata = MEM_callocN(2 * (totpart + totchild) * 3 * sizeof(float), "particle_vedata");

			need_v = 1;
		}
		else if (pdd->vedata) {
			/* velocity data not needed, so free it */
			MEM_freeN(pdd->vedata);
			pdd->vedata = NULL;
		}

		pdd->vd = pdd->vdata;
		pdd->ved = pdd->vedata;
		pdd->cd = pdd->cdata;
		pdd->nd = pdd->ndata;
		pdd->tot_vec_size = tot_vec_size;
	}
	else if (psys->pdd) {
		psys_free_pdd(psys);
		MEM_freeN(psys->pdd);
		pdd = psys->pdd = NULL;
	}

	if (pdd) {
		pdd->ma_col = ma_col;
	}

	psys->lattice_deform_data = psys_create_lattice_deform_data(&sim);

	/* circles don't use drawdata, so have to add a special case here */
	if ((pdd || draw_as == PART_DRAW_CIRC) && draw_as != PART_DRAW_PATH) {
		/* 5. */
		if (pdd && (pdd->flag & PARTICLE_DRAW_DATA_UPDATED) &&
		    (pdd->vedata || part->draw & (PART_DRAW_SIZE | PART_DRAW_NUM | PART_DRAW_HEALTH)) == 0)
		{
			totpoint = pdd->totpoint; /* draw data is up to date */
		}
		else {
			if ((draw_as == PART_DRAW_CIRC) || (part->draw & PART_DRAW_SIZE)) {
				pos = VertexFormat_add_attrib(immVertexFormat(), "pos", COMP_F32, 3, KEEP_FLOAT);
				immBindBuiltinProgram(GPU_SHADER_3D_UNIFORM_COLOR);
				imm_cpack(0xFFFFFF);
			}
			for (a = 0, pa = pars; a < totpart + totchild; a++, pa++) {
				/* setup per particle individual stuff */
				if (a < totpart) {
					if (totchild && (part->draw & PART_DRAW_PARENT) == 0) continue;
					if (pa->flag & PARS_NO_DISP || pa->flag & PARS_UNEXIST) continue;

					pa_time = (cfra - pa->time) / pa->lifetime;
					pa_birthtime = pa->time;
					pa_dietime = pa->dietime;
					pa_size = pa->size;
					if (part->phystype == PART_PHYS_BOIDS)
						pa_health = pa->boid->data.health;
					else
						pa_health = -1.0;

					r_tilt = 2.0f * (psys_frand(psys, a + 21) - 0.5f);
					r_length = psys_frand(psys, a + 22);

					if (part->draw_col > PART_DRAW_COL_MAT) {
						switch (part->draw_col) {
							case PART_DRAW_COL_VEL:
								intensity = len_v3(pa->state.vel) / part->color_vec_max;
								break;
							case PART_DRAW_COL_ACC:
								intensity = len_v3v3(pa->state.vel, pa->prev_state.vel) / ((pa->state.time - pa->prev_state.time) * part->color_vec_max);
								break;
							default:
								intensity = 1.0f; /* should never happen */
								BLI_assert(0);
								break;
						}
						CLAMP(intensity, 0.0f, 1.0f);
						weight_to_rgb(ma_col, intensity);
					}
				}
				else {
					ChildParticle *cpa = &psys->child[a - totpart];

					pa_time = psys_get_child_time(psys, cpa, cfra, &pa_birthtime, &pa_dietime);
					pa_size = psys_get_child_size(psys, cpa, cfra, NULL);

					pa_health = -1.0;

					r_tilt = 2.0f * (psys_frand(psys, a + 21) - 0.5f);
					r_length = psys_frand(psys, a + 22);
				}

				drawn = 0;
				if (part->draw_as == PART_DRAW_REND && part->trail_count > 1) {
					float length = part->path_end * (1.0f - part->randlength * r_length);
					int trail_count = part->trail_count * (1.0f - part->randlength * r_length);
					float ct = ((part->draw & PART_ABS_PATH_TIME) ? cfra : pa_time) - length;
					float dt = length / (trail_count ? (float)trail_count : 1.0f);
					int i = 0;

					ct += dt;
					for (i = 0; i < trail_count; i++, ct += dt) {

						if (part->draw & PART_ABS_PATH_TIME) {
							if (ct < pa_birthtime || ct > pa_dietime)
								continue;
						}
						else if (ct < 0.0f || ct > 1.0f)
							continue;

						state.time = (part->draw & PART_ABS_PATH_TIME) ? -ct : -(pa_birthtime + ct * (pa_dietime - pa_birthtime));
						psys_get_particle_on_path(&sim, a, &state, need_v);

						draw_particle_data(psys, rv3d,
						                   &state, draw_as, imat, &bb, psys->pdd,
						                   ct, pa_size, r_tilt, pixsize_scale, pos);

						totpoint++;
						drawn = 1;
					}
				}
				else {
					state.time = cfra;
					if (psys_get_particle_state(&sim, a, &state, 0)) {

						draw_particle_data(psys, rv3d,
						                   &state, draw_as, imat, &bb, psys->pdd,
						                   pa_time, pa_size, r_tilt, pixsize_scale, pos);

						totpoint++;
						drawn = 1;
					}
				}

				if (drawn) {
					/* additional things to draw for each particle
					 * (velocity, size and number) */
					if ((part->draw & PART_DRAW_VEL) && pdd && pdd->vedata) {
						copy_v3_v3(pdd->ved, state.co);
						pdd->ved += 3;
						mul_v3_v3fl(vel, state.vel, timestep);
						add_v3_v3v3(pdd->ved, state.co, vel);
						pdd->ved += 3;

						totve++;
					}

					if (part->draw & PART_DRAW_SIZE) {
						setlinestyle(3);
						imm_drawcircball(state.co, pa_size, imat, pos);
						setlinestyle(0);
					}


					if ((part->draw & PART_DRAW_NUM || part->draw & PART_DRAW_HEALTH) &&
					    (v3d->flag2 & V3D_RENDER_OVERRIDE) == 0)
					{
						size_t numstr_len;
						float vec_txt[3];
						char *val_pos = numstr;
						numstr[0] = '\0';

						if (part->draw & PART_DRAW_NUM) {
							if (a < totpart && (part->draw & PART_DRAW_HEALTH) && (part->phystype == PART_PHYS_BOIDS)) {
								numstr_len = BLI_snprintf_rlen(val_pos, sizeof(numstr), "%d:%.2f", a, pa_health);
							}
							else {
								numstr_len = BLI_snprintf_rlen(val_pos, sizeof(numstr), "%d", a);
							}
						}
						else {
							if (a < totpart && (part->draw & PART_DRAW_HEALTH) && (part->phystype == PART_PHYS_BOIDS)) {
								numstr_len = BLI_snprintf_rlen(val_pos, sizeof(numstr), "%.2f", pa_health);
							}
						}

						if (numstr[0]) {
							/* in path drawing state.co is the end point
							 * use worldspace because object matrix is already applied */
							mul_v3_m4v3(vec_txt, ob->imat, state.co);
							view3d_cached_text_draw_add(vec_txt, numstr, numstr_len,
							                            10, V3D_CACHE_TEXT_WORLDSPACE | V3D_CACHE_TEXT_ASCII, tcol);
						}
					}
				}
			}
			if ((draw_as == PART_DRAW_CIRC) || (part->draw & PART_DRAW_SIZE)) {
				immUnbindProgram();
			}
		}
	}
/* 6. */

	glGetIntegerv(GL_POLYGON_MODE, polygonmode);

	if (draw_as == PART_DRAW_PATH) {
		ParticleCacheKey **cache, *path;
		float *cdata2 = NULL;

		if (totchild && (part->draw & PART_DRAW_PARENT) == 0)
			totpart = 0;
		else if (psys->pathcache == NULL)
			totpart = 0;

		/* draw actual/parent particles */
		cache = psys->pathcache;
		for (a = 0, pa = psys->particles; a < totpart; a++, pa++) {
			path = cache[a];
			if (path->segments > 0) {
				if (((dflag & DRAW_CONSTCOLOR) == 0) && (part->draw_col == PART_DRAW_COL_MAT)) {
					draw_vertex_array(PRIM_LINE_STRIP, path->co, path->vel, path->col, sizeof(ParticleCacheKey), path->segments + 1, NULL);
				}
				else {
					float color[4];
					rgba_uchar_to_float(color, tcol);
					draw_vertex_array(PRIM_LINE_STRIP, path->co, path->vel, NULL, sizeof(ParticleCacheKey), path->segments + 1, color);
				}
			}
		}

		if (part->type ==  PART_HAIR) {
			if (part->draw & PART_DRAW_GUIDE_HAIRS) {
				DerivedMesh *hair_dm = psys->hair_out_dm;

				for (a = 0, pa = psys->particles; a < totpart; a++, pa++) {
					if (pa->totkey > 1) {
						HairKey *hkey = pa->hair;
						
						/* XXX use proper theme color here */
						float color[4] = {0.58f, 0.67f, 1.0f, 1.0f};
						draw_vertex_array(PRIM_LINE_STRIP, hkey->world_co, NULL, NULL, sizeof(HairKey), pa->totkey, color);
					}
				}
				
				if (hair_dm) {
					MVert *mvert = hair_dm->getVertArray(hair_dm);
					int i;
					
					unsigned int pos_id = VertexFormat_add_attrib(immVertexFormat(), "pos", COMP_F32, 3, KEEP_FLOAT);
					immBindBuiltinProgram(GPU_SHADER_3D_UNIFORM_COLOR);
					immUniformColor3f(0.9f, 0.4f, 0.4f);

					unsigned int count = 0;
					for (a = 0, pa = psys->particles; a < totpart; a++, pa++) {
						count += MAX2(pa->totkey - 1, 0);
					}

					if (count > 0) {
						immBegin(PRIM_LINES, count * 2);
						for (a = 0, pa = psys->particles; a < totpart; a++, pa++) {
							for (i = 1; i < pa->totkey; ++i) {
								float v1[3], v2[3];

								copy_v3_v3(v1, mvert[pa->hair_index + i - 1].co);
								copy_v3_v3(v2, mvert[pa->hair_index + i].co);

								mul_m4_v3(ob->obmat, v1);
								mul_m4_v3(ob->obmat, v2);

								immVertex3fv(pos_id, v1);
								immVertex3fv(pos_id, v2);
							}
						}
						immEnd();
					}

					immUnbindProgram();
				}
			}
			
			if (part->draw & PART_DRAW_HAIR_GRID) {
				ClothModifierData *clmd = psys->clmd;
				if (clmd) {
					float *gmin = clmd->hair_grid_min;
					float *gmax = clmd->hair_grid_max;
					int *res = clmd->hair_grid_res;
					int i;
					
					unsigned int pos_id = VertexFormat_add_attrib(immVertexFormat(), "pos", COMP_F32, 3, KEEP_FLOAT);
					immBindBuiltinProgram(GPU_SHADER_3D_UNIFORM_COLOR);
					if (select)
						immUniformThemeColor(TH_ACTIVE);
					else
						immUniformThemeColor(TH_WIRE);

					immBegin(PRIM_LINES, 24);
					immVertex3f(pos_id, gmin[0], gmin[1], gmin[2]); immVertex3f(pos_id, gmax[0], gmin[1], gmin[2]);
					immVertex3f(pos_id, gmax[0], gmin[1], gmin[2]); immVertex3f(pos_id, gmax[0], gmax[1], gmin[2]);
					immVertex3f(pos_id, gmax[0], gmax[1], gmin[2]); immVertex3f(pos_id, gmin[0], gmax[1], gmin[2]);
					immVertex3f(pos_id, gmin[0], gmax[1], gmin[2]); immVertex3f(pos_id, gmin[0], gmin[1], gmin[2]);
					
					immVertex3f(pos_id, gmin[0], gmin[1], gmax[2]); immVertex3f(pos_id, gmax[0], gmin[1], gmax[2]);
					immVertex3f(pos_id, gmax[0], gmin[1], gmax[2]); immVertex3f(pos_id, gmax[0], gmax[1], gmax[2]);
					immVertex3f(pos_id, gmax[0], gmax[1], gmax[2]); immVertex3f(pos_id, gmin[0], gmax[1], gmax[2]);
					immVertex3f(pos_id, gmin[0], gmax[1], gmax[2]); immVertex3f(pos_id, gmin[0], gmin[1], gmax[2]);
					
					immVertex3f(pos_id, gmin[0], gmin[1], gmin[2]); immVertex3f(pos_id, gmin[0], gmin[1], gmax[2]);
					immVertex3f(pos_id, gmax[0], gmin[1], gmin[2]); immVertex3f(pos_id, gmax[0], gmin[1], gmax[2]);
					immVertex3f(pos_id, gmin[0], gmax[1], gmin[2]); immVertex3f(pos_id, gmin[0], gmax[1], gmax[2]);
					immVertex3f(pos_id, gmax[0], gmax[1], gmin[2]); immVertex3f(pos_id, gmax[0], gmax[1], gmax[2]);
					immEnd();
					
					if (select)
						immUniformThemeColorShadeAlpha(TH_ACTIVE, 0, -100);
					else
						immUniformThemeColorShadeAlpha(TH_WIRE, 0, -100);

					int count = 0;
					count += MAX2(0, res[0] - 2) * 8;
					count += MAX2(0, res[1] - 2) * 8;
					count += MAX2(0, res[2] - 2) * 8;

					if (count >= 2) {
						glEnable(GL_BLEND);
						immBegin(PRIM_LINES, count);
						for (i = 1; i < res[0] - 1; ++i) {
							float f = interpf(gmax[0], gmin[0], (float)i / (float)(res[0] - 1));
							immVertex3f(pos_id, f, gmin[1], gmin[2]); immVertex3f(pos_id, f, gmax[1], gmin[2]);
							immVertex3f(pos_id, f, gmax[1], gmin[2]); immVertex3f(pos_id, f, gmax[1], gmax[2]);
							immVertex3f(pos_id, f, gmax[1], gmax[2]); immVertex3f(pos_id, f, gmin[1], gmax[2]);
							immVertex3f(pos_id, f, gmin[1], gmax[2]); immVertex3f(pos_id, f, gmin[1], gmin[2]);
						}
						for (i = 1; i < res[1] - 1; ++i) {
							float f = interpf(gmax[1], gmin[1], (float)i / (float)(res[1] - 1));
							immVertex3f(pos_id, gmin[0], f, gmin[2]); immVertex3f(pos_id, gmax[0], f, gmin[2]);
							immVertex3f(pos_id, gmax[0], f, gmin[2]); immVertex3f(pos_id, gmax[0], f, gmax[2]);
							immVertex3f(pos_id, gmax[0], f, gmax[2]); immVertex3f(pos_id, gmin[0], f, gmax[2]);
							immVertex3f(pos_id, gmin[0], f, gmax[2]); immVertex3f(pos_id, gmin[0], f, gmin[2]);
						}
						for (i = 1; i < res[2] - 1; ++i) {
							float f = interpf(gmax[2], gmin[2], (float)i / (float)(res[2] - 1));
							immVertex3f(pos_id, gmin[0], gmin[1], f); immVertex3f(pos_id, gmax[0], gmin[1], f);
							immVertex3f(pos_id, gmax[0], gmin[1], f); immVertex3f(pos_id, gmax[0], gmax[1], f);
							immVertex3f(pos_id, gmax[0], gmax[1], f); immVertex3f(pos_id, gmin[0], gmax[1], f);
							immVertex3f(pos_id, gmin[0], gmax[1], f); immVertex3f(pos_id, gmin[0], gmin[1], f);
						}
						immEnd();
						glDisable(GL_BLEND);
					}

					immUnbindProgram();
				}
			}
		}
		
		/* draw child particles */
		cache = psys->childcache;
		for (a = 0; a < totchild; a++) {
			path = cache[a];

			if (((dflag & DRAW_CONSTCOLOR) == 0) && (part->draw_col == PART_DRAW_COL_MAT)) {
				draw_vertex_array(PRIM_LINE_STRIP, path->co, path->vel, path->col, sizeof(ParticleCacheKey), path->segments + 1, NULL);
			}
			else {
				float color[4] = {0.0f, 0.0f, 0.0f, 1.0f};
				draw_vertex_array(PRIM_LINE_STRIP, path->co, path->vel, NULL, sizeof(ParticleCacheKey), path->segments + 1, color);
			}
		}

		/* restore & clean up */
		if (cdata2) {
			MEM_freeN(cdata2);
			cdata2 = NULL;
		}

		if ((part->draw & PART_DRAW_NUM) && (v3d->flag2 & V3D_RENDER_OVERRIDE) == 0) {
			cache = psys->pathcache;

			for (a = 0, pa = psys->particles; a < totpart; a++, pa++) {
				float vec_txt[3];
				size_t numstr_len = BLI_snprintf_rlen(numstr, sizeof(numstr), "%i", a);
				/* use worldspace because object matrix is already applied */
				mul_v3_m4v3(vec_txt, ob->imat, cache[a]->co);
				view3d_cached_text_draw_add(vec_txt, numstr, numstr_len,
				                            10, V3D_CACHE_TEXT_WORLDSPACE | V3D_CACHE_TEXT_ASCII, tcol);
			}
		}
	}
	else if (pdd && ELEM(draw_as, 0, PART_DRAW_CIRC) == 0) {

		if (pdd->vdata) {
			if (select) {
				float color[4];
				UI_GetThemeColor4fv(TH_ACTIVE, color);

				if (part->draw_size)
					glPointSize(part->draw_size + 2);
				else
					glPointSize(4.0);

				glLineWidth(3.0);

				draw_particle_arrays_new(draw_as, ob_dt, 1, pdd->vdata, NULL, NULL, totpoint, color);
			}

			glPointSize(part->draw_size ? part->draw_size : 2.0);
			glLineWidth(1.0);


#if 0
			/* enable other data arrays */
			/* billboards are drawn this way */
			if (pdd->ndata && ob_dt > OB_WIRE) {
				GPU_basic_shader_colors(NULL, NULL, 0.0f, 1.0f);
				GPU_basic_shader_bind(GPU_SHADER_LIGHTING | GPU_SHADER_USE_COLOR);
			}
			if ((dflag & DRAW_CONSTCOLOR) == 0) {
				if (pdd->cdata) {
					glEnableClientState(GL_COLOR_ARRAY);
					glColorPointer(3, GL_FLOAT, 0, pdd->cdata);
				}
			}
#endif

			draw_particle_arrays_new(draw_as, ob_dt, 0, pdd->vdata, pdd->ndata, pdd->cdata, totpoint, NULL);
		}


		pdd->flag |= PARTICLE_DRAW_DATA_UPDATED;
		pdd->totpoint = totpoint;
	}

	if (pdd && pdd->vedata) {
		float color[4] = {0.75f, 0.75f, 0.75f, 1.0f};
		draw_vertex_array(PRIM_LINES, pdd->vedata, NULL, NULL, 0, 2 * totve, color);
	}

	glPolygonMode(GL_FRONT, polygonmode[0]);
	glPolygonMode(GL_BACK, polygonmode[1]);

/* 7. */
	
	GPU_basic_shader_bind(GPU_SHADER_USE_COLOR);

	if (states)
		MEM_freeN(states);

	psys->flag &= ~PSYS_DRAWING;

	/* draw data can't be saved for billboards as they must update to target changes */
	if (draw_as == PART_DRAW_BB) {
		psys_free_pdd(psys);
		pdd->flag &= ~PARTICLE_DRAW_DATA_UPDATED;
	}

	if (psys->lattice_deform_data) {
		end_latt_deform(psys->lattice_deform_data);
		psys->lattice_deform_data = NULL;
	}

	if (pdd) {
		/* drop references to stack memory */
		pdd->ma_col = NULL;
	}

	if ((ob->flag & OB_FROMGROUP) != 0) {
		gpuLoadMatrix3D(rv3d->viewmat);
	}
}

static void draw_update_ptcache_edit(Scene *scene, SceneLayer *sl, Object *ob, PTCacheEdit *edit)
{
	if (edit->psys && edit->psys->flag & PSYS_HAIR_UPDATED)
		PE_update_object(scene, sl, ob, 0);

	/* create path and child path cache if it doesn't exist already */
	if (edit->pathcache == NULL)
		psys_cache_edit_paths(scene, ob, edit, CFRA, G.is_rendering);
}

static void draw_ptcache_edit(Scene *scene, View3D *v3d, PTCacheEdit *edit)
{
	ParticleEditSettings *pset = PE_settings(scene);
	const int totpoint = edit->totpoint;
	const bool timed = (pset->flag & PE_FADE_TIME) ? pset->fade_frames : false;

	if (edit->pathcache == NULL)
		return;

	PE_hide_keys_time(scene, edit, CFRA);

	/* opengl setup */
	if ((v3d->flag & V3D_ZBUF_SELECT) == 0)
		glDisable(GL_DEPTH_TEST);

	/* get selection theme colors */
	float sel_col[3], nosel_col[3];
	UI_GetThemeColor3fv(TH_VERTEX_SELECT, sel_col);
	UI_GetThemeColor3fv(TH_VERTEX, nosel_col);

	/* draw paths */
	const int totkeys = (*edit->pathcache)->segments + 1;

	glEnable(GL_BLEND);
	float *pathcol = MEM_callocN(totkeys * 4 * sizeof(float), "particle path color data");

	if (pset->brushtype == PE_BRUSH_WEIGHT)
		glLineWidth(2.0f);

	ParticleCacheKey **cache = edit->pathcache;
	PTCacheEditPoint *point;
	int i;

	for (i = 0, point = edit->points; i < totpoint; i++, point++) {
		ParticleCacheKey *path = cache[i];

		VertexFormat format = {0};
		unsigned int pos_id, col_id, col_comp;

		col_comp = ((point->flag & PEP_HIDE) || timed) ? 4 : 3;

		pos_id = VertexFormat_add_attrib(&format, "pos", COMP_F32, 3, KEEP_FLOAT);
		col_id = VertexFormat_add_attrib(&format, "color", COMP_F32, col_comp, KEEP_FLOAT);

		VertexBuffer *vbo = VertexBuffer_create_with_format(&format);
		VertexBuffer_allocate_data(vbo, path->segments + 1);

		VertexBuffer_fill_attrib_stride(vbo, pos_id, sizeof(ParticleCacheKey), path->co);

		float *pcol = pathcol;

		if (point->flag & PEP_HIDE) {
			for (int k = 0; k < totkeys; k++, pcol += 4) {
				copy_v3_v3(pcol, path->col);
				pcol[3] = 0.25f;
			}

			VertexBuffer_fill_attrib(vbo, col_id, pathcol);
		}
		else if (timed) {
			ParticleCacheKey *pkey = path;
			for (int k = 0; k < totkeys; k++, pkey++, pcol += 4) {
				copy_v3_v3(pcol, pkey->col);
				pcol[3] = 1.0f - fabsf((float)(CFRA) -pkey->time) / (float)pset->fade_frames;
			}

			VertexBuffer_fill_attrib(vbo, col_id, pathcol);
		}
		else {
			/* FIXME: shader wants 4 color components but the cache only contains ParticleCacheKey
			 * So alpha is random */
			VertexBuffer_fill_attrib_stride(vbo, col_id, sizeof(ParticleCacheKey), path->col);
		}

		Batch *batch = Batch_create(PRIM_LINE_STRIP, vbo, NULL);
		Batch_set_builtin_program(batch, GPU_SHADER_3D_SMOOTH_COLOR);
		Batch_draw(batch);
		Batch_discard_all(batch);
	}

	if (pathcol) { MEM_freeN(pathcol); pathcol = NULL; }

	/* draw edit vertices */
	if (pset->selectmode != SCE_SELECT_PATH) {
		glPointSize(UI_GetThemeValuef(TH_VERTEX_SIZE));

		if (pset->selectmode == SCE_SELECT_POINT) {
			float *pd = NULL, *pdata = NULL;
			float *cd = NULL, *cdata = NULL;
			int totkeys_visible = 0;

			VertexFormat format = {0};
			unsigned int pos_id = VertexFormat_add_attrib(&format, "pos", COMP_F32, 3, KEEP_FLOAT);
			unsigned int col_id = VertexFormat_add_attrib(&format, "color", COMP_F32, (timed ? 4 : 3), KEEP_FLOAT);

			for (i = 0, point = edit->points; i < totpoint; i++, point++)
				if (!(point->flag & PEP_HIDE))
					totkeys_visible += point->totkey;

			if (totkeys_visible) {
				if (edit->points && !(edit->points->keys->flag & PEK_USE_WCO))
					pd = pdata = MEM_callocN(totkeys_visible * 3 * sizeof(float), "particle edit point data");
				cd = cdata = MEM_callocN(totkeys_visible * (timed ? 4 : 3) * sizeof(float), "particle edit color data");
			}

			for (i = 0, point = edit->points; i < totpoint; i++, point++) {
				if (point->flag & PEP_HIDE)
					continue;

				PTCacheEditKey *key = point->keys;
				for (int k = 0; k < point->totkey; k++, key++) {
					if (pd) {
						copy_v3_v3(pd, key->co);
						pd += 3;
					}

					if (key->flag & PEK_SELECT) {
						copy_v3_v3(cd, sel_col);
					}
					else {
						copy_v3_v3(cd, nosel_col);
					}

					if (timed)
						*(cd + 3) = 1.0f - fabsf((float)CFRA - *key->time) / (float)pset->fade_frames;

					cd += (timed ? 4 : 3);
				}
			}
			cd = cdata;
			pd = pdata;
			for (i = 0, point = edit->points; i < totpoint; i++, point++) {
				if (point->flag & PEP_HIDE || point->totkey == 0)
					continue;

				VertexBuffer *vbo = VertexBuffer_create_with_format(&format);
				VertexBuffer_allocate_data(vbo, point->totkey);

				if (point->keys->flag & PEK_USE_WCO)
					VertexBuffer_fill_attrib_stride(vbo, pos_id, sizeof(PTCacheEditKey), point->keys->world_co);
				else
					VertexBuffer_fill_attrib(vbo, pos_id, pd);

				VertexBuffer_fill_attrib(vbo, col_id, cd);

				Batch *batch = Batch_create(PRIM_POINTS, vbo, NULL);
				Batch_set_builtin_program(batch, GPU_SHADER_3D_SMOOTH_COLOR);
				Batch_draw(batch);
				Batch_discard_all(batch);

				pd += pd ? 3 * point->totkey : 0;
				cd += (timed ? 4 : 3) * point->totkey;
			}
			if (pdata) { MEM_freeN(pdata); pd = pdata = NULL; }
			if (cdata) { MEM_freeN(cdata); cd = cdata = NULL; }
		}
		else if (pset->selectmode == SCE_SELECT_END) {
			VertexFormat *format = immVertexFormat();
			unsigned int pos_id = VertexFormat_add_attrib(format, "pos", COMP_F32, 3, KEEP_FLOAT);
			unsigned int col_id = VertexFormat_add_attrib(format, "color", COMP_F32, 3, KEEP_FLOAT);
			immBindBuiltinProgram(GPU_SHADER_3D_FLAT_COLOR);
			immBeginAtMost(PRIM_POINTS, totpoint);
			for (i = 0, point = edit->points; i < totpoint; i++, point++) {
				if ((point->flag & PEP_HIDE) == 0 && point->totkey) {
					PTCacheEditKey *key = point->keys + point->totkey - 1;
					if ((key->flag & PEK_SELECT) != 0) {
						immAttrib3fv(col_id, sel_col);
					}
					else {
						immAttrib3fv(col_id, nosel_col);
					}
					/* has to be like this.. otherwise selection won't work, have try glArrayElement later..*/
					immVertex3fv(pos_id, (key->flag & PEK_USE_WCO) ? key->world_co : key->co);
				}
			}
			immEnd();
			immUnbindProgram();
		}
	}

	glDisable(GL_BLEND);
	if (v3d->zbuf) glEnable(GL_DEPTH_TEST);
}

static void ob_draw_RE_motion(float com[3], float rotscale[3][3], float itw, float ith, float drw_size)
{
	float tr[3][3];
	float root[3], tip[3];
	/* take a copy for not spoiling original */
	copy_m3_m3(tr, rotscale);
	float tw = itw * drw_size;
	float th = ith * drw_size;

	VertexFormat *format = immVertexFormat();
	unsigned int pos = VertexFormat_add_attrib(format, "pos", COMP_F32, 3, KEEP_FLOAT);
	unsigned int col = VertexFormat_add_attrib(format, "color", COMP_U8, 4, NORMALIZE_INT_TO_FLOAT);
	immBindBuiltinProgram(GPU_SHADER_3D_FLAT_COLOR);

	immBegin(PRIM_LINES, 30);

	immAttrib4ub(col, 0x7F, 0x00, 0x00, 155);
	root[1] = root[2] = 0.0f;
	root[0] = -drw_size;
	mul_m3_v3(tr, root);
	add_v3_v3(root, com);
	immVertex3fv(pos, root);
	tip[1] = tip[2] = 0.0f;
	tip[0] = drw_size;
	mul_m3_v3(tr, tip);
	add_v3_v3(tip, com);
	immVertex3fv(pos, tip);

	root[1] = 0.0f; root[2] = tw;
	root[0] = th;
	mul_m3_v3(tr, root);
	add_v3_v3(root, com);
	immVertex3fv(pos, root);
	immVertex3fv(pos, tip);

	root[1] = 0.0f; root[2] = -tw;
	root[0] = th;
	mul_m3_v3(tr, root);
	add_v3_v3(root, com);
	immVertex3fv(pos, root);
	immVertex3fv(pos, tip);

	root[1] = tw; root[2] = 0.0f;
	root[0] = th;
	mul_m3_v3(tr, root);
	add_v3_v3(root, com);
	immVertex3fv(pos, root);
	immVertex3fv(pos, tip);

	root[1] = -tw; root[2] = 0.0f;
	root[0] = th;
	mul_m3_v3(tr, root);
	add_v3_v3(root, com);
	immVertex3fv(pos, root);
	immVertex3fv(pos, tip);

	immAttrib4ub(col, 0x00, 0x7F, 0x00, 155);

	root[0] = root[2] = 0.0f;
	root[1] = -drw_size;
	mul_m3_v3(tr, root);
	add_v3_v3(root, com);
	immVertex3fv(pos, root);
	tip[0] = tip[2] = 0.0f;
	tip[1] = drw_size;
	mul_m3_v3(tr, tip);
	add_v3_v3(tip, com);
	immVertex3fv(pos, tip);

	root[0] = 0.0f; root[2] = tw;
	root[1] = th;
	mul_m3_v3(tr, root);
	add_v3_v3(root, com);
	immVertex3fv(pos, root);
	immVertex3fv(pos, tip);

	root[0] = 0.0f; root[2] = -tw;
	root[1] = th;
	mul_m3_v3(tr, root);
	add_v3_v3(root, com);
	immVertex3fv(pos, root);
	immVertex3fv(pos, tip);

	root[0] = tw; root[2] = 0.0f;
	root[1] = th;
	mul_m3_v3(tr, root);
	add_v3_v3(root, com);
	immVertex3fv(pos, root);
	immVertex3fv(pos, tip);

	root[0] = -tw; root[2] = 0.0f;
	root[1] = th;
	mul_m3_v3(tr, root);
	add_v3_v3(root, com);
	immVertex3fv(pos, root);
	immVertex3fv(pos, tip);

	immAttrib4ub(col, 0x00, 0x00, 0x7F, 155);
	root[0] = root[1] = 0.0f;
	root[2] = -drw_size;
	mul_m3_v3(tr, root);
	add_v3_v3(root, com);
	immVertex3fv(pos, root);
	tip[0] = tip[1] = 0.0f;
	tip[2] = drw_size;
	mul_m3_v3(tr, tip);
	add_v3_v3(tip, com);
	immVertex3fv(pos, tip);

	root[0] = 0.0f; root[1] = tw;
	root[2] = th;
	mul_m3_v3(tr, root);
	add_v3_v3(root, com);
	immVertex3fv(pos, root);
	immVertex3fv(pos, tip);

	root[0] = 0.0f; root[1] = -tw;
	root[2] = th;
	mul_m3_v3(tr, root);
	add_v3_v3(root, com);
	immVertex3fv(pos, root);
	immVertex3fv(pos, tip);

	root[0] = tw; root[1] = 0.0f;
	root[2] = th;
	mul_m3_v3(tr, root);
	add_v3_v3(root, com);
	immVertex3fv(pos, root);
	immVertex3fv(pos, tip);

	root[0] = -tw; root[1] = 0.0f;
	root[2] = th;
	mul_m3_v3(tr, root);
	add_v3_v3(root, com);
	immVertex3fv(pos, root);
	immVertex3fv(pos, tip);

	immEnd();

	immUnbindProgram();
}

/* place to add drawers */

static void drawhandlesN(Nurb *nu, const char sel, const bool hide_handles)
{
	if (nu->hide || hide_handles) return;

	if (nu->type == CU_BEZIER && nu->pntsu > 0) {

		const float *fp;

#define TH_HANDLE_COL_TOT ((TH_HANDLE_SEL_FREE - TH_HANDLE_FREE) + 1)
		/* use MIN2 when indexing to ensure newer files don't read outside the array */
		unsigned char handle_cols[TH_HANDLE_COL_TOT][3];
		const int basecol = sel ? TH_HANDLE_SEL_FREE : TH_HANDLE_FREE;

		for (int a = 0; a < TH_HANDLE_COL_TOT; a++) {
			UI_GetThemeColor3ubv(basecol + a, handle_cols[a]);
		}

		VertexFormat *format = immVertexFormat();
		unsigned int pos = VertexFormat_add_attrib(format, "pos", COMP_F32, 3, KEEP_FLOAT);
		unsigned int col = VertexFormat_add_attrib(format, "color", COMP_U8, 3, NORMALIZE_INT_TO_FLOAT);
		immBindBuiltinProgram(GPU_SHADER_3D_FLAT_COLOR);

		glLineWidth(1.0f);

		immBeginAtMost(PRIM_LINES, nu->pntsu * 4);

		BezTriple *bezt = nu->bezt;
		int a = nu->pntsu;
		while (a--) {
			if (bezt->hide == 0) {
				if ((bezt->f2 & SELECT) == sel) {
					fp = bezt->vec[0];

					immAttrib3ubv(col, handle_cols[MIN2(bezt->h1, TH_HANDLE_COL_TOT - 1)]);
					immVertex3fv(pos, fp);
					immVertex3fv(pos, fp + 3);

					immAttrib3ubv(col, handle_cols[MIN2(bezt->h2, TH_HANDLE_COL_TOT - 1)]);
					immVertex3fv(pos, fp + 3);
					immVertex3fv(pos, fp + 6);
				}
				else if ((bezt->f1 & SELECT) == sel) {
					fp = bezt->vec[0];

					immAttrib3ubv(col, handle_cols[MIN2(bezt->h1, TH_HANDLE_COL_TOT - 1)]);
					immVertex3fv(pos, fp);
					immVertex3fv(pos, fp + 3);
				}
				else if ((bezt->f3 & SELECT) == sel) {
					fp = bezt->vec[1];

					immAttrib3ubv(col, handle_cols[MIN2(bezt->h2, TH_HANDLE_COL_TOT - 1)]);
					immVertex3fv(pos, fp);
					immVertex3fv(pos, fp + 3);
				}
			}
			bezt++;
		}

		immEnd();

		immUnbindProgram();

#undef TH_HANDLE_COL_TOT

	}
}

static void drawhandlesN_active(Nurb *nu)
{
	if (nu->hide) return;

	if (nu->type == CU_BEZIER && nu->pntsu > 0) {
		unsigned int pos = VertexFormat_add_attrib(immVertexFormat(), "pos", COMP_F32, 3, KEEP_FLOAT);
		immBindBuiltinProgram(GPU_SHADER_3D_UNIFORM_COLOR);
		immUniformThemeColor(TH_ACTIVE_SPLINE);
		glLineWidth(2.0f);

		immBeginAtMost(PRIM_LINES, nu->pntsu * 4);
		BezTriple *bezt = nu->bezt;
		int a = nu->pntsu;
		while (a--) {
			if (bezt->hide == 0) {
				const float *fp = bezt->vec[0];

				immVertex3fv(pos, fp);
				immVertex3fv(pos, fp + 3);

				immVertex3fv(pos, fp + 3);
				immVertex3fv(pos, fp + 6);
			}
			bezt++;
		}
		immEnd();
		immUnbindProgram();
	}
}

static void drawvertsN(const Nurb *nurb, const bool hide_handles, const void *vert)
{
	const Nurb *nu;

	// just quick guesstimate of how many verts to draw
	int count = 0;
	for (nu = nurb; nu; nu = nu->next) {
		if (!nu->hide) {
			if (nu->type == CU_BEZIER) {
				count += nu->pntsu * 3;
			}
			else {
				count += nu->pntsu * nu->pntsv;
			}
		}
	}
	if (count == 0) return;

	VertexFormat *format = immVertexFormat();
	unsigned int pos = VertexFormat_add_attrib(format, "pos", COMP_F32, 3, KEEP_FLOAT);
	unsigned int color = VertexFormat_add_attrib(format, "color", COMP_U8, 3, NORMALIZE_INT_TO_FLOAT);
	immBindBuiltinProgram(GPU_SHADER_3D_FLAT_COLOR);

	unsigned char vert_color[3];
	unsigned char vert_color_select[3];
	unsigned char vert_color_active[3];
	UI_GetThemeColor3ubv(TH_VERTEX, vert_color);
	UI_GetThemeColor3ubv(TH_VERTEX_SELECT, vert_color_select);
	UI_GetThemeColor3ubv(TH_ACTIVE_VERT, vert_color_active);

	glPointSize(UI_GetThemeValuef(TH_VERTEX_SIZE));

	immBeginAtMost(PRIM_POINTS, count);
	
	for (nu = nurb; nu; nu = nu->next) {

		if (nu->hide) continue;

		if (nu->type == CU_BEZIER) {

			const BezTriple *bezt = nu->bezt;
			int a = nu->pntsu;
			while (a--) {
				if (bezt->hide == 0) {
					if (bezt == vert) {
						immAttrib3ubv(color, bezt->f2 & SELECT ? vert_color_active : vert_color);
						immVertex3fv(pos, bezt->vec[1]);
						if (!hide_handles) {
							immAttrib3ubv(color, bezt->f1 & SELECT ? vert_color_active : vert_color);
							immVertex3fv(pos, bezt->vec[0]);
							immAttrib3ubv(color, bezt->f3 & SELECT ? vert_color_active : vert_color);
							immVertex3fv(pos, bezt->vec[2]);
						}
					}
					else {
						immAttrib3ubv(color, bezt->f2 & SELECT ? vert_color_select : vert_color);
						immVertex3fv(pos, bezt->vec[1]);
						if (!hide_handles) {
							immAttrib3ubv(color, bezt->f1 & SELECT ? vert_color_select : vert_color);
							immVertex3fv(pos, bezt->vec[0]);
							immAttrib3ubv(color, bezt->f3 & SELECT ? vert_color_select : vert_color);
							immVertex3fv(pos, bezt->vec[2]);
						}
					}
				}
				bezt++;
			}
		}
		else {
			const BPoint *bp = nu->bp;
			int a = nu->pntsu * nu->pntsv;
			while (a--) {
				if (bp->hide == 0) {
					if (bp == vert) {
						immAttrib3ubv(color, vert_color_active);
					}
					else {
						immAttrib3ubv(color, bp->f1 & SELECT ? vert_color_select : vert_color);
					}
					immVertex3fv(pos, bp->vec);
				}
				bp++;
			}
		}
	}

	immEnd();
	immUnbindProgram();
}

static void editnurb_draw_active_poly(Nurb *nu)
{
	VertexFormat *format = immVertexFormat();
	unsigned int pos = VertexFormat_add_attrib(format, "pos", COMP_F32, 3, KEEP_FLOAT);
	immBindBuiltinProgram(GPU_SHADER_3D_UNIFORM_COLOR);
	immUniformThemeColor(TH_ACTIVE_SPLINE);

	glLineWidth(2.0f);

	BPoint *bp = nu->bp;
	for (int b = 0; b < nu->pntsv; b++) {
		if (nu->pntsu >= 2) {
			if (nu->flagu & 1) immBegin(PRIM_LINE_LOOP, nu->pntsu);
			else immBegin(PRIM_LINE_STRIP, nu->pntsu);

			for (int a = 0; a < nu->pntsu; a++, bp++) {
				immVertex3fv(pos, bp->vec);
			}

			immEnd();
		}
	}

	immUnbindProgram();
}

static void editnurb_draw_active_nurbs(Nurb *nu)
{
	if (nu->pntsv > 0) {
		VertexFormat *format = immVertexFormat();
		unsigned int pos = VertexFormat_add_attrib(format, "pos", COMP_F32, 3, KEEP_FLOAT);
		immBindBuiltinProgram(GPU_SHADER_3D_UNIFORM_COLOR);
		immUniformThemeColor(TH_ACTIVE_SPLINE);

		glLineWidth(2.0f);
		// just quick guesstimate of how many verts to draw
		int count = (nu->pntsu - 1) * nu->pntsv * 2;
		if (nu->pntsv > 1) count += (nu->pntsv - 1) * nu->pntsu * 2;
		if (count < 2) return;

		immBeginAtMost(PRIM_LINES, count);
		BPoint *bp = nu->bp;
		for (int b = 0; b < nu->pntsv; b++) {
			BPoint *bp1 = bp;
			bp++;

			for (int a = nu->pntsu - 1; a > 0; a--, bp++) {
				if (bp->hide == 0 && bp1->hide == 0) {
					immVertex3fv(pos, bp->vec);
					immVertex3fv(pos, bp1->vec);
				}
				bp1 = bp;
			}
		}

		if (nu->pntsv > 1) {    /* surface */
			int ofs = nu->pntsu;
			for (int b = 0; b < nu->pntsu; b++) {
				BPoint *bp1 = nu->bp + b;
				bp = bp1 + ofs;
				for (int a = nu->pntsv - 1; a > 0; a--, bp += ofs) {
					if (bp->hide == 0 && bp1->hide == 0) {
						immVertex3fv(pos, bp->vec);
						immVertex3fv(pos, bp1->vec);
					}
					bp1 = bp;
				}
			}
		}

		immEnd();

		immUnbindProgram();
	}
}

static void draw_editnurb_splines(Object *ob, Nurb *nurb, const bool sel)
{
	BPoint *bp, *bp1;
	int a, b;
	Curve *cu = ob->data;
	VertexFormat *format;
	unsigned int pos, col;
	unsigned char color[3];

	int index = 0;
	Nurb *nu = nurb;
	while (nu) {
		if (nu->hide == 0) {
			switch (nu->type) {
				case CU_POLY:
				{
					if (!sel && index == cu->actnu) {
						/* we should draw active spline highlight below everything */
						editnurb_draw_active_poly(nu);
					}

					format = immVertexFormat();
					pos = VertexFormat_add_attrib(format, "pos", COMP_F32, 3, KEEP_FLOAT);
					immBindBuiltinProgram(GPU_SHADER_3D_UNIFORM_COLOR);

					glLineWidth(1.0f);

					immUniformThemeColor(TH_NURB_ULINE);
					bp = nu->bp;
					for (b = 0; b < nu->pntsv; b++) {
						if (nu->pntsu >= 2) {
							if (nu->flagu & 1) immBegin(PRIM_LINE_LOOP, nu->pntsu);
							else immBegin(PRIM_LINE_STRIP, nu->pntsu);

							for (a = 0; a < nu->pntsu; a++, bp++) {
								immVertex3fv(pos, bp->vec);
							}

							immEnd();
						}
					}
					immUnbindProgram();
					break;
				}
				case CU_NURBS:
				{
					if (!sel && index == cu->actnu) {
						/* we should draw active spline highlight below everything */
						editnurb_draw_active_nurbs(nu);
					}

					format = immVertexFormat();
					pos = VertexFormat_add_attrib(format, "pos", COMP_F32, 3, KEEP_FLOAT);
					col = VertexFormat_add_attrib(format, "color", COMP_U8, 3, NORMALIZE_INT_TO_FLOAT);
					immBindBuiltinProgram(GPU_SHADER_3D_FLAT_COLOR);

					// just quick guesstimate of how many verts to draw
					int count = (nu->pntsu - 1) * nu->pntsv * 2;
					if (nu->pntsv > 1) count += (nu->pntsv - 1) * nu->pntsu * 2;
					if (count < 2) return;

					glLineWidth(1.0f);

					immBeginAtMost(PRIM_LINES, count);

					bp = nu->bp;
					for (b = 0; b < nu->pntsv; b++) {
						bp1 = bp;
						bp++;
						for (a = nu->pntsu - 1; a > 0; a--, bp++) {
							if (bp->hide == 0 && bp1->hide == 0) {
								if (sel) {
									if ((bp->f1 & SELECT) && (bp1->f1 & SELECT)) {
										UI_GetThemeColor3ubv(TH_NURB_SEL_ULINE, color);
										immAttrib3ubv(col, color);
										immVertex3fv(pos, bp->vec);
										immVertex3fv(pos, bp1->vec);
									}
								}
								else {
									if ((bp->f1 & SELECT) && (bp1->f1 & SELECT)) {
										/* pass */
									}
									else {
										UI_GetThemeColor3ubv(TH_NURB_ULINE, color);
										immAttrib3ubv(col, color);
										immVertex3fv(pos, bp->vec);
										immVertex3fv(pos, bp1->vec);
									}
								}
							}
							bp1 = bp;
						}
					}

					if (nu->pntsv > 1) {    /* surface */
						int ofs = nu->pntsu;
						for (b = 0; b < nu->pntsu; b++) {
							bp1 = nu->bp + b;
							bp = bp1 + ofs;
							for (a = nu->pntsv - 1; a > 0; a--, bp += ofs) {
								if (bp->hide == 0 && bp1->hide == 0) {
									if (sel) {
										if ((bp->f1 & SELECT) && (bp1->f1 & SELECT)) {
											UI_GetThemeColor3ubv(TH_NURB_SEL_VLINE, color);
											immAttrib3ubv(col, color);
											immVertex3fv(pos, bp->vec);
											immVertex3fv(pos, bp1->vec);
										}
									}
									else {
										if ((bp->f1 & SELECT) && (bp1->f1 & SELECT)) {
											/* pass */
										}
										else {
											UI_GetThemeColor3ubv(TH_NURB_VLINE, color);
											immAttrib3ubv(col, color);
											immVertex3fv(pos, bp->vec);
											immVertex3fv(pos, bp1->vec);
										}
									}
								}
								bp1 = bp;
							}
						}
					}
					immEnd();
					immUnbindProgram();
					break;
				}
			}
		}

		index++;
		nu = nu->next;
	}
}

static void draw_editnurb(
        Scene *scene, SceneLayer *sl, View3D *v3d, RegionView3D *rv3d, Base *base, Nurb *nurb,
        const char dt, const short dflag, const unsigned char UNUSED(ob_wire_col[4]))
{
	ToolSettings *ts = scene->toolsettings;
	Object *ob = base->object;
	Curve *cu = ob->data;
	Nurb *nu;
	const void *vert = BKE_curve_vert_active_get(cu);
	const bool hide_handles = (cu->drawflag & CU_HIDE_HANDLES) != 0;
	unsigned char wire_col[3];

	/* DispList */
	UI_GetThemeColor3ubv(TH_WIRE_EDIT, wire_col);

	drawDispList(scene, sl, v3d, rv3d, base, dt, dflag, wire_col);

	/* for shadows only show solid faces */
	if (v3d->flag2 & V3D_RENDER_SHADOW)
		return;

	if (v3d->zbuf) glDepthFunc(GL_ALWAYS);
	
	/* first non-selected and active handles */
	int index = 0;
	for (nu = nurb; nu; nu = nu->next) {
		if (nu->type == CU_BEZIER) {
			if (index == cu->actnu && !hide_handles)
				drawhandlesN_active(nu);
			drawhandlesN(nu, 0, hide_handles);
		}
		index++;
	}
	draw_editnurb_splines(ob, nurb, false);
	draw_editnurb_splines(ob, nurb, true);
	/* selected handles */
	for (nu = nurb; nu; nu = nu->next) {
		if (nu->type == CU_BEZIER && (cu->drawflag & CU_HIDE_HANDLES) == 0)
			drawhandlesN(nu, 1, hide_handles);
	}
	
	if (v3d->zbuf) glDepthFunc(GL_LEQUAL);

	/* direction vectors for 3d curve paths
	 * when at its lowest, don't render normals */
	if ((cu->flag & CU_3D) && (ts->normalsize > 0.0015f) && (cu->drawflag & CU_HIDE_NORMALS) == 0) {
		BevList *bl;

		VertexFormat *format = immVertexFormat();
		unsigned int pos = VertexFormat_add_attrib(format, "pos", COMP_F32, 3, KEEP_FLOAT);
		immBindBuiltinProgram(GPU_SHADER_3D_UNIFORM_COLOR);
		immUniformThemeColor(TH_WIRE_EDIT);

		glLineWidth(1.0f);

		int count = 0;
		for (bl = ob->curve_cache->bev.first, nu = nurb; nu && bl; bl = bl->next, nu = nu->next) {
			int nr = bl->nr;
			int skip = nu->resolu / 16;
			
			while (nr-- > 0) { /* accounts for empty bevel lists */
				count += 4;
				nr -= skip;
			}
		}

		if (count > 2) {
			immBegin(PRIM_LINES, count);
			for (bl = ob->curve_cache->bev.first, nu = nurb; nu && bl; bl = bl->next, nu = nu->next) {
				BevPoint *bevp = bl->bevpoints;
				int nr = bl->nr;
				int skip = nu->resolu / 16;
				
				while (nr-- > 0) { /* accounts for empty bevel lists */
					const float fac = bevp->radius * ts->normalsize;
					float vec_a[3]; /* Offset perpendicular to the curve */
					float vec_b[3]; /* Delta along the curve */

					vec_a[0] = fac;
					vec_a[1] = 0.0f;
					vec_a[2] = 0.0f;

					vec_b[0] = -fac;
					vec_b[1] = 0.0f;
					vec_b[2] = 0.0f;

					mul_qt_v3(bevp->quat, vec_a);
					mul_qt_v3(bevp->quat, vec_b);
					add_v3_v3(vec_a, bevp->vec);
					add_v3_v3(vec_b, bevp->vec);

					madd_v3_v3fl(vec_a, bevp->dir, -fac);
					madd_v3_v3fl(vec_b, bevp->dir, -fac);

					immVertex3fv(pos, vec_a);
					immVertex3fv(pos, bevp->vec);
					immVertex3fv(pos, bevp->vec);
					immVertex3fv(pos, vec_b);

					bevp += skip + 1;
					nr -= skip;
				}
			}
			immEnd();
		}
		immUnbindProgram();
	}

	if (v3d->zbuf) glDisable(GL_DEPTH_TEST);

	drawvertsN(nurb, hide_handles, vert);

	if (v3d->zbuf) glEnable(GL_DEPTH_TEST);
}

static void draw_editfont_textcurs(RegionView3D *rv3d, float textcurs[4][2])
{
	unsigned int pos = VertexFormat_add_attrib(immVertexFormat(), "pos", COMP_F32, 2, KEEP_FLOAT);
	ED_view3d_polygon_offset(rv3d, -1.0);
	set_inverted_drawing(1);
	immBindBuiltinProgram(GPU_SHADER_2D_UNIFORM_COLOR);
	imm_cpack(0);
	immBegin(PRIM_TRIANGLE_FAN, 4);
	immVertex2fv(pos, textcurs[0]);
	immVertex2fv(pos, textcurs[1]);
	immVertex2fv(pos, textcurs[2]);
	immVertex2fv(pos, textcurs[3]);
	immEnd();
	set_inverted_drawing(0);
	ED_view3d_polygon_offset(rv3d, 0.0);
	immUnbindProgram();
}

static void draw_editfont(Scene *scene, SceneLayer *sl, View3D *v3d, RegionView3D *rv3d, Base *base,
                          const char dt, const short dflag, const unsigned char ob_wire_col[4])
{
	Object *ob = base->object;
	Curve *cu = ob->data;
	EditFont *ef = cu->editfont;
	float vec1[3], vec2[3];
	int selstart, selend;

	draw_editfont_textcurs(rv3d, ef->textcurs);

	if (cu->flag & CU_FAST) {
		cpack(0xFFFFFF);
		set_inverted_drawing(1);
		drawDispList(scene, sl, v3d, rv3d, base, OB_WIRE, dflag, ob_wire_col);
		set_inverted_drawing(0);
	}
	else {
		drawDispList(scene, sl, v3d, rv3d, base, dt, dflag, ob_wire_col);
	}

	if (cu->linewidth != 0.0f) {
		unsigned int pos = VertexFormat_add_attrib(immVertexFormat(), "pos", COMP_F32, 2, KEEP_FLOAT);
		immBindBuiltinProgram(GPU_SHADER_2D_UNIFORM_COLOR);
		immUniformThemeColor(TH_WIRE_EDIT);
		copy_v3_v3(vec1, ob->orig);
		copy_v3_v3(vec2, ob->orig);
		vec1[0] += cu->linewidth;
		vec2[0] += cu->linewidth;
		vec1[1] += cu->linedist * cu->fsize;
		vec2[1] -= cu->lines * cu->linedist * cu->fsize;
		setlinestyle(3);
		immBegin(PRIM_LINES, 2);
		immVertex2fv(pos, vec1);
		immVertex2fv(pos, vec2);
		immEnd();
		setlinestyle(0);
		immUnbindProgram();
	}

	setlinestyle(3);
	for (int i = 0; i < cu->totbox; i++) {
		if (cu->tb[i].w != 0.0f) {
			unsigned int pos = VertexFormat_add_attrib(immVertexFormat(), "pos", COMP_F32, 3, KEEP_FLOAT);
			immBindBuiltinProgram(GPU_SHADER_3D_UNIFORM_COLOR);
			immUniformThemeColor(i == (cu->actbox - 1) ? TH_ACTIVE : TH_WIRE);
			vec1[0] = cu->xof + cu->tb[i].x;
			vec1[1] = cu->yof + cu->tb[i].y + cu->fsize;
			vec1[2] = 0.001;
			immBegin(PRIM_LINE_STRIP, 5);
			immVertex3fv(pos, vec1);
			vec1[0] += cu->tb[i].w;
			immVertex3fv(pos, vec1);
			vec1[1] -= cu->tb[i].h;
			immVertex3fv(pos, vec1);
			vec1[0] -= cu->tb[i].w;
			immVertex3fv(pos, vec1);
			vec1[1] += cu->tb[i].h;
			immVertex3fv(pos, vec1);
			immEnd();
			immUnbindProgram();
		}
	}
	setlinestyle(0);


	if (BKE_vfont_select_get(ob, &selstart, &selend) && ef->selboxes) {
		const int seltot = selend - selstart;
		float selboxw;

		unsigned int pos = VertexFormat_add_attrib(immVertexFormat(), "pos", COMP_F32, 3, KEEP_FLOAT);
		immBindBuiltinProgram(GPU_SHADER_3D_UNIFORM_COLOR);
		imm_cpack(0xffffff);
		set_inverted_drawing(1);
		for (int i = 0; i <= seltot; i++) {
			EditFontSelBox *sb = &ef->selboxes[i];
			float tvec[3];

			if (i != seltot) {
				if (ef->selboxes[i + 1].y == sb->y)
					selboxw = ef->selboxes[i + 1].x - sb->x;
				else
					selboxw = sb->w;
			}
			else {
				selboxw = sb->w;
			}

			/* fill in xy below */
			tvec[2] = 0.001;

			immBegin(PRIM_TRIANGLE_FAN, 4);

			if (sb->rot == 0.0f) {
				copy_v2_fl2(tvec, sb->x, sb->y);
				immVertex3fv(pos, tvec);

				copy_v2_fl2(tvec, sb->x + selboxw, sb->y);
				immVertex3fv(pos, tvec);

				copy_v2_fl2(tvec, sb->x + selboxw, sb->y + sb->h);
				immVertex3fv(pos, tvec);

				copy_v2_fl2(tvec, sb->x, sb->y + sb->h);
				immVertex3fv(pos, tvec);
			}
			else {
				float mat[2][2];

				angle_to_mat2(mat, sb->rot);

				copy_v2_fl2(tvec, sb->x, sb->y);
				immVertex3fv(pos, tvec);

				copy_v2_fl2(tvec, selboxw, 0.0f);
				mul_m2v2(mat, tvec);
				add_v2_v2(tvec, &sb->x);
				immVertex3fv(pos, tvec);

				copy_v2_fl2(tvec, selboxw, sb->h);
				mul_m2v2(mat, tvec);
				add_v2_v2(tvec, &sb->x);
				immVertex3fv(pos, tvec);

				copy_v2_fl2(tvec, 0.0f, sb->h);
				mul_m2v2(mat, tvec);
				add_v2_v2(tvec, &sb->x);
				immVertex3fv(pos, tvec);
			}

			immEnd();
		}
		set_inverted_drawing(0);
		immUnbindProgram();
	}
}

/* draw a sphere for use as an empty drawtype */
static void draw_empty_sphere(float size, unsigned pos)
{
#define NSEGMENTS 16
	/* a single ring of vertices */
	float p[NSEGMENTS][2];
	for (int i = 0; i < NSEGMENTS; ++i) {
		float angle = 2 * M_PI * ((float)i / (float)NSEGMENTS);
		p[i][0] = size * cosf(angle);
		p[i][1] = size * sinf(angle);
	}

	immBegin(PRIM_LINE_LOOP, NSEGMENTS);
	for (int i = 0; i < NSEGMENTS; ++i)
		immVertex3f(pos, p[i][0], p[i][1], 0.0f);
	immEnd();
	immBegin(PRIM_LINE_LOOP, NSEGMENTS);
	for (int i = 0; i < NSEGMENTS; ++i)
		immVertex3f(pos, p[i][0], 0.0f, p[i][1]);
	immEnd();
	immBegin(PRIM_LINE_LOOP, NSEGMENTS);
	for (int i = 0; i < NSEGMENTS; ++i)
		immVertex3f(pos, 0.0f, p[i][0], p[i][1]);
	immEnd();
#undef NSEGMENTS
}

/* draw a cone for use as an empty drawtype */
static void draw_empty_cone(float size, unsigned pos)
{
#define NSEGMENTS 8
	/* a single ring of vertices */
	float p[NSEGMENTS][2];
	for (int i = 0; i < NSEGMENTS; ++i) {
		float angle = 2 * M_PI * ((float)i / (float)NSEGMENTS);
		p[i][0] = size * cosf(angle);
		p[i][1] = size * sinf(angle);
	}

	/* cone sides */
	immBegin(PRIM_LINES, NSEGMENTS * 2);
	for (int i = 0; i < NSEGMENTS; ++i) {
		immVertex3f(pos, 0.0f, 2.0f * size, 0.0f);
		immVertex3f(pos, p[i][0], 0.0f, p[i][1]);
	}
	immEnd();

	/* end ring */
	immBegin(PRIM_LINE_LOOP, NSEGMENTS);
	for (int i = 0; i < NSEGMENTS; ++i)
		immVertex3f(pos, p[i][0], 0.0f, p[i][1]);
	immEnd();
#undef NSEGMENTS
}

static void drawspiral(unsigned int pos, const float cent[3], float rad, float tmat[4][4], int start)
{
	float vec[3], vx[3], vy[3];
	const float tot_inv = 1.0f / (float)CIRCLE_RESOL;
	int a;
	bool inverse = false;
	float x, y, fac;

	if (start < 0) {
		inverse = true;
		start = -start;
	}

	mul_v3_v3fl(vx, tmat[0], rad);
	mul_v3_v3fl(vy, tmat[1], rad);

	immBegin(PRIM_LINE_STRIP, CIRCLE_RESOL + 1);

	if (inverse == 0) {
		copy_v3_v3(vec, cent);
		immVertex3fv(pos, vec);

		for (a = 0; a < CIRCLE_RESOL; a++) {
			if (a + start >= CIRCLE_RESOL)
				start = -a + 1;

			fac = (float)a * tot_inv;
			x = sinval[a + start] * fac;
			y = cosval[a + start] * fac;

			vec[0] = cent[0] + (x * vx[0] + y * vy[0]);
			vec[1] = cent[1] + (x * vx[1] + y * vy[1]);
			vec[2] = cent[2] + (x * vx[2] + y * vy[2]);

			immVertex3fv(pos, vec);
		}
	}
	else {
		fac = (float)(CIRCLE_RESOL - 1) * tot_inv;
		x = sinval[start] * fac;
		y = cosval[start] * fac;

		vec[0] = cent[0] + (x * vx[0] + y * vy[0]);
		vec[1] = cent[1] + (x * vx[1] + y * vy[1]);
		vec[2] = cent[2] + (x * vx[2] + y * vy[2]);

		immVertex3fv(pos, vec);

		for (a = 0; a < CIRCLE_RESOL; a++) {
			if (a + start >= CIRCLE_RESOL)
				start = -a + 1;

			fac = (float)(-a + (CIRCLE_RESOL - 1)) * tot_inv;
			x = sinval[a + start] * fac;
			y = cosval[a + start] * fac;

			vec[0] = cent[0] + (x * vx[0] + y * vy[0]);
			vec[1] = cent[1] + (x * vx[1] + y * vy[1]);
			vec[2] = cent[2] + (x * vx[2] + y * vy[2]);
			immVertex3fv(pos, vec);
		}
	}

	immEnd();
}

/* draws a circle on x-z plane given the scaling of the circle, assuming that
 * all required matrices have been set (used for drawing empties) */
static void drawcircle_size(float size, unsigned pos)
{
	immBegin(PRIM_LINE_LOOP, CIRCLE_RESOL);

	/* coordinates are: cos(degrees * 11.25) = x, sin(degrees * 11.25) = y, 0.0f = z */
	for (short degrees = 0; degrees < CIRCLE_RESOL; degrees++) {
		float x = cosval[degrees];
		float y = sinval[degrees];

		immVertex3f(pos, x * size, 0.0f, y * size);
	}

	immEnd();
}

/* needs fixing if non-identity matrix used */
static void imm_drawtube(const float vec[3], float radius, float height, float tmat[4][4], unsigned pos)
{
	float cur[3];
	imm_drawcircball(vec, radius, tmat, pos);

	copy_v3_v3(cur, vec);
	cur[2] += height;

	imm_drawcircball(cur, radius, tmat, pos);

	immBegin(PRIM_LINES, 8);
	immVertex3f(pos, vec[0] + radius, vec[1], vec[2]);
	immVertex3f(pos, cur[0] + radius, cur[1], cur[2]);
	immVertex3f(pos, vec[0] - radius, vec[1], vec[2]);
	immVertex3f(pos, cur[0] - radius, cur[1], cur[2]);
	immVertex3f(pos, vec[0], vec[1] + radius, vec[2]);
	immVertex3f(pos, cur[0], cur[1] + radius, cur[2]);
	immVertex3f(pos, vec[0], vec[1] - radius, vec[2]);
	immVertex3f(pos, cur[0], cur[1] - radius, cur[2]);
	immEnd();
}

/* needs fixing if non-identity matrix used */
static void imm_drawcone(const float vec[3], float radius, float height, float tmat[4][4], unsigned pos)
{
	float cur[3];

	copy_v3_v3(cur, vec);
	cur[2] += height;

	imm_drawcircball(cur, radius, tmat, pos);

	immBegin(PRIM_LINES, 8);
	immVertex3f(pos, vec[0], vec[1], vec[2]);
	immVertex3f(pos, cur[0] + radius, cur[1], cur[2]);
	immVertex3f(pos, vec[0], vec[1], vec[2]);
	immVertex3f(pos, cur[0] - radius, cur[1], cur[2]);
	immVertex3f(pos, vec[0], vec[1], vec[2]);
	immVertex3f(pos, cur[0], cur[1] + radius, cur[2]);
	immVertex3f(pos, vec[0], vec[1], vec[2]);
	immVertex3f(pos, cur[0], cur[1] - radius, cur[2]);
	immEnd();
}

/* return true if nothing was drawn */
static bool drawmball(Scene *scene, SceneLayer *sl, View3D *v3d, RegionView3D *rv3d, Base *base,
                      const char dt, const short dflag, const unsigned char ob_wire_col[4])
{
	Object *ob = base->object;
	MetaElem *ml;
	float imat[4][4];
	int code = 1;
	
	MetaBall *mb = ob->data;

	if (mb->editelems) {
		if ((G.f & G_PICKSEL) == 0) {
			unsigned char wire_col[4];
			UI_GetThemeColor4ubv(TH_WIRE_EDIT, wire_col);
			drawDispList(scene, sl, v3d, rv3d, base, dt, dflag, wire_col);
		}
		ml = mb->editelems->first;
	}
	else {
		if ((base->flag_legacy & OB_FROMDUPLI) == 0) {
			drawDispList(scene, sl, v3d, rv3d, base, dt, dflag, ob_wire_col);
		}
		ml = mb->elems.first;
	}

	if (ml == NULL) {
		return true;
	}

	if (v3d->flag2 & V3D_RENDER_OVERRIDE) {
		return false;
	}

	invert_m4_m4(imat, rv3d->viewmatob);
	normalize_v3(imat[0]);
	normalize_v3(imat[1]);

#if 0 /* no purpose? */
	if (mb->editelems == NULL) {
		if ((dflag & DRAW_CONSTCOLOR) == 0) {
			glColor3ubv(ob_wire_col);
		}
	}
#endif

	glLineWidth(1.0f);

	const unsigned int pos = VertexFormat_add_attrib(immVertexFormat(), "pos", COMP_F32, 3, KEEP_FLOAT);
	immBindBuiltinProgram(GPU_SHADER_3D_UNIFORM_COLOR);

	while (ml) {
		/* draw radius */
		if (mb->editelems) {
			if ((dflag & DRAW_CONSTCOLOR) == 0) {
				if ((ml->flag & SELECT) && (ml->flag & MB_SCALE_RAD)) imm_cpack(0xA0A0F0);
				else imm_cpack(0x3030A0);
			}
			
			if (G.f & G_PICKSEL) {
				ml->selcol1 = code;
				GPU_select_load_id(code++);
			}
		}
		imm_drawcircball(&(ml->x), ml->rad, imat, pos);

		/* draw stiffness */
		if (mb->editelems) {
			if ((dflag & DRAW_CONSTCOLOR) == 0) {
				if ((ml->flag & SELECT) && !(ml->flag & MB_SCALE_RAD)) imm_cpack(0xA0F0A0);
				else imm_cpack(0x30A030);
			}
			
			if (G.f & G_PICKSEL) {
				ml->selcol2 = code;
				GPU_select_load_id(code++);
			}
			imm_drawcircball(&(ml->x), ml->rad * atanf(ml->s) / (float)M_PI_2, imat, pos);
		}
		
		ml = ml->next;
	}

	immUnbindProgram();
	return false;
}

static void draw_forcefield(Object *ob, RegionView3D *rv3d,
                            const short dflag, const unsigned char ob_wire_col[4])
{
	PartDeflect *pd = ob->pd;
	float imat[4][4], tmat[4][4];
	float vec[3] = {0.0, 0.0, 0.0};
	float draw_color[3] = {0.0f, 0.0f, 0.0f};
	/* scale size of circle etc with the empty drawsize */
	const float size = (ob->type == OB_EMPTY) ? ob->empty_drawsize : 1.0f;
	
	/* calculus here, is reused in PFIELD_FORCE */
	invert_m4_m4(imat, rv3d->viewmatob);
#if 0
	normalize_v3(imat[0]);  /* we don't do this because field doesnt scale either... apart from wind! */
	normalize_v3(imat[1]);
#endif

	const unsigned int pos = VertexFormat_add_attrib(immVertexFormat(), "pos", COMP_F32, 3, KEEP_FLOAT);
	immBindBuiltinProgram(GPU_SHADER_3D_UNIFORM_COLOR);
	immUniformColor3fv(draw_color);
	
	if (pd->forcefield == PFIELD_WIND) {
		float force_val = pd->f_strength;

		if ((dflag & DRAW_CONSTCOLOR) == 0) {
			ob_wire_color_blend_theme_id(ob_wire_col, TH_BACK, 0.5f, draw_color);
			immUniformColor3fv(draw_color);
		}

		unit_m4(tmat);
		force_val *= 0.1f;
		imm_drawcircball(vec, size, tmat, pos);
		vec[2] = 0.5f * force_val;
		imm_drawcircball(vec, size, tmat, pos);
		vec[2] = 1.0f * force_val;
		imm_drawcircball(vec, size, tmat, pos);
		vec[2] = 1.5f * force_val;
		imm_drawcircball(vec, size, tmat, pos);
		vec[2] = 0.0f; /* reset vec for max dist circle */
	}
	else if (pd->forcefield == PFIELD_FORCE) {
		float ffall_val = pd->f_power;

		if ((dflag & DRAW_CONSTCOLOR) == 0) {
			ob_wire_color_blend_theme_id(ob_wire_col, TH_BACK, 0.5f, draw_color);
			immUniformColor3fv(draw_color);
		}

		imm_drawcircball(vec, size, imat, pos);

		if ((dflag & DRAW_CONSTCOLOR) == 0) {
			ob_wire_color_blend_theme_id(ob_wire_col, TH_BACK, 0.9f - 0.4f / powf(1.5f, ffall_val), draw_color);
			immUniformColor3fv(draw_color);
		}

		imm_drawcircball(vec, size * 1.5f, imat, pos);

		if ((dflag & DRAW_CONSTCOLOR) == 0) {
			ob_wire_color_blend_theme_id(ob_wire_col, TH_BACK, 0.9f - 0.4f / powf(2.0f, ffall_val), draw_color);
			immUniformColor3fv(draw_color);
		}

		imm_drawcircball(vec, size * 2.0f, imat, pos);
	}
	else if (pd->forcefield == PFIELD_VORTEX) {
		float force_val = pd->f_strength;

		unit_m4(tmat);

		if ((dflag & DRAW_CONSTCOLOR) == 0) {
			ob_wire_color_blend_theme_id(ob_wire_col, TH_BACK, 0.7f, draw_color);
			immUniformColor3fv(draw_color);
		}

		if (force_val < 0) {
			drawspiral(pos, vec, size, tmat, 1);
			drawspiral(pos, vec, size, tmat, 16);
		}
		else {
			drawspiral(pos, vec, size, tmat, -1);
			drawspiral(pos, vec, size, tmat, -16);
		}
	}
	else if (pd->forcefield == PFIELD_GUIDE && ob->type == OB_CURVE) {
		Curve *cu = ob->data;
		if ((cu->flag & CU_PATH) && ob->curve_cache->path && ob->curve_cache->path->data) {
			float guidevec1[4], guidevec2[3];
			float mindist = pd->f_strength;

			if ((dflag & DRAW_CONSTCOLOR) == 0) {
				ob_wire_color_blend_theme_id(ob_wire_col, TH_BACK, 0.5f, draw_color);
				immUniformColor3fv(draw_color);
			}

			/* path end */
			setlinestyle(3);
			where_on_path(ob, 1.0f, guidevec1, guidevec2, NULL, NULL, NULL);
			imm_drawcircball(guidevec1, mindist, imat, pos);

			/* path beginning */
			setlinestyle(0);
			where_on_path(ob, 0.0f, guidevec1, guidevec2, NULL, NULL, NULL);
			imm_drawcircball(guidevec1, mindist, imat, pos);
			
			copy_v3_v3(vec, guidevec1); /* max center */
		}
	}

	setlinestyle(3);

	if ((dflag & DRAW_CONSTCOLOR) == 0) {
		ob_wire_color_blend_theme_id(ob_wire_col, TH_BACK, 0.5f, draw_color);
		immUniformColor3fv(draw_color);
	}

	if (pd->falloff == PFIELD_FALL_SPHERE) {
		/* as last, guide curve alters it */
		if ((pd->flag & PFIELD_USEMAX) != 0) {
			imm_drawcircball(vec, pd->maxdist, imat, pos);
		}

		if ((pd->flag & PFIELD_USEMIN) != 0) {
			imm_drawcircball(vec, pd->mindist, imat, pos);
		}
	}
	else if (pd->falloff == PFIELD_FALL_TUBE) {
		float radius, distance;

		unit_m4(tmat);

		vec[0] = vec[1] = 0.0f;
		radius = (pd->flag & PFIELD_USEMAXR) ? pd->maxrad : 1.0f;
		distance = (pd->flag & PFIELD_USEMAX) ? pd->maxdist : 0.0f;
		vec[2] = distance;
		distance = (pd->flag & PFIELD_POSZ) ? -distance : -2.0f * distance;

		if (pd->flag & (PFIELD_USEMAX | PFIELD_USEMAXR)) {
			imm_drawtube(vec, radius, distance, tmat, pos);
		}

		radius = (pd->flag & PFIELD_USEMINR) ? pd->minrad : 1.0f;
		distance = (pd->flag & PFIELD_USEMIN) ? pd->mindist : 0.0f;
		vec[2] = distance;
		distance = (pd->flag & PFIELD_POSZ) ? -distance : -2.0f * distance;

		if (pd->flag & (PFIELD_USEMIN | PFIELD_USEMINR)) {
			imm_drawtube(vec, radius, distance, tmat, pos);
		}
	}
	else if (pd->falloff == PFIELD_FALL_CONE) {
		float radius, distance;

		unit_m4(tmat);

		radius = DEG2RADF((pd->flag & PFIELD_USEMAXR) ? pd->maxrad : 1.0f);
		distance = (pd->flag & PFIELD_USEMAX) ? pd->maxdist : 0.0f;

		if (pd->flag & (PFIELD_USEMAX | PFIELD_USEMAXR)) {
			imm_drawcone(vec, distance * sinf(radius), distance * cosf(radius), tmat, pos);
			if ((pd->flag & PFIELD_POSZ) == 0)
				imm_drawcone(vec, distance * sinf(radius), -distance * cosf(radius), tmat, pos);
		}

		radius = DEG2RADF((pd->flag & PFIELD_USEMINR) ? pd->minrad : 1.0f);
		distance = (pd->flag & PFIELD_USEMIN) ? pd->mindist : 0.0f;

		if (pd->flag & (PFIELD_USEMIN | PFIELD_USEMINR)) {
			imm_drawcone(vec, distance * sinf(radius), distance * cosf(radius), tmat, pos);
			if ((pd->flag & PFIELD_POSZ) == 0)
				imm_drawcone(vec, distance * sinf(radius), -distance * cosf(radius), tmat, pos);
		}
	}
	setlinestyle(0);

	immUnbindProgram();
}

static void imm_draw_box(const float vec[8][3], bool solid, unsigned pos)
{
	static const GLubyte quad_indices[24] = {0,1,2,3,7,6,5,4,4,5,1,0,3,2,6,7,3,7,4,0,1,5,6,2};
	static const GLubyte line_indices[24] = {0,1,1,2,2,3,3,0,0,4,4,5,5,6,6,7,7,4,1,5,2,6,3,7};

	const GLubyte *indices;
	GLenum prim_type;

	if (solid) {
		indices = quad_indices;
#ifdef WITH_GL_PROFILE_COMPAT
		prim_type = PRIM_QUADS_XXX;
#else
		return;
#endif
	}
	else {
		indices = line_indices;
		prim_type = PRIM_LINES;
	}

	immBegin(prim_type, 24);
	for (int i = 0; i < 24; ++i) {
		immVertex3fv(pos, vec[indices[i]]);
	}
	immEnd();
}

static void imm_draw_bb(BoundBox *bb, char type, bool around_origin, const unsigned char ob_wire_col[4])
{
	float size[3], cent[3];
	Batch *sphere = Batch_get_sphere_wire(0);
	Batch_set_builtin_program(sphere, GPU_SHADER_3D_UNIFORM_COLOR);
	if (ob_wire_col) Batch_Uniform4f(sphere, "color", ob_wire_col[0]/255.0f, ob_wire_col[1]/255.0f, ob_wire_col[2]/255.0f, 1.0f);
	
	BKE_boundbox_calc_size_aabb(bb, size);

	if (around_origin) {
		zero_v3(cent);
	}
	else {
		BKE_boundbox_calc_center_aabb(bb, cent);
	}
	
	gpuPushMatrix();

	unsigned int pos = VertexFormat_add_attrib(immVertexFormat(), "pos", COMP_F32, 3, KEEP_FLOAT);
	immBindBuiltinProgram(GPU_SHADER_3D_UNIFORM_COLOR);
	if (ob_wire_col) immUniformColor3ubv(ob_wire_col);

	if (type == OB_BOUND_SPHERE) {
		float scale = MAX3(size[0], size[1], size[2]);
		gpuTranslate3fv(cent);
		gpuRotateAxis(90, 'X');
		gpuScaleUniform(scale);
		Batch_draw(sphere);
	}
	else if (type == OB_BOUND_CYLINDER) {
		float radius = size[0] > size[1] ? size[0] : size[1];
		gpuTranslate3f(cent[0], cent[1], cent[2] - size[2]);
		gpuScale3f(radius, radius, 2.0f * size[2]);
		imm_draw_cylinder_wire_3d(pos, 1.0f, 1.0f, 1.0f, 8, 1);
	}
	else if (type == OB_BOUND_CONE) {
		float radius = size[0] > size[1] ? size[0] : size[1];
		gpuTranslate3f(cent[0], cent[1], cent[2] - size[2]);
		gpuScale3f(radius, radius, 2.0f * size[2]);
		imm_draw_cylinder_wire_3d(pos, 1.0f, 0.0f, 1.0f, 8, 1);

	}
	else if (type == OB_BOUND_CAPSULE) {
		float radius = size[0] > size[1] ? size[0] : size[1];
		float length = size[2] > radius ? 2.0f * (size[2] - radius) : 0.0f;
		gpuTranslate3f(cent[0], cent[1], cent[2] - length * 0.5f);
		imm_draw_cylinder_wire_3d(pos, radius, radius, length, 8, 1);

		gpuRotateAxis(90, 'X');
		gpuScaleUniform(radius);
		Batch_draw(sphere);

		gpuTranslate3f(0.0f, length / radius, 0.0f);
		Batch_draw(sphere);
	}

	gpuPopMatrix();
	immUnbindProgram();
}

void draw_bounding_volume(Object *ob, char type, const unsigned char ob_wire_col[4])
{
	BoundBox  bb_local;
	BoundBox *bb = NULL;
	
	if (ob->type == OB_MESH) {
		bb = BKE_mesh_boundbox_get(ob);
	}
	else if (ELEM(ob->type, OB_CURVE, OB_SURF, OB_FONT)) {
		bb = BKE_curve_boundbox_get(ob);
	}
	else if (ob->type == OB_MBALL) {
		if (BKE_mball_is_basis(ob)) {
			bb = ob->bb;
		}
	}
	else if (ob->type == OB_ARMATURE) {
		bb = BKE_armature_boundbox_get(ob);
	}
	else if (ob->type == OB_LATTICE) {
		bb = BKE_lattice_boundbox_get(ob);
	}
	else {
		const float min[3] = {-1.0f, -1.0f, -1.0f}, max[3] = {1.0f, 1.0f, 1.0f};
		bb = &bb_local;
		BKE_boundbox_init_from_minmax(bb, min, max);
	}
	
	if (bb == NULL)
		return;

	if (ob->gameflag & OB_BOUNDS) { /* bounds need to be drawn around origin for game engine */

		if (type == OB_BOUND_BOX) {
			float vec[8][3], size[3];

			unsigned int pos = VertexFormat_add_attrib(immVertexFormat(), "pos", COMP_F32, 3, KEEP_FLOAT);
			immBindBuiltinProgram(GPU_SHADER_3D_UNIFORM_COLOR);
			if (ob_wire_col) immUniformColor3ubv(ob_wire_col);

			BKE_boundbox_calc_size_aabb(bb, size);
			
			vec[0][0] = vec[1][0] = vec[2][0] = vec[3][0] = -size[0];
			vec[4][0] = vec[5][0] = vec[6][0] = vec[7][0] = +size[0];
			vec[0][1] = vec[1][1] = vec[4][1] = vec[5][1] = -size[1];
			vec[2][1] = vec[3][1] = vec[6][1] = vec[7][1] = +size[1];
			vec[0][2] = vec[3][2] = vec[4][2] = vec[7][2] = -size[2];
			vec[1][2] = vec[2][2] = vec[5][2] = vec[6][2] = +size[2];
			
			imm_draw_box(vec, false, pos);

			immUnbindProgram();
		}
		else {
			imm_draw_bb(bb, type, true, ob_wire_col);
		}
	}
	else {
		if (type == OB_BOUND_BOX) {
			unsigned int pos = VertexFormat_add_attrib(immVertexFormat(), "pos", COMP_F32, 3, KEEP_FLOAT);
			immBindBuiltinProgram(GPU_SHADER_3D_UNIFORM_COLOR);
			if (ob_wire_col) immUniformColor3ubv(ob_wire_col);

			imm_draw_box(bb->vec, false, pos);

			immUnbindProgram();
		}
		else
			imm_draw_bb(bb, type, false, ob_wire_col);
	}

}

static void drawtexspace(Object *ob, const unsigned char ob_wire_col[3])
{
	float vec[8][3], loc[3], size[3];
	
	if (ob->type == OB_MESH) {
		BKE_mesh_texspace_get(ob->data, loc, NULL, size);
	}
	else if (ELEM(ob->type, OB_CURVE, OB_SURF, OB_FONT)) {
		BKE_curve_texspace_get(ob->data, loc, NULL, size);
	}
	else if (ob->type == OB_MBALL) {
		MetaBall *mb = ob->data;
		copy_v3_v3(size, mb->size);
		copy_v3_v3(loc, mb->loc);
	}
	else {
		return;
	}

	vec[0][0] = vec[1][0] = vec[2][0] = vec[3][0] = loc[0] - size[0];
	vec[4][0] = vec[5][0] = vec[6][0] = vec[7][0] = loc[0] + size[0];
	
	vec[0][1] = vec[1][1] = vec[4][1] = vec[5][1] = loc[1] - size[1];
	vec[2][1] = vec[3][1] = vec[6][1] = vec[7][1] = loc[1] + size[1];

	vec[0][2] = vec[3][2] = vec[4][2] = vec[7][2] = loc[2] - size[2];
	vec[1][2] = vec[2][2] = vec[5][2] = vec[6][2] = loc[2] + size[2];
	
	setlinestyle(2);

	unsigned int pos = VertexFormat_add_attrib(immVertexFormat(), "pos", COMP_F32, 3, KEEP_FLOAT);

	if (ob_wire_col) {
		immBindBuiltinProgram(GPU_SHADER_3D_UNIFORM_COLOR);
		immUniformColor3ubv(ob_wire_col);
	}
	else {
		immBindBuiltinProgram(GPU_SHADER_3D_DEPTH_ONLY);
	}

	imm_draw_box(vec, false, pos);

	immUnbindProgram();

	setlinestyle(0);
}

/* draws wire outline */
static void draw_object_selected_outline(
        Scene *scene, SceneLayer *sl, View3D *v3d, ARegion *ar, Base *base,
        const unsigned char ob_wire_col[4])
{
	RegionView3D *rv3d = ar->regiondata;
	Object *ob = base->object;
	
	glDepthMask(GL_FALSE);
	
	if (ELEM(ob->type, OB_FONT, OB_CURVE, OB_SURF)) {
		bool has_faces = false;

#ifdef SEQUENCER_DAG_WORKAROUND
		ensure_curve_cache(scene, ob);
#endif

		DerivedMesh *dm = ob->derivedFinal;
		if (dm) {
			DM_update_materials(dm, ob);
		}

		if (dm) {
			has_faces = (dm->getNumPolys(dm) != 0);
		}
		else {
			has_faces = BKE_displist_has_faces(&ob->curve_cache->disp);
		}

		if (has_faces && ED_view3d_boundbox_clip(rv3d, ob->bb)) {
			glLineWidth(UI_GetThemeValuef(TH_OUTLINE_WIDTH) * 2.0f);
			if (dm) {
				draw_mesh_object_outline(v3d, ob, dm, ob_wire_col);
			}
			else {
				/* only draw 'solid' parts of the display list as wire. */
				drawDispListwire_ex(&ob->curve_cache->disp, (DL_INDEX3 | DL_INDEX4 | DL_SURF), ob_wire_col);
			}
		}
	}
	else if (ob->type == OB_MBALL) {
		if (BKE_mball_is_basis(ob)) {
			if ((base->flag_legacy & OB_FROMDUPLI) == 0) {
				glLineWidth(UI_GetThemeValuef(TH_OUTLINE_WIDTH) * 2.0f);
				drawDispListwire(&ob->curve_cache->disp, ob->type, ob_wire_col);
			}
		}
	}
	else if (ob->type == OB_ARMATURE) {
		if (!(ob->mode & OB_MODE_POSE && base == sl->basact)) {
			glLineWidth(UI_GetThemeValuef(TH_OUTLINE_WIDTH) * 2.0f);
			draw_armature(scene, sl, v3d, ar, base, OB_WIRE, 0, ob_wire_col, true);
		}
	}

	glDepthMask(GL_TRUE);
}

static void draw_wire_extra(Scene *scene, RegionView3D *rv3d, Object *ob, const unsigned char ob_wire_col[4])
{
	if (ELEM(ob->type, OB_FONT, OB_CURVE, OB_SURF, OB_MBALL)) {
		unsigned char wire_edit_col[4];
		UI_GetThemeColor4ubv(TH_WIRE_EDIT, wire_edit_col);

		ED_view3d_polygon_offset(rv3d, 1.0);
		glDepthMask(GL_FALSE);  /* disable write in zbuffer, selected edge wires show better */
		glLineWidth(1.0f);

		if (ELEM(ob->type, OB_FONT, OB_CURVE, OB_SURF)) {
			if (ED_view3d_boundbox_clip(rv3d, ob->bb)) {

				if (ob->derivedFinal) {
					drawCurveDMWired(ob);
				}
				else {
					drawDispListwire(&ob->curve_cache->disp, ob->type, (scene->obedit == ob) ? wire_edit_col : ob_wire_col);
				}
			}
		}
		else if (ob->type == OB_MBALL) {
			if (BKE_mball_is_basis(ob)) {
				drawDispListwire(&ob->curve_cache->disp, ob->type, (scene->obedit == ob) ? wire_edit_col : ob_wire_col);
			}
		}

		glDepthMask(GL_TRUE);
		ED_view3d_polygon_offset(rv3d, 0.0);
	}
}

/* should be called in view space */
static void draw_hooks(Object *ob, unsigned int pos)
{
	for (ModifierData *md = ob->modifiers.first; md; md = md->next) {
		if (md->type == eModifierType_Hook) {
			HookModifierData *hmd = (HookModifierData *) md;
			float vec[3];

			mul_v3_m4v3(vec, ob->obmat, hmd->cent);

			if (hmd->object) {
				setlinestyle(3);
				immBegin(PRIM_LINES, 2);
				immVertex3fv(pos, hmd->object->obmat[3]);
				immVertex3fv(pos, vec);
				immEnd();
				setlinestyle(0);
			}

			glPointSize(3.0f);
			immBegin(PRIM_POINTS, 1);
			immVertex3fv(pos, vec);
			immEnd();
		}
	}
}

static void draw_rigid_body_pivot(bRigidBodyJointConstraint *data,
                                  const short dflag, const unsigned char ob_wire_col[4])
{
	const char *axis_str[3] = {"px", "py", "pz"};
	float mat[4][4];

	unsigned int pos = VertexFormat_add_attrib(immVertexFormat(), "pos", COMP_F32, 3, KEEP_FLOAT);
	immBindBuiltinProgram(GPU_SHADER_3D_UNIFORM_COLOR);

	if (ob_wire_col) immUniformColor3ubv(ob_wire_col);

	eul_to_mat4(mat, &data->axX);
	glLineWidth(4.0f);
	setlinestyle(2);

	immBegin(PRIM_LINES, 6);
	for (int axis = 0; axis < 3; axis++) {
		float dir[3] = {0, 0, 0};
		float v[3];

		copy_v3_v3(v, &data->pivX);

		dir[axis] = 1.0f;
		mul_m4_v3(mat, dir);
		add_v3_v3(v, dir);
		immVertex3fv(pos, &data->pivX);
		immVertex3fv(pos, v);

		/* when const color is set wirecolor is NULL - we could get the current color but
		 * with selection and group instancing its not needed to draw the text */
		if ((dflag & DRAW_CONSTCOLOR) == 0) {
			view3d_cached_text_draw_add(v, axis_str[axis], 2, 0, V3D_CACHE_TEXT_ASCII, ob_wire_col);
		}
	}
	immEnd();

	setlinestyle(0);
	glLineWidth(1.0f);

	immUnbindProgram();
}

void draw_object_wire_color(Scene *scene, SceneLayer *sl, Base *base, unsigned char r_ob_wire_col[4])
{
	Object *ob = base->object;
	int colindex = 0;
	const bool is_edit = (ob->mode & OB_MODE_EDIT) != 0;
	/* confusing logic here, there are 2 methods of setting the color
	 * 'colortab[colindex]' and 'theme_id', colindex overrides theme_id.
	 *
	 * note: no theme yet for 'colindex' */
	int theme_id = is_edit ? TH_WIRE_EDIT : TH_WIRE;
	int theme_shade = 0;

	if ((scene->obedit == NULL) &&
	    (G.moving & G_TRANSFORM_OBJ) &&
	    ((base->flag & BASE_SELECTED) || (base->flag_legacy & BA_WAS_SEL)))
	{
		theme_id = TH_TRANSFORM;
	}
	else {
		/* Sets the 'colindex' */
		if (ID_IS_LINKED_DATABLOCK(ob)) {
			colindex = ((base->flag & BASE_SELECTED) || (base->flag_legacy & BA_WAS_SEL)) ? 2 : 1;
		}
		/* Sets the 'theme_id' or fallback to wire */
		else {
			if ((ob->flag & OB_FROMGROUP) != 0) {
				if ((base->flag & BASE_SELECTED) || (base->flag_legacy & BA_WAS_SEL)) {
					/* uses darker active color for non-active + selected */
					theme_id = TH_GROUP_ACTIVE;

					if (sl->basact != base) {
						theme_shade = -16;
					}
				}
				else {
					theme_id = TH_GROUP;
				}
			}
			else {
				if ((base->flag & BASE_SELECTED) || (base->flag_legacy & BA_WAS_SEL)) {
					theme_id = sl->basact == base ? TH_ACTIVE : TH_SELECT;
				}
				else {
					if (ob->type == OB_LAMP) theme_id = TH_LAMP;
					else if (ob->type == OB_SPEAKER) theme_id = TH_SPEAKER;
					else if (ob->type == OB_CAMERA) theme_id = TH_CAMERA;
					else if (ob->type == OB_EMPTY) theme_id = TH_EMPTY;
					/* fallback to TH_WIRE */
				}
			}
		}
	}

	/* finally set the color */
	if (colindex == 0) {
		if (theme_shade == 0) UI_GetThemeColor3ubv(theme_id, r_ob_wire_col);
		else                  UI_GetThemeColorShade3ubv(theme_id, theme_shade, r_ob_wire_col);
	}
	else {
		cpack_cpy_3ub(r_ob_wire_col, colortab[colindex]);
	}

	/* no reason to use this but some functions take col[4] */
	r_ob_wire_col[3] = 255;
}

static void draw_object_matcap_check(View3D *v3d, Object *ob)
{
	/* fixed rule, active object draws as matcap */
	BLI_assert((ob->mode & (OB_MODE_VERTEX_PAINT | OB_MODE_WEIGHT_PAINT | OB_MODE_TEXTURE_PAINT)) == 0);
	(void)ob;

	if (v3d->defmaterial == NULL) {
		extern Material defmaterial;

		v3d->defmaterial = MEM_mallocN(sizeof(Material), "matcap material");
		*(v3d->defmaterial) = defmaterial;
		BLI_listbase_clear(&v3d->defmaterial->gpumaterial);
		v3d->defmaterial->preview = NULL;
	}
	/* first time users */
	if (v3d->matcap_icon < ICON_MATCAP_01 ||
	    v3d->matcap_icon > ICON_MATCAP_24)
	{
		v3d->matcap_icon = ICON_MATCAP_01;
	}

	if (v3d->defmaterial->preview == NULL)
		v3d->defmaterial->preview = UI_icon_to_preview(v3d->matcap_icon);

	/* signal to all material checks, gets cleared below */
	v3d->flag2 |= V3D_SHOW_SOLID_MATCAP;
}

void draw_rigidbody_shape(Object *ob, const unsigned char ob_wire_col[4])
{
	BoundBox *bb = NULL;
	float size[3], vec[8][3];
	unsigned int pos;

	if (ob->type == OB_MESH) {
		bb = BKE_mesh_boundbox_get(ob);
	}

	if (bb == NULL)
		return;

	switch (ob->rigidbody_object->shape) {
		case RB_SHAPE_BOX:
			BKE_boundbox_calc_size_aabb(bb, size);
			
			pos = VertexFormat_add_attrib(immVertexFormat(), "pos", COMP_F32, 3, KEEP_FLOAT);
			immBindBuiltinProgram(GPU_SHADER_3D_UNIFORM_COLOR);
			if (ob_wire_col) immUniformColor3ubv(ob_wire_col);

			vec[0][0] = vec[1][0] = vec[2][0] = vec[3][0] = -size[0];
			vec[4][0] = vec[5][0] = vec[6][0] = vec[7][0] = +size[0];
			vec[0][1] = vec[1][1] = vec[4][1] = vec[5][1] = -size[1];
			vec[2][1] = vec[3][1] = vec[6][1] = vec[7][1] = +size[1];
			vec[0][2] = vec[3][2] = vec[4][2] = vec[7][2] = -size[2];
			vec[1][2] = vec[2][2] = vec[5][2] = vec[6][2] = +size[2];
			
			imm_draw_box(vec, false, pos);
			immUnbindProgram();
			break;
		case RB_SHAPE_SPHERE:
			imm_draw_bb(bb, OB_BOUND_SPHERE, true, ob_wire_col);
			break;
		case RB_SHAPE_CONE:
			imm_draw_bb(bb, OB_BOUND_CONE, true, ob_wire_col);
			break;
		case RB_SHAPE_CYLINDER:
			imm_draw_bb(bb, OB_BOUND_CYLINDER, true, ob_wire_col);
			break;
		case RB_SHAPE_CAPSULE:
			imm_draw_bb(bb, OB_BOUND_CAPSULE, true, ob_wire_col);
			break;
	}
}

/**
 * main object drawing function, draws in selection
 * \param dflag (draw flag) can be DRAW_PICKING and/or DRAW_CONSTCOLOR, DRAW_SCENESET
 */
void draw_object(Scene *scene, SceneLayer *sl, ARegion *ar, View3D *v3d, Base *base, const short dflag)
{
	ModifierData *md = NULL;
	Object *ob = base->object;
	Curve *cu;
	RegionView3D *rv3d = ar->regiondata;
	unsigned int col = 0;
	unsigned char _ob_wire_col[4];            /* dont initialize this */
	const unsigned char *ob_wire_col = NULL;  /* dont initialize this, use NULL crashes as a way to find invalid use */
	bool zbufoff = false, is_paint = false, empty_object = false;
	const bool is_obact = (ob == OBACT_NEW);
	const bool render_override = (v3d->flag2 & V3D_RENDER_OVERRIDE) != 0;
	const bool is_picking = (G.f & G_PICKSEL) != 0;
	const bool has_particles = (ob->particlesystem.first != NULL);
	bool skip_object = false;  /* Draw particles but not their emitter object. */
	SmokeModifierData *smd = NULL;

	if (ob != scene->obedit) {
		if (ob->restrictflag & OB_RESTRICT_VIEW)
			return;
		
		if (render_override) {
			if (ob->restrictflag & OB_RESTRICT_RENDER)
				return;
			
			if (!has_particles && (ob->transflag & (OB_DUPLI & ~OB_DUPLIFRAMES)))
				return;
		}
	}

	if (has_particles) {
		/* XXX particles are not safe for simultaneous threaded render */
		if (G.is_rendering) {
			return;
		}

		if (ob->mode == OB_MODE_OBJECT) {
			ParticleSystem *psys;

			skip_object = render_override;
			for (psys = ob->particlesystem.first; psys; psys = psys->next) {
				/* Once we have found a psys which renders its emitter object, we are done. */
				if (psys->part->draw & PART_DRAW_EMITTER) {
					skip_object = false;
					break;
				}
			}
		}
	}

	if (((base->flag_legacy & OB_FROMDUPLI) == 0) &&
	    (md = modifiers_findByType(ob, eModifierType_Smoke)) &&
	    (modifier_isEnabled(scene, md, eModifierMode_Realtime)))
	{
		smd = (SmokeModifierData *)md;

		if (smd->domain) {
			if (!v3d->transp && (dflag & DRAW_PICKING) == 0) {
				if (!v3d->xray && !(ob->dtx & OB_DRAWXRAY)) {
					/* object has already been drawn so skip drawing it */
					ED_view3d_after_add(&v3d->afterdraw_transp, base, dflag);
					return;
				}
				else if (v3d->xray) {
					/* object has already been drawn so skip drawing it */
					ED_view3d_after_add(&v3d->afterdraw_xraytransp, base, dflag);
					return;
				}
			}
		}
	}


	/* xray delay? */
	if ((dflag & DRAW_PICKING) == 0 && (base->flag_legacy & OB_FROMDUPLI) == 0 && (v3d->flag2 & V3D_RENDER_SHADOW) == 0) {
		/* don't do xray in particle mode, need the z-buffer */
		if (!(ob->mode & OB_MODE_PARTICLE_EDIT)) {
			/* xray and transp are set when it is drawing the 2nd/3rd pass */
			if (!v3d->xray && !v3d->transp && (ob->dtx & OB_DRAWXRAY) && !(ob->dtx & OB_DRAWTRANSP)) {
				ED_view3d_after_add(&v3d->afterdraw_xray, base, dflag);
				return;
			}

			/* allow transp option for empty images */
			if (ob->type == OB_EMPTY && ob->empty_drawtype == OB_EMPTY_IMAGE) {
				if (!v3d->xray && !v3d->transp && !(ob->dtx & OB_DRAWXRAY) && (ob->dtx & OB_DRAWTRANSP)) {
					ED_view3d_after_add(&v3d->afterdraw_transp, base, dflag);
					return;
				}
			}
		}
	}


	/* -------------------------------------------------------------------- */
	/* no return after this point, otherwise leaks */

	/* only once set now, will be removed too, should become a global standard */
	glBlendFunc(GL_SRC_ALPHA, GL_ONE_MINUS_SRC_ALPHA);
	/* reset here to avoid having to call all over */
	glLineWidth(1.0f);

	view3d_cached_text_draw_begin();
	
	/* draw motion paths (in view space) */
	if (ob->mpath && !render_override) {
		bAnimVizSettings *avs = &ob->avs;
		
		/* setup drawing environment for paths */
		draw_motion_paths_init(v3d, ar);
		
		/* draw motion path for object */
		draw_motion_path_instance(scene, ob, NULL, avs, ob->mpath);
		
		/* cleanup after drawing */
		draw_motion_paths_cleanup(v3d);
	}

	/* multiply view with object matrix.
	 * local viewmat and persmat, to calculate projections */
	ED_view3d_init_mats_rv3d_gl(ob, rv3d);

	/* which wire color */
	if ((dflag & DRAW_CONSTCOLOR) == 0) {

		ED_view3d_project_base(ar, base);

		draw_object_wire_color(scene, sl, base, _ob_wire_col);
		ob_wire_col = _ob_wire_col;

		//glColor3ubv(ob_wire_col);
	}

	/* maximum drawtype */
	char dt = v3d->drawtype;
	if (dt == OB_RENDER) dt = v3d->prev_drawtype;
	dt = MIN2(dt, ob->dt);
	if (v3d->zbuf == 0 && dt > OB_WIRE) dt = OB_WIRE;
	short dtx = 0;


	/* faceselect exception: also draw solid when (dt == wire), except in editmode */
	if (is_obact) {
		if (ob->mode & (OB_MODE_VERTEX_PAINT | OB_MODE_WEIGHT_PAINT | OB_MODE_TEXTURE_PAINT)) {
			if (ob->type == OB_MESH) {
				if (dt < OB_SOLID) {
					zbufoff = true;
					dt = OB_SOLID;
				}

				if (ob->mode & (OB_MODE_VERTEX_PAINT | OB_MODE_WEIGHT_PAINT)) {
					dt = OB_PAINT;
				}

				is_paint = true;
				glEnable(GL_DEPTH_TEST);
			}
		}
	}

	/* matcap check - only when not painting color */
	if ((v3d->flag2 & V3D_SOLID_MATCAP) &&
	    (dt == OB_SOLID) &&
	    (is_paint == false && is_picking == false) &&
	    ((v3d->flag2 & V3D_RENDER_SHADOW) == 0))
	{
		draw_object_matcap_check(v3d, ob);
	}

	/* draw-extra supported for boundbox drawmode too */
	if (dt >= OB_BOUNDBOX) {
		dtx = ob->dtx;
		if (ob->mode & OB_MODE_EDIT) {
			/* the only 2 extra drawtypes alowed in editmode */
			dtx = dtx & (OB_DRAWWIRE | OB_TEXSPACE);
		}
	}

	if (!skip_object) {
		/* draw outline for selected objects, mesh does itself */
		if ((v3d->flag & V3D_SELECT_OUTLINE) && !render_override && ob->type != OB_MESH) {
			if (dt > OB_WIRE && (ob->mode & OB_MODE_EDIT) == 0 && (dflag & DRAW_SCENESET) == 0) {
				if (!(ob->dtx & OB_DRAWWIRE) && (base->flag & BASE_SELECTED) && !(dflag & (DRAW_PICKING | DRAW_CONSTCOLOR))) {
					draw_object_selected_outline(scene, sl, v3d, ar, base, ob_wire_col);
				}
			}
		}

		/* TODO Viewport: draw only for selection */
		if (!IS_VIEWPORT_LEGACY(v3d)) {
			if ((dflag & DRAW_PICKING) == 0) {
				if ((dt == OB_BOUNDBOX) || ELEM(ob->type, OB_EMPTY, OB_LAMP, OB_CAMERA, OB_SPEAKER)) {
					goto afterdraw;
				}
			}
		}

		switch (ob->type) {
			case OB_MESH:
				if (IS_VIEWPORT_LEGACY(v3d)) {
					empty_object = draw_mesh_object(scene, sl, ar, v3d, rv3d, base, dt, ob_wire_col, dflag);
				}
				else {
					empty_object = draw_mesh_object_new(scene, sl, ar, v3d, rv3d, base, dt, ob_wire_col, dflag);
				}
				if ((dflag & DRAW_CONSTCOLOR) == 0) {
					/* mesh draws wire itself */
					dtx &= ~OB_DRAWWIRE;
				}

				break;
			case OB_FONT:
				cu = ob->data;
				if (cu->editfont) {
					draw_editfont(scene, sl, v3d, rv3d, base, dt, dflag, ob_wire_col);
				}
				else if (dt == OB_BOUNDBOX) {
					if ((render_override && v3d->drawtype >= OB_WIRE) == 0) {
#ifdef SEQUENCER_DAG_WORKAROUND
						ensure_curve_cache(scene, base->object);
#endif
						draw_bounding_volume(ob, ob->boundtype, ob_wire_col);
					}
				}
				else if (ED_view3d_boundbox_clip(rv3d, ob->bb)) {
					empty_object = drawDispList(scene, sl, v3d, rv3d, base, dt, dflag, ob_wire_col);
				}

				break;
			case OB_CURVE:
			case OB_SURF:
				cu = ob->data;

				if (cu->editnurb) {
					ListBase *nurbs = BKE_curve_editNurbs_get(cu);
					draw_editnurb(scene, sl, v3d, rv3d, base, nurbs->first, dt, dflag, ob_wire_col);
				}
				else if (dt == OB_BOUNDBOX) {
					if ((render_override && (v3d->drawtype >= OB_WIRE)) == 0) {
#ifdef SEQUENCER_DAG_WORKAROUND
						ensure_curve_cache(scene, base->object);
#endif
						draw_bounding_volume(ob, ob->boundtype, ob_wire_col);
					}
				}
				else if (ED_view3d_boundbox_clip(rv3d, ob->bb)) {
					empty_object = drawDispList(scene, sl, v3d, rv3d, base, dt, dflag, ob_wire_col);
				}
				break;
			case OB_MBALL:
			{
				MetaBall *mb = ob->data;
				
				if (mb->editelems)
					drawmball(scene, sl, v3d, rv3d, base, dt, dflag, ob_wire_col);
				else if (dt == OB_BOUNDBOX) {
					if ((render_override && (v3d->drawtype >= OB_WIRE)) == 0) {
#ifdef SEQUENCER_DAG_WORKAROUND
						ensure_curve_cache(scene, base->object);
#endif
						draw_bounding_volume(ob, ob->boundtype, ob_wire_col);
					}
				}
				else
					empty_object = drawmball(scene, sl, v3d, rv3d, base, dt, dflag, ob_wire_col);
				break;
			}
			case OB_EMPTY:
				if (!render_override) {
					if (ob->empty_drawtype == OB_EMPTY_IMAGE) {
						draw_empty_image(ob, dflag, ob_wire_col, v3d->multiview_eye);
					}
					else {
						drawaxes(rv3d->viewmatob, ob->empty_drawsize, ob->empty_drawtype, ob_wire_col);
					}
				}
				break;
			case OB_LAMP:
				if (!render_override) {
					drawlamp(v3d, rv3d, base, dt, dflag, ob_wire_col, is_obact);
				}
				break;
			case OB_CAMERA:
				if (!render_override ||
				    (rv3d->persp == RV3D_CAMOB && v3d->camera == ob)) /* special exception for active camera */
				{
					drawcamera(scene, v3d, rv3d, base, dflag, ob_wire_col);
				}
				break;
			case OB_SPEAKER:
				if (!render_override)
					drawspeaker(ob_wire_col);
				break;
			case OB_LATTICE:
				if (!render_override) {
					/* Do not allow boundbox in edit nor pose mode! */
					if ((dt == OB_BOUNDBOX) && (ob->mode & OB_MODE_EDIT))
						dt = OB_WIRE;
					if (dt == OB_BOUNDBOX) {
						draw_bounding_volume(ob, ob->boundtype, ob_wire_col);
					}
					else {
#ifdef SEQUENCER_DAG_WORKAROUND
						ensure_curve_cache(scene, ob);
#endif
						drawlattice(v3d, ob, dflag, ob_wire_col);
					}
				}
				break;
			case OB_ARMATURE:
				if (!render_override) {
					/* Do not allow boundbox in edit nor pose mode! */
					if ((dt == OB_BOUNDBOX) && (ob->mode & (OB_MODE_EDIT | OB_MODE_POSE)))
						dt = OB_WIRE;
					if (dt == OB_BOUNDBOX) {
						draw_bounding_volume(ob, ob->boundtype, ob_wire_col);
					}
					else {
						unsigned char arm_col[4];
						glLineWidth(1.0f);

						if (ob_wire_col == NULL) {
							float fcol[4] = {0.0f, 0.0f, 0.0f, 1.0f};
							rgba_float_to_uchar(arm_col, fcol);
						}
						else
							copy_v4_v4_uchar(arm_col, ob_wire_col);

						empty_object = draw_armature(scene, sl, v3d, ar, base, dt, dflag, arm_col, false);
					}
				}
				break;
			default:
				if (!render_override) {
					drawaxes(rv3d->viewmatob, 1.0, OB_ARROWS, ob_wire_col);
				}
				break;
		}

		/* TODO Viewport: some elements are being drawn for object selection only */
afterdraw:

		if (!render_override) {
			if (ob->soft /*&& dflag & OB_SBMOTION*/) {
				float mrt[3][3], msc[3][3], mtr[3][3];
				SoftBody *sb = NULL;
				float tipw = 0.5f, tiph = 0.5f, drawsize = 4.0f;
				if ((sb = ob->soft)) {
					if (sb->solverflags & SBSO_ESTIMATEIPO) {

						gpuLoadMatrix3D(rv3d->viewmat);
						copy_m3_m3(msc, sb->lscale);
						copy_m3_m3(mrt, sb->lrot);
						mul_m3_m3m3(mtr, mrt, msc);
						ob_draw_RE_motion(sb->lcom, mtr, tipw, tiph, drawsize);
						gpuMultMatrix3D(ob->obmat);
					}
				}
			}

			if (ob->pd && ob->pd->forcefield) {
				draw_forcefield(ob, rv3d, dflag, ob_wire_col);
			}
		}
	}

	/* code for new particle system */
	if ((ob->particlesystem.first) &&
	    (ob != scene->obedit))
	{
		ParticleSystem *psys;

		if ((dflag & DRAW_CONSTCOLOR) == 0) {
			/* for visibility, also while wpaint */
			if (col || (base->flag & BASE_SELECTED)) {
				cpack(0xFFFFFF);
			}
		}
		//glDepthMask(GL_FALSE);

		gpuLoadMatrix3D(rv3d->viewmat);
		
		view3d_cached_text_draw_begin();

		for (psys = ob->particlesystem.first; psys; psys = psys->next) {
			/* run this so that possible child particles get cached */
			if (ob->mode & OB_MODE_PARTICLE_EDIT && is_obact) {
				PTCacheEdit *edit = PE_create_current(scene, ob);
				if (edit && edit->psys == psys)
					draw_update_ptcache_edit(scene, sl, ob, edit);
			}

			draw_new_particle_system(scene, v3d, rv3d, base, psys, dt, dflag);
		}
		invert_m4_m4(ob->imat, ob->obmat);
		view3d_cached_text_draw_end(v3d, ar, 0, NULL);

		gpuMultMatrix3D(ob->obmat);
		
		//glDepthMask(GL_TRUE);
		if (col) cpack(col);
	}

	/* draw edit particles last so that they can draw over child particles */
	if ((dflag & DRAW_PICKING) == 0 &&
	    (!scene->obedit))
	{

		if (ob->mode & OB_MODE_PARTICLE_EDIT && is_obact) {
			PTCacheEdit *edit = PE_create_current(scene, ob);
			if (edit) {
				gpuLoadMatrix3D(rv3d->viewmat);
				draw_update_ptcache_edit(scene, sl, ob, edit);
				draw_ptcache_edit(scene, v3d, edit);
				gpuMultMatrix3D(ob->obmat);
			}
		}
	}

	/* draw code for smoke, only draw domains */
	if (smd && smd->domain) {
		SmokeDomainSettings *sds = smd->domain;
		const bool show_smoke = (CFRA >= sds->point_cache[0]->startframe);
		float viewnormal[3];

		gpuLoadMatrix3D(rv3d->viewmat);
		gpuMultMatrix3D(ob->obmat);

		if (!render_override) {
			BoundBox bb;
			float p0[3], p1[3];
			unsigned int pos = VertexFormat_add_attrib(immVertexFormat(), "pos", COMP_F32, 3, KEEP_FLOAT);
			immBindBuiltinProgram(GPU_SHADER_3D_UNIFORM_COLOR);
			if (ob_wire_col) immUniformColor3ubv(ob_wire_col);

			/* draw max domain bounds */
			if ((sds->flags & MOD_SMOKE_ADAPTIVE_DOMAIN)) {
				VECSUBFAC(p0, sds->p0, sds->cell_size, sds->adapt_res);
				VECADDFAC(p1, sds->p1, sds->cell_size, sds->adapt_res);
				BKE_boundbox_init_from_minmax(&bb, p0, p1);
				imm_draw_box(bb.vec, false, pos);
			}

			/* draw a single voxel to hint the user about the resolution of the fluid */
			copy_v3_v3(p0, sds->p0);

			if (sds->flags & MOD_SMOKE_HIGHRES) {
				madd_v3_v3v3fl(p1, p0, sds->cell_size, 1.0f / (sds->amplify + 1));
			}
			else {
				add_v3_v3v3(p1, p0, sds->cell_size);
			}

			BKE_boundbox_init_from_minmax(&bb, p0, p1);
			imm_draw_box(bb.vec, false, pos);

			immUnbindProgram();
		}

		/* don't show smoke before simulation starts, this could be made an option in the future */
		if (sds->fluid && show_smoke) {
			float p0[3], p1[3];

			/* get view vector */
			invert_m4_m4(ob->imat, ob->obmat);
			mul_v3_mat3_m4v3(viewnormal, ob->imat, rv3d->viewinv[2]);
			normalize_v3(viewnormal);

			/* set dynamic boundaries to draw the volume
			 * also scale cube to global space to equalize volume slicing on all axes
			 *  (it's scaled back before drawing) */
			p0[0] = (sds->p0[0] + sds->cell_size[0] * sds->res_min[0] + sds->obj_shift_f[0]) * fabsf(ob->size[0]);
			p0[1] = (sds->p0[1] + sds->cell_size[1] * sds->res_min[1] + sds->obj_shift_f[1]) * fabsf(ob->size[1]);
			p0[2] = (sds->p0[2] + sds->cell_size[2] * sds->res_min[2] + sds->obj_shift_f[2]) * fabsf(ob->size[2]);
			p1[0] = (sds->p0[0] + sds->cell_size[0] * sds->res_max[0] + sds->obj_shift_f[0]) * fabsf(ob->size[0]);
			p1[1] = (sds->p0[1] + sds->cell_size[1] * sds->res_max[1] + sds->obj_shift_f[1]) * fabsf(ob->size[1]);
			p1[2] = (sds->p0[2] + sds->cell_size[2] * sds->res_max[2] + sds->obj_shift_f[2]) * fabsf(ob->size[2]);

			if (!sds->wt || !(sds->viewsettings & MOD_SMOKE_VIEW_SHOWBIG)) {
				sds->tex = NULL;
				GPU_create_smoke(smd, 0);
				draw_smoke_volume(sds, ob, p0, p1, viewnormal);
				GPU_free_smoke(smd);
			}
			else if (sds->wt && (sds->viewsettings & MOD_SMOKE_VIEW_SHOWBIG)) {
				sds->tex = NULL;
				GPU_create_smoke(smd, 1);
				draw_smoke_volume(sds, ob, p0, p1, viewnormal);
				GPU_free_smoke(smd);
			}

			/* smoke debug render */
			if (!render_override && sds->draw_velocity) {
				draw_smoke_velocity(sds, viewnormal);
			}
		}
	}

	if (!render_override) {
		bConstraint *con;

		for (con = ob->constraints.first; con; con = con->next) {
			if (con->type == CONSTRAINT_TYPE_RIGIDBODYJOINT) {
				bRigidBodyJointConstraint *data = (bRigidBodyJointConstraint *)con->data;
				if (data->flag & CONSTRAINT_DRAW_PIVOT)
					draw_rigid_body_pivot(data, dflag, ob_wire_col);
			}
		}

		if ((ob->gameflag & OB_BOUNDS) && (ob->mode == OB_MODE_OBJECT)) {
			if (ob->boundtype != ob->collision_boundtype || (dtx & OB_DRAWBOUNDOX) == 0) {
				setlinestyle(2);
				draw_bounding_volume(ob, ob->collision_boundtype, ob_wire_col);
				setlinestyle(0);
			}
		}
		if (ob->rigidbody_object) {
			draw_rigidbody_shape(ob, ob_wire_col);
		}

		/* draw extra: after normal draw because of makeDispList */
		if (dtx && (G.f & G_RENDER_OGL) == 0) {

			if (dtx & OB_AXIS) {
				if ((dflag & DRAW_CONSTCOLOR) == 0) {
					/* prevent random colors being used */
					drawaxes(rv3d->viewmatob, 1.0f, OB_ARROWS, ob_wire_col);
				}
				else {
					drawaxes(rv3d->viewmatob, 1.0f, OB_ARROWS, NULL);
				}
			}
			if (dtx & OB_DRAWBOUNDOX) {
				draw_bounding_volume(ob, ob->boundtype, ob_wire_col);
			}
			if (dtx & OB_TEXSPACE) {
				if ((dflag & DRAW_CONSTCOLOR) == 0) {
					/* prevent random colors being used */
					drawtexspace(ob, ob_wire_col);
				}
				else {
					drawtexspace(ob, NULL);
				}
			}
			if (dtx & OB_DRAWNAME) {
				/* patch for several 3d cards (IBM mostly) that crash on GL_SELECT with text drawing */
				/* but, we also don't draw names for sets or duplicators */
				if (dflag == 0) {
					const float zero[3] = {0, 0, 0};
					view3d_cached_text_draw_add(zero, ob->id.name + 2, strlen(ob->id.name + 2), 10, 0, ob_wire_col);
				}
			}
			if ((dtx & OB_DRAWWIRE) && dt >= OB_SOLID) {
				if ((dflag & DRAW_CONSTCOLOR) == 0) {
					draw_wire_extra(scene, rv3d, ob, ob_wire_col);
				}
			}
		}
	}

	if ((dt <= OB_SOLID) && !render_override) {
		if (((ob->gameflag & OB_DYNAMIC) &&
		     ((ob->gameflag & OB_BOUNDS) == 0)) ||

		    ((ob->gameflag & OB_BOUNDS) &&
		     (ob->collision_boundtype == OB_BOUND_SPHERE)))
		{
			float imat[4][4], vec[3] = {0.0f, 0.0f, 0.0f};

			unsigned int pos = VertexFormat_add_attrib(immVertexFormat(), "pos", COMP_F32, 3, KEEP_FLOAT);
			immBindBuiltinProgram(GPU_SHADER_3D_UNIFORM_COLOR);

			invert_m4_m4(imat, rv3d->viewmatob);

			if ((dflag & DRAW_CONSTCOLOR) == 0) {
				/* prevent random colors being used */
				immUniformColor3ubv(ob_wire_col);
			}

			setlinestyle(2);
			imm_drawcircball(vec, ob->inertia, imat, pos);
			setlinestyle(0);

			immUnbindProgram();
		}
	}
	
	/* return warning, this is cached text draw */
	invert_m4_m4(ob->imat, ob->obmat);
	view3d_cached_text_draw_end(v3d, ar, 1, NULL);
	/* return warning, clear temp flag */
	v3d->flag2 &= ~V3D_SHOW_SOLID_MATCAP;
	
	gpuLoadMatrix3D(rv3d->viewmat);

	if (zbufoff) {
		glDisable(GL_DEPTH_TEST);
	}

	if ((base->flag_legacy & OB_FROMDUPLI) || render_override) {
		ED_view3d_clear_mats_rv3d(rv3d);
		return;
	}

	/* object centers, need to be drawn in viewmat space for speed, but OK for picking select */
	if (!is_obact || !(ob->mode & OB_MODE_ALL_PAINT)) {
		int do_draw_center = -1; /* defines below are zero or positive... */

		if (render_override) {
			/* don't draw */
		}
		else if (is_obact)
			do_draw_center = ACTIVE;
		else if (base->flag & BASE_SELECTED)
			do_draw_center = SELECT;
		else if (empty_object || (v3d->flag & V3D_DRAW_CENTERS))
			do_draw_center = DESELECT;

		if (do_draw_center != -1) {
			if (dflag & DRAW_PICKING) {
				/* draw a single point for opengl selection */
				if ((base->sx != IS_CLIPPED) &&
				    (U.obcenter_dia != 0.0))
				{
					unsigned int pos = VertexFormat_add_attrib(immVertexFormat(), "pos", COMP_F32, 3, KEEP_FLOAT);
					immBindBuiltinProgram(GPU_SHADER_3D_POINT_FIXED_SIZE_UNIFORM_COLOR);
					/* TODO: short term, use DEPTH_ONLY shader or set appropriate color */
					/* TODO: long term, solve picking & selection problem better */
					glPointSize(U.obcenter_dia);
					immBegin(PRIM_POINTS, 1);
					immVertex3fv(pos, ob->obmat[3]);
					immEnd();
					immUnbindProgram();
				}
			}
			else if ((dflag & DRAW_CONSTCOLOR) == 0) {
				/* we don't draw centers for duplicators and sets */
				if ((base->sx != IS_CLIPPED) &&
				    (U.obcenter_dia != 0.0) &&
				    !(G.f & G_RENDER_OGL))
				{
					/* check > 0 otherwise grease pencil can draw into the circle select which is annoying. */
					drawcentercircle(v3d, rv3d, ob->obmat[3], do_draw_center, ID_IS_LINKED_DATABLOCK(ob) || ob->id.us > 1);
				}
			}
		}
	}

	/* not for sets, duplicators or picking */
	if (dflag == 0 && (v3d->flag & V3D_HIDE_HELPLINES) == 0 && !render_override) {
		ListBase *list;
		RigidBodyCon *rbc = ob->rigidbody_constraint;
		
		unsigned int pos = VertexFormat_add_attrib(immVertexFormat(), "pos", COMP_F32, 3, KEEP_FLOAT);
		immBindBuiltinProgram(GPU_SHADER_3D_UNIFORM_COLOR);
		immUniformColor3ubv(ob_wire_col);

		/* draw hook center and offset line */
		if (ob != scene->obedit)
			draw_hooks(ob, pos);

		/* help lines and so */
		if (ob != scene->obedit && ob->parent && (ob->parent->lay & v3d->lay)) {
			setlinestyle(3);
			immBegin(PRIM_LINES, 2);
			immVertex3fv(pos, ob->obmat[3]);
			immVertex3fv(pos, ob->orig);
			immEnd();
			setlinestyle(0);
		}

		/* Drawing the constraint lines */
		if (ob->constraints.first) {
			bConstraint *curcon;
			bConstraintOb *cob;
			unsigned char col1[4], col2[4];
			
			list = &ob->constraints;
			
			UI_GetThemeColor3ubv(TH_GRID, col1);
			UI_make_axis_color(col1, col2, 'Z');
			immUniformColor3ubv(col2);
			
			cob = BKE_constraints_make_evalob(scene, ob, NULL, CONSTRAINT_OBTYPE_OBJECT);
			
			for (curcon = list->first; curcon; curcon = curcon->next) {
				if (ELEM(curcon->type, CONSTRAINT_TYPE_FOLLOWTRACK, CONSTRAINT_TYPE_OBJECTSOLVER)) {
					/* special case for object solver and follow track constraints because they don't fill
					 * constraint targets properly (design limitation -- scene is needed for their target
					 * but it can't be accessed from get_targets callback) */

					Object *camob = NULL;

					if (curcon->type == CONSTRAINT_TYPE_FOLLOWTRACK) {
						bFollowTrackConstraint *data = (bFollowTrackConstraint *)curcon->data;

						camob = data->camera ? data->camera : scene->camera;
					}
					else if (curcon->type == CONSTRAINT_TYPE_OBJECTSOLVER) {
						bObjectSolverConstraint *data = (bObjectSolverConstraint *)curcon->data;

						camob = data->camera ? data->camera : scene->camera;
					}

					if (camob) {
						setlinestyle(3);
						immBegin(PRIM_LINES, 2);
						immVertex3fv(pos, camob->obmat[3]);
						immVertex3fv(pos, ob->obmat[3]);
						immEnd();
						setlinestyle(0);
					}
				}
				else {
					const bConstraintTypeInfo *cti = BKE_constraint_typeinfo_get(curcon);

					if ((cti && cti->get_constraint_targets) && (curcon->flag & CONSTRAINT_EXPAND)) {
						ListBase targets = {NULL, NULL};
						bConstraintTarget *ct;

						cti->get_constraint_targets(curcon, &targets);

						for (ct = targets.first; ct; ct = ct->next) {
							/* calculate target's matrix */
							if (cti->get_target_matrix)
								cti->get_target_matrix(curcon, cob, ct, BKE_scene_frame_get(scene));
							else
								unit_m4(ct->matrix);

							setlinestyle(3);
							immBegin(PRIM_LINES, 2);
							immVertex3fv(pos, ct->matrix[3]);
							immVertex3fv(pos, ob->obmat[3]);
							immEnd();
							setlinestyle(0);
						}

						if (cti->flush_constraint_targets)
							cti->flush_constraint_targets(curcon, &targets, 1);
					}
				}
			}
			
			BKE_constraints_clear_evalob(cob);
		}
		/* draw rigid body constraint lines */
		if (rbc && (rbc->ob1 || rbc->ob2)) {
			immUniformThemeColor(TH_WIRE);

			setlinestyle(3);
			immBegin(PRIM_LINES, ((int)((bool)rbc->ob1) + (int)((bool)rbc->ob2)) * 2);
			if (rbc->ob1) {
				immVertex3fv(pos, ob->obmat[3]);
				immVertex3fv(pos, rbc->ob1->obmat[3]);
			}
			if (rbc->ob2) {
				immVertex3fv(pos, ob->obmat[3]);
				immVertex3fv(pos, rbc->ob2->obmat[3]);
			}
			immEnd();
			setlinestyle(0);
		}

		immUnbindProgram();
	}

	ED_view3d_clear_mats_rv3d(rv3d);
}


/**
 * Drawing for selection picking,
 * caller must have called 'GPU_select_load_id(base->selcode)' first.
 */
void draw_object_select(Scene *scene, SceneLayer *sl, ARegion *ar, View3D *v3d, Base *base, const short dflag)
{
	BLI_assert(dflag & DRAW_PICKING && dflag & DRAW_CONSTCOLOR);
	draw_object(scene, sl, ar, v3d, base, dflag);

	/* we draw duplicators for selection too */
	if ((base->object->transflag & OB_DUPLI)) {
		ListBase *lb;
		DupliObject *dob;
		Base tbase;

		tbase.flag_legacy = OB_FROMDUPLI;
		lb = object_duplilist(G.main->eval_ctx, scene, base->object);

		for (dob = lb->first; dob; dob = dob->next) {
			float omat[4][4];

			tbase.object = dob->ob;
			copy_m4_m4(omat, dob->ob->obmat);
			copy_m4_m4(dob->ob->obmat, dob->mat);

			/* extra service: draw the duplicator in drawtype of parent */
			/* MIN2 for the drawtype to allow bounding box objects in groups for lods */
			char dt = tbase.object->dt;    tbase.object->dt = MIN2(tbase.object->dt, base->object->dt);
			short dtx = tbase.object->dtx; tbase.object->dtx = base->object->dtx;

			draw_object(scene, sl, ar, v3d, &tbase, dflag);

			tbase.object->dt = dt;
			tbase.object->dtx = dtx;

			copy_m4_m4(dob->ob->obmat, omat);
		}
		free_object_duplilist(lb);
	}
}

/* ***************** BACKBUF SEL (BBS) ********* */

static void bbs_obmode_mesh_verts__mapFunc(void *userData, int index, const float co[3],
                                           const float UNUSED(no_f[3]), const short UNUSED(no_s[3]))
{
	drawMVertOffset_userData *data = userData;
	MVert *mv = &data->mvert[index];

	if (!(mv->flag & ME_HIDE)) {
		int selcol;
		GPU_select_index_get(data->offset + index, &selcol);
		immAttrib3ubv(data->col, (unsigned char *)&selcol);
		immVertex3fv(data->pos, co);
	}
}

static void bbs_obmode_mesh_verts(Object *ob, DerivedMesh *dm, int offset)
{
	drawMVertOffset_userData data;
	Mesh *me = ob->data;
	MVert *mvert = me->mvert;
	data.mvert = mvert;
	data.offset = offset;

	VertexFormat *format = immVertexFormat();

	if (dm->getNumVerts(dm) == 0) return;

	data.pos = VertexFormat_add_attrib(format, "pos", COMP_F32, 3, KEEP_FLOAT);
	data.col = VertexFormat_add_attrib(format, "color", COMP_U8, 3, NORMALIZE_INT_TO_FLOAT);

	immBindBuiltinProgram(GPU_SHADER_3D_FLAT_COLOR);

	glPointSize(UI_GetThemeValuef(TH_VERTEX_SIZE));

	immBeginAtMost(PRIM_POINTS, dm->getNumVerts(dm));
	dm->foreachMappedVert(dm, bbs_obmode_mesh_verts__mapFunc, &data, DM_FOREACH_NOP);
	immEnd();

	immUnbindProgram();
}

static void bbs_mesh_verts__mapFunc(void *userData, int index, const float co[3],
                                    const float UNUSED(no_f[3]), const short UNUSED(no_s[3]))
{
	drawBMOffset_userData *data = userData;
	BMVert *eve = BM_vert_at_index(data->bm, index);

	if (!BM_elem_flag_test(eve, BM_ELEM_HIDDEN)) {
		int selcol;
		GPU_select_index_get(data->offset + index, &selcol);
		immAttrib3ubv(data->col, (unsigned char *)&selcol);
		immVertex3fv(data->pos, co);
	}
}
static void bbs_mesh_verts(BMEditMesh *em, DerivedMesh *dm, int offset)
{
	drawBMOffset_userData data;
	data.bm = em->bm;
	data.offset = offset;
	VertexFormat *format = immVertexFormat();
	data.pos = VertexFormat_add_attrib(format, "pos", COMP_F32, 3, KEEP_FLOAT);
	data.col = VertexFormat_add_attrib(format, "color", COMP_U8, 3, NORMALIZE_INT_TO_FLOAT);

	immBindBuiltinProgram(GPU_SHADER_3D_FLAT_COLOR);

	glPointSize(UI_GetThemeValuef(TH_VERTEX_SIZE));

	immBeginAtMost(PRIM_POINTS, em->bm->totvert);
	dm->foreachMappedVert(dm, bbs_mesh_verts__mapFunc, &data, DM_FOREACH_NOP);
	immEnd();

	immUnbindProgram();
}

static DMDrawOption bbs_mesh_wire__setDrawOptions(void *userData, int index)
{
	drawBMOffset_userData *data = userData;
	BMEdge *eed = BM_edge_at_index(data->bm, index);

	if (!BM_elem_flag_test(eed, BM_ELEM_HIDDEN)) {
		GPU_select_index_set(data->offset + index);
		return DM_DRAW_OPTION_NORMAL;
	}
	else {
		return DM_DRAW_OPTION_SKIP;
	}
}
static void bbs_mesh_wire(BMEditMesh *em, DerivedMesh *dm, int offset)
{
	drawBMOffset_userData data;
	data.bm = em->bm;
	data.offset = offset;

	dm->drawMappedEdges(dm, bbs_mesh_wire__setDrawOptions, &data);
}

/**
 * dont set #GPU_framebuffer_index_set. just use to mask other
 */
static DMDrawOption bbs_mesh_mask__setSolidDrawOptions(void *userData, int index)
{
	BMFace *efa = BM_face_at_index(userData, index);
	
	if (!BM_elem_flag_test(efa, BM_ELEM_HIDDEN)) {
		return DM_DRAW_OPTION_NORMAL;
	}
	else {
		return DM_DRAW_OPTION_SKIP;
	}
}

static DMDrawOption bbs_mesh_solid__setSolidDrawOptions(void *userData, int index)
{
	BMFace *efa = BM_face_at_index(userData, index);

	if (!BM_elem_flag_test(efa, BM_ELEM_HIDDEN)) {
		GPU_select_index_set(index + 1);
		return DM_DRAW_OPTION_NORMAL;
	}
	else {
		return DM_DRAW_OPTION_SKIP;
	}
}

static void bbs_mesh_solid__drawCenter(void *userData, int index, const float cent[3], const float UNUSED(no[3]))
{
	drawBMOffset_userData *data = (drawBMOffset_userData *)userData;
	BMFace *efa = BM_face_at_index(userData, index);

	if (!BM_elem_flag_test(efa, BM_ELEM_HIDDEN)) {
		int selcol;
		GPU_select_index_get(index + 1, &selcol);
		immAttrib3ubv(data->col, (unsigned char *)&selcol);
		immVertex3fv(data->pos, cent);
	}
}

/* two options, facecolors or black */
static void bbs_mesh_solid_EM(BMEditMesh *em, Scene *scene, View3D *v3d,
                              Object *ob, DerivedMesh *dm, bool use_faceselect)
{
	cpack(0);

	if (use_faceselect) {
		dm->drawMappedFaces(dm, bbs_mesh_solid__setSolidDrawOptions, NULL, NULL, em->bm, DM_DRAW_SKIP_HIDDEN | DM_DRAW_SELECT_USE_EDITMODE);

		if (check_ob_drawface_dot(scene, v3d, ob->dt)) {
			drawBMOffset_userData data; /* don't use offset */
			data.bm = em->bm;
			VertexFormat *format = immVertexFormat();
			data.pos = VertexFormat_add_attrib(format, "pos", COMP_F32, 3, KEEP_FLOAT);
			data.col = VertexFormat_add_attrib(format, "color", COMP_U8, 3, NORMALIZE_INT_TO_FLOAT);

			immBindBuiltinProgram(GPU_SHADER_3D_FLAT_COLOR);

			glPointSize(UI_GetThemeValuef(TH_FACEDOT_SIZE));

			immBeginAtMost(PRIM_POINTS, em->bm->totface);
			dm->foreachMappedFaceCenter(dm, bbs_mesh_solid__drawCenter, &data, DM_FOREACH_NOP);
			immEnd();

			immUnbindProgram();
		}

	}
	else {
		dm->drawMappedFaces(dm, bbs_mesh_mask__setSolidDrawOptions, NULL, NULL, em->bm, DM_DRAW_SKIP_SELECT | DM_DRAW_SKIP_HIDDEN | DM_DRAW_SELECT_USE_EDITMODE);
	}
}

static DMDrawOption bbs_mesh_solid__setDrawOpts(void *UNUSED(userData), int index)
{
	GPU_select_index_set(index + 1);
	return DM_DRAW_OPTION_NORMAL;
}

static DMDrawOption bbs_mesh_solid_hide__setDrawOpts(void *userData, int index)
{
	Mesh *me = userData;

	if (!(me->mpoly[index].flag & ME_HIDE)) {
		return DM_DRAW_OPTION_NORMAL;
	}
	else {
		return DM_DRAW_OPTION_SKIP;
	}
}

/* must have called GPU_framebuffer_index_set beforehand */
static DMDrawOption bbs_mesh_solid_hide2__setDrawOpts(void *userData, int index)
{
	Mesh *me = userData;

	if (!(me->mpoly[index].flag & ME_HIDE)) {
		return DM_DRAW_OPTION_NORMAL;
	}
	else {
		return DM_DRAW_OPTION_SKIP;
	}
}

static void bbs_mesh_solid_verts(Scene *scene, Object *ob)
{
	Mesh *me = ob->data;
	DerivedMesh *dm = mesh_get_derived_final(scene, ob, scene->customdata_mask);

	DM_update_materials(dm, ob);

	dm->drawMappedFaces(dm, bbs_mesh_solid_hide2__setDrawOpts, GPU_object_material_bind, NULL, me, DM_DRAW_SKIP_HIDDEN);

	GPU_object_material_unbind();

	bbs_obmode_mesh_verts(ob, dm, 1);
	bm_vertoffs = me->totvert + 1;
	dm->release(dm);
}

static void bbs_mesh_solid_faces(Scene *scene, Object *ob)
{
	DerivedMesh *dm = mesh_get_derived_final(scene, ob, scene->customdata_mask);
	Mesh *me = ob->data;
	
	DM_update_materials(dm, ob);

	if ((me->editflag & ME_EDIT_PAINT_FACE_SEL))
		dm->drawMappedFaces(dm, bbs_mesh_solid_hide__setDrawOpts, NULL, NULL, me, DM_DRAW_SKIP_HIDDEN);
	else
		dm->drawMappedFaces(dm, bbs_mesh_solid__setDrawOpts, NULL, NULL, me, 0);

	dm->release(dm);
}

void draw_object_backbufsel(Scene *scene, View3D *v3d, RegionView3D *rv3d, Object *ob)
{
	ToolSettings *ts = scene->toolsettings;

	gpuMultMatrix3D(ob->obmat);

	glClearDepth(1.0); glClear(GL_DEPTH_BUFFER_BIT);
	glEnable(GL_DEPTH_TEST);

	switch (ob->type) {
		case OB_MESH:
			if (ob->mode & OB_MODE_EDIT) {
				Mesh *me = ob->data;
				BMEditMesh *em = me->edit_btmesh;

				DerivedMesh *dm = editbmesh_get_derived_cage(scene, ob, em, CD_MASK_BAREMESH);

				BM_mesh_elem_table_ensure(em->bm, BM_VERT | BM_EDGE | BM_FACE);

				DM_update_materials(dm, ob);

				bbs_mesh_solid_EM(em, scene, v3d, ob, dm, (ts->selectmode & SCE_SELECT_FACE) != 0);
				if (ts->selectmode & SCE_SELECT_FACE)
					bm_solidoffs = 1 + em->bm->totface;
				else
					bm_solidoffs = 1;

				ED_view3d_polygon_offset(rv3d, 1.0);

				/* we draw edges always, for loop (select) tools */
				bbs_mesh_wire(em, dm, bm_solidoffs);
				bm_wireoffs = bm_solidoffs + em->bm->totedge;

				/* we draw verts if vert select mode or if in transform (for snap). */
				if ((ts->selectmode & SCE_SELECT_VERTEX) || (G.moving & G_TRANSFORM_EDIT)) {
					bbs_mesh_verts(em, dm, bm_wireoffs);
					bm_vertoffs = bm_wireoffs + em->bm->totvert;
				}
				else {
					bm_vertoffs = bm_wireoffs;
				}

				ED_view3d_polygon_offset(rv3d, 0.0);

				dm->release(dm);
			}
			else {
				Mesh *me = ob->data;
				if ((me->editflag & ME_EDIT_PAINT_VERT_SEL) &&
				    /* currently vertex select only supports weight paint */
				    (ob->mode & OB_MODE_WEIGHT_PAINT))
				{
					bbs_mesh_solid_verts(scene, ob);
				}
				else {
					bbs_mesh_solid_faces(scene, ob);
				}
			}
			break;
		case OB_CURVE:
		case OB_SURF:
			break;
	}

	gpuLoadMatrix3D(rv3d->viewmat);
}


/* ************* draw object instances for bones, for example ****************** */
/*               assumes all matrices/etc set OK */

/* helper function for drawing object instances - meshes */
static void draw_object_mesh_instance(Scene *scene, SceneLayer *sl, View3D *v3d, RegionView3D *rv3d,
                                      Object *ob, const short dt, int outline, const unsigned char ob_wire_col[4])
{
	Mesh *me = ob->data;
	DerivedMesh *dm = NULL, *edm = NULL;
	
	if (ob->mode & OB_MODE_EDIT) {
		edm = editbmesh_get_derived_base(ob, me->edit_btmesh, CD_MASK_BAREMESH);
		DM_update_materials(edm, ob);
	}
	else {
		dm = mesh_get_derived_final(scene, ob, CD_MASK_BAREMESH);
		DM_update_materials(dm, ob);
	}

	if (dt <= OB_WIRE) {
		glColor4ubv(ob_wire_col);
		if (dm)
			dm->drawEdges(dm, 1, 0);
		else if (edm)
			edm->drawEdges(edm, 1, 0);
	}
	else {
		if (outline)
			draw_mesh_object_outline(v3d, ob, dm ? dm : edm, ob_wire_col);

		if (dm) {
			bool glsl = draw_glsl_material(scene, sl, ob, v3d, dt);
			GPU_begin_object_materials(v3d, rv3d, scene, sl, ob, glsl, NULL);
		}
		
		glFrontFace((ob->transflag & OB_NEG_SCALE) ? GL_CW : GL_CCW);
		
		if (dm) {
			dm->drawFacesSolid(dm, NULL, 0, GPU_object_material_bind);
			GPU_end_object_materials();
		}
		else if (edm)
			edm->drawMappedFaces(edm, NULL, GPU_object_material_bind, NULL, NULL, DM_DRAW_NEED_NORMALS);

		GPU_object_material_unbind();
	}

	if (edm) edm->release(edm);
	if (dm) dm->release(dm);
}

void draw_object_instance(Scene *scene, SceneLayer *sl, View3D *v3d, RegionView3D *rv3d, Object *ob, const char dt, int outline, const float wire_col[4])
{
	if (ob == NULL)
		return;

	unsigned char bcol[4];
	rgba_float_to_uchar(bcol, wire_col);

	switch (ob->type) {
		case OB_MESH:
			draw_object_mesh_instance(scene, sl, v3d, rv3d, ob, dt, outline, bcol);
			break;
		case OB_EMPTY:
			if (ob->empty_drawtype == OB_EMPTY_IMAGE) {
				draw_empty_image(ob, 0, bcol, v3d->multiview_eye);
			}
			else {
				drawaxes(rv3d->viewmatob, ob->empty_drawsize, ob->empty_drawtype, bcol);
			}
			break;
	}
}<|MERGE_RESOLUTION|>--- conflicted
+++ resolved
@@ -1862,40 +1862,6 @@
 		GPU_select_load_id(base->selcol);
 }
 
-<<<<<<< HEAD
-=======
-static void drawcamera_volume(float near_plane[4][3], float far_plane[4][3], const GLenum mode)
-{
-	glBegin(mode);
-	glVertex3fv(near_plane[0]);
-	glVertex3fv(far_plane[0]);
-	glVertex3fv(far_plane[1]);
-	glVertex3fv(near_plane[1]);
-	glEnd();
-
-	glBegin(mode);
-	glVertex3fv(near_plane[1]);
-	glVertex3fv(far_plane[1]);
-	glVertex3fv(far_plane[2]);
-	glVertex3fv(near_plane[2]);
-	glEnd();
-
-	glBegin(mode);
-	glVertex3fv(near_plane[2]);
-	glVertex3fv(far_plane[2]);
-	glVertex3fv(far_plane[3]);
-	glVertex3fv(near_plane[3]);
-	glEnd();
-
-	glBegin(mode);
-	glVertex3fv(far_plane[3]);
-	glVertex3fv(near_plane[3]);
-	glVertex3fv(near_plane[0]);
-	glVertex3fv(far_plane[0]);
-	glEnd();
-}
-
->>>>>>> 2ad11243
 /* camera frame */
 static void drawcamera_frame(float vec[4][3], bool filled, unsigned pos)
 {
@@ -1941,14 +1907,14 @@
 		immVertex3fv(pos, near_plane[2]);
 
 		immVertex3fv(pos, near_plane[2]);
-		immVertex3fv(pos, near_plane[1]);
-		immVertex3fv(pos, far_plane[1]);
 		immVertex3fv(pos, far_plane[2]);
-
+		immVertex3fv(pos, far_plane[3]);
+		immVertex3fv(pos, near_plane[3]);
+
+		immVertex3fv(pos, far_plane[3]);
+		immVertex3fv(pos, near_plane[3]);
+		immVertex3fv(pos, near_plane[0]);
 		immVertex3fv(pos, far_plane[0]);
-		immVertex3fv(pos, near_plane[0]);
-		immVertex3fv(pos, near_plane[3]);
-		immVertex3fv(pos, far_plane[3]);
 		immEnd();
 #endif
 	}
