--- conflicted
+++ resolved
@@ -3094,18 +3094,12 @@
 		if(!glsl) {
 			glLightModeli(GL_LIGHT_MODEL_TWO_SIDE, 0);
 			glEnable(GL_LIGHTING);
-			dm->drawFacesSolid(dm, NULL, 0, GPU_enable_material);
+			dm->drawFacesSolid(dm, NULL, GPU_enable_material, 0);
 			glDisable(GL_LIGHTING);
 		}
 		else
 			dm->drawFacesGLSL(dm, GPU_enable_material);
 
-<<<<<<< HEAD
-		glEnable(GL_LIGHTING);
-		dm->drawFacesSolid(dm, NULL, GPU_enable_material, 0);
-		glDisable(GL_LIGHTING);
-=======
->>>>>>> 8b7e01b0
 		GPU_end_object_materials();
 	} else {
 		if((v3d->flag2 & V3D_RENDER_OVERRIDE && v3d->drawtype >= OB_SOLID)==0)
