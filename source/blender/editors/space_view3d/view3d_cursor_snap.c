/* SPDX-License-Identifier: GPL-2.0-or-later
 * Copyright 2020 Blender Foundation. All rights reserved. */

/** \file
 * \ingroup wm
 *
 * \brief Snap cursor.
 */

#include "DNA_object_types.h"

#include "BLI_listbase.h"
#include "BLI_rect.h"

#include "MEM_guardedalloc.h"

#include "BKE_context.h"
#include "BKE_global.h"
#include "BKE_main.h"
#include "BKE_object.h"
#include "BKE_scene.h"
#include "BKE_screen.h"

#include "GPU_immediate.h"
#include "GPU_matrix.h"

#include "ED_screen.h"
#include "ED_transform.h"
#include "ED_transform_snap_object_context.h"
#include "ED_view3d.h"

#include "UI_resources.h"

#include "RNA_access.h"

#include "DEG_depsgraph_query.h"

#include "WM_api.h"

#define STATE_INTERN_GET(state) \
  (SnapStateIntern *)((char *)state - offsetof(SnapStateIntern, snap_state))

typedef struct SnapStateIntern {
  struct SnapStateIntern *next, *prev;
  V3DSnapCursorState snap_state;
} SnapStateIntern;

typedef struct SnapCursorDataIntern {
  V3DSnapCursorState state_default;
  ListBase state_intern;
  V3DSnapCursorData snap_data;

  struct SnapObjectContext *snap_context_v3d;
  const Scene *scene;
  eSnapMode snap_elem_hidden;

  float prevpoint_stack[3];

  /* Copy of the parameters of the last event state in order to detect updates. */
  struct {
    int x;
    int y;
#ifdef USE_SNAP_DETECT_FROM_KEYMAP_HACK
    uint8_t modifier;
#endif
  } last_eventstate;

#ifdef USE_SNAP_DETECT_FROM_KEYMAP_HACK
  struct wmKeyMap *keymap;
  int snap_on;
#endif

  struct wmPaintCursor *handle;

  bool is_initiated;
} SnapCursorDataIntern;

static SnapCursorDataIntern g_data_intern = {
    .state_default = {.flag = V3D_SNAPCURSOR_SNAP_EDIT_GEOM_FINAL,
                      .snap_elem_force = SCE_SNAP_MODE_GEOM,
                      .plane_axis = 2,
                      .color_point = {255, 255, 255, 255},
                      .color_line = {255, 255, 255, 128},
                      .color_box = {255, 255, 255, 128},
                      .box_dimensions = {1.0f, 1.0f, 1.0f},
                      .draw_point = true}};

/**
 * Dot products below this will be considered view aligned.
 * In this case we can't usefully project the mouse cursor onto the plane.
 */
static const float eps_view_align = 1e-2f;

/**
 * Calculate a 3x3 orientation matrix from the surface under the cursor.
 */
static void v3d_cursor_poject_surface_normal(const float normal[3],
                                             const float obmat[4][4],
                                             float r_mat[3][3])
{
  float mat[3][3];
  copy_m3_m4(mat, obmat);
  normalize_m3(mat);

  float dot_best = fabsf(dot_v3v3(mat[0], normal));
  int i_best = 0;
  for (int i = 1; i < 3; i++) {
    float dot_test = fabsf(dot_v3v3(mat[i], normal));
    if (dot_test > dot_best) {
      i_best = i;
      dot_best = dot_test;
    }
  }
  if (dot_v3v3(mat[i_best], normal) < 0.0f) {
    negate_v3(mat[(i_best + 1) % 3]);
    negate_v3(mat[(i_best + 2) % 3]);
  }
  copy_v3_v3(mat[i_best], normal);
  orthogonalize_m3(mat, i_best);
  normalize_m3(mat);

  copy_v3_v3(r_mat[0], mat[(i_best + 1) % 3]);
  copy_v3_v3(r_mat[1], mat[(i_best + 2) % 3]);
  copy_v3_v3(r_mat[2], mat[i_best]);
}

/**
 * Calculate 3D view incremental (grid) snapping.
 *
 * \note This could be moved to a public function.
 */
static bool v3d_cursor_snap_calc_incremental(
    Scene *scene, View3D *v3d, ARegion *region, const float co_relative[3], float co[3])
{
  const float grid_size = ED_view3d_grid_view_scale(scene, v3d, region, NULL);
  if (UNLIKELY(grid_size == 0.0f)) {
    return false;
  }

  if (scene->toolsettings->snap_flag & SCE_SNAP_ABS_GRID) {
    co_relative = NULL;
  }

  if (co_relative != NULL) {
    sub_v3_v3(co, co_relative);
  }
  mul_v3_fl(co, 1.0f / grid_size);
  co[0] = roundf(co[0]);
  co[1] = roundf(co[1]);
  co[2] = roundf(co[2]);
  mul_v3_fl(co, grid_size);
  if (co_relative != NULL) {
    add_v3_v3(co, co_relative);
  }

  return true;
}

/**
 * Re-order \a mat so \a axis_align uses its own axis which is closest to \a v.
 */
static bool mat3_align_axis_to_v3(float mat[3][3], const int axis_align, const float v[3])
{
  float dot_best = -1.0f;
  int axis_found = axis_align;
  for (int i = 0; i < 3; i++) {
    const float dot_test = fabsf(dot_v3v3(mat[i], v));
    if (dot_test > dot_best) {
      dot_best = dot_test;
      axis_found = i;
    }
  }

  if (axis_align != axis_found) {
    float tmat[3][3];
    copy_m3_m3(tmat, mat);
    const int offset = mod_i(axis_found - axis_align, 3);
    for (int i = 0; i < 3; i++) {
      copy_v3_v3(mat[i], tmat[(i + offset) % 3]);
    }
    return true;
  }
  return false;
}

/* -------------------------------------------------------------------- */
/** \name Drawings
 * \{ */

static void v3d_cursor_plane_draw_grid(const int resolution,
                                       const float scale,
                                       const float scale_fade,
                                       const float matrix[4][4],
                                       const int plane_axis,
                                       const float color[4])
{
  BLI_assert(scale_fade <= scale);
  const int resolution_min = resolution - 1;
  float color_fade[4] = {UNPACK4(color)};
  const float *center = matrix[3];

  GPU_blend(GPU_BLEND_ADDITIVE);
  GPU_line_smooth(true);
  GPU_line_width(1.0f);

  GPUVertFormat *format = immVertexFormat();
  const uint pos_id = GPU_vertformat_attr_add(format, "pos", GPU_COMP_F32, 3, GPU_FETCH_FLOAT);
  const uint col_id = GPU_vertformat_attr_add(format, "color", GPU_COMP_F32, 4, GPU_FETCH_FLOAT);

  immBindBuiltinProgram(GPU_SHADER_3D_SMOOTH_COLOR);

  const size_t coords_len = resolution * resolution;
  float(*coords)[3] = MEM_mallocN(sizeof(*coords) * coords_len, __func__);

  const int axis_x = (plane_axis + 0) % 3;
  const int axis_y = (plane_axis + 1) % 3;
  const int axis_z = (plane_axis + 2) % 3;

  int i;
  const float resolution_div = (float)1.0f / (float)resolution;
  i = 0;
  for (int x = 0; x < resolution; x++) {
    const float x_fl = (x * resolution_div) - 0.5f;
    for (int y = 0; y < resolution; y++) {
      const float y_fl = (y * resolution_div) - 0.5f;
      coords[i][axis_x] = 0.0f;
      coords[i][axis_y] = x_fl * scale;
      coords[i][axis_z] = y_fl * scale;
      mul_m4_v3(matrix, coords[i]);
      i += 1;
    }
  }
  BLI_assert(i == (int)coords_len);
  immBeginAtMost(GPU_PRIM_LINES, coords_len * 4);
  i = 0;
  for (int x = 0; x < resolution_min; x++) {
    for (int y = 0; y < resolution_min; y++) {

      /* Add #resolution_div to ensure we fade-out entirely. */
#define FADE(v) \
  max_ff(0.0f, (1.0f - square_f(((len_v3v3(v, center) / scale_fade) + resolution_div) * 2.0f)))

      const float *v0 = coords[(resolution * x) + y];
      const float *v1 = coords[(resolution * (x + 1)) + y];
      const float *v2 = coords[(resolution * x) + (y + 1)];

      const float f0 = FADE(v0);
      const float f1 = FADE(v1);
      const float f2 = FADE(v2);

      if (f0 > 0.0f || f1 > 0.0f) {
        color_fade[3] = color[3] * f0;
        immAttr4fv(col_id, color_fade);
        immVertex3fv(pos_id, v0);
        color_fade[3] = color[3] * f1;
        immAttr4fv(col_id, color_fade);
        immVertex3fv(pos_id, v1);
      }
      if (f0 > 0.0f || f2 > 0.0f) {
        color_fade[3] = color[3] * f0;
        immAttr4fv(col_id, color_fade);
        immVertex3fv(pos_id, v0);

        color_fade[3] = color[3] * f2;
        immAttr4fv(col_id, color_fade);
        immVertex3fv(pos_id, v2);
      }

#undef FADE

      i++;
    }
  }

  MEM_freeN(coords);

  immEnd();

  immUnbindProgram();

  GPU_line_smooth(false);
  GPU_blend(GPU_BLEND_NONE);
}

static void v3d_cursor_plane_draw(const RegionView3D *rv3d,
                                  const int plane_axis,
                                  const float matrix[4][4])
{
  /* Draw */
  float pixel_size;

  if (rv3d->is_persp) {
    float center[3];
    negate_v3_v3(center, rv3d->ofs);
    pixel_size = ED_view3d_pixel_size(rv3d, center);
  }
  else {
    pixel_size = ED_view3d_pixel_size(rv3d, matrix[3]);
  }

  if (pixel_size > FLT_EPSILON) {

    /* Arbitrary, 1.0 is a little too strong though. */
    float color_alpha = 0.75f;
    if (rv3d->is_persp) {
      /* Scale down the alpha when this is drawn very small,
       * since the add shader causes the small size to show too dense & bright. */
      const float relative_pixel_scale = pixel_size / ED_view3d_pixel_size(rv3d, matrix[3]);
      if (relative_pixel_scale < 1.0f) {
        color_alpha *= max_ff(square_f(relative_pixel_scale), 0.3f);
      }
    }

    {
      /* Extra adjustment when it's near view-aligned as it seems overly bright. */
      float view_vector[3];
      ED_view3d_global_to_vector(rv3d, matrix[3], view_vector);
      float view_dot = fabsf(dot_v3v3(matrix[plane_axis], view_vector));
      color_alpha *= max_ff(0.3f, 1.0f - square_f(square_f(1.0f - view_dot)));
    }

    const float scale_mod = U.gizmo_size * 2 * U.dpi_fac / U.pixelsize;

    float final_scale = (scale_mod * pixel_size);

    const int lines_subdiv = 10;
    int lines = lines_subdiv;

    float final_scale_fade = final_scale;
    final_scale = ceil_power_of_10(final_scale);

    float fac = final_scale_fade / final_scale;

    float color[4] = {1, 1, 1, color_alpha};
    color[3] *= square_f(1.0f - fac);
    if (color[3] > 0.0f) {
      v3d_cursor_plane_draw_grid(
          lines * lines_subdiv, final_scale, final_scale_fade, matrix, plane_axis, color);
    }

    color[3] = color_alpha;
    /* When the grid is large, we only need the 2x lines in the middle. */
    if (fac < 0.2f) {
      lines = 1;
      final_scale = final_scale_fade;
    }
    v3d_cursor_plane_draw_grid(lines, final_scale, final_scale_fade, matrix, plane_axis, color);
  }
}

static void cursor_box_draw(const float dimensions[3], uchar color[4])
{
  GPUVertFormat *format = immVertexFormat();
  const uint pos_id = GPU_vertformat_attr_add(format, "pos", GPU_COMP_F32, 3, GPU_FETCH_FLOAT);

  GPU_blend(GPU_BLEND_ALPHA);
  GPU_line_smooth(true);
  GPU_line_width(1.0f);

  immBindBuiltinProgram(GPU_SHADER_3D_UNIFORM_COLOR);
  immUniformColor4ubv(color);
  imm_draw_cube_corners_3d(pos_id, (const float[3]){0.0f, 0.0f, dimensions[2]}, dimensions, 0.15f);
  immUnbindProgram();

  GPU_line_smooth(false);
  GPU_blend(GPU_BLEND_NONE);
}

void ED_view3d_cursor_snap_draw_util(RegionView3D *rv3d,
                                     const float loc_prev[3],
                                     const float loc_curr[3],
                                     const float normal[3],
                                     const uchar color_line[4],
                                     const uchar color_point[4],
                                     const eSnapMode snap_elem_type)
{
  if (!loc_prev && !loc_curr) {
    return;
  }

  float view_inv[4][4];
  copy_m4_m4(view_inv, rv3d->viewinv);

  /* The size of the circle is larger than the vertex size.
   * This prevents a drawing overlaps the other. */
  float radius = 2.5f * UI_GetThemeValuef(TH_VERTEX_SIZE);
  uint pos = GPU_vertformat_attr_add(immVertexFormat(), "pos", GPU_COMP_F32, 3, GPU_FETCH_FLOAT);

  immBindBuiltinProgram(GPU_SHADER_3D_UNIFORM_COLOR);

  if (loc_curr) {
    immUniformColor4ubv(color_point);
    imm_drawcircball(loc_curr, ED_view3d_pixel_size(rv3d, loc_curr) * radius, view_inv, pos);

    /* draw normal if needed */
    if (normal) {
      immBegin(GPU_PRIM_LINES, 2);
      immVertex3fv(pos, loc_curr);
      immVertex3f(pos, loc_curr[0] + normal[0], loc_curr[1] + normal[1], loc_curr[2] + normal[2]);
      immEnd();
    }
  }

  if (loc_prev) {
    /* Draw an "X" indicating where the previous snap point is.
     * This is useful for indicating perpendicular snap. */

    /* v1, v2, v3 and v4 indicate the coordinates of the ends of the "X". */
    float vx[3], vy[3], v1[3], v2[3], v3[3], v4[4];

    /* Multiply by 0.75f so that the final size of the "X" is close to that of
     * the circle.
     * (A closer value is 0.7071f, but we don't need to be exact here). */
    float x_size = 0.75f * radius * ED_view3d_pixel_size(rv3d, loc_prev);

    mul_v3_v3fl(vx, view_inv[0], x_size);
    mul_v3_v3fl(vy, view_inv[1], x_size);

    add_v3_v3v3(v1, vx, vy);
    sub_v3_v3v3(v2, vx, vy);
    negate_v3_v3(v3, v1);
    negate_v3_v3(v4, v2);

    add_v3_v3(v1, loc_prev);
    add_v3_v3(v2, loc_prev);
    add_v3_v3(v3, loc_prev);
    add_v3_v3(v4, loc_prev);

    immUniformColor4ubv(color_line);
    immBegin(GPU_PRIM_LINES, 4);
    immVertex3fv(pos, v3);
    immVertex3fv(pos, v1);
    immVertex3fv(pos, v4);
    immVertex3fv(pos, v2);
    immEnd();

    if (loc_curr && (snap_elem_type & SCE_SNAP_MODE_EDGE_PERPENDICULAR)) {
      /* Dashed line. */
      immUnbindProgram();

      immBindBuiltinProgram(GPU_SHADER_3D_LINE_DASHED_UNIFORM_COLOR);
      float viewport_size[4];
      GPU_viewport_size_get_f(viewport_size);
      immUniform2f("viewport_size", viewport_size[2], viewport_size[3]);
      immUniform1f("dash_width", 6.0f * U.pixelsize);
      immUniform1f("dash_factor", 1.0f / 4.0f);
      immUniformColor4ubv(color_line);

      immBegin(GPU_PRIM_LINES, 2);
      immVertex3fv(pos, loc_prev);
      immVertex3fv(pos, loc_curr);
      immEnd();
    }
  }

  immUnbindProgram();
}

/** \} */

/* -------------------------------------------------------------------- */
/** \name Event State
 * \{ */

/* Checks if the current event is different from the one captured in the last update. */
static bool v3d_cursor_eventstate_has_changed(SnapCursorDataIntern *data_intern,
                                              V3DSnapCursorState *state,
                                              const wmWindowManager *wm,
                                              const int x,
                                              const int y)
{
  if (wm && wm->winactive) {
    const wmEvent *event = wm->winactive->eventstate;
    if ((x != data_intern->last_eventstate.x) || (y != data_intern->last_eventstate.y)) {
      return true;
    }
#ifdef USE_SNAP_DETECT_FROM_KEYMAP_HACK
    if (!(state && (state->flag & V3D_SNAPCURSOR_TOGGLE_ALWAYS_TRUE))) {
      if (event->modifier != data_intern->last_eventstate.modifier) {
        return true;
      }
    }
#endif
  }
  return false;
}

/* Copies the current eventstate. */
static void v3d_cursor_eventstate_save_xy(SnapCursorDataIntern *cursor_snap,
                                          const int x,
                                          const int y)
{
  cursor_snap->last_eventstate.x = x;
  cursor_snap->last_eventstate.y = y;
}

#ifdef USE_SNAP_DETECT_FROM_KEYMAP_HACK
static bool v3d_cursor_is_snap_invert(SnapCursorDataIntern *data_intern, const wmWindowManager *wm)
{
  if (!wm || !wm->winactive) {
    return false;
  }

  const wmEvent *event = wm->winactive->eventstate;
  if (event->modifier == data_intern->last_eventstate.modifier) {
    /* Nothing has changed. */
    return data_intern->snap_data.is_snap_invert;
  }

  /* Save new eventstate. */
  data_intern->last_eventstate.modifier = event->modifier;

  const int snap_on = data_intern->snap_on;

  wmKeyMap *keymap = WM_keymap_active(wm, data_intern->keymap);
  for (wmKeyMapItem *kmi = keymap->items.first; kmi; kmi = kmi->next) {
    if (kmi->flag & KMI_INACTIVE) {
      continue;
    }

    if (kmi->propvalue == snap_on) {
      if ((ELEM(kmi->type, EVT_LEFTCTRLKEY, EVT_RIGHTCTRLKEY) && (event->modifier & KM_CTRL)) ||
          (ELEM(kmi->type, EVT_LEFTSHIFTKEY, EVT_RIGHTSHIFTKEY) && (event->modifier & KM_SHIFT)) ||
          (ELEM(kmi->type, EVT_LEFTALTKEY, EVT_RIGHTALTKEY) && (event->modifier & KM_ALT)) ||
          ((kmi->type == EVT_OSKEY) && (event->modifier & KM_OSKEY))) {
        return true;
      }
    }
  }
  return false;
}
#endif

/** \} */

/* -------------------------------------------------------------------- */
/** \name Update
 * \{ */

static eSnapMode v3d_cursor_snap_elements(V3DSnapCursorState *snap_state, Scene *scene)
{
  eSnapMode snap_elements = snap_state->snap_elem_force;
  if (!snap_elements) {
    return scene->toolsettings->snap_mode;
  }
  return snap_elements;
}

static void v3d_cursor_snap_context_ensure(Scene *scene)
{
  SnapCursorDataIntern *data_intern = &g_data_intern;
  if (data_intern->snap_context_v3d && (data_intern->scene != scene)) {
    ED_transform_snap_object_context_destroy(data_intern->snap_context_v3d);
    data_intern->snap_context_v3d = NULL;
  }
  if (data_intern->snap_context_v3d == NULL) {
    data_intern->snap_context_v3d = ED_transform_snap_object_context_create(scene, 0);
    data_intern->scene = scene;
  }
}

static bool v3d_cursor_snap_calc_plane(void)
{
  /* If any of the states require the plane, calculate the `plane_omat`. */
  LISTBASE_FOREACH (SnapStateIntern *, state, &g_data_intern.state_intern) {
    if (state->snap_state.draw_plane || state->snap_state.draw_box) {
      return true;
    }
  }
  return false;
}

static void v3d_cursor_snap_update(V3DSnapCursorState *state,
                                   const bContext *C,
                                   wmWindowManager *wm,
                                   Depsgraph *depsgraph,
                                   Scene *scene,
                                   ARegion *region,
                                   View3D *v3d,
                                   int x,
                                   int y)
{
  SnapCursorDataIntern *data_intern = &g_data_intern;
  V3DSnapCursorData *snap_data = &data_intern->snap_data;
  v3d_cursor_snap_context_ensure(scene);

  float co[3], no[3], face_nor[3], obmat[4][4], omat[3][3];
  eSnapMode snap_elem = SCE_SNAP_MODE_NONE;
  int snap_elem_index[3] = {-1, -1, -1};
  int index = -1;

  const float mval_fl[2] = {x, y};
  zero_v3(no);
  zero_v3(face_nor);
  unit_m3(omat);

  eSnapMode snap_elements = v3d_cursor_snap_elements(state, scene);
  data_intern->snap_elem_hidden = SCE_SNAP_MODE_NONE;
  const bool calc_plane_omat = v3d_cursor_snap_calc_plane();
  if (calc_plane_omat && !(snap_elements & SCE_SNAP_MODE_FACE_RAYCAST)) {
    data_intern->snap_elem_hidden = SCE_SNAP_MODE_FACE_RAYCAST;
    snap_elements |= SCE_SNAP_MODE_FACE_RAYCAST;
  }

  snap_data->is_enabled = true;
#ifdef USE_SNAP_DETECT_FROM_KEYMAP_HACK
  if (!(state->flag & V3D_SNAPCURSOR_TOGGLE_ALWAYS_TRUE)) {
    snap_data->is_snap_invert = v3d_cursor_is_snap_invert(data_intern, wm);

    const ToolSettings *ts = scene->toolsettings;
    if (snap_data->is_snap_invert != !(ts->snap_flag & SCE_SNAP)) {
      snap_data->is_enabled = false;
      if (!calc_plane_omat) {
        snap_data->snap_elem = SCE_SNAP_MODE_NONE;
        return;
      }
      snap_elements = data_intern->snap_elem_hidden = SCE_SNAP_MODE_FACE_RAYCAST;
    }
  }
#endif

<<<<<<< HEAD
  if (snap_elements & (SCE_SNAP_MODE_VERTEX | SCE_SNAP_MODE_EDGE | SCE_SNAP_MODE_FACE_RAYCAST |
                       SCE_SNAP_MODE_EDGE_MIDPOINT | SCE_SNAP_MODE_EDGE_PERPENDICULAR |
                       SCE_SNAP_MODE_FACE_NEAREST)) {
=======
  if (snap_elements & SCE_SNAP_MODE_GEOM) {
>>>>>>> f700aa67
    float prev_co[3] = {0.0f};
    if (state->prevpoint) {
      copy_v3_v3(prev_co, state->prevpoint);
    }
    else {
      snap_elements &= ~SCE_SNAP_MODE_EDGE_PERPENDICULAR;
    }

    eSnapEditType edit_mode_type = (state->flag & V3D_SNAPCURSOR_SNAP_EDIT_GEOM_FINAL) ?
                                       SNAP_GEOM_FINAL :
                                   (state->flag & V3D_SNAPCURSOR_SNAP_EDIT_GEOM_CAGE) ?
                                       SNAP_GEOM_CAGE :
                                       SNAP_GEOM_EDIT;

    bool use_occlusion_test = (state->flag & V3D_SNAPCURSOR_OCCLUSION_ALWAYS_TRUE) ? false : true;

    float dist_px = 12.0f * U.pixelsize;

    snap_elem = ED_transform_snap_object_project_view3d_ex(
        data_intern->snap_context_v3d,
        depsgraph,
        region,
        v3d,
        snap_elements,
        &(const struct SnapObjectParams){
            .snap_target_select = SCE_SNAP_TARGET_ALL,
            .edit_mode_type = edit_mode_type,
            .use_occlusion_test = use_occlusion_test,
        },
        NULL,
        mval_fl,
        prev_co,
        &dist_px,
        co,
        no,
        &index,
        NULL,
        obmat,
        face_nor);
  }

  if (is_zero_v3(face_nor)) {
    face_nor[state->plane_axis] = 1.0f;
  }

  if (calc_plane_omat) {
    RegionView3D *rv3d = region->regiondata;
    bool orient_surface = (snap_elem != SCE_SNAP_MODE_NONE) &&
                          (state->plane_orient == V3D_PLACE_ORIENT_SURFACE);
    if (orient_surface) {
      copy_m3_m4(omat, obmat);
    }
    else {
      ViewLayer *view_layer = CTX_data_view_layer(C);
      Object *ob = OBACT(view_layer);
      const int orient_index = BKE_scene_orientation_get_index(scene, SCE_ORIENT_DEFAULT);
      const int pivot_point = scene->toolsettings->transform_pivot_point;
      ED_transform_calc_orientation_from_type_ex(
          scene, view_layer, v3d, rv3d, ob, NULL, orient_index, pivot_point, omat);

      if (state->use_plane_axis_auto) {
        mat3_align_axis_to_v3(omat, state->plane_axis, rv3d->viewinv[2]);
      }
    }

    /* Non-orthogonal matrices cause the preview and final result not to match.
     *
     * While making orthogonal doesn't always work well (especially with gimbal orientation for
     * e.g.) it's a corner case, without better alternatives as objects don't support shear. */
    orthogonalize_m3(omat, state->plane_axis);

    if (orient_surface) {
      if (dot_v3v3(rv3d->viewinv[2], face_nor) < 0.0f) {
        negate_v3(face_nor);
      }
      v3d_cursor_poject_surface_normal(face_nor, obmat, omat);
    }
  }

  float *co_depth = (snap_elem != SCE_SNAP_MODE_NONE) ? co : scene->cursor.location;
  snap_elem &= ~data_intern->snap_elem_hidden;
  if (snap_elem == 0) {
    RegionView3D *rv3d = region->regiondata;
    const float *plane_normal = omat[state->plane_axis];
    bool do_plane_isect = (state->plane_depth != V3D_PLACE_DEPTH_CURSOR_VIEW) &&
                          (rv3d->is_persp ||
                           (fabsf(dot_v3v3(plane_normal, rv3d->viewinv[2])) > eps_view_align));

    if (do_plane_isect) {
      float plane[4];
      plane_from_point_normal_v3(plane, co_depth, plane_normal);
      do_plane_isect = ED_view3d_win_to_3d_on_plane(region, plane, mval_fl, rv3d->is_persp, co);
    }

    if (!do_plane_isect) {
      ED_view3d_win_to_3d(v3d, region, co_depth, mval_fl, co);
    }

    if (snap_data->is_enabled && (snap_elements & SCE_SNAP_MODE_INCREMENT)) {
      v3d_cursor_snap_calc_incremental(scene, v3d, region, state->prevpoint, co);
    }
  }
  else if (snap_elem == SCE_SNAP_MODE_VERTEX) {
    snap_elem_index[0] = index;
  }
  else if (snap_elem &
           (SCE_SNAP_MODE_EDGE | SCE_SNAP_MODE_EDGE_MIDPOINT | SCE_SNAP_MODE_EDGE_PERPENDICULAR)) {
    snap_elem_index[1] = index;
  }
  else if (snap_elem == SCE_SNAP_MODE_FACE_RAYCAST) {
    snap_elem_index[2] = index;
  }

  snap_data->snap_elem = snap_elem;
  copy_v3_v3(snap_data->loc, co);
  copy_v3_v3(snap_data->nor, no);
  copy_m4_m4(snap_data->obmat, obmat);
  copy_v3_v3_int(snap_data->elem_index, snap_elem_index);

  copy_m3_m3(snap_data->plane_omat, omat);

  v3d_cursor_eventstate_save_xy(data_intern, x, y);
}

/** \} */

/* -------------------------------------------------------------------- */
/** \name Callbacks
 * \{ */

static bool v3d_cursor_snap_poll_fn(bContext *C)
{
  if (G.moving) {
    return false;
  }

  ScrArea *area = CTX_wm_area(C);
  if (area->spacetype != SPACE_VIEW3D) {
    return false;
  }

  ARegion *region = CTX_wm_region(C);
  if (region->regiontype != RGN_TYPE_WINDOW) {
    if (!region->overlap) {
      return false;
    }
    /* Sometimes the cursor may be on an invisible part of an overlapping region. */
    const wmWindowManager *wm = CTX_wm_manager(C);
    const wmEvent *event = wm->winactive->eventstate;
    if (ED_region_overlap_isect_xy(region, event->xy)) {
      return false;
    }
    /* Find the visible region under the cursor.
     * TODO(Germano): Shouldn't this be the region in context? */
    region = BKE_area_find_region_type(area, RGN_TYPE_WINDOW);
  }

  RegionView3D *rv3d = region->regiondata;
  if (rv3d->rflag & RV3D_NAVIGATING) {
    /* Don't draw the cursor while navigating. It can be distracting. */
    return false;
  };

  V3DSnapCursorState *state = ED_view3d_cursor_snap_state_get();
  if (state->gzgrp_type) {
    /* Check the respective gizmo group is in the region. */
    wmGizmoMap *gzmap = region->gizmo_map;
    if (WM_gizmomap_group_find_ptr(gzmap, state->gzgrp_type) == NULL) {
      /* Wrong viewport. */
      return false;
    }
  }

  return true;
}

static void v3d_cursor_snap_draw_fn(bContext *C, int x, int y, void *UNUSED(customdata))
{
  SnapCursorDataIntern *data_intern = &g_data_intern;
  V3DSnapCursorState *state = ED_view3d_cursor_snap_state_get();
  V3DSnapCursorData *snap_data = &data_intern->snap_data;

  wmWindowManager *wm = CTX_wm_manager(C);
  ScrArea *area = CTX_wm_area(C);
  ARegion *region = BKE_area_find_region_type(area, RGN_TYPE_WINDOW);
  x -= region->winrct.xmin;
  y -= region->winrct.ymin;
  if (v3d_cursor_eventstate_has_changed(data_intern, state, wm, x, y)) {
    Depsgraph *depsgraph = CTX_data_ensure_evaluated_depsgraph(C);
    Scene *scene = DEG_get_input_scene(depsgraph);
    View3D *v3d = CTX_wm_view3d(C);
    v3d_cursor_snap_update(state, C, wm, depsgraph, scene, region, v3d, x, y);
  }

  const bool draw_plane = state->draw_plane || state->draw_box;
  if (snap_data->snap_elem == SCE_SNAP_MODE_NONE && !draw_plane) {
    return;
  }

  /* Setup viewport & matrix. */
  RegionView3D *rv3d = region->regiondata;
  wmViewport(&region->winrct);
  GPU_matrix_projection_set(rv3d->winmat);
  GPU_matrix_set(rv3d->viewmat);

  float matrix[4][4];
  if (draw_plane) {
    copy_m4_m3(matrix, snap_data->plane_omat);
    copy_v3_v3(matrix[3], snap_data->loc);

    v3d_cursor_plane_draw(rv3d, state->plane_axis, matrix);
  }

  if (snap_data->snap_elem != SCE_SNAP_MODE_NONE && (state->draw_point || state->draw_box)) {
    const float *prev_point = (snap_data->snap_elem & SCE_SNAP_MODE_EDGE_PERPENDICULAR) ?
                                  state->prevpoint :
                                  NULL;

    GPU_line_smooth(false);
    GPU_line_width(1.0f);

    ED_view3d_cursor_snap_draw_util(rv3d,
                                    prev_point,
                                    snap_data->loc,
                                    NULL,
                                    state->color_line,
                                    state->color_point,
                                    snap_data->snap_elem);
  }

  if (state->draw_box) {
    GPU_matrix_mul(matrix);
    cursor_box_draw(state->box_dimensions, state->color_box);
  }

  /* Restore matrix. */
  wmWindowViewport(CTX_wm_window(C));
}

/** \} */

V3DSnapCursorState *ED_view3d_cursor_snap_state_get(void)
{
  SnapCursorDataIntern *data_intern = &g_data_intern;
  if (BLI_listbase_is_empty(&data_intern->state_intern)) {
    return &g_data_intern.state_default;
  }
  return &((SnapStateIntern *)data_intern->state_intern.last)->snap_state;
}

static void v3d_cursor_snap_activate(void)
{
  SnapCursorDataIntern *data_intern = &g_data_intern;

  if (!data_intern->handle) {
    if (!data_intern->is_initiated) {
      /* Only initiate intern data once.
       * TODO: ED_view3d_cursor_snap_init */

#ifdef USE_SNAP_DETECT_FROM_KEYMAP_HACK
      struct wmKeyConfig *keyconf = ((wmWindowManager *)G.main->wm.first)->defaultconf;

      data_intern->keymap = WM_modalkeymap_find(keyconf, "Generic Gizmo Tweak Modal Map");
      RNA_enum_value_from_id(data_intern->keymap->modal_items, "SNAP_ON", &data_intern->snap_on);
#endif
      data_intern->is_initiated = true;
    }

    struct wmPaintCursor *pc = WM_paint_cursor_activate(
        SPACE_VIEW3D, RGN_TYPE_WINDOW, v3d_cursor_snap_poll_fn, v3d_cursor_snap_draw_fn, NULL);
    data_intern->handle = pc;
  }
}

static void v3d_cursor_snap_free(void)
{
  SnapCursorDataIntern *data_intern = &g_data_intern;
  if (data_intern->handle) {
    if (G_MAIN->wm.first) {
      WM_paint_cursor_end(data_intern->handle);
    }
    data_intern->handle = NULL;
  }
  if (data_intern->snap_context_v3d) {
    ED_transform_snap_object_context_destroy(data_intern->snap_context_v3d);
    data_intern->snap_context_v3d = NULL;
  }
}

void ED_view3d_cursor_snap_state_default_set(V3DSnapCursorState *state)
{
  g_data_intern.state_default = *state;

  /* These values are temporarily set by the tool.
   * They are not convenient as default values.
   * So reset to null. */
  g_data_intern.state_default.gzgrp_type = NULL;
  g_data_intern.state_default.prevpoint = NULL;
  g_data_intern.state_default.draw_plane = false;
  g_data_intern.state_default.draw_box = false;
}

V3DSnapCursorState *ED_view3d_cursor_snap_active(void)
{
  SnapCursorDataIntern *data_intern = &g_data_intern;
  if (!data_intern->handle) {
    v3d_cursor_snap_activate();
  }

  SnapStateIntern *state_intern = MEM_mallocN(sizeof(*state_intern), __func__);
  state_intern->snap_state = g_data_intern.state_default;
  BLI_addtail(&g_data_intern.state_intern, state_intern);

  return (V3DSnapCursorState *)&state_intern->snap_state;
}

void ED_view3d_cursor_snap_deactive(V3DSnapCursorState *state)
{
  SnapCursorDataIntern *data_intern = &g_data_intern;
  if (BLI_listbase_is_empty(&data_intern->state_intern)) {
    return;
  }

  SnapStateIntern *state_intern = STATE_INTERN_GET(state);
  BLI_remlink(&data_intern->state_intern, state_intern);
  MEM_freeN(state_intern);
  if (BLI_listbase_is_empty(&data_intern->state_intern)) {
    v3d_cursor_snap_free();
  }
}

void ED_view3d_cursor_snap_prevpoint_set(V3DSnapCursorState *state, const float prev_point[3])
{
  SnapCursorDataIntern *data_intern = &g_data_intern;
  if (!state) {
    state = ED_view3d_cursor_snap_state_get();
  }
  if (prev_point) {
    copy_v3_v3(data_intern->prevpoint_stack, prev_point);
    state->prevpoint = data_intern->prevpoint_stack;
  }
  else {
    state->prevpoint = NULL;
  }
}

void ED_view3d_cursor_snap_data_update(V3DSnapCursorState *state,
                                       const bContext *C,
                                       const int x,
                                       const int y)
{
  SnapCursorDataIntern *data_intern = &g_data_intern;
  wmWindowManager *wm = CTX_wm_manager(C);
  if (v3d_cursor_eventstate_has_changed(data_intern, state, wm, x, y)) {
    Depsgraph *depsgraph = CTX_data_ensure_evaluated_depsgraph(C);
    Scene *scene = DEG_get_input_scene(depsgraph);
    ScrArea *area = CTX_wm_area(C);
    ARegion *region = BKE_area_find_region_type(area, RGN_TYPE_WINDOW);
    View3D *v3d = CTX_wm_view3d(C);

    if (!state) {
      state = ED_view3d_cursor_snap_state_get();
    }
    v3d_cursor_snap_update(state, C, wm, depsgraph, scene, region, v3d, x, y);
  }
}

V3DSnapCursorData *ED_view3d_cursor_snap_data_get()
{
  SnapCursorDataIntern *data_intern = &g_data_intern;
  return &data_intern->snap_data;
}

struct SnapObjectContext *ED_view3d_cursor_snap_context_ensure(Scene *scene)
{
  SnapCursorDataIntern *data_intern = &g_data_intern;
  v3d_cursor_snap_context_ensure(scene);
  return data_intern->snap_context_v3d;
}<|MERGE_RESOLUTION|>--- conflicted
+++ resolved
@@ -619,13 +619,7 @@
   }
 #endif
 
-<<<<<<< HEAD
-  if (snap_elements & (SCE_SNAP_MODE_VERTEX | SCE_SNAP_MODE_EDGE | SCE_SNAP_MODE_FACE_RAYCAST |
-                       SCE_SNAP_MODE_EDGE_MIDPOINT | SCE_SNAP_MODE_EDGE_PERPENDICULAR |
-                       SCE_SNAP_MODE_FACE_NEAREST)) {
-=======
   if (snap_elements & SCE_SNAP_MODE_GEOM) {
->>>>>>> f700aa67
     float prev_co[3] = {0.0f};
     if (state->prevpoint) {
       copy_v3_v3(prev_co, state->prevpoint);
