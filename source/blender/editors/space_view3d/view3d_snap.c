--- conflicted
+++ resolved
@@ -1132,45 +1132,4 @@
 	transvmain= NULL;
 	
 	return 1;
-}
-<<<<<<< HEAD
-
-/* ************************************************* */
-
-static int snap_menu_invoke(bContext *C, wmOperator *unused, wmEvent *event)
-{
-	uiPopupMenu *pup= uiPupMenuBegin(C, "Snap", 0);
-	uiLayout *layout= uiPupMenuLayout(pup);
-	
-	uiItemO(layout, "Selected to Grid", 0, "VIEW3D_OT_snap_selected_to_grid");
-	uiItemO(layout, "Selected to Cursor", 0, "VIEW3D_OT_snap_selected_to_cursor");
-	uiItemO(layout, "Selected to Center", 0, "VIEW3D_OT_snap_selected_to_center");
-	uiItemS(layout);
-	uiItemO(layout, "Cursor to Selected", 0, "VIEW3D_OT_snap_cursor_to_selected");
-	uiItemO(layout, "Cursor to Grid", 0, "VIEW3D_OT_snap_cursor_to_grid");
-	uiItemO(layout, "Cursor to Active", 0, "VIEW3D_OT_snap_cursor_to_active");
-	
-	uiPupMenuEnd(C, pup);
-	
-	/* this operator is only for a menu, not used further */
-	return OPERATOR_CANCELLED;
-}
-
-/* only used as menu */
-void VIEW3D_OT_snap_menu(wmOperatorType *ot)
-{
-	/* identifiers */
-	ot->name= "Snap Menu";
-	ot->idname= "VIEW3D_OT_snap_menu";
-	
-	/* api callbacks */
-	ot->invoke= snap_menu_invoke;
-	
-	ot->poll= ED_operator_view3d_active;
-	
-	/* flags */
-	ot->flag= 0;
-}
-
-=======
->>>>>>> ffe13aeb
+}