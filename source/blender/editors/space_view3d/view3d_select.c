--- conflicted
+++ resolved
@@ -1932,11 +1932,7 @@
 	int bbsel;
 	struct {ViewContext *vc; short select, mval[2]; float radius; } data;
 	
-<<<<<<< HEAD
 	bbsel= EDBM_init_backbuf_circle(vc, mval[0], mval[1], (short)(rad+1.0));
-=======
-	bbsel= EM_init_backbuf_circle(vc, mval[0], mval[1], (short)(rad+1.0f));
->>>>>>> fa63c297
 	ED_view3d_init_mats_rv3d(vc->obedit, vc->rv3d); /* for foreach's screen/vert projection */
 
 	vc->em= ((Mesh *)vc->obedit->data)->edit_btmesh;
@@ -1982,17 +1978,11 @@
 	int bbsel;
 
 	if (me) {
-		bm_vertoffs= me->totface+1;	/* max index array */
-
-<<<<<<< HEAD
+		bm_vertoffs= me->totpoly+1;	/* max index array */
+
 		bbsel= EDBM_init_backbuf_circle(vc, mval[0], mval[1], (short)(rad+1.0));
 		EDBM_backbuf_checkAndSelectTFaces(me, select==LEFTMOUSE);
 		EDBM_free_backbuf();
-=======
-		bbsel= EM_init_backbuf_circle(vc, mval[0], mval[1], (short)(rad+1.0f));
-		EM_backbuf_checkAndSelectTFaces(me, select==LEFTMOUSE);
-		EM_free_backbuf();
->>>>>>> fa63c297
 	}
 }
 
