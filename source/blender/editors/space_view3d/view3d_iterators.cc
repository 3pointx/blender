--- conflicted
+++ resolved
@@ -302,11 +302,7 @@
   data.func = func;
   data.userData = userData;
   data.clip_flag = clip_flag;
-<<<<<<< HEAD
-  data.positions = BKE_mesh_positions_for_write((Mesh *)vc->obact->data);
-=======
   data.positions = BKE_mesh_vert_positions_for_write((Mesh *)vc->obact->data);
->>>>>>> a7e1815c
   data.hide_vert = (const bool *)CustomData_get_layer_named(
       &me->vdata, CD_PROP_BOOL, ".hide_vert");
 
