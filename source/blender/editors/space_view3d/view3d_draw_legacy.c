--- conflicted
+++ resolved
@@ -1644,8 +1644,7 @@
 					draw_dupli_objects(depsgraph, scene, view_layer, ar, v3d, base);
 				}
 
-<<<<<<< HEAD
-				draw_object(eval_ctx, scene, view_layer, ar, v3d, base, 0);
+				draw_object(depsgraph, scene, view_layer, ar, v3d, base, 0);
 
 				/* draw grease pencil */
 				if (base->object->type == OB_GPENCIL) {
@@ -1654,9 +1653,6 @@
 					/* add for drawing later */
 					ED_gpencil_add_to_cache(gp_cache, rv3d, base, &gp_cache_used);
 				}
-=======
-				draw_object(depsgraph, scene, view_layer, ar, v3d, base, 0);
->>>>>>> c991bb0b
 			}
 		}
 		/* draw pending gpencil strokes */
@@ -1676,9 +1672,8 @@
 					draw_dupli_objects(depsgraph, scene, view_layer, ar, v3d, base);
 				}
 				if ((base->flag & BASE_SELECTED) == 0) {
-<<<<<<< HEAD
 					if (base->object != obedit) {
-						draw_object(eval_ctx, scene, view_layer, ar, v3d, base, 0);
+						draw_object(depsgraph, scene, view_layer, ar, v3d, base, 0);
 
 						/* draw grease pencil */
 						if (base->object->type == OB_GPENCIL) {
@@ -1688,10 +1683,6 @@
 							ED_gpencil_add_to_cache(gp_cache, rv3d, base, &gp_cache_used);
 						}
 					}
-=======
-					if (base->object != obedit)
-						draw_object(depsgraph, scene, view_layer, ar, v3d, base, 0);
->>>>>>> c991bb0b
 				}
 			}
 		}
@@ -1703,8 +1694,7 @@
 		for (base = view_layer->object_bases.first; base; base = base->next) {
 			if ((base->flag & BASE_VISIBLED) != 0) {
 				if (base->object == obedit || (base->flag & BASE_SELECTED)) {
-<<<<<<< HEAD
-					draw_object(eval_ctx, scene, view_layer, ar, v3d, base, 0);
+					draw_object(depsgraph, scene, view_layer, ar, v3d, base, 0);
 
 					/* draw grease pencil */
 					if (base->object->type == OB_GPENCIL) {
@@ -1713,9 +1703,6 @@
 						/* add for drawing later */
 						ED_gpencil_add_to_cache(gp_cache, rv3d, base, &gp_cache_used);
 					}
-=======
-					draw_object(depsgraph, scene, view_layer, ar, v3d, base, 0);
->>>>>>> c991bb0b
 				}
 			}
 		}
