--- conflicted
+++ resolved
@@ -629,18 +629,13 @@
   return false;
 }
 
-<<<<<<< HEAD
 static bool view3d_gpencil_drop_poll(bContext *C, wmDrag *drag, const wmEvent *event)
 {
   return view3d_drop_id_in_main_region_poll(C, drag, event, ID_GD);
 }
 
-static char *view3d_object_data_drop_tooltip(bContext *UNUSED(C),
-                                             wmDrag *UNUSED(drag),
-=======
 static char *view3d_object_data_drop_tooltip(bContext * /*C*/,
                                              wmDrag * /*drag*/,
->>>>>>> 1a485a3a
                                              const int UNUSED(xy[2]),
                                              wmDropBox * /*drop*/)
 {
