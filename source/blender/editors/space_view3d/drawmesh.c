/*
 * ***** BEGIN GPL LICENSE BLOCK *****
 *
 * This program is free software; you can redistribute it and/or
 * modify it under the terms of the GNU General Public License
 * as published by the Free Software Foundation; either version 2
 * of the License, or (at your option) any later version.
 *
 * This program is distributed in the hope that it will be useful,
 * but WITHOUT ANY WARRANTY; without even the implied warranty of
 * MERCHANTABILITY or FITNESS FOR A PARTICULAR PURPOSE.  See the
 * GNU General Public License for more details.
 *
 * You should have received a copy of the GNU General Public License
 * along with this program; if not, write to the Free Software Foundation,
 * Inc., 51 Franklin Street, Fifth Floor, Boston, MA 02110-1301, USA.
 *
 * The Original Code is Copyright (C) 2001-2002 by NaN Holding BV.
 * All rights reserved.
 *
 * Contributor(s): Blender Foundation, full update, glsl support
 *
 * ***** END GPL LICENSE BLOCK *****
 */

/** \file blender/editors/space_view3d/drawmesh.c
 *  \ingroup spview3d
 */

#include <string.h>
#include <math.h>

#include "MEM_guardedalloc.h"

#include "BLI_utildefines.h"
#include "BLI_bitmap.h"
#include "BLI_math.h"

#include "DNA_material_types.h"
#include "DNA_mesh_types.h"
#include "DNA_meshdata_types.h"
#include "DNA_node_types.h"
#include "DNA_object_types.h"
#include "DNA_property_types.h"
#include "DNA_scene_types.h"
#include "DNA_screen_types.h"
#include "DNA_view3d_types.h"

#include "BKE_DerivedMesh.h"
#include "BKE_global.h"
#include "BKE_image.h"
#include "BKE_material.h"
#include "BKE_paint.h"
#include "BKE_property.h"
#include "BKE_editmesh.h"
#include "BKE_scene.h"

#include "BIF_gl.h"
#include "BIF_glutil.h"

#include "UI_resources.h"

#include "GPU_buffers.h"
#include "GPU_extensions.h"
#include "GPU_draw.h"
#include "GPU_material.h"

#include "RE_engine.h"

#include "ED_uvedit.h"

#include "view3d_intern.h"  /* own include */

/* user data structures for derived mesh callbacks */
typedef struct drawMeshFaceSelect_userData {
	Mesh *me;
	BLI_bitmap *edge_flags; /* pairs of edge options (visible, select) */
} drawMeshFaceSelect_userData;

typedef struct drawEMTFMapped_userData {
	BMEditMesh *em;
	bool has_mcol;
	bool has_mtface;
	MFace *mf;
	MTFace *tf;
} drawEMTFMapped_userData;

typedef struct drawTFace_userData {
	Mesh *me;
	MFace *mf;
	MTFace *tf;
} drawTFace_userData;

/**************************** Face Select Mode *******************************/

/* mainly to be less confusing */
BLI_INLINE int edge_vis_index(const int index) { return index * 2; }
BLI_INLINE int edge_sel_index(const int index) { return index * 2 + 1; }

static BLI_bitmap *get_tface_mesh_marked_edge_info(Mesh *me)
{
	BLI_bitmap *bitmap_edge_flags = BLI_BITMAP_NEW(me->totedge * 2, __func__);
	MPoly *mp;
	MLoop *ml;
	int i, j;
	bool select_set;
	
	for (i = 0; i < me->totpoly; i++) {
		mp = &me->mpoly[i];

		if (!(mp->flag & ME_HIDE)) {
			select_set = (mp->flag & ME_FACE_SEL) != 0;

			ml = me->mloop + mp->loopstart;
			for (j = 0; j < mp->totloop; j++, ml++) {
				BLI_BITMAP_ENABLE(bitmap_edge_flags, edge_vis_index(ml->e));
				if (select_set) BLI_BITMAP_ENABLE(bitmap_edge_flags, edge_sel_index(ml->e));
			}
		}
	}

	return bitmap_edge_flags;
}


static DMDrawOption draw_mesh_face_select__setHiddenOpts(void *userData, int index)
{
	drawMeshFaceSelect_userData *data = userData;
	Mesh *me = data->me;

	if (me->drawflag & ME_DRAWEDGES) {
		if ((me->drawflag & ME_HIDDENEDGES) || (BLI_BITMAP_TEST(data->edge_flags, edge_vis_index(index))))
			return DM_DRAW_OPTION_NORMAL;
		else
			return DM_DRAW_OPTION_SKIP;
	}
	else if (BLI_BITMAP_TEST(data->edge_flags, edge_sel_index(index)))
		return DM_DRAW_OPTION_NORMAL;
	else
		return DM_DRAW_OPTION_SKIP;
}

static DMDrawOption draw_mesh_face_select__setSelectOpts(void *userData, int index)
{
	drawMeshFaceSelect_userData *data = userData;
	return (BLI_BITMAP_TEST(data->edge_flags, edge_sel_index(index))) ? DM_DRAW_OPTION_NORMAL : DM_DRAW_OPTION_SKIP;
}

/* draws unselected */
static DMDrawOption draw_mesh_face_select__drawFaceOptsInv(void *userData, int index)
{
	Mesh *me = (Mesh *)userData;

	MPoly *mpoly = &me->mpoly[index];
	if (!(mpoly->flag & ME_HIDE) && !(mpoly->flag & ME_FACE_SEL))
		return DM_DRAW_OPTION_NO_MCOL;  /* Don't set color */
	else
		return DM_DRAW_OPTION_SKIP;
}

void draw_mesh_face_select(RegionView3D *rv3d, Mesh *me, DerivedMesh *dm)
{
	drawMeshFaceSelect_userData data;

	data.me = me;
	data.edge_flags = get_tface_mesh_marked_edge_info(me);

	glEnable(GL_DEPTH_TEST);
	glDisable(GL_LIGHTING);
	ED_view3d_polygon_offset(rv3d, 1.0);

	/* Draw (Hidden) Edges */
	setlinestyle(1);
	UI_ThemeColor(TH_EDGE_FACESEL);
	dm->drawMappedEdges(dm, draw_mesh_face_select__setHiddenOpts, &data);
	setlinestyle(0);

	/* Draw Selected Faces */
	if (me->drawflag & ME_DRAWFACES) {
		glEnable(GL_BLEND);
		glBlendFunc(GL_SRC_ALPHA, GL_ONE_MINUS_SRC_ALPHA);
		/* dull unselected faces so as not to get in the way of seeing color */
		glColor4ub(96, 96, 96, 64);
		dm->drawMappedFaces(dm, draw_mesh_face_select__drawFaceOptsInv, NULL, NULL, (void *)me, 0);
		glDisable(GL_BLEND);
	}
	
	ED_view3d_polygon_offset(rv3d, 1.0);

	/* Draw Stippled Outline for selected faces */
	glColor3ub(255, 255, 255);
	setlinestyle(1);
	dm->drawMappedEdges(dm, draw_mesh_face_select__setSelectOpts, &data);
	setlinestyle(0);

	ED_view3d_polygon_offset(rv3d, 0.0);  /* resets correctly now, even after calling accumulated offsets */

	MEM_freeN(data.edge_flags);
}

/***************************** Texture Drawing ******************************/

static Material *give_current_material_or_def(Object *ob, int matnr)
{
	extern Material defmaterial;  /* render module abuse... */
	Material *ma = give_current_material(ob, matnr);

	return ma ? ma : &defmaterial;
}

/* Icky globals, fix with userdata parameter */

static struct TextureDrawState {
	Object *ob;
	Image *stencil;
	bool stencil_invert;
	bool use_game_mat;
	int is_lit, is_tex;
	int color_profile;
	bool use_backface_culling;
	unsigned char obcol[4];
	float stencil_col[4];
} Gtexdraw = {NULL, NULL, false, false, 0, 0, 0, false, {0, 0, 0, 0}, {0.0f, 0.0f, 0.0f, 1.0f}};

static bool set_draw_settings_cached(int clearcache, MTFace *texface, Material *ma, struct TextureDrawState gtexdraw)
{
	static Material *c_ma;
	static int c_textured;
	static MTFace c_texface;
	static int c_backculled;
	static bool c_badtex;
	static int c_lit;
	static int c_has_texface;

	int backculled = 1;
	int alphablend = GPU_BLEND_SOLID;
	int textured = 0;
	int lit = 0;
	int has_texface = texface != NULL;
	bool need_set_tpage = false;
	bool texpaint = ((gtexdraw.ob->mode & OB_MODE_TEXTURE_PAINT) != 0);

	Image *ima = NULL;

	if (clearcache) {
		c_textured = c_lit = c_backculled = -1;
		memset(&c_texface, 0, sizeof(MTFace));
		c_badtex = false;
		c_has_texface = -1;
		c_ma = NULL;
	}
	else {
		textured = gtexdraw.is_tex;
	}

	/* convert number of lights into boolean */
	if (gtexdraw.is_lit) lit = 1;

	backculled = gtexdraw.use_backface_culling;
	if (ma) {
		if (ma->mode & MA_SHLESS) lit = 0;
		if (gtexdraw.use_game_mat) {
			backculled = backculled || (ma->game.flag & GEMAT_BACKCULL);
			alphablend = ma->game.alpha_blend;
		}
	}

	if (texface && !texpaint) {
		textured = textured && (texface->tpage);

		/* no material, render alpha if texture has depth=32 */
		if (!ma && BKE_image_has_alpha(texface->tpage))
			alphablend = GPU_BLEND_ALPHA;
	}
	else if (texpaint && ma) {
		ima = (ma->texpaintslot)? ma->texpaintslot[ma->paint_active_slot].ima : NULL;
	}
	else
		textured = 0;

	if (backculled != c_backculled) {
		if (backculled) glEnable(GL_CULL_FACE);
		else glDisable(GL_CULL_FACE);

		c_backculled = backculled;
	}

	/* need to re-set tpage if textured flag changed or existsment of texface changed..  */
	need_set_tpage = textured != c_textured || has_texface != c_has_texface;
	/* ..or if settings inside texface were changed (if texface was used) */
	need_set_tpage |= (texpaint && c_ma != ma) || (texface && memcmp(&c_texface, texface, sizeof(c_texface)));

	if (need_set_tpage) {
		if (textured) {
			if (texpaint) {
				c_badtex = false;
				if (GPU_verify_image(ima, NULL, 0, 1, 0, false)) {
					glEnable(GL_TEXTURE_2D);
				}
				else {
					c_badtex = true;
					GPU_clear_tpage(true);
					glDisable(GL_TEXTURE_2D);
					glBindTexture(GL_TEXTURE_2D, 0);
				}
			}
			else {
				c_badtex = !GPU_set_tpage(texface, !texpaint, alphablend);
			}
		}
		else {
			GPU_set_tpage(NULL, 0, 0);
			c_badtex = false;
		}
		c_textured = textured;
		c_has_texface = has_texface;
		if (texface)
			memcpy(&c_texface, texface, sizeof(c_texface));
	}

	if (c_badtex) lit = 0;
	if (lit != c_lit || ma != c_ma) {
		if (lit) {
			float spec[4];
			if (!ma) ma = give_current_material_or_def(NULL, 0);  /* default material */

			spec[0] = ma->spec * ma->specr;
			spec[1] = ma->spec * ma->specg;
			spec[2] = ma->spec * ma->specb;
			spec[3] = 1.0;

			glMaterialfv(GL_FRONT_AND_BACK, GL_SPECULAR, spec);
			glColorMaterial(GL_FRONT_AND_BACK, GL_DIFFUSE);
			glMateriali(GL_FRONT_AND_BACK, GL_SHININESS, CLAMPIS(ma->har, 0, 128));
			glEnable(GL_LIGHTING);
			glEnable(GL_COLOR_MATERIAL);
		}
		else {
			glDisable(GL_LIGHTING); 
			glDisable(GL_COLOR_MATERIAL);
		}
		c_lit = lit;
		c_ma = ma;
	}

	return c_badtex;
}

static void draw_textured_begin(Scene *scene, View3D *v3d, RegionView3D *rv3d, Object *ob)
{
	unsigned char obcol[4];
	bool is_tex, solidtex;
	Mesh *me = ob->data;
	ImagePaintSettings *imapaint = &scene->toolsettings->imapaint;

	/* XXX scene->obedit warning */

	/* texture draw is abused for mask selection mode, do this so wire draw
	 * with face selection in weight paint is not lit. */
	if ((v3d->drawtype <= OB_WIRE) && (ob->mode & (OB_MODE_VERTEX_PAINT | OB_MODE_WEIGHT_PAINT))) {
		solidtex = false;
		Gtexdraw.is_lit = 0;
	}
	else if (v3d->drawtype == OB_SOLID || ((ob->mode & OB_MODE_EDIT) && v3d->drawtype != OB_TEXTURE)) {
		/* draw with default lights in solid draw mode and edit mode */
		solidtex = true;
		Gtexdraw.is_lit = -1;
	}
	else {
		/* draw with lights in the scene otherwise */
		solidtex = false;
		if (v3d->flag2 & V3D_SHADELESS_TEX)
			Gtexdraw.is_lit = 0;
		else
			Gtexdraw.is_lit = GPU_scene_object_lights(scene, ob, v3d->lay, rv3d->viewmat, !rv3d->is_persp);
	}
	
	rgba_float_to_uchar(obcol, ob->col);

	if (solidtex || v3d->drawtype == OB_TEXTURE) is_tex = true;
	else is_tex = false;

	Gtexdraw.ob = ob;
	Gtexdraw.stencil = (imapaint->flag & IMAGEPAINT_PROJECT_LAYER_STENCIL) ? imapaint->stencil : NULL;
	Gtexdraw.stencil_invert = ((imapaint->flag & IMAGEPAINT_PROJECT_LAYER_STENCIL_INV) != 0);
	copy_v3_v3(Gtexdraw.stencil_col, imapaint->stencil_col);
	Gtexdraw.is_tex = is_tex;

	/* load the stencil texture here */
	if ((ob->mode == OB_MODE_TEXTURE_PAINT) && (Gtexdraw.stencil != NULL)) {
		glActiveTexture(GL_TEXTURE1);
		if (GPU_verify_image(Gtexdraw.stencil, NULL, false, false, false, false)) {
			glEnable(GL_TEXTURE_2D);
			glTexEnvi(GL_TEXTURE_ENV, GL_TEXTURE_ENV_MODE, GL_COMBINE);
			glTexEnvi(GL_TEXTURE_ENV, GL_COMBINE_RGB, GL_INTERPOLATE);
			glTexEnvi(GL_TEXTURE_ENV, GL_SRC0_RGB, GL_PREVIOUS);
			glTexEnvi(GL_TEXTURE_ENV, GL_SRC2_RGB, GL_TEXTURE);
			glTexEnvi(GL_TEXTURE_ENV, GL_SRC1_RGB, GL_CONSTANT);
			glTexEnvi(GL_TEXTURE_ENV, GL_COMBINE_ALPHA, GL_MODULATE);
			glTexEnvfv(GL_TEXTURE_ENV, GL_TEXTURE_ENV_COLOR, Gtexdraw.stencil_col);
			if (!Gtexdraw.stencil_invert) {
				glTexEnvi(GL_TEXTURE_ENV, GL_OPERAND2_RGB, GL_ONE_MINUS_SRC_COLOR);
			}
			else {
				glTexEnvi(GL_TEXTURE_ENV, GL_OPERAND2_RGB, GL_SRC_COLOR);
			}
		}
		glActiveTexture(GL_TEXTURE0);
	}

	Gtexdraw.color_profile = BKE_scene_check_color_management_enabled(scene);
	Gtexdraw.use_game_mat = (RE_engines_find(scene->r.engine)->flag & RE_GAME) != 0;
	Gtexdraw.use_backface_culling = (v3d->flag2 & V3D_BACKFACE_CULLING) != 0;

	memcpy(Gtexdraw.obcol, obcol, sizeof(obcol));
	set_draw_settings_cached(1, NULL, NULL, Gtexdraw);
	glShadeModel(GL_SMOOTH);
	glCullFace(GL_BACK);
	glLightModeli(GL_LIGHT_MODEL_TWO_SIDE, (me->flag & ME_TWOSIDED) ? GL_TRUE : GL_FALSE);
}

static void draw_textured_end(void)
{
	if (Gtexdraw.ob->mode & OB_MODE_TEXTURE_PAINT) {
		if (Gtexdraw.stencil != NULL) {
			glActiveTexture(GL_TEXTURE1);
			glDisable(GL_TEXTURE_2D);
			glTexEnvi(GL_TEXTURE_ENV, GL_OPERAND2_RGB, GL_SRC_COLOR);
			glTexEnvi(GL_TEXTURE_ENV, GL_TEXTURE_ENV_MODE, GL_MODULATE);
			glBindTexture(GL_TEXTURE_2D, 0);
			glActiveTexture(GL_TEXTURE0);
		}
		/* manual reset, since we don't use tpage */
		glBindTexture(GL_TEXTURE_2D, 0);
		/* force switch off textures */
		GPU_clear_tpage(true);
	}
	else {
		/* switch off textures */
		GPU_set_tpage(NULL, 0, 0);
	}

	glShadeModel(GL_FLAT);
	glDisable(GL_CULL_FACE);
	glLightModeli(GL_LIGHT_MODEL_TWO_SIDE, GL_FALSE);

	/* XXX, bad patch - GPU_default_lights() calls
	 * glLightfv(GL_POSITION, ...) which
	 * is transformed by the current matrix... we
	 * need to make sure that matrix is identity.
	 * 
	 * It would be better if drawmesh.c kept track
	 * of and restored the light settings it changed.
	 *  - zr
	 */
	glPushMatrix();
	glLoadIdentity();
	GPU_default_lights();
	glPopMatrix();
}

static DMDrawOption draw_tface__set_draw_legacy(MTFace *tface, const bool has_mcol, int matnr)
{
	Material *ma = give_current_material(Gtexdraw.ob, matnr + 1);
	bool invalidtexture = false;

	if (ma && (ma->game.flag & GEMAT_INVISIBLE))
		return DM_DRAW_OPTION_SKIP;

	invalidtexture = set_draw_settings_cached(0, tface, ma, Gtexdraw);

	if (tface && invalidtexture) {
		glColor3ub(0xFF, 0x00, 0xFF);
		return DM_DRAW_OPTION_NO_MCOL; /* Don't set color */
	}
	else if (ma && (ma->shade_flag & MA_OBCOLOR)) {
		glColor3ubv(Gtexdraw.obcol);
		return DM_DRAW_OPTION_NO_MCOL; /* Don't set color */
	}
	else if (!has_mcol) {
		if (tface) {
			glColor3f(1.0, 1.0, 1.0);
		}
		else {
			if (ma) {
				float col[3];
				if (Gtexdraw.color_profile) linearrgb_to_srgb_v3_v3(col, &ma->r);
				else copy_v3_v3(col, &ma->r);
				
				glColor3fv(col);
			}
			else {
				glColor3f(1.0, 1.0, 1.0);
			}
		}
		return DM_DRAW_OPTION_NO_MCOL; /* Don't set color */
	}
	else {
		return DM_DRAW_OPTION_NORMAL; /* Set color from mcol */
	}
}

static DMDrawOption draw_mcol__set_draw_legacy(MTFace *UNUSED(tface), const bool has_mcol, int UNUSED(matnr))
{
	if (has_mcol)
		return DM_DRAW_OPTION_NORMAL;
	else
		return DM_DRAW_OPTION_NO_MCOL;
}

static DMDrawOption draw_tface__set_draw(MTFace *tface, const bool UNUSED(has_mcol), int matnr)
{
	Material *ma = give_current_material(Gtexdraw.ob, matnr + 1);

	if (ma && (ma->game.flag & GEMAT_INVISIBLE)) return 0;

	if (tface)
		set_draw_settings_cached(0, tface, ma, Gtexdraw);

	/* always use color from mcol, as set in update_tface_color_layer */
	return DM_DRAW_OPTION_NORMAL;
}

static void update_tface_color_layer(DerivedMesh *dm)
{
	MTFace *tface = DM_get_tessface_data_layer(dm, CD_MTFACE);
	MFace *mface = dm->getTessFaceArray(dm);
	MCol *finalCol;
	int i, j;
	MCol *mcol = dm->getTessFaceDataArray(dm, CD_PREVIEW_MCOL);
	if (!mcol)
		mcol = dm->getTessFaceDataArray(dm, CD_MCOL);

	if (CustomData_has_layer(&dm->faceData, CD_TEXTURE_MCOL)) {
		finalCol = CustomData_get_layer(&dm->faceData, CD_TEXTURE_MCOL);
	}
	else {
		finalCol = MEM_mallocN(sizeof(MCol) * 4 * dm->getNumTessFaces(dm), "add_tface_color_layer");

		CustomData_add_layer(&dm->faceData, CD_TEXTURE_MCOL, CD_ASSIGN, finalCol, dm->numTessFaceData);
	}

	for (i = 0; i < dm->getNumTessFaces(dm); i++) {
		Material *ma = give_current_material(Gtexdraw.ob, mface[i].mat_nr + 1);

		if (ma && (ma->game.flag & GEMAT_INVISIBLE)) {
			if (mcol)
				memcpy(&finalCol[i * 4], &mcol[i * 4], sizeof(MCol) * 4);
			else
				for (j = 0; j < 4; j++) {
					finalCol[i * 4 + j].b = 255;
					finalCol[i * 4 + j].g = 255;
					finalCol[i * 4 + j].r = 255;
				}
		}
		else if (tface && set_draw_settings_cached(0, tface, ma, Gtexdraw)) {
			for (j = 0; j < 4; j++) {
				finalCol[i * 4 + j].b = 255;
				finalCol[i * 4 + j].g = 0;
				finalCol[i * 4 + j].r = 255;
			}
		}
		else if (ma && (ma->shade_flag & MA_OBCOLOR)) {
			for (j = 0; j < 4; j++) {
				finalCol[i * 4 + j].b = Gtexdraw.obcol[0];
				finalCol[i * 4 + j].g = Gtexdraw.obcol[1];
				finalCol[i * 4 + j].r = Gtexdraw.obcol[2];
			}
		}
		else if (!mcol) {
			if (tface) {
				for (j = 0; j < 4; j++) {
					finalCol[i * 4 + j].b = 255;
					finalCol[i * 4 + j].g = 255;
					finalCol[i * 4 + j].r = 255;
				}
			}
			else {
				float col[3];

				if (ma) {
					if (Gtexdraw.color_profile) linearrgb_to_srgb_v3_v3(col, &ma->r);
					else copy_v3_v3(col, &ma->r);
					
					for (j = 0; j < 4; j++) {
						finalCol[i * 4 + j].b = FTOCHAR(col[0]);
						finalCol[i * 4 + j].g = FTOCHAR(col[1]);
						finalCol[i * 4 + j].r = FTOCHAR(col[2]);
					}
				}
				else
					for (j = 0; j < 4; j++) {
						finalCol[i * 4 + j].b = 255;
						finalCol[i * 4 + j].g = 255;
						finalCol[i * 4 + j].r = 255;
					}
			}
		}
		else {
			for (j = 0; j < 4; j++) {
				finalCol[i * 4 + j].r = mcol[i * 4 + j].r;
				finalCol[i * 4 + j].g = mcol[i * 4 + j].g;
				finalCol[i * 4 + j].b = mcol[i * 4 + j].b;
			}
		}
	}
}

static DMDrawOption draw_tface_mapped__set_draw(void *userData, int index)
{
	Mesh *me = ((drawTFace_userData *)userData)->me;

	/* array checked for NULL before calling */
	MPoly *mpoly = &me->mpoly[index];

	BLI_assert(index >= 0 && index < me->totpoly);

	if (mpoly->flag & ME_HIDE) {
		return DM_DRAW_OPTION_SKIP;
	}
	else {
		MTexPoly *tpoly = (me->mtpoly) ? &me->mtpoly[index] : NULL;
		MTFace mtf = {{{0}}};
		int matnr = mpoly->mat_nr;

		if (tpoly) {
			ME_MTEXFACE_CPY(&mtf, tpoly);
		}

		return draw_tface__set_draw(&mtf, (me->mloopcol != NULL), matnr);
	}
}

static DMDrawOption draw_em_tf_mapped__set_draw(void *userData, int index)
{
	drawEMTFMapped_userData *data = userData;
	BMEditMesh *em = data->em;
	BMFace *efa;

	if (UNLIKELY(index >= em->bm->totface))
		return DM_DRAW_OPTION_NORMAL;

	efa = BM_face_at_index(em->bm, index);

	if (BM_elem_flag_test(efa, BM_ELEM_HIDDEN)) {
		return DM_DRAW_OPTION_SKIP;
	}
	else {
		MTFace mtf = {{{0}}};
		int matnr = efa->mat_nr;

		if (data->has_mtface) {
			MTexPoly *tpoly = CustomData_bmesh_get(&em->bm->pdata, efa->head.data, CD_MTEXPOLY);
			ME_MTEXFACE_CPY(&mtf, tpoly);
		}

		return draw_tface__set_draw_legacy(data->has_mtface ? &mtf : NULL,
		                                   data->has_mcol, matnr);
	}
}

/* when face select is on, use face hidden flag */
static DMDrawOption wpaint__setSolidDrawOptions_facemask(void *userData, int index)
{
	Mesh *me = (Mesh *)userData;
	MPoly *mp = &me->mpoly[index];
	if (mp->flag & ME_HIDE)
		return DM_DRAW_OPTION_SKIP;
	return DM_DRAW_OPTION_NORMAL;
}

static void draw_mesh_text(Scene *scene, Object *ob, int glsl)
{
	Mesh *me = ob->data;
	DerivedMesh *ddm;
	MPoly *mp, *mface  = me->mpoly;
	MTexPoly *mtpoly   = me->mtpoly;
	MLoopUV *mloopuv   = me->mloopuv;
	MLoopUV *luv;
	MLoopCol *mloopcol = me->mloopcol;  /* why does mcol exist? */
	MLoopCol *lcol;

	bProperty *prop = BKE_bproperty_object_get(ob, "Text");
	GPUVertexAttribs gattribs;
	int a, totpoly = me->totpoly;

	/* fake values to pass to GPU_render_text() */
	MCol  tmp_mcol[4]  = {{0}};
	MCol *tmp_mcol_pt  = mloopcol ? tmp_mcol : NULL;
	MTFace tmp_tf      = {{{0}}};

	/* don't draw without tfaces */
	if (!mtpoly || !mloopuv)
		return;

	/* don't draw when editing */
	if (ob->mode & OB_MODE_EDIT)
		return;
	else if (ob == OBACT)
		if (BKE_paint_select_elem_test(ob))
			return;

	ddm = mesh_get_derived_deform(scene, ob, CD_MASK_BAREMESH);

	for (a = 0, mp = mface; a < totpoly; a++, mtpoly++, mp++) {
		short matnr = mp->mat_nr;
		int mf_smooth = mp->flag & ME_SMOOTH;
		Material *mat = (me->mat) ? me->mat[matnr] : NULL;
		int mode = mat ? mat->game.flag : GEMAT_INVISIBLE;


		if (!(mode & GEMAT_INVISIBLE) && (mode & GEMAT_TEXT) && mp->totloop >= 3) {
			/* get the polygon as a tri/quad */
			int mp_vi[4];
			float v1[3], v2[3], v3[3], v4[3];
			char string[MAX_PROPSTRING];
			int characters, i, glattrib = -1, badtex = 0;


			/* TEXFACE */
			ME_MTEXFACE_CPY(&tmp_tf, mtpoly);

			if (glsl) {
				GPU_enable_material(matnr + 1, &gattribs);

				for (i = 0; i < gattribs.totlayer; i++) {
					if (gattribs.layer[i].type == CD_MTFACE) {
						glattrib = gattribs.layer[i].glindex;
						break;
					}
				}
			}
			else {
				badtex = set_draw_settings_cached(0, &tmp_tf, mat, Gtexdraw);
				if (badtex) {
					continue;
				}
			}

			mp_vi[0] = me->mloop[mp->loopstart + 0].v;
			mp_vi[1] = me->mloop[mp->loopstart + 1].v;
			mp_vi[2] = me->mloop[mp->loopstart + 2].v;
			mp_vi[3] = (mp->totloop >= 4) ? me->mloop[mp->loopstart + 3].v : 0;

			/* UV */
			luv = &mloopuv[mp->loopstart];
			copy_v2_v2(tmp_tf.uv[0], luv->uv); luv++;
			copy_v2_v2(tmp_tf.uv[1], luv->uv); luv++;
			copy_v2_v2(tmp_tf.uv[2], luv->uv); luv++;
			if (mp->totloop >= 4) {
				copy_v2_v2(tmp_tf.uv[3], luv->uv);
			}

			/* COLOR */
			if (mloopcol) {
				unsigned int totloop_clamp = min_ii(4, mp->totloop);
				unsigned int j;
				lcol = &mloopcol[mp->loopstart];

				for (j = 0; j < totloop_clamp; j++, lcol++) {
					MESH_MLOOPCOL_TO_MCOL(lcol, &tmp_mcol[j]);
				}
			}

			/* LOCATION */
			ddm->getVertCo(ddm, mp_vi[0], v1);
			ddm->getVertCo(ddm, mp_vi[1], v2);
			ddm->getVertCo(ddm, mp_vi[2], v3);
			if (mp->totloop >= 4) {
				ddm->getVertCo(ddm, mp_vi[3], v4);
			}



			/* The BM_FONT handling is in the gpu module, shared with the
			 * game engine, was duplicated previously */

			BKE_bproperty_set_valstr(prop, string);
			characters = strlen(string);
			
			if (!BKE_image_has_ibuf(mtpoly->tpage, NULL))
				characters = 0;

			if (!mf_smooth) {
				float nor[3];

				normal_tri_v3(nor, v1, v2, v3);

				glNormal3fv(nor);
			}

			GPU_render_text(&tmp_tf, mode, string, characters,
			                (unsigned int *)tmp_mcol_pt, v1, v2, v3, (mp->totloop >= 4 ? v4 : NULL), glattrib);
		}
	}

	ddm->release(ddm);
}

static int compareDrawOptions(void *userData, int cur_index, int next_index)
{
	drawTFace_userData *data = userData;

	if (data->mf && data->mf[cur_index].mat_nr != data->mf[next_index].mat_nr)
		return 0;

	if (data->tf && data->tf[cur_index].tpage != data->tf[next_index].tpage)
		return 0;

	return 1;
}


static int compareDrawOptionsEm(void *userData, int cur_index, int next_index)
{
	drawEMTFMapped_userData *data = userData;

	if (data->mf && data->mf[cur_index].mat_nr != data->mf[next_index].mat_nr)
		return 0;

	if (data->tf && data->tf[cur_index].tpage != data->tf[next_index].tpage)
		return 0;

	return 1;
}

static void draw_mesh_textured_old(Scene *scene, View3D *v3d, RegionView3D *rv3d,
                                   Object *ob, DerivedMesh *dm, const int draw_flags)
{
	Mesh *me = ob->data;
	DMDrawFlag uvflag = DM_DRAW_USE_ACTIVE_UV;

	/* correct for negative scale */
	if (ob->transflag & OB_NEG_SCALE) glFrontFace(GL_CW);
	else glFrontFace(GL_CCW);
	
	/* draw the textured mesh */
	draw_textured_begin(scene, v3d, rv3d, ob);

	glColor4f(1.0f, 1.0f, 1.0f, 1.0f);

	if (ob->mode & OB_MODE_TEXTURE_PAINT) {
		uvflag = DM_DRAW_USE_TEXPAINT_UV;
	}

	if (ob->mode & OB_MODE_EDIT) {
		drawEMTFMapped_userData data;

		data.em = me->edit_btmesh;
		data.has_mcol = CustomData_has_layer(&me->edit_btmesh->bm->ldata, CD_MLOOPCOL);
		data.has_mtface = CustomData_has_layer(&me->edit_btmesh->bm->pdata, CD_MTEXPOLY);
		data.mf = DM_get_tessface_data_layer(dm, CD_MFACE);
		data.tf = DM_get_tessface_data_layer(dm, CD_MTFACE);

		dm->drawMappedFacesTex(dm, draw_em_tf_mapped__set_draw, compareDrawOptionsEm, &data, 0);
	}
	else if (draw_flags & DRAW_FACE_SELECT) {
		if (ob->mode & OB_MODE_WEIGHT_PAINT)
			dm->drawMappedFaces(dm, wpaint__setSolidDrawOptions_facemask, GPU_enable_material, NULL, me,
			                    DM_DRAW_USE_COLORS | DM_DRAW_ALWAYS_SMOOTH);
		else {
			drawTFace_userData userData;

			userData.mf = DM_get_tessface_data_layer(dm, CD_MFACE);
			userData.tf = DM_get_tessface_data_layer(dm, CD_MTFACE);
			userData.me = me;
			dm->drawMappedFacesTex(dm, me->mpoly ? draw_tface_mapped__set_draw : NULL, compareDrawOptions, &userData, uvflag);
		}
	}
	else {
		if (GPU_buffer_legacy(dm)) {
			if (draw_flags & DRAW_MODIFIERS_PREVIEW)
				dm->drawFacesTex(dm, draw_mcol__set_draw_legacy, NULL, NULL, uvflag);
			else 
				dm->drawFacesTex(dm, draw_tface__set_draw_legacy, NULL, NULL, uvflag);
		}
		else {
			drawTFace_userData userData;

			update_tface_color_layer(dm);

			userData.mf = DM_get_tessface_data_layer(dm, CD_MFACE);
			userData.tf = DM_get_tessface_data_layer(dm, CD_MTFACE);
			userData.me = NULL;

			dm->drawFacesTex(dm, draw_tface__set_draw, compareDrawOptions, &userData, uvflag);
		}
	}

	/* draw game engine text hack */
	if (BKE_bproperty_object_get(ob, "Text"))
		draw_mesh_text(scene, ob, 0);

	draw_textured_end();
	
	/* draw edges and selected faces over textured mesh */
	if (!(ob == scene->obedit) && (draw_flags & DRAW_FACE_SELECT))
		draw_mesh_face_select(rv3d, me, dm);

	/* reset from negative scale correction */
	glFrontFace(GL_CCW);
	
	/* in editmode, the blend mode needs to be set in case it was ADD */
	glBlendFunc(GL_SRC_ALPHA, GL_ONE_MINUS_SRC_ALPHA);
}

/************************** NEW SHADING NODES ********************************/

typedef struct TexMatCallback {
	Scene *scene;
	Object *ob;
	Mesh *me;
	DerivedMesh *dm;
} TexMatCallback;

static void tex_mat_set_material_cb(void *UNUSED(userData), int mat_nr, void *attribs)
{
	/* all we have to do here is simply enable the GLSL material, but note
	 * that the GLSL code will give different result depending on the drawtype,
	 * in texture draw mode it will output the active texture node, in material
	 * draw mode it will show the full material. */
	GPU_enable_material(mat_nr, attribs);
}

static void tex_mat_set_texture_cb(void *userData, int mat_nr, void *attribs)
{
	/* texture draw mode without GLSL */
	TexMatCallback *data = (TexMatCallback *)userData;
	GPUVertexAttribs *gattribs = attribs;
	Image *ima;
	ImageUser *iuser;
	bNode *node;
	int texture_set = 0;

	/* draw image texture if we find one */
	if (ED_object_get_active_image(data->ob, mat_nr, &ima, &iuser, &node)) {
		/* get openl texture */
		int mipmap = 1;
		int bindcode = (ima) ? GPU_verify_image(ima, iuser, 0, 0, mipmap, false) : 0;
		float zero[4] = {0.0f, 0.0f, 0.0f, 0.0f};

		if (bindcode) {
			NodeTexBase *texbase = node->storage;

			/* disable existing material */
			GPU_disable_material();
			glMaterialfv(GL_FRONT_AND_BACK, GL_DIFFUSE, zero);
			glMaterialfv(GL_FRONT_AND_BACK, GL_SPECULAR, zero);
			glMateriali(GL_FRONT_AND_BACK, GL_SHININESS, 0);

			/* bind texture */
			glColorMaterial(GL_FRONT_AND_BACK, GL_DIFFUSE);
			glEnable(GL_COLOR_MATERIAL);
			glEnable(GL_TEXTURE_2D);

			glBindTexture(GL_TEXTURE_2D, ima->bindcode);
			glColor3f(1.0f, 1.0f, 1.0f);

			glMatrixMode(GL_TEXTURE);
			glLoadMatrixf(texbase->tex_mapping.mat);
			glMatrixMode(GL_MODELVIEW);

			/* use active UV texture layer */
			memset(gattribs, 0, sizeof(*gattribs));

			gattribs->layer[0].type = CD_MTFACE;
			gattribs->layer[0].name[0] = '\0';
			gattribs->layer[0].gltexco = 1;
			gattribs->totlayer = 1;

			texture_set = 1;
		}
	}

	if (!texture_set) {
		glMatrixMode(GL_TEXTURE);
		glLoadIdentity();
		glMatrixMode(GL_MODELVIEW);

		/* disable texture */
		glDisable(GL_TEXTURE_2D);
		glDisable(GL_COLOR_MATERIAL);

		/* draw single color */
		GPU_enable_material(mat_nr, attribs);
	}
}

static bool tex_mat_set_face_mesh_cb(void *userData, int index)
{
	/* faceselect mode face hiding */
	TexMatCallback *data = (TexMatCallback *)userData;
	Mesh *me = (Mesh *)data->me;
	MPoly *mp = &me->mpoly[index];

	return !(mp->flag & ME_HIDE);
}

static bool tex_mat_set_face_editmesh_cb(void *userData, int index)
{
	/* editmode face hiding */
	TexMatCallback *data = (TexMatCallback *)userData;
	Mesh *me = (Mesh *)data->me;
	BMEditMesh *em = me->edit_btmesh;
	BMFace *efa;

	if (UNLIKELY(index >= em->bm->totface))
		return DM_DRAW_OPTION_NORMAL;

	efa = BM_face_at_index(em->bm, index);

	return !BM_elem_flag_test(efa, BM_ELEM_HIDDEN);
}

void draw_mesh_textured(Scene *scene, View3D *v3d, RegionView3D *rv3d,
                        Object *ob, DerivedMesh *dm, const int draw_flags)
{
<<<<<<< HEAD
	/* if not cycles, or preview-modifiers, or drawing matcaps or texture paint */
	if ((!BKE_scene_use_new_shading_nodes(scene)) || (draw_flags & DRAW_MODIFIERS_PREVIEW) || (v3d->flag2 & V3D_SHOW_SOLID_MATCAP) ||
		((ob->mode & OB_MODE_TEXTURE_PAINT) && ELEM(v3d->drawtype, OB_TEXTURE, OB_SOLID))) {
=======
	/* if not cycles, or preview-modifiers, or drawing matcaps */
	if ((draw_flags & DRAW_MODIFIERS_PREVIEW) ||
	    (v3d->flag2 & V3D_SHOW_SOLID_MATCAP) ||
	    (BKE_scene_use_new_shading_nodes(scene) == false))
	{
>>>>>>> 79634b46
		draw_mesh_textured_old(scene, v3d, rv3d, ob, dm, draw_flags);
		return;
	}
	else if (ob->mode & (OB_MODE_VERTEX_PAINT | OB_MODE_WEIGHT_PAINT)) {
		draw_mesh_paint(v3d, rv3d, ob, dm, draw_flags);
		return;
	}

	/* set opengl state for negative scale & color */
	if (ob->transflag & OB_NEG_SCALE) glFrontFace(GL_CW);
	else glFrontFace(GL_CCW);

	if ((v3d->drawtype == OB_TEXTURE) && (v3d->flag2 & V3D_SHADELESS_TEX))
		glColor3f(1.0f, 1.0f, 1.0f);
	else
		glEnable(GL_LIGHTING);

	{
		Mesh *me = ob->data;
		TexMatCallback data = {scene, ob, me, dm};
		bool (*set_face_cb)(void *, int);
		int glsl, picking = (G.f & G_PICKSEL);
		
		/* face hiding callback depending on mode */
		if (ob == scene->obedit)
			set_face_cb = tex_mat_set_face_editmesh_cb;
		else if (draw_flags & DRAW_FACE_SELECT)
			set_face_cb = tex_mat_set_face_mesh_cb;
		else
			set_face_cb = NULL;

		/* test if we can use glsl */
		glsl = (v3d->drawtype == OB_MATERIAL) && GPU_glsl_support() && !picking;

		GPU_begin_object_materials(v3d, rv3d, scene, ob, glsl, NULL);

		if (glsl || picking) {
			/* draw glsl or solid */
			dm->drawMappedFacesMat(dm,
			                       tex_mat_set_material_cb,
			                       set_face_cb, &data);
		}
		else {
			float zero[4] = {0.0f, 0.0f, 0.0f, 0.0f};

			/* draw textured */
			glMaterialfv(GL_FRONT_AND_BACK, GL_DIFFUSE, zero);
			glMaterialfv(GL_FRONT_AND_BACK, GL_SPECULAR, zero);
			glMateriali(GL_FRONT_AND_BACK, GL_SHININESS, 0);

			dm->drawMappedFacesMat(dm,
			                       tex_mat_set_texture_cb,
			                       set_face_cb, &data);
		}

		GPU_end_object_materials();
	}

	/* reset opengl state */
	glDisable(GL_COLOR_MATERIAL);
	glDisable(GL_TEXTURE_2D);
	glDisable(GL_LIGHTING);
	glBindTexture(GL_TEXTURE_2D, 0);
	glFrontFace(GL_CCW);

	glMatrixMode(GL_TEXTURE);
	glLoadIdentity();
	glMatrixMode(GL_MODELVIEW);

	/* faceselect mode drawing over textured mesh */
	if (!(ob == scene->obedit) && (draw_flags & DRAW_FACE_SELECT))
		draw_mesh_face_select(rv3d, ob->data, dm);
}

/* Vertex Paint and Weight Paint */
static void draw_mesh_paint_light_begin(void)
{
	const float spec[4] = {0.47f, 0.47f, 0.47f, 0.47f};

	GPU_enable_material(0, NULL);

	/* but set default spec */
	glColorMaterial(GL_FRONT_AND_BACK, GL_SPECULAR);
	glMaterialfv(GL_FRONT_AND_BACK, GL_SPECULAR, spec);

	/* diffuse */
	glColorMaterial(GL_FRONT_AND_BACK, GL_DIFFUSE);
	glEnable(GL_LIGHTING);
	glEnable(GL_COLOR_MATERIAL);
}
static void draw_mesh_paint_light_end(void)
{
	glDisable(GL_COLOR_MATERIAL);
	glDisable(GL_LIGHTING);

	GPU_disable_material();
}

void draw_mesh_paint_weight_faces(DerivedMesh *dm, const bool use_light,
                                  void *facemask_cb, void *user_data)
{
	if (use_light) {
		draw_mesh_paint_light_begin();
	}

	dm->drawMappedFaces(dm, (DMSetDrawOptions)facemask_cb, GPU_enable_material, NULL, user_data,
	                    DM_DRAW_USE_COLORS | DM_DRAW_ALWAYS_SMOOTH);

	if (use_light) {
		draw_mesh_paint_light_end();
	}
}

void draw_mesh_paint_vcolor_faces(DerivedMesh *dm, const bool use_light,
                                  void *facemask_cb, void *user_data,
                                  const Mesh *me)
{
	if (use_light) {
		draw_mesh_paint_light_begin();
	}

	if (me->mloopcol) {
		dm->drawMappedFaces(dm, facemask_cb, GPU_enable_material, NULL, user_data,
		                    DM_DRAW_USE_COLORS | DM_DRAW_ALWAYS_SMOOTH);
	}
	else {
		glColor3f(1.0f, 1.0f, 1.0f);
		dm->drawMappedFaces(dm, facemask_cb, GPU_enable_material, NULL, user_data,
		                    DM_DRAW_ALWAYS_SMOOTH);
	}

	if (use_light) {
		draw_mesh_paint_light_end();
	}
}

void draw_mesh_paint_weight_edges(RegionView3D *rv3d, DerivedMesh *dm,
                                  const bool use_depth, const bool use_alpha,
                                  void *edgemask_cb, void *user_data)
{
	/* weight paint in solid mode, special case. focus on making the weights clear
	 * rather than the shading, this is also forced in wire view */

	if (use_depth) {
		ED_view3d_polygon_offset(rv3d, 1.0);
		glDepthMask(0);  /* disable write in zbuffer, selected edge wires show better */
	}
	else {
		glDisable(GL_DEPTH_TEST);
	}

	if (use_alpha) {
		glEnable(GL_BLEND);
	}

	glColor4ub(255, 255, 255, 96);
	glEnable(GL_LINE_STIPPLE);
	glLineStipple(1, 0xAAAA);

	dm->drawMappedEdges(dm, (DMSetDrawOptions)edgemask_cb, user_data);

	if (use_depth) {
		ED_view3d_polygon_offset(rv3d, 0.0);
		glDepthMask(1);
	}
	else {
		glEnable(GL_DEPTH_TEST);
	}

	glDisable(GL_LINE_STIPPLE);

	if (use_alpha) {
		glDisable(GL_BLEND);
	}
}

void draw_mesh_paint(View3D *v3d, RegionView3D *rv3d,
                     Object *ob, DerivedMesh *dm, const int draw_flags)
{
	DMSetDrawOptions facemask = NULL;
	Mesh *me = ob->data;
	const bool use_light = (v3d->drawtype >= OB_SOLID);

	/* hide faces in face select mode */
	if (me->editflag & (ME_EDIT_PAINT_VERT_SEL | ME_EDIT_PAINT_FACE_SEL))
		facemask = wpaint__setSolidDrawOptions_facemask;

	if (ob->mode & OB_MODE_WEIGHT_PAINT) {
		draw_mesh_paint_weight_faces(dm, use_light, facemask, me);
	}
	else if (ob->mode & OB_MODE_VERTEX_PAINT) {
		draw_mesh_paint_vcolor_faces(dm, use_light, facemask, me, me);
	}

	/* draw face selection on top */
	if (draw_flags & DRAW_FACE_SELECT) {
		draw_mesh_face_select(rv3d, me, dm);
	}
	else if ((use_light == false) || (ob->dtx & OB_DRAWWIRE)) {
		const bool use_depth = (v3d->flag & V3D_ZBUF_SELECT) || !(ob->mode & OB_MODE_WEIGHT_PAINT);
		const bool use_alpha = (ob->mode & OB_MODE_VERTEX_PAINT) == 0;

		if (use_alpha == false) {
			set_inverted_drawing(1);
		}

		draw_mesh_paint_weight_edges(rv3d, dm, use_depth, use_alpha, NULL, NULL);

		if (use_alpha == false) {
			set_inverted_drawing(0);
		}
	}
}
<|MERGE_RESOLUTION|>--- conflicted
+++ resolved
@@ -1015,17 +1015,12 @@
 void draw_mesh_textured(Scene *scene, View3D *v3d, RegionView3D *rv3d,
                         Object *ob, DerivedMesh *dm, const int draw_flags)
 {
-<<<<<<< HEAD
-	/* if not cycles, or preview-modifiers, or drawing matcaps or texture paint */
-	if ((!BKE_scene_use_new_shading_nodes(scene)) || (draw_flags & DRAW_MODIFIERS_PREVIEW) || (v3d->flag2 & V3D_SHOW_SOLID_MATCAP) ||
-		((ob->mode & OB_MODE_TEXTURE_PAINT) && ELEM(v3d->drawtype, OB_TEXTURE, OB_SOLID))) {
-=======
 	/* if not cycles, or preview-modifiers, or drawing matcaps */
 	if ((draw_flags & DRAW_MODIFIERS_PREVIEW) ||
 	    (v3d->flag2 & V3D_SHOW_SOLID_MATCAP) ||
-	    (BKE_scene_use_new_shading_nodes(scene) == false))
+	    (BKE_scene_use_new_shading_nodes(scene) == false) ||
+	    ((ob->mode & OB_MODE_TEXTURE_PAINT) && ELEM(v3d->drawtype, OB_TEXTURE, OB_SOLID)))
 	{
->>>>>>> 79634b46
 		draw_mesh_textured_old(scene, v3d, rv3d, ob, dm, draw_flags);
 		return;
 	}
