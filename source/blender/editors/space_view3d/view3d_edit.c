--- conflicted
+++ resolved
@@ -377,11 +377,7 @@
  */
 static void viewops_data_create(
         bContext *C, wmOperator *op, const wmEvent *event,
-<<<<<<< HEAD
         enum eViewOpsFlag viewops_flag)
-=======
-        bool use_ensure_persp, enum eViewOpsOrbit orbit_mode)
->>>>>>> 16b07fb0
 {
 	Depsgraph *depsgraph = CTX_data_depsgraph(C);
 	ViewOpsData *vod = op->customdata;
@@ -408,13 +404,8 @@
 		vod->use_dyn_ofs = false;
 	}
 
-<<<<<<< HEAD
 	if (viewops_flag & VIEWOPS_FLAG_PERSP_ENSURE) {
 		if (ED_view3d_persp_ensure(depsgraph, vod->v3d, vod->ar)) {
-=======
-	if (use_ensure_persp) {
-		if (view3d_ensure_persp(vod->v3d, vod->ar)) {
->>>>>>> 16b07fb0
 			/* If we're switching from camera view to the perspective one,
 			 * need to tag viewport update, so camera vuew and borders
 			 * are properly updated.
@@ -526,15 +517,6 @@
 	rv3d->rflag |= RV3D_NAVIGATING;
 }
 
-<<<<<<< HEAD
-=======
-static void viewops_data_create(bContext *C, wmOperator *op, const wmEvent *event, bool use_ensure_persp)
-{
-	enum eViewOpsOrbit orbit_mode = viewops_orbit_mode();
-	viewops_data_create_ex(C, op, event, use_ensure_persp, orbit_mode);
-}
-
->>>>>>> 16b07fb0
 static void viewops_data_free(bContext *C, wmOperator *op)
 {
 	ARegion *ar;
@@ -1343,11 +1325,7 @@
 		viewops_data_alloc(C, op);
 		viewops_data_create(
 		        C, op, event,
-<<<<<<< HEAD
 		        viewops_flag_from_args((U.uiflag & USER_ORBIT_SELECTION) != 0, false));
-=======
-		        false, viewops_orbit_mode_ex((U.uiflag & USER_ORBIT_SELECTION) != 0, false));
->>>>>>> 16b07fb0
 		vod = op->customdata;
 
 		ED_view3d_smooth_view_force_finish(C, vod->v3d, vod->ar);
@@ -1416,11 +1394,7 @@
 		viewops_data_alloc(C, op);
 		viewops_data_create(
 		        C, op, event,
-<<<<<<< HEAD
 		        viewops_flag_from_args((U.uiflag & USER_ORBIT_SELECTION) != 0, false));
-=======
-		        false, viewops_orbit_mode_ex((U.uiflag & USER_ORBIT_SELECTION) != 0, false));
->>>>>>> 16b07fb0
 
 		vod = op->customdata;
 
