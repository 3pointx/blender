--- conflicted
+++ resolved
@@ -82,23 +82,13 @@
   uint pos = GPU_vertformat_attr_add(format, "pos", GPU_COMP_F32, 2, GPU_FETCH_FLOAT);
 
   /* TODO, other draw styles */
-<<<<<<< HEAD
-  if (color[3] == 1.0 && select == false) {
-=======
   if (color[3] == 1.0 && fill_alpha == 1.0 && select == false) {
     immBindBuiltinProgram(GPU_SHADER_3D_UNIFORM_COLOR);
     immUniformColor4fv(color);
->>>>>>> fcc6e948
     GPU_polygon_smooth(0);
     imm_draw_circle_fill_2d(pos, 0, 0, 1.0f, CIRCLE_RESOLUTION);
     imm_draw_circle_wire_2d(pos, 0, 0, 1.0f, CIRCLE_RESOLUTION);
     GPU_polygon_smooth(1);
-<<<<<<< HEAD
-  }
-  else {
-    imm_draw_circle_fill_2d(pos, 0, 0, 1.0f, CIRCLE_RESOLUTION);
-  }
-=======
     immUnbindProgram();
   }
   else {
@@ -110,7 +100,6 @@
       imm_draw_circle_fill_2d(pos, 0, 0, 1.0f, CIRCLE_RESOLUTION);
       immUnbindProgram();
     }
->>>>>>> fcc6e948
 
     /* Draw outline. */
     if ((fill_alpha != 1.0f) && (select == false)) {
@@ -201,12 +190,8 @@
     GPU_blend(true);
 
     if (draw_options & ED_GIZMO_BUTTON_SHOW_BACKDROP) {
-<<<<<<< HEAD
-      button2d_geom_draw_backdrop(gz, color, select);
-=======
       const float fill_alpha = RNA_float_get(gz->ptr, "backdrop_fill_alpha");
       button2d_geom_draw_backdrop(gz, color, fill_alpha, select);
->>>>>>> fcc6e948
     }
 
     if (button->shape_batch[0] != NULL) {
