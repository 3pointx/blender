/*
 * ***** BEGIN GPL LICENSE BLOCK *****
 *
 * This program is free software; you can redistribute it and/or
 * modify it under the terms of the GNU General Public License
 * as published by the Free Software Foundation; either version 2
 * of the License, or (at your option) any later version.
 *
 * This program is distributed in the hope that it will be useful,
 * but WITHOUT ANY WARRANTY; without even the implied warranty of
 * MERCHANTABILITY or FITNESS FOR A PARTICULAR PURPOSE.  See the
 * GNU General Public License for more details.
 *
 * You should have received a copy of the GNU General Public License
 * along with this program; if not, write to the Free Software Foundation,
 * Inc., 51 Franklin Street, Fifth Floor, Boston, MA 02110-1301, USA.
 *
 * ***** END GPL LICENSE BLOCK *****
 */

/** \file blender/editors/curve/editcurve_paint.c
 *  \ingroup edcurve
 */

#include "DNA_object_types.h"
#include "DNA_scene_types.h"

#include "MEM_guardedalloc.h"

#include "BLI_blenlib.h"
#include "BLI_math.h"
#include "BLI_mempool.h"

#include "BKE_context.h"
#include "BKE_curve.h"
#include "BKE_fcurve.h"
#include "BKE_main.h"
#include "BKE_report.h"

#include "DEG_depsgraph.h"

#include "WM_api.h"
#include "WM_types.h"

#include "ED_space_api.h"
#include "ED_screen.h"
#include "ED_view3d.h"
#include "ED_curve.h"

#include "BIF_gl.h"

#include "GPU_batch.h"
#include "GPU_batch_presets.h"
#include "GPU_immediate.h"
#include "GPU_immediate_util.h"
#include "GPU_matrix.h"
#include "GPU_state.h"

#include "curve_intern.h"

#include "UI_resources.h"

#include "RNA_access.h"
#include "RNA_define.h"

#include "RNA_enum_types.h"

#define USE_SPLINE_FIT

#ifdef USE_SPLINE_FIT
#include "curve_fit_nd.h"
#endif

/* Distance between input samples */
#define STROKE_SAMPLE_DIST_MIN_PX 1
#define STROKE_SAMPLE_DIST_MAX_PX 3

/* Distance between start/end points to consider cyclic */
#define STROKE_CYCLIC_DIST_PX     8

/* -------------------------------------------------------------------- */

/** \name StrokeElem / #RNA_OperatorStrokeElement Conversion Functions
 * \{ */

struct StrokeElem {
	float mval[2];
	float location_world[3];
	float location_local[3];

	/* surface normal, may be zero'd */
	float normal_world[3];
	float normal_local[3];

	float pressure;
};

struct CurveDrawData {
	Depsgraph *depsgraph;

	short init_event_type;
	short curve_type;

	/* projecting 2D into 3D space */
	struct {
		/* use a plane or project to the surface */
		bool use_plane;
		float    plane[4];

		/* use 'rv3d->depths', note that this will become 'damaged' while drawing, but thats OK. */
		bool use_depth;

		/* offset projection by this value */
		bool use_offset;
		float    offset[3];  /* worldspace */
		float    surface_offset;
		bool     use_surface_offset_absolute;
	} project;

	/* cursor sampling */
	struct {
		/* use substeps, needed for nicely interpolating depth */
		bool use_substeps;
	} sample;

	struct {
		float min, max, range;
	} radius;

	struct {
		float mouse[2];
		/* used incase we can't calculate the depth */
		float location_world[3];

		float location_world_valid[3];

		const struct StrokeElem *selem;
	} prev;

	ViewContext vc;
	enum {
		CURVE_DRAW_IDLE = 0,
		CURVE_DRAW_PAINTING = 1,
	} state;

	/* StrokeElem */
	BLI_mempool *stroke_elem_pool;

	void *draw_handle_view;
};

static float stroke_elem_radius_from_pressure(const struct CurveDrawData *cdd, const float pressure)
{
	const Curve *cu = cdd->vc.obedit->data;
	return ((pressure * cdd->radius.range) + cdd->radius.min) * cu->ext2;
}

static float stroke_elem_radius(const struct CurveDrawData *cdd, const struct StrokeElem *selem)
{
	return stroke_elem_radius_from_pressure(cdd, selem->pressure);
}

static void stroke_elem_pressure_set(const struct CurveDrawData *cdd, struct StrokeElem *selem, float pressure)
{
	if ((cdd->project.surface_offset != 0.0f) &&
	    !cdd->project.use_surface_offset_absolute &&
	    !is_zero_v3(selem->normal_local))
	{
		const float adjust = stroke_elem_radius_from_pressure(cdd, pressure) -
		                     stroke_elem_radius_from_pressure(cdd, selem->pressure);
		madd_v3_v3fl(selem->location_local, selem->normal_local, adjust);
		mul_v3_m4v3(selem->location_world, cdd->vc.obedit->obmat, selem->location_local);
	}
	selem->pressure = pressure;
}

static void stroke_elem_interp(
        struct StrokeElem *selem_out,
        const struct StrokeElem *selem_a,  const struct StrokeElem *selem_b, float t)
{
	interp_v2_v2v2(selem_out->mval, selem_a->mval, selem_b->mval, t);
	interp_v3_v3v3(selem_out->location_world, selem_a->location_world, selem_b->location_world, t);
	interp_v3_v3v3(selem_out->location_local, selem_a->location_local, selem_b->location_local, t);
	selem_out->pressure = interpf(selem_a->pressure, selem_b->pressure, t);
}


/**
 * Sets the depth from #StrokeElem.mval
 */
static bool stroke_elem_project(
        const struct CurveDrawData *cdd,
        const int mval_i[2], const float mval_fl[2],
        float surface_offset, const float radius,
        float r_location_world[3], float r_normal_world[3])
{
	ARegion *ar = cdd->vc.ar;
	RegionView3D *rv3d = cdd->vc.rv3d;

	bool is_location_world_set = false;

	/* project to 'location_world' */
	if (cdd->project.use_plane) {
		/* get the view vector to 'location' */
		float ray_origin[3], ray_direction[3];
<<<<<<< HEAD
		ED_view3d_win_to_ray_clipped(cdd->depsgraph, cdd->vc.ar, v3d, mval_fl, ray_origin, ray_direction, false);
=======
		ED_view3d_win_to_ray(ar, mval_fl, ray_origin, ray_direction);
>>>>>>> c9df0ea1

		float lambda;
		if (isect_ray_plane_v3(ray_origin, ray_direction, cdd->project.plane, &lambda, true)) {
			madd_v3_v3v3fl(r_location_world, ray_origin, ray_direction, lambda);
			if (r_normal_world) {
				zero_v3(r_normal_world);
			}
			is_location_world_set = true;
		}
	}
	else {
		const ViewDepths *depths = rv3d->depths;
		if (depths &&
		    ((unsigned int)mval_i[0] < depths->w) &&
		    ((unsigned int)mval_i[1] < depths->h))
		{
			const double depth = (double)ED_view3d_depth_read_cached(&cdd->vc, mval_i);
			if ((depth > depths->depth_range[0]) && (depth < depths->depth_range[1])) {
				if (ED_view3d_depth_unproject(ar, mval_i, depth, r_location_world)) {
					is_location_world_set = true;
					if (r_normal_world) {
						zero_v3(r_normal_world);
					}

					if (surface_offset != 0.0f) {
						const float offset = cdd->project.use_surface_offset_absolute ? 1.0f : radius;
						float normal[3];
						if (ED_view3d_depth_read_cached_normal(&cdd->vc, mval_i, normal)) {
							madd_v3_v3fl(r_location_world, normal, offset * surface_offset);
							if (r_normal_world) {
								copy_v3_v3(r_normal_world, normal);
							}
						}
					}
				}
			}
		}
	}

	if (is_location_world_set) {
		if (cdd->project.use_offset) {
			add_v3_v3(r_location_world, cdd->project.offset);
		}
	}

	return is_location_world_set;
}

static bool stroke_elem_project_fallback(
        const struct CurveDrawData *cdd,
        const int mval_i[2], const float mval_fl[2],
        const float surface_offset, const float radius,
        const float location_fallback_depth[3],
        float r_location_world[3], float r_location_local[3],
        float r_normal_world[3], float r_normal_local[3])
{
	bool is_depth_found = stroke_elem_project(
	        cdd, mval_i, mval_fl,
	        surface_offset, radius,
	        r_location_world, r_normal_world);
	if (is_depth_found == false) {
		ED_view3d_win_to_3d(cdd->vc.v3d, cdd->vc.ar, location_fallback_depth, mval_fl, r_location_world);
		zero_v3(r_normal_local);
	}
	mul_v3_m4v3(r_location_local, cdd->vc.obedit->imat, r_location_world);

	if (!is_zero_v3(r_normal_world)) {
		copy_v3_v3(r_normal_local, r_normal_world);
		mul_transposed_mat3_m4_v3(cdd->vc.obedit->obmat, r_normal_local);
		normalize_v3(r_normal_local);
	}
	else {
		zero_v3(r_normal_local);
	}

	return is_depth_found;
}

/**
 * \note #StrokeElem.mval & #StrokeElem.pressure must be set first.
 */
static bool stroke_elem_project_fallback_elem(
        const struct CurveDrawData *cdd,
        const float location_fallback_depth[3],
        struct StrokeElem *selem)
{
	const int mval_i[2] = {UNPACK2(selem->mval)};
	const float radius = stroke_elem_radius(cdd, selem);
	return stroke_elem_project_fallback(
	        cdd, mval_i, selem->mval,
	        cdd->project.surface_offset, radius,
	        location_fallback_depth,
	        selem->location_world, selem->location_local,
	        selem->normal_world, selem->normal_local);
}

/** \} */


/* -------------------------------------------------------------------- */

/** \name Operator/Stroke Conversion
 * \{ */

static void curve_draw_stroke_to_operator_elem(
        wmOperator *op, const struct StrokeElem *selem)
{
	PointerRNA itemptr;
	RNA_collection_add(op->ptr, "stroke", &itemptr);

	RNA_float_set_array(&itemptr, "mouse", selem->mval);
	RNA_float_set_array(&itemptr, "location", selem->location_world);
	RNA_float_set(&itemptr, "pressure", selem->pressure);
}

static void curve_draw_stroke_from_operator_elem(
        wmOperator *op, PointerRNA *itemptr)
{
	struct CurveDrawData *cdd = op->customdata;

	struct StrokeElem *selem = BLI_mempool_calloc(cdd->stroke_elem_pool);

	RNA_float_get_array(itemptr, "mouse", selem->mval);
	RNA_float_get_array(itemptr, "location", selem->location_world);
	mul_v3_m4v3(selem->location_local, cdd->vc.obedit->imat, selem->location_world);
	selem->pressure = RNA_float_get(itemptr, "pressure");
}

static void curve_draw_stroke_to_operator(wmOperator *op)
{
	struct CurveDrawData *cdd = op->customdata;

	BLI_mempool_iter iter;
	const struct StrokeElem *selem;

	BLI_mempool_iternew(cdd->stroke_elem_pool, &iter);
	for (selem = BLI_mempool_iterstep(&iter); selem; selem = BLI_mempool_iterstep(&iter)) {
		curve_draw_stroke_to_operator_elem(op, selem);
	}
}

static void curve_draw_stroke_from_operator(wmOperator *op)
{
	RNA_BEGIN (op->ptr, itemptr, "stroke")
	{
		curve_draw_stroke_from_operator_elem(op, &itemptr);
	}
	RNA_END;
}

/** \} */


/* -------------------------------------------------------------------- */

/** \name Operator Callbacks & Helpers
 * \{ */

static void curve_draw_stroke_3d(const struct bContext *UNUSED(C), ARegion *UNUSED(ar), void *arg)
{
	wmOperator *op = arg;
	struct CurveDrawData *cdd = op->customdata;

	const int stroke_len = BLI_mempool_len(cdd->stroke_elem_pool);

	if (stroke_len == 0) {
		return;
	}

	Object *obedit = cdd->vc.obedit;
	Curve *cu = obedit->data;

	if (cu->ext2 > 0.0f) {
		BLI_mempool_iter iter;
		const struct StrokeElem *selem;

		const float  location_zero[3] = {0};
		const float *location_prev = location_zero;

		float color[3];
		UI_GetThemeColor3fv(TH_WIRE, color);

		GPUBatch *sphere = GPU_batch_preset_sphere(0);
		GPU_batch_program_set_builtin(sphere, GPU_SHADER_3D_UNIFORM_COLOR);
		GPU_batch_uniform_3fv(sphere, "color", color);

		/* scale to edit-mode space */
		GPU_matrix_push();
		GPU_matrix_mul(obedit->obmat);

		BLI_mempool_iternew(cdd->stroke_elem_pool, &iter);
		for (selem = BLI_mempool_iterstep(&iter); selem; selem = BLI_mempool_iterstep(&iter)) {
			GPU_matrix_translate_3f(
			        selem->location_local[0] - location_prev[0],
			        selem->location_local[1] - location_prev[1],
			        selem->location_local[2] - location_prev[2]);
			location_prev = selem->location_local;

			const float radius = stroke_elem_radius(cdd, selem);

			GPU_matrix_push();
			GPU_matrix_scale_1f(radius);
			GPU_batch_draw(sphere);
			GPU_matrix_pop();

			location_prev = selem->location_local;
		}

		GPU_matrix_pop();
	}

	if (stroke_len > 1) {
		float (*coord_array)[3] = MEM_mallocN(sizeof(*coord_array) * stroke_len, __func__);

		{
			BLI_mempool_iter iter;
			const struct StrokeElem *selem;
			int i;
			BLI_mempool_iternew(cdd->stroke_elem_pool, &iter);
			for (selem = BLI_mempool_iterstep(&iter), i = 0; selem; selem = BLI_mempool_iterstep(&iter), i++) {
				copy_v3_v3(coord_array[i], selem->location_world);
			}
		}

		{
			GPUVertFormat *format = immVertexFormat();
			uint pos = GPU_vertformat_attr_add(format, "pos", GPU_COMP_F32, 3, GPU_FETCH_FLOAT);
			immBindBuiltinProgram(GPU_SHADER_3D_UNIFORM_COLOR);

			GPU_depth_test(false);
			GPU_blend(true);
			GPU_line_smooth(true);
			GPU_line_width(3.0f);

			imm_cpack(0x0);
			immBegin(GPU_PRIM_LINE_STRIP, stroke_len);
			for (int i = 0; i < stroke_len; i++) {
				immVertex3fv(pos, coord_array[i]);
			}
			immEnd();

			GPU_line_width(1.0f);

			imm_cpack(0xffffffff);
			immBegin(GPU_PRIM_LINE_STRIP, stroke_len);
			for (int i = 0; i < stroke_len; i++) {
				immVertex3fv(pos, coord_array[i]);
			}
			immEnd();

			/* Reset defaults */
			GPU_depth_test(true);
			GPU_blend(false);
			GPU_line_smooth(false);

			immUnbindProgram();
		}

		MEM_freeN(coord_array);
	}
}

static void curve_draw_event_add(wmOperator *op, const wmEvent *event)
{
	struct CurveDrawData *cdd = op->customdata;
	Object *obedit = cdd->vc.obedit;

	invert_m4_m4(obedit->imat, obedit->obmat);

	struct StrokeElem *selem = BLI_mempool_calloc(cdd->stroke_elem_pool);

	ARRAY_SET_ITEMS(selem->mval, event->mval[0], event->mval[1]);

	/* handle pressure sensitivity (which is supplied by tablets) */
	if (event->tablet_data) {
		const wmTabletData *wmtab = event->tablet_data;
		selem->pressure = wmtab->Pressure;
	}
	else {
		selem->pressure = 1.0f;
	}

	bool is_depth_found = stroke_elem_project_fallback_elem(
	        cdd, cdd->prev.location_world_valid, selem);

	if (is_depth_found) {
		/* use the depth if a fallback wasn't used */
		copy_v3_v3(cdd->prev.location_world_valid, selem->location_world);
	}
	copy_v3_v3(cdd->prev.location_world, selem->location_world);

	float len_sq = len_squared_v2v2(cdd->prev.mouse, selem->mval);
	copy_v2_v2(cdd->prev.mouse, selem->mval);

	if (cdd->sample.use_substeps && cdd->prev.selem) {
		const struct StrokeElem selem_target = *selem;
		struct StrokeElem *selem_new_last = selem;
		if (len_sq >= SQUARE(STROKE_SAMPLE_DIST_MAX_PX)) {
			int n = (int)ceil(sqrt((double)len_sq)) / STROKE_SAMPLE_DIST_MAX_PX ;

			for (int i = 1; i < n; i++) {
				struct StrokeElem *selem_new = selem_new_last;
				stroke_elem_interp(selem_new, cdd->prev.selem, &selem_target, (float)i / n);

				const bool is_depth_found_substep = stroke_elem_project_fallback_elem(
				        cdd, cdd->prev.location_world_valid, selem_new);
				if (is_depth_found == false) {
					if (is_depth_found_substep) {
						copy_v3_v3(cdd->prev.location_world_valid, selem_new->location_world);
					}
				}

				selem_new_last = BLI_mempool_calloc(cdd->stroke_elem_pool);
			}
		}
		selem = selem_new_last;
		*selem_new_last = selem_target;
	}

	cdd->prev.selem = selem;

	ED_region_tag_redraw(cdd->vc.ar);
}

static void curve_draw_event_add_first(wmOperator *op, const wmEvent *event)
{
	struct CurveDrawData *cdd = op->customdata;
	const CurvePaintSettings *cps = &cdd->vc.scene->toolsettings->curve_paint_settings;

	/* add first point */
	curve_draw_event_add(op, event);

	if ((cps->depth_mode == CURVE_PAINT_PROJECT_SURFACE) && cdd->project.use_depth &&
	    (cps->flag & CURVE_PAINT_FLAG_DEPTH_STROKE_ENDPOINTS))
	{
		RegionView3D *rv3d = cdd->vc.rv3d;

		cdd->project.use_depth = false;
		cdd->project.use_plane = true;

		float normal[3] = {0.0f};
		if (ELEM(cps->surface_plane,
		         CURVE_PAINT_SURFACE_PLANE_NORMAL_VIEW,
		         CURVE_PAINT_SURFACE_PLANE_NORMAL_SURFACE))
		{
			if (ED_view3d_depth_read_cached_normal(&cdd->vc, event->mval, normal)) {
				if (cps->surface_plane == CURVE_PAINT_SURFACE_PLANE_NORMAL_VIEW) {
					float cross_a[3], cross_b[3];
					cross_v3_v3v3(cross_a, rv3d->viewinv[2], normal);
					cross_v3_v3v3(cross_b, normal, cross_a);
					copy_v3_v3(normal, cross_b);
				}
			}
		}

		/* CURVE_PAINT_SURFACE_PLANE_VIEW or fallback */
		if (is_zero_v3(normal)) {
			copy_v3_v3(normal, rv3d->viewinv[2]);
		}

		normalize_v3_v3(cdd->project.plane, normal);
		cdd->project.plane[3] = -dot_v3v3(cdd->project.plane, cdd->prev.location_world_valid);

		/* Special case for when we only have offset applied on the first-hit,
		 * the remaining stroke must be offset too. */
		if (cdd->project.surface_offset != 0.0f) {
			const float mval_fl[2] = {UNPACK2(event->mval)};

			float location_no_offset[3];

			if (stroke_elem_project(
			        cdd, event->mval, mval_fl, 0.0f, 0.0f,
			        location_no_offset, NULL))
			{
				sub_v3_v3v3(cdd->project.offset, cdd->prev.location_world_valid, location_no_offset);
				if (!is_zero_v3(cdd->project.offset)) {
					cdd->project.use_offset = true;
				}
			}
		}
		/* end special case */

	}

	cdd->init_event_type = event->type;
	cdd->state = CURVE_DRAW_PAINTING;
}

static bool curve_draw_init(bContext *C, wmOperator *op, bool is_invoke)
{
	BLI_assert(op->customdata == NULL);

	struct CurveDrawData *cdd = MEM_callocN(sizeof(*cdd), __func__);

	cdd->depsgraph = CTX_data_depsgraph(C);

	if (is_invoke) {
		ED_view3d_viewcontext_init(C, &cdd->vc);
		if (ELEM(NULL, cdd->vc.ar, cdd->vc.rv3d, cdd->vc.v3d, cdd->vc.win, cdd->vc.scene)) {
			MEM_freeN(cdd);
			BKE_report(op->reports, RPT_ERROR, "Unable to access 3D viewport");
			return false;
		}
	}
	else {
		cdd->vc.bmain = CTX_data_main(C);
		cdd->vc.depsgraph = CTX_data_depsgraph(C);
		cdd->vc.scene = CTX_data_scene(C);
		cdd->vc.view_layer = CTX_data_view_layer(C);
		cdd->vc.obedit = CTX_data_edit_object(C);
	}

	op->customdata = cdd;

	const CurvePaintSettings *cps = &cdd->vc.scene->toolsettings->curve_paint_settings;

	cdd->curve_type = cps->curve_type;

	cdd->radius.min = cps->radius_min;
	cdd->radius.max = cps->radius_max;
	cdd->radius.range = cps->radius_max - cps->radius_min;
	cdd->project.surface_offset = cps->surface_offset;
	cdd->project.use_surface_offset_absolute = (cps->flag & CURVE_PAINT_FLAG_DEPTH_STROKE_OFFSET_ABS) != 0;

	cdd->stroke_elem_pool = BLI_mempool_create(
	        sizeof(struct StrokeElem), 0, 512, BLI_MEMPOOL_ALLOW_ITER);

	return true;
}


static void curve_draw_exit(wmOperator *op)
{
	struct CurveDrawData *cdd = op->customdata;
	if (cdd) {
		if (cdd->draw_handle_view) {
			ED_region_draw_cb_exit(cdd->vc.ar->type, cdd->draw_handle_view);
			WM_cursor_modal_restore(cdd->vc.win);
		}

		if (cdd->stroke_elem_pool) {
			BLI_mempool_destroy(cdd->stroke_elem_pool);
		}

		MEM_freeN(cdd);
		op->customdata = NULL;
	}
}

/**
 * Initialize values before calling 'exec' (when running interactively).
 */
static void curve_draw_exec_precalc(wmOperator *op)
{
	struct CurveDrawData *cdd = op->customdata;
	const CurvePaintSettings *cps = &cdd->vc.scene->toolsettings->curve_paint_settings;
	PropertyRNA *prop;

	prop = RNA_struct_find_property(op->ptr, "fit_method");
	if (!RNA_property_is_set(op->ptr, prop)) {
		RNA_property_enum_set(op->ptr, prop, cps->fit_method);
	}

	prop = RNA_struct_find_property(op->ptr, "corner_angle");
	if (!RNA_property_is_set(op->ptr, prop)) {
		const float corner_angle = (cps->flag & CURVE_PAINT_FLAG_CORNERS_DETECT) ? cps->corner_angle : (float)M_PI;
		RNA_property_float_set(op->ptr, prop, corner_angle);
	}

	prop = RNA_struct_find_property(op->ptr, "error_threshold");
	if (!RNA_property_is_set(op->ptr, prop)) {

		/* error isnt set so we'll have to calculate it from the pixel values */
		BLI_mempool_iter iter;
		const struct StrokeElem *selem, *selem_prev;

		float len_3d = 0.0f, len_2d = 0.0f;
		float scale_px;  /* pixel to local space scale */

		int i = 0;
		BLI_mempool_iternew(cdd->stroke_elem_pool, &iter);
		selem_prev = BLI_mempool_iterstep(&iter);
		for (selem = BLI_mempool_iterstep(&iter); selem; selem = BLI_mempool_iterstep(&iter), i++) {
			len_3d += len_v3v3(selem->location_local, selem_prev->location_local);
			len_2d += len_v2v2(selem->mval, selem_prev->mval);
			selem_prev = selem;
		}
		scale_px = ((len_3d > 0.0f) && (len_2d > 0.0f)) ?  (len_3d / len_2d) : 0.0f;
		float error_threshold = (cps->error_threshold * U.pixelsize) * scale_px;
		RNA_property_float_set(op->ptr, prop, error_threshold);
	}

	prop = RNA_struct_find_property(op->ptr, "use_cyclic");
	if (!RNA_property_is_set(op->ptr, prop)) {
		bool use_cyclic = false;

		if (BLI_mempool_len(cdd->stroke_elem_pool) > 2) {
			BLI_mempool_iter iter;
			const struct StrokeElem *selem, *selem_first, *selem_last;

			BLI_mempool_iternew(cdd->stroke_elem_pool, &iter);
			selem_first = selem_last = BLI_mempool_iterstep(&iter);
			for (selem = BLI_mempool_iterstep(&iter); selem; selem = BLI_mempool_iterstep(&iter)) {
				selem_last = selem;
			}

			if (len_squared_v2v2(
			        selem_first->mval,
			        selem_last->mval) <= SQUARE(STROKE_CYCLIC_DIST_PX * U.pixelsize))
			{
				use_cyclic = true;
			}
		}

		RNA_property_boolean_set(op->ptr, prop, use_cyclic);
	}


	if ((cps->radius_taper_start != 0.0f) ||
	    (cps->radius_taper_end   != 0.0f))
	{
		/* note, we could try to de-duplicate the length calculations above */
		const int stroke_len = BLI_mempool_len(cdd->stroke_elem_pool);

		BLI_mempool_iter iter;
		struct StrokeElem *selem, *selem_prev;

		float *lengths = MEM_mallocN(sizeof(float) * stroke_len, __func__);
		struct StrokeElem **selem_array = MEM_mallocN(sizeof(*selem_array) * stroke_len, __func__);
		lengths[0] = 0.0f;

		float len_3d = 0.0f;

		int i = 1;
		BLI_mempool_iternew(cdd->stroke_elem_pool, &iter);
		selem_prev = BLI_mempool_iterstep(&iter);
		selem_array[0] = selem_prev;
		for (selem = BLI_mempool_iterstep(&iter); selem; selem = BLI_mempool_iterstep(&iter), i++) {
			const float len_3d_segment = len_v3v3(selem->location_local, selem_prev->location_local);
			len_3d += len_3d_segment;
			lengths[i] = len_3d;
			selem_array[i] = selem;
			selem_prev = selem;
		}

		if (cps->radius_taper_start != 0.0f) {
			const float len_taper_max = cps->radius_taper_start * len_3d;
			for (i = 0; i < stroke_len && lengths[i] < len_taper_max; i++) {
				const float pressure_new = selem_array[i]->pressure * (lengths[i] / len_taper_max);
				stroke_elem_pressure_set(cdd, selem_array[i], pressure_new);
			}
		}

		if (cps->radius_taper_end != 0.0f) {
			const float len_taper_max = cps->radius_taper_end * len_3d;
			const float len_taper_min = len_3d - len_taper_max;
			for (i = stroke_len - 1; i > 0 && lengths[i] > len_taper_min; i--) {
				const float pressure_new = selem_array[i]->pressure * ((len_3d - lengths[i]) / len_taper_max);
				stroke_elem_pressure_set(cdd, selem_array[i], pressure_new);
			}
		}

		MEM_freeN(lengths);
		MEM_freeN(selem_array);
	}
}

static int curve_draw_exec(bContext *C, wmOperator *op)
{
	if (op->customdata == NULL) {
		if (!curve_draw_init(C, op, false)) {
			return OPERATOR_CANCELLED;
		}
	}

	struct CurveDrawData *cdd = op->customdata;

	const CurvePaintSettings *cps = &cdd->vc.scene->toolsettings->curve_paint_settings;
	Object *obedit = cdd->vc.obedit;
	Curve *cu = obedit->data;
	ListBase *nurblist = object_editcurve_get(obedit);

	int stroke_len = BLI_mempool_len(cdd->stroke_elem_pool);

	const bool is_3d = (cu->flag & CU_3D) != 0;
	invert_m4_m4(obedit->imat, obedit->obmat);

	if (BLI_mempool_len(cdd->stroke_elem_pool) == 0) {
		curve_draw_stroke_from_operator(op);
		stroke_len = BLI_mempool_len(cdd->stroke_elem_pool);
	}

	ED_curve_deselect_all(cu->editnurb);

	const float radius_min = cps->radius_min;
	const float radius_max = cps->radius_max;
	const float radius_range = cps->radius_max - cps->radius_min;

	Nurb *nu = MEM_callocN(sizeof(Nurb), __func__);
	nu->pntsv = 0;
	nu->resolu = cu->resolu;
	nu->resolv = cu->resolv;
	nu->flag |= CU_SMOOTH;

	const bool use_pressure_radius =
	        (cps->flag & CURVE_PAINT_FLAG_PRESSURE_RADIUS) ||
	        ((cps->radius_taper_start != 0.0f) ||
	         (cps->radius_taper_end   != 0.0f));

	if (cdd->curve_type == CU_BEZIER) {
		nu->type = CU_BEZIER;

#ifdef USE_SPLINE_FIT

		/* Allow to interpolate multiple channels */
		int dims = 3;
		struct {
			int radius;
		} coords_indices;
		coords_indices.radius = use_pressure_radius ? dims++ : -1;

		float *coords = MEM_mallocN(sizeof(*coords) * stroke_len * dims, __func__);

		float       *cubic_spline = NULL;
		unsigned int cubic_spline_len = 0;

		/* error in object local space */
		const int fit_method = RNA_enum_get(op->ptr, "fit_method");
		const float error_threshold = RNA_float_get(op->ptr, "error_threshold");
		const float corner_angle = RNA_float_get(op->ptr, "corner_angle");
		const bool use_cyclic = RNA_boolean_get(op->ptr, "use_cyclic");

		{
			BLI_mempool_iter iter;
			const struct StrokeElem *selem;
			float *co = coords;

			BLI_mempool_iternew(cdd->stroke_elem_pool, &iter);
			for (selem = BLI_mempool_iterstep(&iter); selem; selem = BLI_mempool_iterstep(&iter), co += dims) {
				copy_v3_v3(co, selem->location_local);
				if (coords_indices.radius != -1) {
					co[coords_indices.radius] = selem->pressure;
				}

				/* remove doubles */
				if ((co != coords) && UNLIKELY(memcmp(co, co - dims, sizeof(float) * dims) == 0)) {
					co -= dims;
					stroke_len--;
				}
			}
		}

		unsigned int *corners = NULL;
		unsigned int  corners_len = 0;

		if ((fit_method == CURVE_PAINT_FIT_METHOD_SPLIT) && (corner_angle < (float)M_PI)) {
			/* this could be configurable... */
			const float corner_radius_min = error_threshold / 8;
			const float corner_radius_max = error_threshold * 2;
			const unsigned int samples_max = 16;

			curve_fit_corners_detect_fl(
			        coords, stroke_len, dims,
			        corner_radius_min, corner_radius_max,
			        samples_max, corner_angle,
			        &corners, &corners_len);
		}

		unsigned int *corners_index = NULL;
		unsigned int  corners_index_len = 0;
		unsigned int  calc_flag = CURVE_FIT_CALC_HIGH_QUALIY;

		if ((stroke_len > 2) && use_cyclic) {
			calc_flag |= CURVE_FIT_CALC_CYCLIC;
		}

		int result;
		if (fit_method == CURVE_PAINT_FIT_METHOD_REFIT) {
			result = curve_fit_cubic_to_points_refit_fl(
			        coords, stroke_len, dims, error_threshold, calc_flag,
			        NULL, 0, corner_angle,
			        &cubic_spline, &cubic_spline_len,
			        NULL,
			        &corners_index, &corners_index_len);
		}
		else {
			result = curve_fit_cubic_to_points_fl(
			        coords, stroke_len, dims, error_threshold, calc_flag,
			        corners, corners_len,
			        &cubic_spline, &cubic_spline_len,
			        NULL,
			        &corners_index, &corners_index_len);
		}

		MEM_freeN(coords);
		if (corners) {
			free(corners);
		}

		if (result == 0) {
			nu->pntsu = cubic_spline_len;
			nu->bezt = MEM_callocN(sizeof(BezTriple) * nu->pntsu, __func__);

			float *co = cubic_spline;
			BezTriple *bezt = nu->bezt;
			for (int j = 0; j < cubic_spline_len; j++, bezt++, co += (dims * 3)) {
				const float *handle_l = co + (dims * 0);
				const float *pt       = co + (dims * 1);
				const float *handle_r = co + (dims * 2);

				copy_v3_v3(bezt->vec[0], handle_l);
				copy_v3_v3(bezt->vec[1], pt);
				copy_v3_v3(bezt->vec[2], handle_r);

				if (coords_indices.radius != -1) {
					bezt->radius = (pt[coords_indices.radius] * cdd->radius.range) + cdd->radius.min;
				}
				else {
					bezt->radius = radius_max;
				}

				bezt->h1 = bezt->h2 = HD_ALIGN;  /* will set to free in second pass */
				bezt->f1 = bezt->f2 = bezt->f3 = SELECT;
			}

			if (corners_index) {
				/* ignore the first and last */
				unsigned int i_start = 0, i_end = corners_index_len;

				if ((corners_index_len >= 2) &&
				    (calc_flag & CURVE_FIT_CALC_CYCLIC) == 0)
				{
					i_start += 1;
					i_end   -= 1;
				}

				for (unsigned int i = i_start; i < i_end; i++) {
					bezt = &nu->bezt[corners_index[i]];
					bezt->h1 = bezt->h2 = HD_FREE;
				}
			}

			if (calc_flag & CURVE_FIT_CALC_CYCLIC) {
				nu->flagu |= CU_NURB_CYCLIC;
			}
		}

		if (corners_index) {
			free(corners_index);
		}

		if (cubic_spline) {
			free(cubic_spline);
		}

#else
		nu->pntsu = stroke_len;
		nu->bezt = MEM_callocN(nu->pntsu * sizeof(BezTriple), __func__);

		BezTriple *bezt = nu->bezt;

		{
			BLI_mempool_iter iter;
			const struct StrokeElem *selem;

			BLI_mempool_iternew(cdd->stroke_elem_pool, &iter);
			for (selem = BLI_mempool_iterstep(&iter); selem; selem = BLI_mempool_iterstep(&iter)) {
				copy_v3_v3(bezt->vec[1], selem->location_local);
				if (!is_3d) {
					bezt->vec[1][2] = 0.0f;
				}

				if (use_pressure_radius) {
					bezt->radius = selem->pressure;
				}
				else {
					bezt->radius = radius_max;
				}

				bezt->h1 = bezt->h2 = HD_AUTO;

				bezt->f1 |= SELECT;
				bezt->f2 |= SELECT;
				bezt->f3 |= SELECT;

				bezt++;
			}
		}
#endif

		BKE_nurb_handles_calc(nu);
	}
	else {  /* CU_POLY */
		BLI_mempool_iter iter;
		const struct StrokeElem *selem;

		nu->pntsu = stroke_len;
		nu->pntsv = 1;
		nu->type = CU_POLY;
		nu->bp = MEM_callocN(nu->pntsu * sizeof(BPoint), __func__);

		/* Misc settings. */
		nu->resolu = cu->resolu;
		nu->resolv = 1;
		nu->orderu = 4;
		nu->orderv = 1;

		BPoint *bp = nu->bp;

		BLI_mempool_iternew(cdd->stroke_elem_pool, &iter);
		for (selem = BLI_mempool_iterstep(&iter); selem; selem = BLI_mempool_iterstep(&iter)) {
			copy_v3_v3(bp->vec, selem->location_local);
			if (!is_3d) {
				bp->vec[2] = 0.0f;
			}

			if (use_pressure_radius) {
				bp->radius = (selem->pressure * radius_range) + radius_min;
			}
			else {
				bp->radius = cps->radius_max;
			}
			bp->f1 = SELECT;
			bp->vec[3] = 1.0f;

			bp++;
		}

		BKE_nurb_knot_calc_u(nu);
	}

	BLI_addtail(nurblist, nu);

	BKE_curve_nurb_active_set(cu, nu);
	cu->actvert = nu->pntsu - 1;

	WM_event_add_notifier(C, NC_GEOM | ND_DATA, obedit->data);
	DEG_id_tag_update(obedit->data, 0);

	curve_draw_exit(op);

	return OPERATOR_FINISHED;
}

static int curve_draw_invoke(bContext *C, wmOperator *op, const wmEvent *event)
{
	if (RNA_struct_property_is_set(op->ptr, "stroke")) {
		return curve_draw_exec(C, op);
	}

	if (!curve_draw_init(C, op, true)) {
		return OPERATOR_CANCELLED;
	}

	struct CurveDrawData *cdd = op->customdata;

	const CurvePaintSettings *cps = &cdd->vc.scene->toolsettings->curve_paint_settings;

	const bool is_modal = RNA_boolean_get(op->ptr, "wait_for_input");

	/* fallback (incase we can't find the depth on first test) */
	{
		const float mval_fl[2] = {UNPACK2(event->mval)};
		float center[3];
		negate_v3_v3(center, cdd->vc.rv3d->ofs);
		ED_view3d_win_to_3d(cdd->vc.v3d, cdd->vc.ar, center, mval_fl, cdd->prev.location_world);
		copy_v3_v3(cdd->prev.location_world_valid, cdd->prev.location_world);
	}

	cdd->draw_handle_view = ED_region_draw_cb_activate(
	        cdd->vc.ar->type, curve_draw_stroke_3d, op, REGION_DRAW_POST_VIEW);
	WM_cursor_modal_set(cdd->vc.win, BC_PAINTBRUSHCURSOR);

	{
		View3D *v3d = cdd->vc.v3d;
		RegionView3D *rv3d = cdd->vc.rv3d;
		Object *obedit = cdd->vc.obedit;
		Curve *cu = obedit->data;

		const float *plane_no = NULL;
		const float *plane_co = NULL;

		if ((cu->flag & CU_3D) == 0) {
			/* 2D overrides other options */
			plane_co = obedit->obmat[3];
			plane_no = obedit->obmat[2];
			cdd->project.use_plane = true;
		}
		else {
			if ((cps->depth_mode == CURVE_PAINT_PROJECT_SURFACE) &&
			    (v3d->shading.type > OB_WIRE))
			{
				/* needed or else the draw matrix can be incorrect */
				view3d_operator_needs_opengl(C);

				ED_view3d_autodist_init(cdd->vc.depsgraph, cdd->vc.ar, cdd->vc.v3d, 0);

				if (cdd->vc.rv3d->depths) {
					cdd->vc.rv3d->depths->damaged = true;
				}

				ED_view3d_depth_update(cdd->vc.ar);

				if (cdd->vc.rv3d->depths != NULL) {
					cdd->project.use_depth = true;
				}
				else {
					BKE_report(op->reports, RPT_WARNING, "Unable to access depth buffer, using view plane");
					cdd->project.use_depth = false;
				}
			}

			/* use view plane (when set or as fallback when surface can't be found) */
			if (cdd->project.use_depth == false) {
				plane_co = ED_view3d_cursor3d_get(cdd->vc.scene, v3d)->location;
				plane_no = rv3d->viewinv[2];
				cdd->project.use_plane = true;
			}

			if (cdd->project.use_depth && (cdd->curve_type != CU_POLY)) {
				cdd->sample.use_substeps = true;
			}
		}

		if (cdd->project.use_plane) {
			normalize_v3_v3(cdd->project.plane, plane_no);
			cdd->project.plane[3] = -dot_v3v3(cdd->project.plane, plane_co);
		}
	}

	if (is_modal == false) {
		curve_draw_event_add_first(op, event);
	}

	/* add temp handler */
	WM_event_add_modal_handler(C, op);

	return OPERATOR_RUNNING_MODAL;
}

static void curve_draw_cancel(bContext *UNUSED(C), wmOperator *op)
{
	curve_draw_exit(op);
}


/* Modal event handling of frame changing */
static int curve_draw_modal(bContext *C, wmOperator *op, const wmEvent *event)
{
	int ret = OPERATOR_RUNNING_MODAL;
	struct CurveDrawData *cdd = op->customdata;

	UNUSED_VARS(C, op);

	if (event->type == cdd->init_event_type) {
		if (event->val == KM_RELEASE) {
			ED_region_tag_redraw(cdd->vc.ar);

			curve_draw_exec_precalc(op);

			curve_draw_stroke_to_operator(op);

			curve_draw_exec(C, op);

			return OPERATOR_FINISHED;
		}
	}
	else if (ELEM(event->type, ESCKEY, RIGHTMOUSE)) {
		ED_region_tag_redraw(cdd->vc.ar);
		curve_draw_cancel(C, op);
		return OPERATOR_CANCELLED;
	}
	else if (ELEM(event->type, LEFTMOUSE)) {
		if (event->val == KM_PRESS) {
			curve_draw_event_add_first(op, event);
		}
	}
	else if (ELEM(event->type, MOUSEMOVE, INBETWEEN_MOUSEMOVE)) {
		if (cdd->state == CURVE_DRAW_PAINTING) {
			const float mval_fl[2] = {UNPACK2(event->mval)};
			if (len_squared_v2v2(mval_fl, cdd->prev.mouse) > SQUARE(STROKE_SAMPLE_DIST_MIN_PX)) {
				curve_draw_event_add(op, event);
			}
		}
	}

	return ret;
}

void CURVE_OT_draw(wmOperatorType *ot)
{
	/* identifiers */
	ot->name = "Draw Curve";
	ot->idname = "CURVE_OT_draw";
	ot->description = "Draw a freehand spline";

	/* api callbacks */
	ot->exec = curve_draw_exec;
	ot->invoke = curve_draw_invoke;
	ot->cancel = curve_draw_cancel;
	ot->modal = curve_draw_modal;
	ot->poll = ED_operator_editcurve;

	/* flags */
	ot->flag = OPTYPE_REGISTER | OPTYPE_UNDO;

	/* properties */
	PropertyRNA *prop;

	prop = RNA_def_float_distance(
	        ot->srna, "error_threshold", 0.0f, 0.0f, 10.0f, "Error",
	        "Error distance threshold (in object units)",
	        0.0001f, 10.0f);
	RNA_def_property_ui_range(prop, 0.0, 10, 1, 4);

	RNA_def_enum(ot->srna, "fit_method", rna_enum_curve_fit_method_items, CURVE_PAINT_FIT_METHOD_REFIT,
	             "Fit Method", "");

	prop = RNA_def_float_distance(
	        ot->srna, "corner_angle", DEG2RADF(70.0f), 0.0f, M_PI, "Corner Angle", "", 0.0f, M_PI);
	RNA_def_property_subtype(prop, PROP_ANGLE);

	prop = RNA_def_boolean(ot->srna, "use_cyclic", true, "Cyclic", "");
	RNA_def_property_flag(prop, PROP_SKIP_SAVE);

	prop = RNA_def_collection_runtime(ot->srna, "stroke", &RNA_OperatorStrokeElement, "Stroke", "");
	RNA_def_property_flag(prop, PROP_HIDDEN | PROP_SKIP_SAVE);

	prop = RNA_def_boolean(ot->srna, "wait_for_input", true, "Wait for Input", "");
	RNA_def_property_flag(prop, PROP_HIDDEN | PROP_SKIP_SAVE);
}

/** \} */<|MERGE_RESOLUTION|>--- conflicted
+++ resolved
@@ -203,11 +203,7 @@
 	if (cdd->project.use_plane) {
 		/* get the view vector to 'location' */
 		float ray_origin[3], ray_direction[3];
-<<<<<<< HEAD
-		ED_view3d_win_to_ray_clipped(cdd->depsgraph, cdd->vc.ar, v3d, mval_fl, ray_origin, ray_direction, false);
-=======
 		ED_view3d_win_to_ray(ar, mval_fl, ray_origin, ray_direction);
->>>>>>> c9df0ea1
 
 		float lambda;
 		if (isect_ray_plane_v3(ray_origin, ray_direction, cdd->project.plane, &lambda, true)) {
