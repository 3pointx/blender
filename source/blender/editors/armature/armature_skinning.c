--- conflicted
+++ resolved
@@ -431,14 +431,9 @@
 	MEM_freeN(verts);
 }
 
-<<<<<<< HEAD
-void create_vgroups_from_armature(
+void ED_object_vgroup_calc_from_armature(
         ReportList *reports, const EvaluationContext *eval_ctx, Scene *scene, Object *ob, Object *par,
         const int mode, const bool mirror)
-=======
-void ED_object_vgroup_calc_from_armature(ReportList *reports, Scene *scene, Object *ob, Object *par,
-                                  const int mode, const bool mirror)
->>>>>>> 0f2efce6
 {
 	/* Lets try to create some vertex groups 
 	 * based on the bones of the parent armature.
