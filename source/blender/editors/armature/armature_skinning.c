/* SPDX-License-Identifier: GPL-2.0-or-later
 * Copyright 2001-2002 NaN Holding BV. All rights reserved. */

/** \file
 * \ingroup edarmature
 * API's for creating vertex groups from bones
 * - Interfaces with heat weighting in meshlaplacian.
 */

#include "DNA_armature_types.h"
#include "DNA_mesh_types.h"
#include "DNA_meshdata_types.h"
#include "DNA_object_types.h"
#include "DNA_scene_types.h"

#include "MEM_guardedalloc.h"

#include "BLI_math.h"
#include "BLI_string_utils.h"

#include "BKE_action.h"
#include "BKE_armature.h"
#include "BKE_deform.h"
#include "BKE_mesh.h"
#include "BKE_mesh_iterators.h"
#include "BKE_mesh_runtime.h"
#include "BKE_modifier.h"
#include "BKE_object_deform.h"
#include "BKE_report.h"
#include "BKE_subsurf.h"

#include "DEG_depsgraph.h"
#include "DEG_depsgraph_query.h"

#include "ED_armature.h"
#include "ED_mesh.h"

#include "armature_intern.h"
#include "meshlaplacian.h"

/* ******************************* Bone Skinning *********************************************** */

static int bone_skinnable_cb(Object *UNUSED(ob), Bone *bone, void *datap)
{
  /* Bones that are deforming
   * are regarded to be "skinnable" and are eligible for
   * auto-skinning.
   *
   * This function performs 2 functions:
   *
   *   a) It returns 1 if the bone is skinnable.
   *      If we loop over all bones with this
   *      function, we can count the number of
   *      skinnable bones.
   *   b) If the pointer data is non null,
   *      it is treated like a handle to a
   *      bone pointer -- the bone pointer
   *      is set to point at this bone, and
   *      the pointer the handle points to
   *      is incremented to point to the
   *      next member of an array of pointers
   *      to bones. This way we can loop using
   *      this function to construct an array of
   *      pointers to bones that point to all
   *      skinnable bones.
   */
  Bone ***hbone;
  int a, segments;
  struct {
    Object *armob;
    void *list;
    int heat;
    bool is_weight_paint;
  } *data = datap;

  if (!(data->is_weight_paint) || !(bone->flag & BONE_HIDDEN_P)) {
    if (!(bone->flag & BONE_NO_DEFORM)) {
      if (data->heat && data->armob->pose &&
          BKE_pose_channel_find_name(data->armob->pose, bone->name)) {
        segments = bone->segments;
      }
      else {
        segments = 1;
      }

      if (data->list != NULL) {
        hbone = (Bone ***)&data->list;

        for (a = 0; a < segments; a++) {
          **hbone = bone;
          (*hbone)++;
        }
      }
      return segments;
    }
  }
  return 0;
}

static int vgroup_add_unique_bone_cb(Object *ob, Bone *bone, void *UNUSED(ptr))
{
  /* This group creates a vertex group to ob that has the
   * same name as bone (provided the bone is skinnable).
   * If such a vertex group already exist the routine exits.
   */
  if (!(bone->flag & BONE_NO_DEFORM)) {
    if (!BKE_object_defgroup_find_name(ob, bone->name)) {
      BKE_object_defgroup_add_name(ob, bone->name);
      return 1;
    }
  }
  return 0;
}

static int dgroup_skinnable_cb(Object *ob, Bone *bone, void *datap)
{
  /* Bones that are deforming
   * are regarded to be "skinnable" and are eligible for
   * auto-skinning.
   *
   * This function performs 2 functions:
   *
   *   a) If the bone is skinnable, it creates
   *      a vertex group for ob that has
   *      the name of the skinnable bone
   *      (if one doesn't exist already).
   *   b) If the pointer data is non null,
   *      it is treated like a handle to a
   *      bDeformGroup pointer -- the
   *      bDeformGroup pointer is set to point
   *      to the deform group with the bone's
   *      name, and the pointer the handle
   *      points to is incremented to point to the
   *      next member of an array of pointers
   *      to bDeformGroups. This way we can loop using
   *      this function to construct an array of
   *      pointers to bDeformGroups, all with names
   *      of skinnable bones.
   */
  bDeformGroup ***hgroup, *defgroup = NULL;
  int a, segments;
  struct {
    Object *armob;
    void *list;
    int heat;
    bool is_weight_paint;
  } *data = datap;
  bArmature *arm = data->armob->data;

  if (!data->is_weight_paint || !(bone->flag & BONE_HIDDEN_P)) {
    if (!(bone->flag & BONE_NO_DEFORM)) {
      if (data->heat && data->armob->pose &&
          BKE_pose_channel_find_name(data->armob->pose, bone->name)) {
        segments = bone->segments;
      }
      else {
        segments = 1;
      }

      if (!data->is_weight_paint || ((arm->layer & bone->layer) && (bone->flag & BONE_SELECTED))) {
        if (!(defgroup = BKE_object_defgroup_find_name(ob, bone->name))) {
          defgroup = BKE_object_defgroup_add_name(ob, bone->name);
        }
        else if (defgroup->flag & DG_LOCK_WEIGHT) {
          /* In case vgroup already exists and is locked, do not modify it here. See T43814. */
          defgroup = NULL;
        }
      }

      if (data->list != NULL) {
        hgroup = (bDeformGroup ***)&data->list;

        for (a = 0; a < segments; a++) {
          **hgroup = defgroup;
          (*hgroup)++;
        }
      }
      return segments;
    }
  }
  return 0;
}

static void envelope_bone_weighting(Object *ob,
                                    Mesh *mesh,
                                    float (*verts)[3],
                                    int numbones,
                                    Bone **bonelist,
                                    bDeformGroup **dgrouplist,
                                    bDeformGroup **dgroupflip,
                                    float (*root)[3],
                                    float (*tip)[3],
                                    const int *selected,
                                    float scale)
{
  /* Create vertex group weights from envelopes */

  bool use_topology = (mesh->editflag & ME_EDIT_MIRROR_TOPO) != 0;
  bool use_mask = false;

  if ((ob->mode & OB_MODE_WEIGHT_PAINT) &&
      (mesh->editflag & (ME_EDIT_PAINT_FACE_SEL | ME_EDIT_PAINT_VERT_SEL))) {
    use_mask = true;
  }

  const bool *selection_vert = (const bool *)CustomData_get_layer_named(
      &mesh->vdata, CD_PROP_BOOL, ".selection_vert");

  /* for each vertex in the mesh */
<<<<<<< HEAD
=======
  const MVert *mesh_verts = BKE_mesh_verts(mesh);
>>>>>>> e53405bf
  for (int i = 0; i < mesh->totvert; i++) {

    if (use_mask && !(selection_vert && selection_vert[i])) {
      continue;
    }

    int iflip = (dgroupflip) ? mesh_get_x_mirror_vert(ob, NULL, i, use_topology) : -1;

    /* for each skinnable bone */
    for (int j = 0; j < numbones; j++) {
      if (!selected[j]) {
        continue;
      }

      Bone *bone = bonelist[j];
      bDeformGroup *dgroup = dgrouplist[j];

      /* store the distance-factor from the vertex to the bone */
      float distance = distfactor_to_bone(verts[i],
                                          root[j],
                                          tip[j],
                                          bone->rad_head * scale,
                                          bone->rad_tail * scale,
                                          bone->dist * scale);

      /* add the vert to the deform group if (weight != 0.0) */
      if (distance != 0.0f) {
        ED_vgroup_vert_add(ob, dgroup, i, distance, WEIGHT_REPLACE);
      }
      else {
        ED_vgroup_vert_remove(ob, dgroup, i);
      }

      /* do same for mirror */
      if (dgroupflip && dgroupflip[j] && iflip != -1) {
        if (distance != 0.0f) {
          ED_vgroup_vert_add(ob, dgroupflip[j], iflip, distance, WEIGHT_REPLACE);
        }
        else {
          ED_vgroup_vert_remove(ob, dgroupflip[j], iflip);
        }
      }
    }
  }
}

static void add_verts_to_dgroups(ReportList *reports,
                                 Depsgraph *depsgraph,
                                 Scene *UNUSED(scene),
                                 Object *ob,
                                 Object *par,
                                 int heat,
                                 const bool mirror)
{
  /* This functions implements the automatic computation of vertex group
   * weights, either through envelopes or using a heat equilibrium.
   *
   * This function can be called both when parenting a mesh to an armature,
   * or in weight-paint + pose-mode. In the latter case selection is taken
   * into account and vertex weights can be mirrored.
   *
   * The mesh vertex positions used are either the final deformed coords
   * from the evaluated mesh in weight-paint mode, the final sub-surface coords
   * when parenting, or simply the original mesh coords.
   */

  bArmature *arm = par->data;
  Bone **bonelist, *bone;
  bDeformGroup **dgrouplist, **dgroupflip;
  bDeformGroup *dgroup;
  bPoseChannel *pchan;
  Mesh *mesh;
  Mat4 bbone_array[MAX_BBONE_SUBDIV], *bbone = NULL;
  float(*root)[3], (*tip)[3], (*verts)[3];
  int *selected;
  int numbones, vertsfilled = 0, segments = 0;
  const bool wpmode = (ob->mode & OB_MODE_WEIGHT_PAINT);
  struct {
    Object *armob;
    void *list;
    int heat;
    bool is_weight_paint;
  } looper_data;

  looper_data.armob = par;
  looper_data.heat = heat;
  looper_data.list = NULL;
  looper_data.is_weight_paint = wpmode;

  /* count the number of skinnable bones */
  numbones = bone_looper(ob, arm->bonebase.first, &looper_data, bone_skinnable_cb);

  if (numbones == 0) {
    return;
  }

  if (BKE_object_defgroup_data_create(ob->data) == NULL) {
    return;
  }

  /* create an array of pointer to bones that are skinnable
   * and fill it with all of the skinnable bones */
  bonelist = MEM_callocN(numbones * sizeof(Bone *), "bonelist");
  looper_data.list = bonelist;
  bone_looper(ob, arm->bonebase.first, &looper_data, bone_skinnable_cb);

  /* create an array of pointers to the deform groups that
   * correspond to the skinnable bones (creating them
   * as necessary. */
  dgrouplist = MEM_callocN(numbones * sizeof(bDeformGroup *), "dgrouplist");
  dgroupflip = MEM_callocN(numbones * sizeof(bDeformGroup *), "dgroupflip");

  looper_data.list = dgrouplist;
  bone_looper(ob, arm->bonebase.first, &looper_data, dgroup_skinnable_cb);

  /* create an array of root and tip positions transformed into
   * global coords */
  root = MEM_callocN(sizeof(float[3]) * numbones, "root");
  tip = MEM_callocN(sizeof(float[3]) * numbones, "tip");
  selected = MEM_callocN(sizeof(int) * numbones, "selected");

  for (int j = 0; j < numbones; j++) {
    bone = bonelist[j];
    dgroup = dgrouplist[j];

    /* handle bbone */
    if (heat) {
      if (segments == 0) {
        segments = 1;
        bbone = NULL;

        if ((par->pose) && (pchan = BKE_pose_channel_find_name(par->pose, bone->name))) {
          if (bone->segments > 1) {
            segments = bone->segments;
            BKE_pchan_bbone_spline_setup(pchan, true, false, bbone_array);
            bbone = bbone_array;
          }
        }
      }

      segments--;
    }

    /* compute root and tip */
    if (bbone) {
      mul_v3_m4v3(root[j], bone->arm_mat, bbone[segments].mat[3]);
      if ((segments + 1) < bone->segments) {
        mul_v3_m4v3(tip[j], bone->arm_mat, bbone[segments + 1].mat[3]);
      }
      else {
        copy_v3_v3(tip[j], bone->arm_tail);
      }
    }
    else {
      copy_v3_v3(root[j], bone->arm_head);
      copy_v3_v3(tip[j], bone->arm_tail);
    }

    mul_m4_v3(par->obmat, root[j]);
    mul_m4_v3(par->obmat, tip[j]);

    /* set selected */
    if (wpmode) {
      if ((arm->layer & bone->layer) && (bone->flag & BONE_SELECTED)) {
        selected[j] = 1;
      }
    }
    else {
      selected[j] = 1;
    }

    /* find flipped group */
    if (dgroup && mirror) {
      char name_flip[MAXBONENAME];

      BLI_string_flip_side_name(name_flip, dgroup->name, false, sizeof(name_flip));
      dgroupflip[j] = BKE_object_defgroup_find_name(ob, name_flip);
    }
  }

  /* create verts */
  mesh = (Mesh *)ob->data;
  verts = MEM_callocN(mesh->totvert * sizeof(*verts), "closestboneverts");

  if (wpmode) {
    /* if in weight paint mode, use final verts from evaluated mesh */
    Scene *scene_eval = DEG_get_evaluated_scene(depsgraph);
    Object *ob_eval = DEG_get_evaluated_object(depsgraph, ob);
    Mesh *me_eval = mesh_get_eval_final(depsgraph, scene_eval, ob_eval, &CD_MASK_BAREMESH);

    BKE_mesh_foreach_mapped_vert_coords_get(me_eval, verts, mesh->totvert);
    vertsfilled = 1;
  }
  else if (BKE_modifiers_findby_type(ob, eModifierType_Subsurf)) {
    /* is subsurf on? Lets use the verts on the limit surface then.
     * = same amount of vertices as mesh, but vertices  moved to the
     * subsurfed position, like for 'optimal'. */
    subsurf_calculate_limit_positions(mesh, verts);
    vertsfilled = 1;
  }

  /* transform verts to global space */
  const MVert *mesh_verts = BKE_mesh_verts(mesh);
  for (int i = 0; i < mesh->totvert; i++) {
    if (!vertsfilled) {
      copy_v3_v3(verts[i], mesh_verts[i].co);
    }
    mul_m4_v3(ob->obmat, verts[i]);
  }

  /* compute the weights based on gathered vertices and bones */
  if (heat) {
    const char *error = NULL;

    heat_bone_weighting(
        ob, mesh, verts, numbones, dgrouplist, dgroupflip, root, tip, selected, &error);
    if (error) {
      BKE_report(reports, RPT_WARNING, error);
    }
  }
  else {
    envelope_bone_weighting(ob,
                            mesh,
                            verts,
                            numbones,
                            bonelist,
                            dgrouplist,
                            dgroupflip,
                            root,
                            tip,
                            selected,
                            mat4_to_scale(par->obmat));
  }

  /* only generated in some cases but can call anyway */
  ED_mesh_mirror_spatial_table_end(ob);

  /* free the memory allocated */
  MEM_freeN(bonelist);
  MEM_freeN(dgrouplist);
  MEM_freeN(dgroupflip);
  MEM_freeN(root);
  MEM_freeN(tip);
  MEM_freeN(selected);
  MEM_freeN(verts);
}

void ED_object_vgroup_calc_from_armature(ReportList *reports,
                                         Depsgraph *depsgraph,
                                         Scene *scene,
                                         Object *ob,
                                         Object *par,
                                         const int mode,
                                         const bool mirror)
{
  /* Lets try to create some vertex groups
   * based on the bones of the parent armature.
   */
  bArmature *arm = par->data;

  if (mode == ARM_GROUPS_NAME) {
    const int defbase_tot = BKE_object_defgroup_count(ob);
    int defbase_add;
    /* Traverse the bone list, trying to create empty vertex
     * groups corresponding to the bone.
     */
    defbase_add = bone_looper(ob, arm->bonebase.first, NULL, vgroup_add_unique_bone_cb);

    if (defbase_add) {
      /* It's possible there are DWeights outside the range of the current
       * object's deform groups. In this case the new groups won't be empty T33889. */
      ED_vgroup_data_clamp_range(ob->data, defbase_tot);
    }
  }
  else if (ELEM(mode, ARM_GROUPS_ENVELOPE, ARM_GROUPS_AUTO)) {
    /* Traverse the bone list, trying to create vertex groups
     * that are populated with the vertices for which the
     * bone is closest.
     */
    add_verts_to_dgroups(reports, depsgraph, scene, ob, par, (mode == ARM_GROUPS_AUTO), mirror);
  }
}<|MERGE_RESOLUTION|>--- conflicted
+++ resolved
@@ -207,10 +207,6 @@
       &mesh->vdata, CD_PROP_BOOL, ".selection_vert");
 
   /* for each vertex in the mesh */
-<<<<<<< HEAD
-=======
-  const MVert *mesh_verts = BKE_mesh_verts(mesh);
->>>>>>> e53405bf
   for (int i = 0; i < mesh->totvert; i++) {
 
     if (use_mask && !(selection_vert && selection_vert[i])) {
