/* SPDX-License-Identifier: GPL-2.0-or-later */

/** \file
 * \ingroup edarmature
 * Algorithms using the mesh laplacian.
 */

#include "MEM_guardedalloc.h"

#include "DNA_mesh_types.h"
#include "DNA_meshdata_types.h"
#include "DNA_object_types.h"
#include "DNA_scene_types.h"

#include "BLI_alloca.h"
#include "BLI_edgehash.h"
#include "BLI_math.h"
#include "BLI_memarena.h"
#include "BLI_string.h"

#include "BLT_translation.h"

#include "BKE_bvhutils.h"
#include "BKE_mesh.h"
#include "BKE_mesh_runtime.h"
#include "BKE_mesh_wrapper.h"
#include "BKE_modifier.h"

#include "ED_armature.h"
#include "ED_mesh.h"

#include "DEG_depsgraph.h"

#include "eigen_capi.h"

#include "meshlaplacian.h"

/* ************* XXX *************** */
static void waitcursor(int UNUSED(val))
{
}
static void progress_bar(int UNUSED(dummy_val), const char *UNUSED(dummy))
{
}
static void start_progress_bar(void)
{
}
static void end_progress_bar(void)
{
}
static void error(const char *str)
{
  printf("error: %s\n", str);
}
/* ************* XXX *************** */

/************************** Laplacian System *****************************/

struct LaplacianSystem {
  LinearSolver *context; /* linear solver */

  int verts_num, faces_num;

  float **verts;        /* vertex coordinates */
  float *varea;         /* vertex weights for laplacian computation */
  char *vpinned;        /* vertex pinning */
  int (*faces)[3];      /* face vertex indices */
  float (*fweights)[3]; /* cotangent weights per face */

  int areaweights;    /* use area in cotangent weights? */
  int storeweights;   /* store cotangent weights in fweights */
  bool variablesdone; /* variables set in linear system */

  EdgeHash *edgehash; /* edge hash for construction */

  struct HeatWeighting {
    const MLoopTri *mlooptri;
    const MLoop *mloop; /* needed to find vertices by index */
    int verts_num;
    int tris_num;
    float (*verts)[3]; /* vertex coordinates */
    float (*vnors)[3]; /* vertex normals */

    float (*root)[3]; /* bone root */
    float (*tip)[3];  /* bone tip */
    int numsource;

    float *H;       /* diagonal H matrix */
    float *p;       /* values from all p vectors */
    float *mindist; /* minimum distance to a bone for all vertices */

    BVHTree *bvhtree;        /* ray tracing acceleration structure */
    const MLoopTri **vltree; /* a looptri that the vertex belongs to */
  } heat;
};

/* Laplacian matrix construction */

/* Computation of these weights for the laplacian is based on:
 * "Discrete Differential-Geometry Operators for Triangulated 2-Manifolds",
 * Meyer et al, 2002. Section 3.5, formula (8).
 *
 * We do it a bit different by going over faces instead of going over each
 * vertex and adjacent faces, since we don't store this adjacency. Also, the
 * formulas are tweaked a bit to work for non-manifold meshes. */

static void laplacian_increase_edge_count(EdgeHash *edgehash, int v1, int v2)
{
  void **p;

  if (BLI_edgehash_ensure_p(edgehash, v1, v2, &p)) {
    *p = (void *)((intptr_t)*p + (intptr_t)1);
  }
  else {
    *p = (void *)((intptr_t)1);
  }
}

static int laplacian_edge_count(EdgeHash *edgehash, int v1, int v2)
{
  return (int)(intptr_t)BLI_edgehash_lookup(edgehash, v1, v2);
}

static void laplacian_triangle_area(LaplacianSystem *sys, int i1, int i2, int i3)
{
  float t1, t2, t3, len1, len2, len3, area;
  float *varea = sys->varea, *v1, *v2, *v3;
  int obtuse = 0;

  v1 = sys->verts[i1];
  v2 = sys->verts[i2];
  v3 = sys->verts[i3];

  t1 = cotangent_tri_weight_v3(v1, v2, v3);
  t2 = cotangent_tri_weight_v3(v2, v3, v1);
  t3 = cotangent_tri_weight_v3(v3, v1, v2);

  if (angle_v3v3v3(v2, v1, v3) > DEG2RADF(90.0f)) {
    obtuse = 1;
  }
  else if (angle_v3v3v3(v1, v2, v3) > DEG2RADF(90.0f)) {
    obtuse = 2;
  }
  else if (angle_v3v3v3(v1, v3, v2) > DEG2RADF(90.0f)) {
    obtuse = 3;
  }

  if (obtuse > 0) {
    area = area_tri_v3(v1, v2, v3);

    varea[i1] += (obtuse == 1) ? area : area * 0.5f;
    varea[i2] += (obtuse == 2) ? area : area * 0.5f;
    varea[i3] += (obtuse == 3) ? area : area * 0.5f;
  }
  else {
    len1 = len_v3v3(v2, v3);
    len2 = len_v3v3(v1, v3);
    len3 = len_v3v3(v1, v2);

    t1 *= len1 * len1;
    t2 *= len2 * len2;
    t3 *= len3 * len3;

    varea[i1] += (t2 + t3) * 0.25f;
    varea[i2] += (t1 + t3) * 0.25f;
    varea[i3] += (t1 + t2) * 0.25f;
  }
}

static void laplacian_triangle_weights(LaplacianSystem *sys, int f, int i1, int i2, int i3)
{
  float t1, t2, t3;
  float *varea = sys->varea, *v1, *v2, *v3;

  v1 = sys->verts[i1];
  v2 = sys->verts[i2];
  v3 = sys->verts[i3];

  /* instead of *0.5 we divided by the number of faces of the edge, it still
   * needs to be verified that this is indeed the correct thing to do! */
  t1 = cotangent_tri_weight_v3(v1, v2, v3) / laplacian_edge_count(sys->edgehash, i2, i3);
  t2 = cotangent_tri_weight_v3(v2, v3, v1) / laplacian_edge_count(sys->edgehash, i3, i1);
  t3 = cotangent_tri_weight_v3(v3, v1, v2) / laplacian_edge_count(sys->edgehash, i1, i2);

  EIG_linear_solver_matrix_add(sys->context, i1, i1, (t2 + t3) * varea[i1]);
  EIG_linear_solver_matrix_add(sys->context, i2, i2, (t1 + t3) * varea[i2]);
  EIG_linear_solver_matrix_add(sys->context, i3, i3, (t1 + t2) * varea[i3]);

  EIG_linear_solver_matrix_add(sys->context, i1, i2, -t3 * varea[i1]);
  EIG_linear_solver_matrix_add(sys->context, i2, i1, -t3 * varea[i2]);

  EIG_linear_solver_matrix_add(sys->context, i2, i3, -t1 * varea[i2]);
  EIG_linear_solver_matrix_add(sys->context, i3, i2, -t1 * varea[i3]);

  EIG_linear_solver_matrix_add(sys->context, i3, i1, -t2 * varea[i3]);
  EIG_linear_solver_matrix_add(sys->context, i1, i3, -t2 * varea[i1]);

  if (sys->storeweights) {
    sys->fweights[f][0] = t1 * varea[i1];
    sys->fweights[f][1] = t2 * varea[i2];
    sys->fweights[f][2] = t3 * varea[i3];
  }
}

static LaplacianSystem *laplacian_system_construct_begin(int verts_num, int faces_num, int lsq)
{
  LaplacianSystem *sys;

  sys = MEM_callocN(sizeof(LaplacianSystem), "LaplacianSystem");

  sys->verts = MEM_callocN(sizeof(float *) * verts_num, "LaplacianSystemVerts");
  sys->vpinned = MEM_callocN(sizeof(char) * verts_num, "LaplacianSystemVpinned");
  sys->faces = MEM_callocN(sizeof(int[3]) * faces_num, "LaplacianSystemFaces");

  sys->verts_num = 0;
  sys->faces_num = 0;

  sys->areaweights = 1;
  sys->storeweights = 0;

  /* create linear solver */
  if (lsq) {
    sys->context = EIG_linear_least_squares_solver_new(0, verts_num, 1);
  }
  else {
    sys->context = EIG_linear_solver_new(0, verts_num, 1);
  }

  return sys;
}

void laplacian_add_vertex(LaplacianSystem *sys, float *co, int pinned)
{
  sys->verts[sys->verts_num] = co;
  sys->vpinned[sys->verts_num] = pinned;
  sys->verts_num++;
}

void laplacian_add_triangle(LaplacianSystem *sys, int v1, int v2, int v3)
{
  sys->faces[sys->faces_num][0] = v1;
  sys->faces[sys->faces_num][1] = v2;
  sys->faces[sys->faces_num][2] = v3;
  sys->faces_num++;
}

static void laplacian_system_construct_end(LaplacianSystem *sys)
{
  int(*face)[3];
  int a, verts_num = sys->verts_num, faces_num = sys->faces_num;

  laplacian_begin_solve(sys, 0);

  sys->varea = MEM_callocN(sizeof(float) * verts_num, "LaplacianSystemVarea");

  sys->edgehash = BLI_edgehash_new_ex(__func__,
                                      BLI_EDGEHASH_SIZE_GUESS_FROM_POLYS(sys->faces_num));
  for (a = 0, face = sys->faces; a < sys->faces_num; a++, face++) {
    laplacian_increase_edge_count(sys->edgehash, (*face)[0], (*face)[1]);
    laplacian_increase_edge_count(sys->edgehash, (*face)[1], (*face)[2]);
    laplacian_increase_edge_count(sys->edgehash, (*face)[2], (*face)[0]);
  }

  if (sys->areaweights) {
    for (a = 0, face = sys->faces; a < sys->faces_num; a++, face++) {
      laplacian_triangle_area(sys, (*face)[0], (*face)[1], (*face)[2]);
    }
  }

  for (a = 0; a < verts_num; a++) {
    if (sys->areaweights) {
      if (sys->varea[a] != 0.0f) {
        sys->varea[a] = 0.5f / sys->varea[a];
      }
    }
    else {
      sys->varea[a] = 1.0f;
    }

    /* for heat weighting */
    if (sys->heat.H) {
      EIG_linear_solver_matrix_add(sys->context, a, a, sys->heat.H[a]);
    }
  }

  if (sys->storeweights) {
    sys->fweights = MEM_callocN(sizeof(float[3]) * faces_num, "LaplacianFWeight");
  }

  for (a = 0, face = sys->faces; a < faces_num; a++, face++) {
    laplacian_triangle_weights(sys, a, (*face)[0], (*face)[1], (*face)[2]);
  }

  MEM_freeN(sys->faces);
  sys->faces = NULL;

  MEM_SAFE_FREE(sys->varea);

  BLI_edgehash_free(sys->edgehash, NULL);
  sys->edgehash = NULL;
}

static void laplacian_system_delete(LaplacianSystem *sys)
{
  if (sys->verts) {
    MEM_freeN(sys->verts);
  }
  if (sys->varea) {
    MEM_freeN(sys->varea);
  }
  if (sys->vpinned) {
    MEM_freeN(sys->vpinned);
  }
  if (sys->faces) {
    MEM_freeN(sys->faces);
  }
  if (sys->fweights) {
    MEM_freeN(sys->fweights);
  }

  EIG_linear_solver_delete(sys->context);
  MEM_freeN(sys);
}

void laplacian_begin_solve(LaplacianSystem *sys, int index)
{
  int a;

  if (!sys->variablesdone) {
    if (index >= 0) {
      for (a = 0; a < sys->verts_num; a++) {
        if (sys->vpinned[a]) {
          EIG_linear_solver_variable_set(sys->context, 0, a, sys->verts[a][index]);
          EIG_linear_solver_variable_lock(sys->context, a);
        }
      }
    }

    sys->variablesdone = true;
  }
}

void laplacian_add_right_hand_side(LaplacianSystem *sys, int v, float value)
{
  EIG_linear_solver_right_hand_side_add(sys->context, 0, v, value);
}

int laplacian_system_solve(LaplacianSystem *sys)
{
  sys->variablesdone = false;

  // EIG_linear_solver_print_matrix(sys->context, );

  return EIG_linear_solver_solve(sys->context);
}

float laplacian_system_get_solution(LaplacianSystem *sys, int v)
{
  return EIG_linear_solver_variable_get(sys->context, 0, v);
}

/************************* Heat Bone Weighting ******************************/
/* From "Automatic Rigging and Animation of 3D Characters"
 * Ilya Baran and Jovan Popovic, SIGGRAPH 2007 */

#define C_WEIGHT 1.0f
#define WEIGHT_LIMIT_START 0.05f
#define WEIGHT_LIMIT_END 0.025f
#define DISTANCE_EPSILON 1e-4f

typedef struct BVHCallbackUserData {
  float start[3];
  float vec[3];
  LaplacianSystem *sys;
} BVHCallbackUserData;

static void bvh_callback(void *userdata, int index, const BVHTreeRay *ray, BVHTreeRayHit *hit)
{
  BVHCallbackUserData *data = (struct BVHCallbackUserData *)userdata;
  const MLoopTri *lt = &data->sys->heat.mlooptri[index];
  const MLoop *mloop = data->sys->heat.mloop;
  float(*verts)[3] = data->sys->heat.verts;
  const float *vtri_co[3];
  float dist_test;

  vtri_co[0] = verts[mloop[lt->tri[0]].v];
  vtri_co[1] = verts[mloop[lt->tri[1]].v];
  vtri_co[2] = verts[mloop[lt->tri[2]].v];

#ifdef USE_KDOPBVH_WATERTIGHT
  if (isect_ray_tri_watertight_v3(
          data->start, ray->isect_precalc, UNPACK3(vtri_co), &dist_test, NULL))
#else
  UNUSED_VARS(ray);
  if (isect_ray_tri_v3(data->start, data->vec, UNPACK3(vtri_co), &dist_test, NULL))
#endif
  {
    if (dist_test < hit->dist) {
      float n[3];
      normal_tri_v3(n, UNPACK3(vtri_co));
      if (dot_v3v3(n, data->vec) < -1e-5f) {
        hit->index = index;
        hit->dist = dist_test;
      }
    }
  }
}

/* Ray-tracing for vertex to bone/vertex visibility. */
static void heat_ray_tree_create(LaplacianSystem *sys)
{
  const MLoopTri *looptri = sys->heat.mlooptri;
  const MLoop *mloop = sys->heat.mloop;
  float(*verts)[3] = sys->heat.verts;
  int tris_num = sys->heat.tris_num;
  int verts_num = sys->heat.verts_num;
  int a;

  sys->heat.bvhtree = BLI_bvhtree_new(tris_num, 0.0f, 4, 6);
  sys->heat.vltree = MEM_callocN(sizeof(MLoopTri *) * verts_num, "HeatVFaces");

  for (a = 0; a < tris_num; a++) {
    const MLoopTri *lt = &looptri[a];
    float bb[6];
    int vtri[3];

    vtri[0] = mloop[lt->tri[0]].v;
    vtri[1] = mloop[lt->tri[1]].v;
    vtri[2] = mloop[lt->tri[2]].v;

    INIT_MINMAX(bb, bb + 3);
    minmax_v3v3_v3(bb, bb + 3, verts[vtri[0]]);
    minmax_v3v3_v3(bb, bb + 3, verts[vtri[1]]);
    minmax_v3v3_v3(bb, bb + 3, verts[vtri[2]]);

    BLI_bvhtree_insert(sys->heat.bvhtree, a, bb, 2);

    /* Setup inverse pointers to use on isect.orig */
    sys->heat.vltree[vtri[0]] = lt;
    sys->heat.vltree[vtri[1]] = lt;
    sys->heat.vltree[vtri[2]] = lt;
  }

  BLI_bvhtree_balance(sys->heat.bvhtree);
}

static int heat_ray_source_visible(LaplacianSystem *sys, int vertex, int source)
{
  BVHTreeRayHit hit;
  BVHCallbackUserData data;
  const MLoopTri *lt;
  float end[3];
  int visible;

  lt = sys->heat.vltree[vertex];
  if (lt == NULL) {
    return 1;
  }

  data.sys = sys;
  copy_v3_v3(data.start, sys->heat.verts[vertex]);

  closest_to_line_segment_v3(end, data.start, sys->heat.root[source], sys->heat.tip[source]);

  sub_v3_v3v3(data.vec, end, data.start);
  madd_v3_v3v3fl(data.start, data.start, data.vec, 1e-5);
  mul_v3_fl(data.vec, 1.0f - 2e-5f);

  /* pass normalized vec + distance to bvh */
  hit.index = -1;
  hit.dist = normalize_v3(data.vec);

  visible =
      BLI_bvhtree_ray_cast(
          sys->heat.bvhtree, data.start, data.vec, 0.0f, &hit, bvh_callback, (void *)&data) == -1;

  return visible;
}

static float heat_source_distance(LaplacianSystem *sys, int vertex, int source)
{
  float closest[3], d[3], dist, cosine;

  /* compute Euclidean distance */
  closest_to_line_segment_v3(
      closest, sys->heat.verts[vertex], sys->heat.root[source], sys->heat.tip[source]);

  sub_v3_v3v3(d, sys->heat.verts[vertex], closest);
  dist = normalize_v3(d);

  /* if the vertex normal does not point along the bone, increase distance */
  cosine = dot_v3v3(d, sys->heat.vnors[vertex]);

  return dist / (0.5f * (cosine + 1.001f));
}

static int heat_source_closest(LaplacianSystem *sys, int vertex, int source)
{
  float dist;

  dist = heat_source_distance(sys, vertex, source);

  if (dist <= sys->heat.mindist[vertex] * (1.0f + DISTANCE_EPSILON)) {
    if (heat_ray_source_visible(sys, vertex, source)) {
      return 1;
    }
  }

  return 0;
}

static void heat_set_H(LaplacianSystem *sys, int vertex)
{
  float dist, mindist, h;
  int j, numclosest = 0;

  mindist = 1e10;

  /* compute minimum distance */
  for (j = 0; j < sys->heat.numsource; j++) {
    dist = heat_source_distance(sys, vertex, j);

    if (dist < mindist) {
      mindist = dist;
    }
  }

  sys->heat.mindist[vertex] = mindist;

  /* count number of sources with approximately this minimum distance */
  for (j = 0; j < sys->heat.numsource; j++) {
    if (heat_source_closest(sys, vertex, j)) {
      numclosest++;
    }
  }

  sys->heat.p[vertex] = (numclosest > 0) ? 1.0f / numclosest : 0.0f;

  /* compute H entry */
  if (numclosest > 0) {
    mindist = max_ff(mindist, 1e-4f);
    h = numclosest * C_WEIGHT / (mindist * mindist);
  }
  else {
    h = 0.0f;
  }

  sys->heat.H[vertex] = h;
}

static void heat_calc_vnormals(LaplacianSystem *sys)
{
  float fnor[3];
  int a, v1, v2, v3, (*face)[3];

  sys->heat.vnors = MEM_callocN(sizeof(float[3]) * sys->verts_num, "HeatVNors");

  for (a = 0, face = sys->faces; a < sys->faces_num; a++, face++) {
    v1 = (*face)[0];
    v2 = (*face)[1];
    v3 = (*face)[2];

    normal_tri_v3(fnor, sys->verts[v1], sys->verts[v2], sys->verts[v3]);

    add_v3_v3(sys->heat.vnors[v1], fnor);
    add_v3_v3(sys->heat.vnors[v2], fnor);
    add_v3_v3(sys->heat.vnors[v3], fnor);
  }

  for (a = 0; a < sys->verts_num; a++) {
    normalize_v3(sys->heat.vnors[a]);
  }
}

static void heat_laplacian_create(LaplacianSystem *sys)
{
  const MLoopTri *mlooptri = sys->heat.mlooptri, *lt;
  const MLoop *mloop = sys->heat.mloop;
  int tris_num = sys->heat.tris_num;
  int verts_num = sys->heat.verts_num;
  int a;

  /* heat specific definitions */
  sys->heat.mindist = MEM_callocN(sizeof(float) * verts_num, "HeatMinDist");
  sys->heat.H = MEM_callocN(sizeof(float) * verts_num, "HeatH");
  sys->heat.p = MEM_callocN(sizeof(float) * verts_num, "HeatP");

  /* add verts and faces to laplacian */
  for (a = 0; a < verts_num; a++) {
    laplacian_add_vertex(sys, sys->heat.verts[a], 0);
  }

  for (a = 0, lt = mlooptri; a < tris_num; a++, lt++) {
    int vtri[3];
    vtri[0] = mloop[lt->tri[0]].v;
    vtri[1] = mloop[lt->tri[1]].v;
    vtri[2] = mloop[lt->tri[2]].v;
    laplacian_add_triangle(sys, UNPACK3(vtri));
  }

  /* for distance computation in set_H */
  heat_calc_vnormals(sys);

  for (a = 0; a < verts_num; a++) {
    heat_set_H(sys, a);
  }
}

static void heat_system_free(LaplacianSystem *sys)
{
  BLI_bvhtree_free(sys->heat.bvhtree);
  MEM_freeN((void *)sys->heat.vltree);
  MEM_freeN((void *)sys->heat.mlooptri);

  MEM_freeN(sys->heat.mindist);
  MEM_freeN(sys->heat.H);
  MEM_freeN(sys->heat.p);
  MEM_freeN(sys->heat.vnors);
}

static float heat_limit_weight(float weight)
{
  float t;

  if (weight < WEIGHT_LIMIT_END) {
    return 0.0f;
  }
  if (weight < WEIGHT_LIMIT_START) {
    t = (weight - WEIGHT_LIMIT_END) / (WEIGHT_LIMIT_START - WEIGHT_LIMIT_END);
    return t * WEIGHT_LIMIT_START;
  }
  return weight;
}

void heat_bone_weighting(Object *ob,
                         Mesh *me,
                         float (*verts)[3],
                         int numbones,
                         bDeformGroup **dgrouplist,
                         bDeformGroup **dgroupflip,
                         float (*root)[3],
                         float (*tip)[3],
                         const int *selected,
                         const char **error_str)
{
  LaplacianSystem *sys;
  MLoopTri *mlooptri;
  const MPoly *mp;
  const MLoop *ml;
  float solution, weight;
  int *vertsflipped = NULL, *mask = NULL;
  int a, tris_num, j, bbone, firstsegment, lastsegment;
  bool use_topology = (me->editflag & ME_EDIT_MIRROR_TOPO) != 0;

<<<<<<< HEAD
=======
  const MVert *mesh_verts = BKE_mesh_vertices(me);
  const MPoly *polys = BKE_mesh_polygons(me);
  const MLoop *loops = BKE_mesh_loops(me);
>>>>>>> 258d3858
  bool use_vert_sel = (me->editflag & ME_EDIT_PAINT_VERT_SEL) != 0;
  bool use_face_sel = (me->editflag & ME_EDIT_PAINT_FACE_SEL) != 0;

  *error_str = NULL;

  /* bone heat needs triangulated faces */
  tris_num = poly_to_tri_count(me->totpoly, me->totloop);

  /* count triangles and create mask */
  if (ob->mode & OB_MODE_WEIGHT_PAINT && (use_face_sel || use_vert_sel)) {
    mask = MEM_callocN(sizeof(int) * me->totvert, "heat_bone_weighting mask");

    /*  (added selectedVerts content for vertex mask, they used to just equal 1) */
    if (use_vert_sel) {
<<<<<<< HEAD
      const bool *selection_vert = (const bool *)CustomData_get_layer_named(
          &me->vdata, CD_PROP_BOOL, ".selection_vert");
      if (selection_vert) {
        for (a = 0, mp = me->mpoly; a < me->totpoly; mp++, a++) {
          for (j = 0, ml = me->mloop + mp->loopstart; j < mp->totloop; j++, ml++) {
            mask[ml->v] = selection_vert[ml->v];
          }
=======
      for (a = 0, mp = polys; a < me->totpoly; mp++, a++) {
        for (j = 0, ml = loops + mp->loopstart; j < mp->totloop; j++, ml++) {
          mask[ml->v] = (mesh_verts[ml->v].flag & SELECT) != 0;
>>>>>>> 258d3858
        }
      }
    }
    else if (use_face_sel) {
<<<<<<< HEAD
      const bool *selection_poly = (const bool *)CustomData_get_layer_named(
          &me->pdata, CD_PROP_BOOL, ".selection_poly");
      if (selection_poly) {
        for (a = 0, mp = me->mpoly; a < me->totpoly; mp++, a++) {
          if (selection_poly[a]) {
            for (j = 0, ml = me->mloop + mp->loopstart; j < mp->totloop; j++, ml++) {
              mask[ml->v] = 1;
            }
=======
      for (a = 0, mp = polys; a < me->totpoly; mp++, a++) {
        if (mp->flag & ME_FACE_SEL) {
          for (j = 0, ml = loops + mp->loopstart; j < mp->totloop; j++, ml++) {
            mask[ml->v] = 1;
>>>>>>> 258d3858
          }
        }
      }
    }
  }

  /* create laplacian */
  sys = laplacian_system_construct_begin(me->totvert, tris_num, 1);

  sys->heat.tris_num = poly_to_tri_count(me->totpoly, me->totloop);
  mlooptri = MEM_mallocN(sizeof(*sys->heat.mlooptri) * sys->heat.tris_num, __func__);

  BKE_mesh_recalc_looptri(loops, polys, mesh_verts, me->totloop, me->totpoly, mlooptri);

  sys->heat.mlooptri = mlooptri;
  sys->heat.mloop = loops;
  sys->heat.verts_num = me->totvert;
  sys->heat.verts = verts;
  sys->heat.root = root;
  sys->heat.tip = tip;
  sys->heat.numsource = numbones;

  heat_ray_tree_create(sys);
  heat_laplacian_create(sys);

  laplacian_system_construct_end(sys);

  if (dgroupflip) {
    vertsflipped = MEM_callocN(sizeof(int) * me->totvert, "vertsflipped");
    for (a = 0; a < me->totvert; a++) {
      vertsflipped[a] = mesh_get_x_mirror_vert(ob, NULL, a, use_topology);
    }
  }

  /* compute weights per bone */
  for (j = 0; j < numbones; j++) {
    if (!selected[j]) {
      continue;
    }

    firstsegment = (j == 0 || dgrouplist[j - 1] != dgrouplist[j]);
    lastsegment = (j == numbones - 1 || dgrouplist[j] != dgrouplist[j + 1]);
    bbone = !(firstsegment && lastsegment);

    /* clear weights */
    if (bbone && firstsegment) {
      for (a = 0; a < me->totvert; a++) {
        if (mask && !mask[a]) {
          continue;
        }

        ED_vgroup_vert_remove(ob, dgrouplist[j], a);
        if (vertsflipped && dgroupflip[j] && vertsflipped[a] >= 0) {
          ED_vgroup_vert_remove(ob, dgroupflip[j], vertsflipped[a]);
        }
      }
    }

    /* fill right hand side */
    laplacian_begin_solve(sys, -1);

    for (a = 0; a < me->totvert; a++) {
      if (heat_source_closest(sys, a, j)) {
        laplacian_add_right_hand_side(sys, a, sys->heat.H[a] * sys->heat.p[a]);
      }
    }

    /* solve */
    if (laplacian_system_solve(sys)) {
      /* load solution into vertex groups */
      for (a = 0; a < me->totvert; a++) {
        if (mask && !mask[a]) {
          continue;
        }

        solution = laplacian_system_get_solution(sys, a);

        if (bbone) {
          if (solution > 0.0f) {
            ED_vgroup_vert_add(ob, dgrouplist[j], a, solution, WEIGHT_ADD);
          }
        }
        else {
          weight = heat_limit_weight(solution);
          if (weight > 0.0f) {
            ED_vgroup_vert_add(ob, dgrouplist[j], a, weight, WEIGHT_REPLACE);
          }
          else {
            ED_vgroup_vert_remove(ob, dgrouplist[j], a);
          }
        }

        /* do same for mirror */
        if (vertsflipped && dgroupflip[j] && vertsflipped[a] >= 0) {
          if (bbone) {
            if (solution > 0.0f) {
              ED_vgroup_vert_add(ob, dgroupflip[j], vertsflipped[a], solution, WEIGHT_ADD);
            }
          }
          else {
            weight = heat_limit_weight(solution);
            if (weight > 0.0f) {
              ED_vgroup_vert_add(ob, dgroupflip[j], vertsflipped[a], weight, WEIGHT_REPLACE);
            }
            else {
              ED_vgroup_vert_remove(ob, dgroupflip[j], vertsflipped[a]);
            }
          }
        }
      }
    }
    else if (*error_str == NULL) {
      *error_str = N_("Bone Heat Weighting: failed to find solution for one or more bones");
      break;
    }

    /* remove too small vertex weights */
    if (bbone && lastsegment) {
      for (a = 0; a < me->totvert; a++) {
        if (mask && !mask[a]) {
          continue;
        }

        weight = ED_vgroup_vert_weight(ob, dgrouplist[j], a);
        weight = heat_limit_weight(weight);
        if (weight <= 0.0f) {
          ED_vgroup_vert_remove(ob, dgrouplist[j], a);
        }

        if (vertsflipped && dgroupflip[j] && vertsflipped[a] >= 0) {
          weight = ED_vgroup_vert_weight(ob, dgroupflip[j], vertsflipped[a]);
          weight = heat_limit_weight(weight);
          if (weight <= 0.0f) {
            ED_vgroup_vert_remove(ob, dgroupflip[j], vertsflipped[a]);
          }
        }
      }
    }
  }

  /* free */
  if (vertsflipped) {
    MEM_freeN(vertsflipped);
  }
  if (mask) {
    MEM_freeN(mask);
  }

  heat_system_free(sys);

  laplacian_system_delete(sys);
}

/************************** Harmonic Coordinates ****************************/
/* From "Harmonic Coordinates for Character Articulation",
 * Pushkar Joshi, Mark Meyer, Tony DeRose, Brian Green and Tom Sanocki,
 * SIGGRAPH 2007. */

#define EPSILON 0.0001f

#define MESHDEFORM_TAG_UNTYPED 0
#define MESHDEFORM_TAG_BOUNDARY 1
#define MESHDEFORM_TAG_INTERIOR 2
#define MESHDEFORM_TAG_EXTERIOR 3

/** minimum length for #MDefBoundIsect.len */
#define MESHDEFORM_LEN_THRESHOLD 1e-6f

#define MESHDEFORM_MIN_INFLUENCE 0.0005f

static const int MESHDEFORM_OFFSET[7][3] = {
    {0, 0, 0},
    {1, 0, 0},
    {-1, 0, 0},
    {0, 1, 0},
    {0, -1, 0},
    {0, 0, 1},
    {0, 0, -1},
};

typedef struct MDefBoundIsect {
  /* intersection on the cage 'cagecos' */
  float co[3];
  /* non-facing intersections are considered interior */
  bool facing;
  /* ray-cast index aligned with MPoly (ray-hit-triangle isn't needed) */
  int poly_index;
  /* distance from 'co' to the ray-cast start (clamped to avoid zero division) */
  float len;
  /* weights aligned with the MPoly's loop indices */
  float poly_weights[0];
} MDefBoundIsect;

typedef struct MDefBindInfluence {
  struct MDefBindInfluence *next;
  float weight;
  int vertex;
} MDefBindInfluence;

typedef struct MeshDeformBind {
  /* grid dimensions */
  float min[3], max[3];
  float width[3], halfwidth[3];
  int size, size3;

  /* meshes */
  Mesh *cagemesh;
  float (*cagecos)[3];
  float (*vertexcos)[3];
  int verts_num, cage_verts_num;

  /* grids */
  MemArena *memarena;
  MDefBoundIsect *(*boundisect)[6];
  int *semibound;
  int *tag;
  float *phi, *totalphi;

  /* mesh stuff */
  int *inside;
  float *weights;
  MDefBindInfluence **dyngrid;
  float cagemat[4][4];

  /* direct solver */
  int *varidx;

  BVHTree *bvhtree;
  BVHTreeFromMesh bvhdata;

  /* avoid DM function calls during intersections */
  struct {
    const MPoly *mpoly;
    const MLoop *mloop;
    const MLoopTri *looptri;
    const float (*poly_nors)[3];
  } cagemesh_cache;
} MeshDeformBind;

typedef struct MeshDeformIsect {
  float start[3];
  float vec[3];
  float vec_length;
  float lambda;

  bool isect;
  float u, v;

} MeshDeformIsect;

/* ray intersection */

struct MeshRayCallbackData {
  MeshDeformBind *mdb;
  MeshDeformIsect *isec;
};

static void harmonic_ray_callback(void *userdata,
                                  int index,
                                  const BVHTreeRay *ray,
                                  BVHTreeRayHit *hit)
{
  struct MeshRayCallbackData *data = userdata;
  MeshDeformBind *mdb = data->mdb;
  const MLoop *mloop = mdb->cagemesh_cache.mloop;
  const MLoopTri *looptri = mdb->cagemesh_cache.looptri, *lt;
  const float(*poly_nors)[3] = mdb->cagemesh_cache.poly_nors;
  MeshDeformIsect *isec = data->isec;
  float no[3], co[3], dist;
  float *face[3];

  lt = &looptri[index];

  face[0] = mdb->cagecos[mloop[lt->tri[0]].v];
  face[1] = mdb->cagecos[mloop[lt->tri[1]].v];
  face[2] = mdb->cagecos[mloop[lt->tri[2]].v];

  bool isect_ray_tri = isect_ray_tri_watertight_v3(
      ray->origin, ray->isect_precalc, UNPACK3(face), &dist, NULL);

  if (!isect_ray_tri || dist > isec->vec_length) {
    return;
  }

  if (poly_nors) {
    copy_v3_v3(no, poly_nors[lt->poly]);
  }
  else {
    normal_tri_v3(no, UNPACK3(face));
  }

  madd_v3_v3v3fl(co, ray->origin, ray->direction, dist);
  dist /= isec->vec_length;
  if (dist < hit->dist) {
    hit->index = index;
    hit->dist = dist;
    copy_v3_v3(hit->co, co);

    isec->isect = (dot_v3v3(no, ray->direction) <= 0.0f);
    isec->lambda = dist;
  }
}

static MDefBoundIsect *meshdeform_ray_tree_intersect(MeshDeformBind *mdb,
                                                     const float co1[3],
                                                     const float co2[3])
{
  BVHTreeRayHit hit;
  MeshDeformIsect isect_mdef;
  struct MeshRayCallbackData data = {
      mdb,
      &isect_mdef,
  };
  float end[3], vec_normal[3];

  /* happens binding when a cage has no faces */
  if (UNLIKELY(mdb->bvhtree == NULL)) {
    return NULL;
  }

  /* setup isec */
  memset(&isect_mdef, 0, sizeof(isect_mdef));
  isect_mdef.lambda = 1e10f;

  copy_v3_v3(isect_mdef.start, co1);
  copy_v3_v3(end, co2);
  sub_v3_v3v3(isect_mdef.vec, end, isect_mdef.start);
  isect_mdef.vec_length = normalize_v3_v3(vec_normal, isect_mdef.vec);

  hit.index = -1;
  hit.dist = BVH_RAYCAST_DIST_MAX;
  if (BLI_bvhtree_ray_cast_ex(mdb->bvhtree,
                              isect_mdef.start,
                              vec_normal,
                              0.0,
                              &hit,
                              harmonic_ray_callback,
                              &data,
                              BVH_RAYCAST_WATERTIGHT) != -1) {
    const MLoop *mloop = mdb->cagemesh_cache.mloop;
    const MLoopTri *lt = &mdb->cagemesh_cache.looptri[hit.index];
    const MPoly *mp = &mdb->cagemesh_cache.mpoly[lt->poly];
    const float(*cagecos)[3] = mdb->cagecos;
    const float len = isect_mdef.lambda;
    MDefBoundIsect *isect;

    float(*mp_cagecos)[3] = BLI_array_alloca(mp_cagecos, mp->totloop);

    /* create MDefBoundIsect, and extra for 'poly_weights[]' */
    isect = BLI_memarena_alloc(mdb->memarena, sizeof(*isect) + (sizeof(float) * mp->totloop));

    /* compute intersection coordinate */
    madd_v3_v3v3fl(isect->co, co1, isect_mdef.vec, len);

    isect->facing = isect_mdef.isect;

    isect->poly_index = lt->poly;

    isect->len = max_ff(len_v3v3(co1, isect->co), MESHDEFORM_LEN_THRESHOLD);

    /* compute mean value coordinates for interpolation */
    for (int i = 0; i < mp->totloop; i++) {
      copy_v3_v3(mp_cagecos[i], cagecos[mloop[mp->loopstart + i].v]);
    }

    interp_weights_poly_v3(isect->poly_weights, mp_cagecos, mp->totloop, isect->co);

    return isect;
  }

  return NULL;
}

static int meshdeform_inside_cage(MeshDeformBind *mdb, float *co)
{
  MDefBoundIsect *isect;
  float outside[3], start[3], dir[3];
  int i;

  for (i = 1; i <= 6; i++) {
    outside[0] = co[0] + (mdb->max[0] - mdb->min[0] + 1.0f) * MESHDEFORM_OFFSET[i][0];
    outside[1] = co[1] + (mdb->max[1] - mdb->min[1] + 1.0f) * MESHDEFORM_OFFSET[i][1];
    outside[2] = co[2] + (mdb->max[2] - mdb->min[2] + 1.0f) * MESHDEFORM_OFFSET[i][2];

    copy_v3_v3(start, co);
    sub_v3_v3v3(dir, outside, start);
    normalize_v3(dir);

    isect = meshdeform_ray_tree_intersect(mdb, start, outside);
    if (isect && !isect->facing) {
      return 1;
    }
  }

  return 0;
}

/* solving */

BLI_INLINE int meshdeform_index(MeshDeformBind *mdb, int x, int y, int z, int n)
{
  int size = mdb->size;

  x += MESHDEFORM_OFFSET[n][0];
  y += MESHDEFORM_OFFSET[n][1];
  z += MESHDEFORM_OFFSET[n][2];

  if (x < 0 || x >= mdb->size) {
    return -1;
  }
  if (y < 0 || y >= mdb->size) {
    return -1;
  }
  if (z < 0 || z >= mdb->size) {
    return -1;
  }

  return x + y * size + z * size * size;
}

BLI_INLINE void meshdeform_cell_center(
    MeshDeformBind *mdb, int x, int y, int z, int n, float *center)
{
  x += MESHDEFORM_OFFSET[n][0];
  y += MESHDEFORM_OFFSET[n][1];
  z += MESHDEFORM_OFFSET[n][2];

  center[0] = mdb->min[0] + x * mdb->width[0] + mdb->halfwidth[0];
  center[1] = mdb->min[1] + y * mdb->width[1] + mdb->halfwidth[1];
  center[2] = mdb->min[2] + z * mdb->width[2] + mdb->halfwidth[2];
}

static void meshdeform_add_intersections(MeshDeformBind *mdb, int x, int y, int z)
{
  MDefBoundIsect *isect;
  float center[3], ncenter[3];
  int i, a;

  a = meshdeform_index(mdb, x, y, z, 0);
  meshdeform_cell_center(mdb, x, y, z, 0, center);

  /* check each outgoing edge for intersection */
  for (i = 1; i <= 6; i++) {
    if (meshdeform_index(mdb, x, y, z, i) == -1) {
      continue;
    }

    meshdeform_cell_center(mdb, x, y, z, i, ncenter);

    isect = meshdeform_ray_tree_intersect(mdb, center, ncenter);
    if (isect) {
      mdb->boundisect[a][i - 1] = isect;
      mdb->tag[a] = MESHDEFORM_TAG_BOUNDARY;
    }
  }
}

static void meshdeform_bind_floodfill(MeshDeformBind *mdb)
{
  int *stack, *tag = mdb->tag;
  int a, b, i, xyz[3], stacksize, size = mdb->size;

  stack = MEM_callocN(sizeof(int) * mdb->size3, "MeshDeformBindStack");

  /* we know lower left corner is EXTERIOR because of padding */
  tag[0] = MESHDEFORM_TAG_EXTERIOR;
  stack[0] = 0;
  stacksize = 1;

  /* floodfill exterior tag */
  while (stacksize > 0) {
    a = stack[--stacksize];

    xyz[2] = a / (size * size);
    xyz[1] = (a - xyz[2] * size * size) / size;
    xyz[0] = a - xyz[1] * size - xyz[2] * size * size;

    for (i = 1; i <= 6; i++) {
      b = meshdeform_index(mdb, xyz[0], xyz[1], xyz[2], i);

      if (b != -1) {
        if (tag[b] == MESHDEFORM_TAG_UNTYPED ||
            (tag[b] == MESHDEFORM_TAG_BOUNDARY && !mdb->boundisect[a][i - 1])) {
          tag[b] = MESHDEFORM_TAG_EXTERIOR;
          stack[stacksize++] = b;
        }
      }
    }
  }

  /* other cells are interior */
  for (a = 0; a < size * size * size; a++) {
    if (tag[a] == MESHDEFORM_TAG_UNTYPED) {
      tag[a] = MESHDEFORM_TAG_INTERIOR;
    }
  }

#if 0
  {
    int tb, ti, te, ts;
    tb = ti = te = ts = 0;
    for (a = 0; a < size * size * size; a++) {
      if (tag[a] == MESHDEFORM_TAG_BOUNDARY) {
        tb++;
      }
      else if (tag[a] == MESHDEFORM_TAG_INTERIOR) {
        ti++;
      }
      else if (tag[a] == MESHDEFORM_TAG_EXTERIOR) {
        te++;

        if (mdb->semibound[a]) {
          ts++;
        }
      }
    }

    printf("interior %d exterior %d boundary %d semi-boundary %d\n", ti, te, tb, ts);
  }
#endif

  MEM_freeN(stack);
}

static float meshdeform_boundary_phi(const MeshDeformBind *mdb,
                                     const MDefBoundIsect *isect,
                                     int cagevert)
{
  const MLoop *mloop = mdb->cagemesh_cache.mloop;
  const MPoly *mp = &mdb->cagemesh_cache.mpoly[isect->poly_index];

  for (int i = 0; i < mp->totloop; i++) {
    if (mloop[mp->loopstart + i].v == cagevert) {
      return isect->poly_weights[i];
    }
  }

  return 0.0f;
}

static float meshdeform_interp_w(MeshDeformBind *mdb,
                                 const float *gridvec,
                                 float *UNUSED(vec),
                                 int UNUSED(cagevert))
{
  float dvec[3], ivec[3], result = 0.0f;
  float totweight = 0.0f;

  for (int i = 0; i < 3; i++) {
    ivec[i] = (int)gridvec[i];
    dvec[i] = gridvec[i] - ivec[i];
  }

  for (int i = 0; i < 8; i++) {
    int x, y, z;
    float wx, wy, wz;

    if (i & 1) {
      x = ivec[0] + 1;
      wx = dvec[0];
    }
    else {
      x = ivec[0];
      wx = 1.0f - dvec[0];
    }

    if (i & 2) {
      y = ivec[1] + 1;
      wy = dvec[1];
    }
    else {
      y = ivec[1];
      wy = 1.0f - dvec[1];
    }

    if (i & 4) {
      z = ivec[2] + 1;
      wz = dvec[2];
    }
    else {
      z = ivec[2];
      wz = 1.0f - dvec[2];
    }

    CLAMP(x, 0, mdb->size - 1);
    CLAMP(y, 0, mdb->size - 1);
    CLAMP(z, 0, mdb->size - 1);

    int a = meshdeform_index(mdb, x, y, z, 0);
    float weight = wx * wy * wz;
    result += weight * mdb->phi[a];
    totweight += weight;
  }

  if (totweight > 0.0f) {
    result /= totweight;
  }

  return result;
}

static void meshdeform_check_semibound(MeshDeformBind *mdb, int x, int y, int z)
{
  int i, a;

  a = meshdeform_index(mdb, x, y, z, 0);
  if (mdb->tag[a] != MESHDEFORM_TAG_EXTERIOR) {
    return;
  }

  for (i = 1; i <= 6; i++) {
    if (mdb->boundisect[a][i - 1]) {
      mdb->semibound[a] = 1;
    }
  }
}

static float meshdeform_boundary_total_weight(MeshDeformBind *mdb, int x, int y, int z)
{
  float weight, totweight = 0.0f;
  int i, a;

  a = meshdeform_index(mdb, x, y, z, 0);

  /* count weight for neighbor cells */
  for (i = 1; i <= 6; i++) {
    if (meshdeform_index(mdb, x, y, z, i) == -1) {
      continue;
    }

    if (mdb->boundisect[a][i - 1]) {
      weight = 1.0f / mdb->boundisect[a][i - 1]->len;
    }
    else if (!mdb->semibound[a]) {
      weight = 1.0f / mdb->width[0];
    }
    else {
      weight = 0.0f;
    }

    totweight += weight;
  }

  return totweight;
}

static void meshdeform_matrix_add_cell(
    MeshDeformBind *mdb, LinearSolver *context, int x, int y, int z)
{
  MDefBoundIsect *isect;
  float weight, totweight;
  int i, a, acenter;

  acenter = meshdeform_index(mdb, x, y, z, 0);
  if (mdb->tag[acenter] == MESHDEFORM_TAG_EXTERIOR) {
    return;
  }

  EIG_linear_solver_matrix_add(context, mdb->varidx[acenter], mdb->varidx[acenter], 1.0f);

  totweight = meshdeform_boundary_total_weight(mdb, x, y, z);
  for (i = 1; i <= 6; i++) {
    a = meshdeform_index(mdb, x, y, z, i);
    if (a == -1 || mdb->tag[a] == MESHDEFORM_TAG_EXTERIOR) {
      continue;
    }

    isect = mdb->boundisect[acenter][i - 1];
    if (!isect) {
      weight = (1.0f / mdb->width[0]) / totweight;
      EIG_linear_solver_matrix_add(context, mdb->varidx[acenter], mdb->varidx[a], -weight);
    }
  }
}

static void meshdeform_matrix_add_rhs(
    MeshDeformBind *mdb, LinearSolver *context, int x, int y, int z, int cagevert)
{
  MDefBoundIsect *isect;
  float rhs, weight, totweight;
  int i, a, acenter;

  acenter = meshdeform_index(mdb, x, y, z, 0);
  if (mdb->tag[acenter] == MESHDEFORM_TAG_EXTERIOR) {
    return;
  }

  totweight = meshdeform_boundary_total_weight(mdb, x, y, z);
  for (i = 1; i <= 6; i++) {
    a = meshdeform_index(mdb, x, y, z, i);
    if (a == -1) {
      continue;
    }

    isect = mdb->boundisect[acenter][i - 1];

    if (isect) {
      weight = (1.0f / isect->len) / totweight;
      rhs = weight * meshdeform_boundary_phi(mdb, isect, cagevert);
      EIG_linear_solver_right_hand_side_add(context, 0, mdb->varidx[acenter], rhs);
    }
  }
}

static void meshdeform_matrix_add_semibound_phi(
    MeshDeformBind *mdb, int x, int y, int z, int cagevert)
{
  MDefBoundIsect *isect;
  float rhs, weight, totweight;
  int i, a;

  a = meshdeform_index(mdb, x, y, z, 0);
  if (!mdb->semibound[a]) {
    return;
  }

  mdb->phi[a] = 0.0f;

  totweight = meshdeform_boundary_total_weight(mdb, x, y, z);
  for (i = 1; i <= 6; i++) {
    isect = mdb->boundisect[a][i - 1];

    if (isect) {
      weight = (1.0f / isect->len) / totweight;
      rhs = weight * meshdeform_boundary_phi(mdb, isect, cagevert);
      mdb->phi[a] += rhs;
    }
  }
}

static void meshdeform_matrix_add_exterior_phi(
    MeshDeformBind *mdb, int x, int y, int z, int UNUSED(cagevert))
{
  float phi, totweight;
  int i, a, acenter;

  acenter = meshdeform_index(mdb, x, y, z, 0);
  if (mdb->tag[acenter] != MESHDEFORM_TAG_EXTERIOR || mdb->semibound[acenter]) {
    return;
  }

  phi = 0.0f;
  totweight = 0.0f;
  for (i = 1; i <= 6; i++) {
    a = meshdeform_index(mdb, x, y, z, i);

    if (a != -1 && mdb->semibound[a]) {
      phi += mdb->phi[a];
      totweight += 1.0f;
    }
  }

  if (totweight != 0.0f) {
    mdb->phi[acenter] = phi / totweight;
  }
}

static void meshdeform_matrix_solve(MeshDeformModifierData *mmd, MeshDeformBind *mdb)
{
  LinearSolver *context;
  float vec[3], gridvec[3];
  int a, b, x, y, z, totvar;
  char message[256];

  /* setup variable indices */
  mdb->varidx = MEM_callocN(sizeof(int) * mdb->size3, "MeshDeformDSvaridx");
  for (a = 0, totvar = 0; a < mdb->size3; a++) {
    mdb->varidx[a] = (mdb->tag[a] == MESHDEFORM_TAG_EXTERIOR) ? -1 : totvar++;
  }

  if (totvar == 0) {
    MEM_freeN(mdb->varidx);
    return;
  }

  progress_bar(0, "Starting mesh deform solve");

  /* setup linear solver */
  context = EIG_linear_solver_new(totvar, totvar, 1);

  /* build matrix */
  for (z = 0; z < mdb->size; z++) {
    for (y = 0; y < mdb->size; y++) {
      for (x = 0; x < mdb->size; x++) {
        meshdeform_matrix_add_cell(mdb, context, x, y, z);
      }
    }
  }

  /* solve for each cage vert */
  for (a = 0; a < mdb->cage_verts_num; a++) {
    /* fill in right hand side and solve */
    for (z = 0; z < mdb->size; z++) {
      for (y = 0; y < mdb->size; y++) {
        for (x = 0; x < mdb->size; x++) {
          meshdeform_matrix_add_rhs(mdb, context, x, y, z, a);
        }
      }
    }

    if (EIG_linear_solver_solve(context)) {
      for (z = 0; z < mdb->size; z++) {
        for (y = 0; y < mdb->size; y++) {
          for (x = 0; x < mdb->size; x++) {
            meshdeform_matrix_add_semibound_phi(mdb, x, y, z, a);
          }
        }
      }

      for (z = 0; z < mdb->size; z++) {
        for (y = 0; y < mdb->size; y++) {
          for (x = 0; x < mdb->size; x++) {
            meshdeform_matrix_add_exterior_phi(mdb, x, y, z, a);
          }
        }
      }

      for (b = 0; b < mdb->size3; b++) {
        if (mdb->tag[b] != MESHDEFORM_TAG_EXTERIOR) {
          mdb->phi[b] = EIG_linear_solver_variable_get(context, 0, mdb->varidx[b]);
        }
        mdb->totalphi[b] += mdb->phi[b];
      }

      if (mdb->weights) {
        /* static bind : compute weights for each vertex */
        for (b = 0; b < mdb->verts_num; b++) {
          if (mdb->inside[b]) {
            copy_v3_v3(vec, mdb->vertexcos[b]);
            gridvec[0] = (vec[0] - mdb->min[0] - mdb->halfwidth[0]) / mdb->width[0];
            gridvec[1] = (vec[1] - mdb->min[1] - mdb->halfwidth[1]) / mdb->width[1];
            gridvec[2] = (vec[2] - mdb->min[2] - mdb->halfwidth[2]) / mdb->width[2];

            mdb->weights[b * mdb->cage_verts_num + a] = meshdeform_interp_w(mdb, gridvec, vec, a);
          }
        }
      }
      else {
        MDefBindInfluence *inf;

        /* dynamic bind */
        for (b = 0; b < mdb->size3; b++) {
          if (mdb->phi[b] >= MESHDEFORM_MIN_INFLUENCE) {
            inf = BLI_memarena_alloc(mdb->memarena, sizeof(*inf));
            inf->vertex = a;
            inf->weight = mdb->phi[b];
            inf->next = mdb->dyngrid[b];
            mdb->dyngrid[b] = inf;
          }
        }
      }
    }
    else {
      BKE_modifier_set_error(
          mmd->object, &mmd->modifier, "Failed to find bind solution (increase precision?)");
      error("Mesh Deform: failed to find bind solution.");
      break;
    }

    BLI_snprintf(message,
                 sizeof(message),
                 "Mesh deform solve %d / %d       |||",
                 a + 1,
                 mdb->cage_verts_num);
    progress_bar((float)(a + 1) / (float)(mdb->cage_verts_num), message);
  }

#if 0
  /* sanity check */
  for (b = 0; b < mdb->size3; b++) {
    if (mdb->tag[b] != MESHDEFORM_TAG_EXTERIOR) {
      if (fabsf(mdb->totalphi[b] - 1.0f) > 1e-4f) {
        printf("totalphi deficiency [%s|%d] %d: %.10f\n",
               (mdb->tag[b] == MESHDEFORM_TAG_INTERIOR) ? "interior" : "boundary",
               mdb->semibound[b],
               mdb->varidx[b],
               mdb->totalphi[b]);
      }
    }
  }
#endif

  /* free */
  MEM_freeN(mdb->varidx);

  EIG_linear_solver_delete(context);
}

static void harmonic_coordinates_bind(MeshDeformModifierData *mmd, MeshDeformBind *mdb)
{
  MDefBindInfluence *inf;
  MDefInfluence *mdinf;
  MDefCell *cell;
  float center[3], vec[3], maxwidth, totweight;
  int a, b, x, y, z, totinside, offset;

  /* compute bounding box of the cage mesh */
  INIT_MINMAX(mdb->min, mdb->max);

  for (a = 0; a < mdb->cage_verts_num; a++) {
    minmax_v3v3_v3(mdb->min, mdb->max, mdb->cagecos[a]);
  }

  /* allocate memory */
  mdb->size = (2 << (mmd->gridsize - 1)) + 2;
  mdb->size3 = mdb->size * mdb->size * mdb->size;
  mdb->tag = MEM_callocN(sizeof(int) * mdb->size3, "MeshDeformBindTag");
  mdb->phi = MEM_callocN(sizeof(float) * mdb->size3, "MeshDeformBindPhi");
  mdb->totalphi = MEM_callocN(sizeof(float) * mdb->size3, "MeshDeformBindTotalPhi");
  mdb->boundisect = MEM_callocN(sizeof(*mdb->boundisect) * mdb->size3, "MDefBoundIsect");
  mdb->semibound = MEM_callocN(sizeof(int) * mdb->size3, "MDefSemiBound");
  mdb->bvhtree = BKE_bvhtree_from_mesh_get(&mdb->bvhdata, mdb->cagemesh, BVHTREE_FROM_LOOPTRI, 4);
  mdb->inside = MEM_callocN(sizeof(int) * mdb->verts_num, "MDefInside");

  if (mmd->flag & MOD_MDEF_DYNAMIC_BIND) {
    mdb->dyngrid = MEM_callocN(sizeof(MDefBindInfluence *) * mdb->size3, "MDefDynGrid");
  }
  else {
    mdb->weights = MEM_callocN(sizeof(float) * mdb->verts_num * mdb->cage_verts_num,
                               "MDefWeights");
  }

  mdb->memarena = BLI_memarena_new(BLI_MEMARENA_STD_BUFSIZE, "harmonic coords arena");
  BLI_memarena_use_calloc(mdb->memarena);

  /* initialize data from 'cagedm' for reuse */
  {
    Mesh *me = mdb->cagemesh;
    mdb->cagemesh_cache.mpoly = BKE_mesh_polygons(me);
    mdb->cagemesh_cache.mloop = BKE_mesh_loops(me);
    mdb->cagemesh_cache.looptri = BKE_mesh_runtime_looptri_ensure(me);
    mdb->cagemesh_cache.poly_nors = BKE_mesh_poly_normals_ensure(me);
  }

  /* make bounding box equal size in all directions, add padding, and compute
   * width of the cells */
  maxwidth = -1.0f;
  for (a = 0; a < 3; a++) {
    if (mdb->max[a] - mdb->min[a] > maxwidth) {
      maxwidth = mdb->max[a] - mdb->min[a];
    }
  }

  for (a = 0; a < 3; a++) {
    center[a] = (mdb->min[a] + mdb->max[a]) * 0.5f;
    mdb->min[a] = center[a] - maxwidth * 0.5f;
    mdb->max[a] = center[a] + maxwidth * 0.5f;

    mdb->width[a] = (mdb->max[a] - mdb->min[a]) / (mdb->size - 4);
    mdb->min[a] -= 2.1f * mdb->width[a];
    mdb->max[a] += 2.1f * mdb->width[a];

    mdb->width[a] = (mdb->max[a] - mdb->min[a]) / mdb->size;
    mdb->halfwidth[a] = mdb->width[a] * 0.5f;
  }

  progress_bar(0, "Setting up mesh deform system");

  totinside = 0;
  for (a = 0; a < mdb->verts_num; a++) {
    copy_v3_v3(vec, mdb->vertexcos[a]);
    mdb->inside[a] = meshdeform_inside_cage(mdb, vec);
    if (mdb->inside[a]) {
      totinside++;
    }
  }

  /* free temporary MDefBoundIsects */
  BLI_memarena_free(mdb->memarena);
  mdb->memarena = BLI_memarena_new(BLI_MEMARENA_STD_BUFSIZE, "harmonic coords arena");

  /* start with all cells untyped */
  for (a = 0; a < mdb->size3; a++) {
    mdb->tag[a] = MESHDEFORM_TAG_UNTYPED;
  }

  /* detect intersections and tag boundary cells */
  for (z = 0; z < mdb->size; z++) {
    for (y = 0; y < mdb->size; y++) {
      for (x = 0; x < mdb->size; x++) {
        meshdeform_add_intersections(mdb, x, y, z);
      }
    }
  }

  /* compute exterior and interior tags */
  meshdeform_bind_floodfill(mdb);

  for (z = 0; z < mdb->size; z++) {
    for (y = 0; y < mdb->size; y++) {
      for (x = 0; x < mdb->size; x++) {
        meshdeform_check_semibound(mdb, x, y, z);
      }
    }
  }

  /* solve */
  meshdeform_matrix_solve(mmd, mdb);

  /* assign results */
  if (mmd->flag & MOD_MDEF_DYNAMIC_BIND) {
    mmd->influences_num = 0;
    for (a = 0; a < mdb->size3; a++) {
      for (inf = mdb->dyngrid[a]; inf; inf = inf->next) {
        mmd->influences_num++;
      }
    }

    /* convert MDefBindInfluences to smaller MDefInfluences */
    mmd->dyngrid = MEM_callocN(sizeof(MDefCell) * mdb->size3, "MDefDynGrid");
    mmd->dyninfluences = MEM_callocN(sizeof(MDefInfluence) * mmd->influences_num, "MDefInfluence");
    offset = 0;
    for (a = 0; a < mdb->size3; a++) {
      cell = &mmd->dyngrid[a];
      cell->offset = offset;

      totweight = 0.0f;
      mdinf = mmd->dyninfluences + cell->offset;
      for (inf = mdb->dyngrid[a]; inf; inf = inf->next, mdinf++) {
        mdinf->weight = inf->weight;
        mdinf->vertex = inf->vertex;
        totweight += mdinf->weight;
        cell->influences_num++;
      }

      if (totweight > 0.0f) {
        mdinf = mmd->dyninfluences + cell->offset;
        for (b = 0; b < cell->influences_num; b++, mdinf++) {
          mdinf->weight /= totweight;
        }
      }

      offset += cell->influences_num;
    }

    mmd->dynverts = mdb->inside;
    mmd->dyngridsize = mdb->size;
    copy_v3_v3(mmd->dyncellmin, mdb->min);
    mmd->dyncellwidth = mdb->width[0];
    MEM_freeN(mdb->dyngrid);
  }
  else {
    mmd->bindweights = mdb->weights;
    MEM_freeN(mdb->inside);
  }

  MEM_freeN(mdb->tag);
  MEM_freeN(mdb->phi);
  MEM_freeN(mdb->totalphi);
  MEM_freeN(mdb->boundisect);
  MEM_freeN(mdb->semibound);
  BLI_memarena_free(mdb->memarena);
  free_bvhtree_from_mesh(&mdb->bvhdata);
}

void ED_mesh_deform_bind_callback(Object *object,
                                  MeshDeformModifierData *mmd,
                                  Mesh *cagemesh,
                                  float *vertexcos,
                                  int verts_num,
                                  float cagemat[4][4])
{
  MeshDeformModifierData *mmd_orig = (MeshDeformModifierData *)BKE_modifier_get_original(
      object, &mmd->modifier);
  MeshDeformBind mdb;
  const MVert *mvert;
  int a;

  waitcursor(1);
  start_progress_bar();

  memset(&mdb, 0, sizeof(MeshDeformBind));

  /* No need to support other kinds of mesh data as binding is a one-off action. */
  BKE_mesh_wrapper_ensure_mdata(cagemesh);

  /* get mesh and cage mesh */
  mdb.vertexcos = MEM_callocN(sizeof(float[3]) * verts_num, "MeshDeformCos");
  mdb.verts_num = verts_num;

  mdb.cagemesh = cagemesh;
  mdb.cage_verts_num = mdb.cagemesh->totvert;
  mdb.cagecos = MEM_callocN(sizeof(*mdb.cagecos) * mdb.cage_verts_num, "MeshDeformBindCos");
  copy_m4_m4(mdb.cagemat, cagemat);

  mvert = BKE_mesh_vertices(mdb.cagemesh);
  for (a = 0; a < mdb.cage_verts_num; a++) {
    copy_v3_v3(mdb.cagecos[a], mvert[a].co);
  }
  for (a = 0; a < mdb.verts_num; a++) {
    mul_v3_m4v3(mdb.vertexcos[a], mdb.cagemat, vertexcos + a * 3);
  }

  /* solve */
  harmonic_coordinates_bind(mmd_orig, &mdb);

  /* assign bind variables */
  mmd_orig->bindcagecos = (float *)mdb.cagecos;
  mmd_orig->verts_num = mdb.verts_num;
  mmd_orig->cage_verts_num = mdb.cage_verts_num;
  copy_m4_m4(mmd_orig->bindmat, mmd_orig->object->obmat);

  /* transform bindcagecos to world space */
  for (a = 0; a < mdb.cage_verts_num; a++) {
    mul_m4_v3(mmd_orig->object->obmat, mmd_orig->bindcagecos + a * 3);
  }

  /* free */
  MEM_freeN(mdb.vertexcos);

  /* compact weights */
  BKE_modifier_mdef_compact_influences((ModifierData *)mmd_orig);

  end_progress_bar();
  waitcursor(0);
}<|MERGE_RESOLUTION|>--- conflicted
+++ resolved
@@ -652,12 +652,9 @@
   int a, tris_num, j, bbone, firstsegment, lastsegment;
   bool use_topology = (me->editflag & ME_EDIT_MIRROR_TOPO) != 0;
 
-<<<<<<< HEAD
-=======
   const MVert *mesh_verts = BKE_mesh_vertices(me);
   const MPoly *polys = BKE_mesh_polygons(me);
   const MLoop *loops = BKE_mesh_loops(me);
->>>>>>> 258d3858
   bool use_vert_sel = (me->editflag & ME_EDIT_PAINT_VERT_SEL) != 0;
   bool use_face_sel = (me->editflag & ME_EDIT_PAINT_FACE_SEL) != 0;
 
@@ -672,38 +669,25 @@
 
     /*  (added selectedVerts content for vertex mask, they used to just equal 1) */
     if (use_vert_sel) {
-<<<<<<< HEAD
       const bool *selection_vert = (const bool *)CustomData_get_layer_named(
           &me->vdata, CD_PROP_BOOL, ".selection_vert");
       if (selection_vert) {
-        for (a = 0, mp = me->mpoly; a < me->totpoly; mp++, a++) {
-          for (j = 0, ml = me->mloop + mp->loopstart; j < mp->totloop; j++, ml++) {
+        for (a = 0, mp = polys; a < me->totpoly; mp++, a++) {
+          for (j = 0, ml = loops + mp->loopstart; j < mp->totloop; j++, ml++) {
             mask[ml->v] = selection_vert[ml->v];
           }
-=======
-      for (a = 0, mp = polys; a < me->totpoly; mp++, a++) {
-        for (j = 0, ml = loops + mp->loopstart; j < mp->totloop; j++, ml++) {
-          mask[ml->v] = (mesh_verts[ml->v].flag & SELECT) != 0;
->>>>>>> 258d3858
         }
       }
     }
     else if (use_face_sel) {
-<<<<<<< HEAD
       const bool *selection_poly = (const bool *)CustomData_get_layer_named(
           &me->pdata, CD_PROP_BOOL, ".selection_poly");
       if (selection_poly) {
-        for (a = 0, mp = me->mpoly; a < me->totpoly; mp++, a++) {
+        for (a = 0, mp = polys; a < me->totpoly; mp++, a++) {
           if (selection_poly[a]) {
-            for (j = 0, ml = me->mloop + mp->loopstart; j < mp->totloop; j++, ml++) {
+            for (j = 0, ml = loops + mp->loopstart; j < mp->totloop; j++, ml++) {
               mask[ml->v] = 1;
             }
-=======
-      for (a = 0, mp = polys; a < me->totpoly; mp++, a++) {
-        if (mp->flag & ME_FACE_SEL) {
-          for (j = 0, ml = loops + mp->loopstart; j < mp->totloop; j++, ml++) {
-            mask[ml->v] = 1;
->>>>>>> 258d3858
           }
         }
       }
