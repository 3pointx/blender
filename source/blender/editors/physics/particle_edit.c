--- conflicted
+++ resolved
@@ -1452,11 +1452,7 @@
   vec = edit->emitter_cosnos;
   nor = vec + 3;
 
-<<<<<<< HEAD
-  const float(*positions)[3] = BKE_mesh_positions(mesh);
-=======
   const float(*positions)[3] = BKE_mesh_vert_positions(mesh);
->>>>>>> a7e1815c
   const float(*vert_normals)[3] = BKE_mesh_vertex_normals_ensure(mesh);
   MFace *mfaces = (MFace *)CustomData_get_layer(&mesh->fdata, CD_MFACE);
   for (i = 0; i < totface; i++, vec += 6, nor += 6) {
@@ -4178,11 +4174,7 @@
 
   totface = mesh->totface;
   mface = (MFace *)CustomData_get_layer(&mesh->fdata, CD_MFACE);
-<<<<<<< HEAD
-  float(*positions)[3] = BKE_mesh_positions_for_write(mesh);
-=======
   float(*positions)[3] = BKE_mesh_vert_positions_for_write(mesh);
->>>>>>> a7e1815c
 
   /* lets intersect the faces */
   for (i = 0; i < totface; i++, mface++) {
