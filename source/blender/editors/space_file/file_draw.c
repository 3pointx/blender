--- conflicted
+++ resolved
@@ -185,11 +185,8 @@
                               file->name,
                               BLI_strdup(blend_path),
                               file->blentype,
-<<<<<<< HEAD
                               file->asset_data,
-=======
                               asset_params->import_type,
->>>>>>> 0f68e5c3
                               icon,
                               preview_image,
                               UI_DPI_FAC);
@@ -496,21 +493,15 @@
       char blend_path[FILE_MAX_LIBEXTRA];
 
       if (BLO_library_path_explode(path, blend_path, NULL, NULL)) {
-<<<<<<< HEAD
-=======
         const FileAssetSelectParams *asset_params = ED_fileselect_get_asset_params(sfile);
         BLI_assert(asset_params != NULL);
 
->>>>>>> 0f68e5c3
         UI_but_drag_set_asset(but,
                               file->name,
                               BLI_strdup(blend_path),
                               file->blentype,
-<<<<<<< HEAD
                               file->asset_data,
-=======
                               asset_params->import_type,
->>>>>>> 0f68e5c3
                               icon,
                               imb,
                               scale);
