/*
 * ***** BEGIN GPL LICENSE BLOCK *****
 *
 * This program is free software; you can redistribute it and/or
 * modify it under the terms of the GNU General Public License
 * as published by the Free Software Foundation; either version 2
 * of the License, or (at your option) any later version.
 *
 * This program is distributed in the hope that it will be useful,
 * but WITHOUT ANY WARRANTY; without even the implied warranty of
 * MERCHANTABILITY or FITNESS FOR A PARTICULAR PURPOSE.  See the
 * GNU General Public License for more details.
 *
 * You should have received a copy of the GNU General Public License
 * along with this program; if not, write to the Free Software Foundation,
 * Inc., 51 Franklin Street, Fifth Floor, Boston, MA 02110-1301, USA.
 *
 * The Original Code is Copyright (C) 2007 Blender Foundation.
 * All rights reserved.
 *
 * The Original Code is: all of this file.
 *
 * Contributor(s): none yet.
 *
 * ***** END GPL LICENSE BLOCK *****
 */

/** \file blender/editors/space_file/filelist.c
 *  \ingroup spfile
 */


/* global includes */

#include <stdlib.h>
#include <math.h>
#include <string.h>
#include <sys/stat.h>
#include <time.h>

#ifndef WIN32
#  include <unistd.h>
#else
#  include <io.h>
#  include <direct.h>
#endif
#include "MEM_guardedalloc.h"

#include "BLI_blenlib.h"
#include "BLI_fileops.h"
#include "BLI_fileops_types.h"
#include "BLI_fnmatch.h"
#include "BLI_ghash.h"
#include "BLI_hash_md5.h"
#include "BLI_linklist.h"
#include "BLI_math.h"
#include "BLI_stack.h"
#include "BLI_task.h"
#include "BLI_threads.h"
#include "BLI_utildefines.h"

#ifdef WIN32
#  include "BLI_winstuff.h"
#endif

#include "RNA_types.h"

#include "BKE_asset_engine.h"
#include "BKE_context.h"
#include "BKE_global.h"
#include "BKE_library.h"
#include "BKE_icons.h"
#include "BKE_idcode.h"
#include "BKE_main.h"
#include "BLO_readfile.h"

#include "DNA_space_types.h"

#include "ED_datafiles.h"
#include "ED_fileselect.h"
#include "ED_screen.h"

#include "IMB_imbuf.h"
#include "IMB_imbuf_types.h"
#include "IMB_thumbs.h"

#include "PIL_time.h"

#include "WM_api.h"
#include "WM_types.h"

#include "UI_resources.h"
#include "UI_interface_icons.h"

#include "atomic_ops.h"

#include "filelist.h"


/* ----------------- FOLDERLIST (previous/next) -------------- */

typedef struct FolderList {
	struct FolderList *next, *prev;
	char *foldername;
} FolderList;

ListBase *folderlist_new(void)
{
	ListBase *p = MEM_callocN(sizeof(*p), __func__);
	return p;
}

void folderlist_popdir(struct ListBase *folderlist, char *dir)
{
	const char *prev_dir;
	struct FolderList *folder;
	folder = folderlist->last;

	if (folder) {
		/* remove the current directory */
		MEM_freeN(folder->foldername);
		BLI_freelinkN(folderlist, folder);

		folder = folderlist->last;
		if (folder) {
			prev_dir = folder->foldername;
			BLI_strncpy(dir, prev_dir, FILE_MAXDIR);
		}
	}
	/* delete the folder next or use setdir directly before PREVIOUS OP */
}

void folderlist_pushdir(ListBase *folderlist, const char *dir)
{
	struct FolderList *folder, *previous_folder;
	previous_folder = folderlist->last;

	/* check if already exists */
	if (previous_folder && previous_folder->foldername) {
		if (BLI_path_cmp(previous_folder->foldername, dir) == 0) {
			return;
		}
	}

	/* create next folder element */
	folder = MEM_mallocN(sizeof(*folder), __func__);
	folder->foldername = BLI_strdup(dir);

	/* add it to the end of the list */
	BLI_addtail(folderlist, folder);
}

const char *folderlist_peeklastdir(ListBase *folderlist)
{
	struct FolderList *folder;

	if (!folderlist->last)
		return NULL;

	folder = folderlist->last;
	return folder->foldername;
}

int folderlist_clear_next(struct SpaceFile *sfile)
{
	struct FolderList *folder;

	/* if there is no folder_next there is nothing we can clear */
	if (!sfile->folders_next)
		return 0;

	/* if previous_folder, next_folder or refresh_folder operators are executed it doesn't clear folder_next */
	folder = sfile->folders_prev->last;
	if ((!folder) || (BLI_path_cmp(folder->foldername, sfile->params->dir) == 0))
		return 0;

	/* eventually clear flist->folders_next */
	return 1;
}

/* not listbase itself */
void folderlist_free(ListBase *folderlist)
{
	if (folderlist) {
		FolderList *folder;
		for (folder = folderlist->first; folder; folder = folder->next)
			MEM_freeN(folder->foldername);
		BLI_freelistN(folderlist);
	}
}

ListBase *folderlist_duplicate(ListBase *folderlist)
{

	if (folderlist) {
		ListBase *folderlistn = MEM_callocN(sizeof(*folderlistn), __func__);
		FolderList *folder;

		BLI_duplicatelist(folderlistn, folderlist);

		for (folder = folderlistn->first; folder; folder = folder->next) {
			folder->foldername = MEM_dupallocN(folder->foldername);
		}
		return folderlistn;
	}
	return NULL;
}


/* ------------------FILELIST------------------------ */

typedef struct FileListInternEntry {
	struct FileListInternEntry *next, *prev;

	char uuid[16];  /* ASSET_UUID_LENGTH */

	int typeflag;  /* eFileSel_File_Types */
	int blentype;  /* ID type, in case typeflag has FILE_TYPE_BLENDERLIB set. */

	char *relpath;
	char *name;  /* not striclty needed, but used during sorting, avoids to have to recompute it there... */

	BLI_stat_t st;
} FileListInternEntry;

typedef struct FileListIntern {
	ListBase entries;  /* FileListInternEntry items. */
	FileListInternEntry **filtered;

	char curr_uuid[16];  /* Used to generate uuid during internal listing. */
} FileListIntern;

#define FILELIST_ENTRYCACHESIZE_DEFAULT 1024  /* Keep it a power of two! */
typedef struct FileListEntryCache {
	size_t size;  /* The size of the cache... */

	int flags;

	/* This one gathers all entries from both block and misc caches. Used for easy bulk-freing. */
	ListBase cached_entries;

	/* Block cache: all entries between start and end index. used for part of the list on diplay. */
	FileDirEntry **block_entries;
	int block_start_index, block_end_index, block_center_index, block_cursor;

	/* Misc cache: random indices, FIFO behavior.
	 * Note: Not 100% sure we actually need that, time will say. */
	int misc_cursor;
	int *misc_entries_indices;
	GHash *misc_entries;

	/* Allows to quickly get a cached entry from its UUID. */
	GHash *uuids;

	/* Previews handling - generic filebrowser. */
	TaskPool *previews_pool;
	ThreadQueue *previews_done;
	/* Previews handling - Asset engines. */
	int ae_preview_job;
	AssetUUIDList ae_preview_uuids;
} FileListEntryCache;

/* FileListCache.flags */
enum {
	FLC_IS_INIT              = 1 << 0,
	FLC_PREVIEWS_ACTIVE      = 1 << 1,
};

typedef struct FileListEntryPreview {
	char path[FILE_MAX];
	unsigned int flags;
	int index;
	ImBuf *img;
} FileListEntryPreview;


typedef struct FileListFilter {
	unsigned int filter;
	unsigned int filter_id;
	char filter_glob[FILE_MAXFILE];
	char filter_search[66];  /* + 2 for heading/trailing implicit '*' wildcards. */
	short flags;
} FileListFilter;

/* FileListFilter.flags */
enum {
	FLF_DO_FILTER    = 1 << 0,
	FLF_HIDE_DOT     = 1 << 1,
	FLF_HIDE_PARENT  = 1 << 2,
	FLF_HIDE_LIB_DIR = 1 << 3,
};

typedef struct FileList {
	FileDirEntryArr filelist;

	AssetEngine *ae;

	short prv_w;
	short prv_h;

	short flags;

	short sort;

	FileListFilter filter_data;

	struct FileListIntern filelist_intern;

	struct FileListEntryCache filelist_cache;

	/* We need to keep those info outside of actual filelist items, because those are no more persistent
	 * (only generated on demand, and freed as soon as possible).
	 * Persistent part (mere list of paths + stat info) is kept as small as possible, and filebrowser-agnostic.
	 */
	GHash *selection_state;

	short max_recursion;
	short recursion_level;

	struct BlendHandle *libfiledata;

	/* Set given path as root directory, if last bool is true may change given string in place to a valid value.
	 * Returns True if valid dir. */
	bool (*checkdirf)(struct FileList *, char *, const bool);

	/* Fill filelist (to be called by read job). */
	void (*read_jobf)(struct FileList *, const char *, short *, short *, float *, ThreadMutex *);

	/* Filter an entry of current filelist. */
	bool (*filterf)(struct FileListInternEntry *, const char *, FileListFilter *);
} FileList;

/* FileList.flags */
enum {
	FL_FORCE_RESET    = 1 << 0,
	FL_IS_READY       = 1 << 1,
	FL_IS_PENDING     = 1 << 2,
	FL_NEED_SORTING   = 1 << 3,
	FL_NEED_FILTERING = 1 << 4,
};

#define SPECIAL_IMG_SIZE 48
#define SPECIAL_IMG_ROWS 4
#define SPECIAL_IMG_COLS 4

enum {
	SPECIAL_IMG_FOLDER      = 0,
	SPECIAL_IMG_PARENT      = 1,
	SPECIAL_IMG_REFRESH     = 2,
	SPECIAL_IMG_BLENDFILE   = 3,
	SPECIAL_IMG_SOUNDFILE   = 4,
	SPECIAL_IMG_MOVIEFILE   = 5,
	SPECIAL_IMG_PYTHONFILE  = 6,
	SPECIAL_IMG_TEXTFILE    = 7,
	SPECIAL_IMG_FONTFILE    = 8,
	SPECIAL_IMG_UNKNOWNFILE = 9,
	SPECIAL_IMG_LOADING     = 10,
	SPECIAL_IMG_BACKUP      = 11,
	SPECIAL_IMG_MAX
};

static ImBuf *gSpecialFileImages[SPECIAL_IMG_MAX];


static void filelist_readjob_main(struct FileList *, const char *, short *, short *, float *, ThreadMutex *);
static void filelist_readjob_lib(struct FileList *, const char *, short *, short *, float *, ThreadMutex *);
static void filelist_readjob_dir(struct FileList *, const char *, short *, short *, float *, ThreadMutex *);

/* helper, could probably go in BKE actually? */
static int groupname_to_code(const char *group);
static unsigned int groupname_to_filter_id(const char *group);

static void filelist_filter_clear(FileList *filelist);
static void filelist_cache_clear(FileListEntryCache *cache, size_t new_size, AssetEngine *ae);

/* ********** Sort helpers ********** */

static int compare_direntry_generic(const FileListInternEntry *entry1, const FileListInternEntry *entry2)
{
	/* type is equal to stat.st_mode */

	if (entry1->typeflag & FILE_TYPE_DIR) {
		if (entry2->typeflag & FILE_TYPE_DIR) {
			/* If both entries are tagged as dirs, we make a 'sub filter' that shows first the real dirs,
			 * then libs (.blend files), then categories in libs. */
			if (entry1->typeflag & FILE_TYPE_BLENDERLIB) {
				if (!(entry2->typeflag & FILE_TYPE_BLENDERLIB)) {
					return 1;
				}
			}
			else if (entry2->typeflag & FILE_TYPE_BLENDERLIB) {
				return -1;
			}
			else if (entry1->typeflag & (FILE_TYPE_BLENDER | FILE_TYPE_BLENDER_BACKUP)) {
				if (!(entry2->typeflag & (FILE_TYPE_BLENDER | FILE_TYPE_BLENDER_BACKUP))) {
					return 1;
				}
			}
			else if (entry2->typeflag & (FILE_TYPE_BLENDER | FILE_TYPE_BLENDER_BACKUP)) {
				return -1;
			}
		}
		else {
			return -1;
		}
	}
	else if (entry2->typeflag & FILE_TYPE_DIR) {
		return 1;
	}

	/* make sure "." and ".." are always first */
	if (FILENAME_IS_CURRENT(entry1->relpath)) return -1;
	if (FILENAME_IS_CURRENT(entry2->relpath)) return 1;
	if (FILENAME_IS_PARENT(entry1->relpath)) return -1;
	if (FILENAME_IS_PARENT(entry2->relpath)) return 1;

	return 0;
}

static int compare_name(void *UNUSED(user_data), const void *a1, const void *a2)
{
	const FileListInternEntry *entry1 = a1;
	const FileListInternEntry *entry2 = a2;
	char *name1, *name2;
	int ret;

	if ((ret = compare_direntry_generic(entry1, entry2))) {
		return ret;
	}

	name1 = entry1->name;
	name2 = entry2->name;

	return BLI_natstrcmp(name1, name2);
}

static int compare_date(void *UNUSED(user_data), const void *a1, const void *a2)
{
	const FileListInternEntry *entry1 = a1;
	const FileListInternEntry *entry2 = a2;
	char *name1, *name2;
	int64_t time1, time2;
	int ret;

	if ((ret = compare_direntry_generic(entry1, entry2))) {
		return ret;
	}

	time1 = (int64_t)entry1->st.st_mtime;
	time2 = (int64_t)entry2->st.st_mtime;
	if (time1 < time2) return 1;
	if (time1 > time2) return -1;

	name1 = entry1->name;
	name2 = entry2->name;

	return BLI_natstrcmp(name1, name2);
}

static int compare_size(void *UNUSED(user_data), const void *a1, const void *a2)
{
	const FileListInternEntry *entry1 = a1;
	const FileListInternEntry *entry2 = a2;
	char *name1, *name2;
	uint64_t size1, size2;
	int ret;

	if ((ret = compare_direntry_generic(entry1, entry2))) {
		return ret;
	}

	size1 = entry1->st.st_size;
	size2 = entry2->st.st_size;
	if (size1 < size2) return 1;
	if (size1 > size2) return -1;

	name1 = entry1->name;
	name2 = entry2->name;

	return BLI_natstrcmp(name1, name2);
}

static int compare_extension(void *UNUSED(user_data), const void *a1, const void *a2)
{
	const FileListInternEntry *entry1 = a1;
	const FileListInternEntry *entry2 = a2;
	char *name1, *name2;
	int ret;

	if ((ret = compare_direntry_generic(entry1, entry2))) {
		return ret;
	}

	if ((entry1->typeflag & FILE_TYPE_BLENDERLIB) && !(entry2->typeflag & FILE_TYPE_BLENDERLIB)) return -1;
	if (!(entry1->typeflag & FILE_TYPE_BLENDERLIB) && (entry2->typeflag & FILE_TYPE_BLENDERLIB)) return 1;
	if ((entry1->typeflag & FILE_TYPE_BLENDERLIB) && (entry2->typeflag & FILE_TYPE_BLENDERLIB)) {
		if ((entry1->typeflag & FILE_TYPE_DIR) && !(entry2->typeflag & FILE_TYPE_DIR)) return 1;
		if (!(entry1->typeflag & FILE_TYPE_DIR) && (entry2->typeflag & FILE_TYPE_DIR)) return -1;
		if (entry1->blentype < entry2->blentype) return -1;
		if (entry1->blentype > entry2->blentype) return 1;
	}
	else {
		const char *sufix1, *sufix2;

		if (!(sufix1 = strstr(entry1->relpath, ".blend.gz")))
			sufix1 = strrchr(entry1->relpath, '.');
		if (!(sufix2 = strstr(entry2->relpath, ".blend.gz")))
			sufix2 = strrchr(entry2->relpath, '.');
		if (!sufix1) sufix1 = "";
		if (!sufix2) sufix2 = "";

		if ((ret = BLI_strcasecmp(sufix1, sufix2))) {
			return ret;
		}
	}

	name1 = entry1->name;
	name2 = entry2->name;

	return BLI_natstrcmp(name1, name2);
}

static bool filelist_need_sorting(struct FileList *filelist)
{
	return (((filelist->flags & FL_NEED_SORTING) || (filelist->ae && (filelist->ae->flag & AE_DIRTY_SORTING))) &&
	        (filelist->sort != FILE_SORT_NONE));
}

static void filelist_need_sorting_clear(struct FileList *filelist)
{
	filelist->flags &= ~FL_NEED_SORTING;
	if (filelist->ae) {
		filelist->ae->flag &= ~AE_DIRTY_SORTING;
	}
}

void filelist_setsorting(struct FileList *filelist, const short sort)
{
	if (filelist->sort != sort) {
		filelist->sort = sort;
		filelist->flags |= FL_NEED_SORTING;
	}
}

/* ********** Filter helpers ********** */

static bool is_hidden_file(const char *filename, FileListFilter *filter)
{
	char *sep = (char *)BLI_last_slash(filename);
	bool is_hidden = false;

	if (filter->flags & FLF_HIDE_DOT) {
		if (filename[0] == '.' && filename[1] != '.' && filename[1] != '\0') {
			is_hidden = true; /* ignore .file */
		}
		else {
			int len = strlen(filename);
			if ((len > 0) && (filename[len - 1] == '~')) {
				is_hidden = true;  /* ignore file~ */
			}
		}
	}
	if (!is_hidden && (filter->flags & FLF_HIDE_PARENT)) {
		if (filename[0] == '.' && filename[1] == '.' && filename[2] == '\0') {
			is_hidden = true; /* ignore .. */
		}
	}
	if (!is_hidden && ((filename[0] == '.') && (filename[1] == '\0'))) {
		is_hidden = true; /* ignore . */
	}
	/* filename might actually be a piece of path, in which case we have to check all its parts. */
	if (!is_hidden && sep) {
		char tmp_filename[FILE_MAX_LIBEXTRA];

		BLI_strncpy(tmp_filename, filename, sizeof(tmp_filename));
		sep = tmp_filename + (sep - filename);
		while (sep) {
			BLI_assert(sep[1] != '\0');
			if (is_hidden_file(sep + 1, filter)) {
				is_hidden = true;
				break;
			}
			*sep = '\0';
			sep = (char *)BLI_last_slash(tmp_filename);
		}
	}
	return is_hidden;
}

static bool is_filtered_file(FileListInternEntry *file, const char *UNUSED(root), FileListFilter *filter)
{
	bool is_filtered = !is_hidden_file(file->relpath, filter);

	if (is_filtered && (filter->flags & FLF_DO_FILTER) && !FILENAME_IS_CURRPAR(file->relpath)) {
		/* We only check for types if some type are enabled in filtering. */
		if (filter->filter) {
			if (file->typeflag & FILE_TYPE_DIR) {
				if (file->typeflag & (FILE_TYPE_BLENDERLIB | FILE_TYPE_BLENDER | FILE_TYPE_BLENDER_BACKUP)) {
					if (!(filter->filter & (FILE_TYPE_BLENDER | FILE_TYPE_BLENDER_BACKUP))) {
						is_filtered = false;
					}
				}
				else {
					if (!(filter->filter & FILE_TYPE_FOLDER)) {
						is_filtered = false;
					}
				}
			}
			else {
				if (!(file->typeflag & filter->filter)) {
					is_filtered = false;
				}
			}
		}
		if (is_filtered && (filter->filter_search[0] != '\0')) {
			if (fnmatch(filter->filter_search, file->relpath, FNM_CASEFOLD) != 0) {
				is_filtered = false;
			}
		}
	}

	return is_filtered;
}

static bool is_filtered_lib(FileListInternEntry *file, const char *root, FileListFilter *filter)
{
	bool is_filtered;
	char path[FILE_MAX_LIBEXTRA], dir[FILE_MAX_LIBEXTRA], *group, *name;

	BLI_join_dirfile(path, sizeof(path), root, file->relpath);

	if (BLO_library_path_explode(path, dir, &group, &name)) {
		is_filtered = !is_hidden_file(file->relpath, filter);
		if (is_filtered && (filter->flags & FLF_DO_FILTER) && !FILENAME_IS_CURRPAR(file->relpath)) {
			/* We only check for types if some type are enabled in filtering. */
			if (filter->filter || filter->filter_id) {
				if (file->typeflag & FILE_TYPE_DIR) {
					if (file->typeflag & (FILE_TYPE_BLENDERLIB | FILE_TYPE_BLENDER | FILE_TYPE_BLENDER_BACKUP)) {
						if (!(filter->filter & (FILE_TYPE_BLENDER | FILE_TYPE_BLENDER_BACKUP))) {
							is_filtered = false;
						}
					}
					else {
						if (!(filter->filter & FILE_TYPE_FOLDER)) {
							is_filtered = false;
						}
					}
				}
				if (is_filtered && group) {
					if (!name && (filter->flags & FLF_HIDE_LIB_DIR)) {
						is_filtered = false;
					}
					else {
						unsigned int filter_id = groupname_to_filter_id(group);
						if (!(filter_id & filter->filter_id)) {
							is_filtered = false;
						}
					}
				}
			}
			if (is_filtered && (filter->filter_search[0] != '\0')) {
				if (fnmatch(filter->filter_search, file->relpath, FNM_CASEFOLD) != 0) {
					is_filtered = false;
				}
			}
		}
	}
	else {
		is_filtered = is_filtered_file(file, root, filter);
	}

	return is_filtered;
}

static bool is_filtered_main(FileListInternEntry *file, const char *UNUSED(dir), FileListFilter *filter)
{
	return !is_hidden_file(file->relpath, filter);
}

static void filelist_filter_clear(FileList *filelist)
{
	filelist->flags |= FL_NEED_FILTERING;
}

static bool filelist_need_filtering(struct FileList *filelist)
{
	return ((filelist->flags & FL_NEED_FILTERING) || (filelist->ae && (filelist->ae->flag & AE_DIRTY_FILTER)));
}

static void filelist_need_filtering_clear(struct FileList *filelist)
{
	filelist->flags &= ~FL_NEED_FILTERING;
	if (filelist->ae) {
		filelist->ae->flag &= ~AE_DIRTY_FILTER;
	}
}

void filelist_setfilter_options(FileList *filelist, const bool do_filter,
                                const bool hide_dot, const bool hide_parent,
                                const unsigned int filter, const unsigned int filter_id,
                                const char *filter_glob, const char *filter_search)
{
	bool update = false;

	if (((filelist->filter_data.flags & FLF_DO_FILTER) != 0) != (do_filter != 0)) {
		filelist->filter_data.flags ^= FLF_DO_FILTER;
		update = true;
	}
	if (((filelist->filter_data.flags & FLF_HIDE_DOT) != 0) != (hide_dot != 0)) {
		filelist->filter_data.flags ^= FLF_HIDE_DOT;
		update = true;
	}
	if (((filelist->filter_data.flags & FLF_HIDE_PARENT) != 0) != (hide_parent != 0)) {
		filelist->filter_data.flags ^= FLF_HIDE_PARENT;
		update = true;
	}
	if ((filelist->filter_data.filter != filter) || (filelist->filter_data.filter_id != filter_id)) {
		filelist->filter_data.filter = filter;
		filelist->filter_data.filter_id = filter_id;
		update = true;
	}
	if (!STREQ(filelist->filter_data.filter_glob, filter_glob)) {
		BLI_strncpy(filelist->filter_data.filter_glob, filter_glob, sizeof(filelist->filter_data.filter_glob));
		update = true;
	}
	if ((BLI_strcmp_ignore_pad(filelist->filter_data.filter_search, filter_search, '*') != 0)) {
		BLI_strncpy_ensure_pad(filelist->filter_data.filter_search, filter_search, '*',
		                       sizeof(filelist->filter_data.filter_search));
		update = true;
	}

	if (update) {
		/* And now, free filtered data so that we know we have to filter again. */
		filelist_filter_clear(filelist);
	}
}


void filelist_sort_filter(struct FileList *filelist, FileSelectParams *params)
{
	if (filelist->ae) {
		if (filelist->ae->type->sort_filter) {
			const bool need_sorting = filelist_need_sorting(filelist);
			const bool need_filtering = filelist_need_filtering(filelist);
			const bool changed = filelist->ae->type->sort_filter(
			                         filelist->ae, need_sorting, need_filtering, params, &filelist->filelist);
//			printf("%s: changed: %d (%d - %d)\n", __func__, changed, need_sorting, need_filtering);
			if (changed) {
				filelist_cache_clear(&filelist->filelist_cache, filelist->filelist_cache.size, filelist->ae);
			}
		}
	}
	else {
		if (filelist_need_sorting(filelist)) {
			switch (filelist->sort) {
				case FILE_SORT_ALPHA:
					BLI_listbase_sort_r(&filelist->filelist_intern.entries, compare_name, NULL);
					break;
				case FILE_SORT_TIME:
					BLI_listbase_sort_r(&filelist->filelist_intern.entries, compare_date, NULL);
					break;
				case FILE_SORT_SIZE:
					BLI_listbase_sort_r(&filelist->filelist_intern.entries, compare_size, NULL);
					break;
				case FILE_SORT_EXTENSION:
					BLI_listbase_sort_r(&filelist->filelist_intern.entries, compare_extension, NULL);
					break;
				case FILE_SORT_NONE:  /* Should never reach this point! */
				default:
					BLI_assert(0);
			}

			filelist_filter_clear(filelist);
		}

		if (filelist_need_filtering(filelist)) {
			int num_filtered = 0;
			const int num_files = filelist->filelist.nbr_entries;
			FileListInternEntry **filtered_tmp, *file;

			if (filelist->filelist.nbr_entries == 0) {
				return;
			}

			filelist->filter_data.flags &= ~FLF_HIDE_LIB_DIR;
			if (filelist->max_recursion) {
				/* Never show lib ID 'categories' directories when we are in 'flat' mode, unless
				 * root path is a blend file. */
				char dir[FILE_MAXDIR];
				if (!filelist_islibrary(filelist, dir, NULL)) {
					filelist->filter_data.flags |= FLF_HIDE_LIB_DIR;
				}
			}

			filtered_tmp = MEM_mallocN(sizeof(*filtered_tmp) * (size_t)num_files, __func__);

			/* Filter remap & count how many files are left after filter in a single loop. */
			for (file = filelist->filelist_intern.entries.first; file; file = file->next) {
				if (filelist->filterf(file, filelist->filelist.root, &filelist->filter_data)) {
					filtered_tmp[num_filtered++] = file;
				}
			}

			if (filelist->filelist_intern.filtered) {
				MEM_freeN(filelist->filelist_intern.filtered);
			}
			filelist->filelist_intern.filtered = MEM_mallocN(sizeof(*filelist->filelist_intern.filtered) * (size_t)num_filtered,
															 __func__);
			memcpy(filelist->filelist_intern.filtered, filtered_tmp,
				   sizeof(*filelist->filelist_intern.filtered) * (size_t)num_filtered);
			filelist->filelist.nbr_entries_filtered = num_filtered;
		//	printf("Filetered: %d over %d entries\n", num_filtered, filelist->filelist.nbr_entries);

			filelist_cache_clear(&filelist->filelist_cache, filelist->filelist_cache.size, filelist->ae);

			MEM_freeN(filtered_tmp);
		}
	}

	filelist_need_sorting_clear(filelist);
	filelist_need_filtering_clear(filelist);
}


/* ********** Icon/image helpers ********** */

void filelist_init_icons(void)
{
	short x, y, k;
	ImBuf *bbuf;
	ImBuf *ibuf;

	BLI_assert(G.background == false);

#ifdef WITH_HEADLESS
	bbuf = NULL;
#else
	bbuf = IMB_ibImageFromMemory((unsigned char *)datatoc_prvicons_png, datatoc_prvicons_png_size, IB_rect, NULL, "<splash>");
#endif
	if (bbuf) {
		for (y = 0; y < SPECIAL_IMG_ROWS; y++) {
			for (x = 0; x < SPECIAL_IMG_COLS; x++) {
				int tile = SPECIAL_IMG_COLS * y + x;
				if (tile < SPECIAL_IMG_MAX) {
					ibuf = IMB_allocImBuf(SPECIAL_IMG_SIZE, SPECIAL_IMG_SIZE, 32, IB_rect);
					for (k = 0; k < SPECIAL_IMG_SIZE; k++) {
						memcpy(&ibuf->rect[k * SPECIAL_IMG_SIZE], &bbuf->rect[(k + y * SPECIAL_IMG_SIZE) * SPECIAL_IMG_SIZE * SPECIAL_IMG_COLS + x * SPECIAL_IMG_SIZE], SPECIAL_IMG_SIZE * sizeof(int));
					}
					gSpecialFileImages[tile] = ibuf;
				}
			}
		}
		IMB_freeImBuf(bbuf);
	}
}

void filelist_free_icons(void)
{
	int i;

	BLI_assert(G.background == false);

	for (i = 0; i < SPECIAL_IMG_MAX; ++i) {
		IMB_freeImBuf(gSpecialFileImages[i]);
		gSpecialFileImages[i] = NULL;
	}
}

void filelist_imgsize(struct FileList *filelist, short w, short h)
{
	filelist->prv_w = w;
	filelist->prv_h = h;
}

static FileDirEntry *filelist_geticon_get_file(struct FileList *filelist, const int index)
{
	BLI_assert(G.background == false);

	return filelist_file(filelist, index);
}

ImBuf *filelist_getimage(struct FileList *filelist, const int index)
{
	FileDirEntry *file = filelist_geticon_get_file(filelist, index);

	return file->image;
}

static ImBuf *filelist_geticon_image_ex(const unsigned int typeflag, const char *relpath)
{
	ImBuf *ibuf = NULL;

	if (typeflag & FILE_TYPE_DIR) {
		if (FILENAME_IS_PARENT(relpath)) {
			ibuf = gSpecialFileImages[SPECIAL_IMG_PARENT];
		}
		else if (FILENAME_IS_CURRENT(relpath)) {
			ibuf = gSpecialFileImages[SPECIAL_IMG_REFRESH];
		}
		else {
			ibuf = gSpecialFileImages[SPECIAL_IMG_FOLDER];
		}
	}
	else if (typeflag & FILE_TYPE_BLENDER) {
		ibuf = gSpecialFileImages[SPECIAL_IMG_BLENDFILE];
	}
	else if (typeflag & FILE_TYPE_BLENDERLIB) {
		ibuf = gSpecialFileImages[SPECIAL_IMG_UNKNOWNFILE];
	}
	else if (typeflag & (FILE_TYPE_MOVIE)) {
		ibuf = gSpecialFileImages[SPECIAL_IMG_MOVIEFILE];
	}
	else if (typeflag & FILE_TYPE_SOUND) {
		ibuf = gSpecialFileImages[SPECIAL_IMG_SOUNDFILE];
	}
	else if (typeflag & FILE_TYPE_PYSCRIPT) {
		ibuf = gSpecialFileImages[SPECIAL_IMG_PYTHONFILE];
	}
	else if (typeflag & FILE_TYPE_FTFONT) {
		ibuf = gSpecialFileImages[SPECIAL_IMG_FONTFILE];
	}
	else if (typeflag & FILE_TYPE_TEXT) {
		ibuf = gSpecialFileImages[SPECIAL_IMG_TEXTFILE];
	}
	else if (typeflag & FILE_TYPE_IMAGE) {
		ibuf = gSpecialFileImages[SPECIAL_IMG_LOADING];
	}
	else if (typeflag & FILE_TYPE_BLENDER_BACKUP) {
		ibuf = gSpecialFileImages[SPECIAL_IMG_BACKUP];
	}
	else {
		ibuf = gSpecialFileImages[SPECIAL_IMG_UNKNOWNFILE];
	}

	return ibuf;
}

ImBuf *filelist_geticon_image(struct FileList *filelist, const int index)
{
	FileDirEntry *file = filelist_geticon_get_file(filelist, index);

	return filelist_geticon_image_ex(file->typeflag, file->relpath);
}

static int filelist_geticon_ex(
        const int typeflag, const int blentype, const char *relpath, const bool is_main, const bool ignore_libdir)
{
	if ((typeflag & FILE_TYPE_DIR) && !(ignore_libdir && (typeflag & (FILE_TYPE_BLENDERLIB | FILE_TYPE_BLENDER)))) {
		if (FILENAME_IS_PARENT(relpath)) {
			return is_main ? ICON_FILE_PARENT : ICON_NONE;
		}
		else if (typeflag & FILE_TYPE_APPLICATIONBUNDLE) {
			return ICON_UGLYPACKAGE;
		}
		else if (typeflag & FILE_TYPE_BLENDER) {
			return ICON_FILE_BLEND;
		}
		else if (is_main) {
			/* Do not return icon for folders if icons are not 'main' draw type (e.g. when used over previews). */
			return ICON_FILE_FOLDER;
		}
	}

	if (typeflag & FILE_TYPE_BLENDER)
		return ICON_FILE_BLEND;
	else if (typeflag & FILE_TYPE_BLENDER_BACKUP)
		return ICON_FILE_BACKUP;
	else if (typeflag & FILE_TYPE_IMAGE)
		return ICON_FILE_IMAGE;
	else if (typeflag & FILE_TYPE_MOVIE)
		return ICON_FILE_MOVIE;
	else if (typeflag & FILE_TYPE_PYSCRIPT)
		return ICON_FILE_SCRIPT;
	else if (typeflag & FILE_TYPE_SOUND)
		return ICON_FILE_SOUND;
	else if (typeflag & FILE_TYPE_FTFONT)
		return ICON_FILE_FONT;
	else if (typeflag & FILE_TYPE_BTX)
		return ICON_FILE_BLANK;
	else if (typeflag & FILE_TYPE_COLLADA)
		return ICON_FILE_BLANK;
	else if (typeflag & FILE_TYPE_ALEMBIC)
		return ICON_FILE_BLANK;
	else if (typeflag & FILE_TYPE_TEXT)
		return ICON_FILE_TEXT;
	else if (typeflag & FILE_TYPE_BLENDERLIB) {
		const int ret = UI_idcode_icon_get(blentype);
		if (ret != ICON_NONE) {
			return ret;
		}
	}
	return is_main ? ICON_FILE_BLANK : ICON_NONE;
}

int filelist_geticon(struct FileList *filelist, const int index, const bool is_main)
{
	FileDirEntry *file = filelist_geticon_get_file(filelist, index);

	return filelist_geticon_ex(file->typeflag, file->blentype, file->relpath, is_main, false);
}

/* ********** Main ********** */

static bool filelist_checkdir_dir(struct FileList *filelist, char *r_dir, const bool do_change)
{
	if (filelist->ae && filelist->ae->type->check_dir) {
		return filelist->ae->type->check_dir(filelist->ae, r_dir, do_change);
	}
	if (do_change) {
		BLI_make_exist(r_dir);
		return true;
	}
	else {
		return BLI_is_dir(r_dir);
	}
}

static bool filelist_checkdir_lib(struct FileList *filelist, char *r_dir, const bool do_change)
{
	if (filelist->ae && filelist->ae->type->check_dir) {
		return filelist->ae->type->check_dir(filelist->ae, r_dir, do_change);
	}

	char tdir[FILE_MAX_LIBEXTRA];
	char *name;

	const bool is_valid = (BLI_is_dir(r_dir) ||
	                       (BLO_library_path_explode(r_dir, tdir, NULL, &name) && BLI_is_file(tdir) && !name));

	if (do_change && !is_valid) {
		/* if not a valid library, we need it to be a valid directory! */
		BLI_make_exist(r_dir);
		return true;
	}
	return is_valid;
}

static bool filelist_checkdir_main(struct FileList *filelist, char *r_dir, const bool do_change)
{
	/* TODO */
	return filelist_checkdir_lib(filelist, r_dir, do_change);
}

#if 0
static void filelist_entry_clear(FileDirEntry *entry)
{
	if (entry->name) {
		MEM_freeN(entry->name);
	}
	if (entry->description) {
		MEM_freeN(entry->description);
	}
	if (entry->relpath) {
		MEM_freeN(entry->relpath);
	}
	if (entry->image) {
		IMB_freeImBuf(entry->image);
	}
	/* For now, consider FileDirEntryRevision::poin as not owned here, so no need to do anything about it */

	if (!BLI_listbase_is_empty(&entry->variants)) {
		FileDirEntryVariant *var;

		for (var = entry->variants.first; var; var = var->next) {
			if (var->name) {
				MEM_freeN(var->name);
			}
			if (var->description) {
				MEM_freeN(var->description);
			}

			if (!BLI_listbase_is_empty(&var->revisions)) {
				FileDirEntryRevision *rev;

				for (rev = var->revisions.first; rev; rev = rev->next) {
					if (rev->comment) {
						MEM_freeN(rev->comment);
					}
				}

				BLI_freelistN(&var->revisions);
			}
		}

		/* TODO: tags! */

		BLI_freelistN(&entry->variants);
	}
	else if (entry->entry) {
		MEM_freeN(entry->entry);
	}
}

static void filelist_entry_free(FileDirEntry *entry)
{
	filelist_entry_clear(entry);
	MEM_freeN(entry);
}

static void filelist_direntryarr_free(FileDirEntryArr *array)
{
#if 0
	FileDirEntry *entry, *entry_next;

	for (entry = array->entries.first; entry; entry = entry_next) {
		entry_next = entry->next;
		filelist_entry_free(entry);
	}
	BLI_listbase_clear(&array->entries);
#else
	BLI_assert(BLI_listbase_is_empty(&array->entries));
#endif
	array->nbr_entries = 0;
	array->nbr_entries_filtered = -1;
	array->entry_idx_start = -1;
	array->entry_idx_end = -1;
}
#endif

static void filelist_intern_entry_free(FileListInternEntry *entry)
{
	if (entry->relpath) {
		MEM_freeN(entry->relpath);
	}
	if (entry->name) {
		MEM_freeN(entry->name);
	}
	MEM_freeN(entry);
}

static void filelist_intern_free(FileListIntern *filelist_intern)
{
	FileListInternEntry *entry, *entry_next;

	for (entry = filelist_intern->entries.first; entry; entry = entry_next) {
		entry_next = entry->next;
		filelist_intern_entry_free(entry);
	}
	BLI_listbase_clear(&filelist_intern->entries);

	MEM_SAFE_FREE(filelist_intern->filtered);
}

static void filelist_cache_preview_runf(TaskPool *__restrict pool, void *taskdata, int UNUSED(threadid))
{
	FileListEntryCache *cache = BLI_task_pool_userdata(pool);
	FileListEntryPreview *preview = taskdata;

	ThumbSource source = 0;

//	printf("%s: Start (%d)...\n", __func__, threadid);

//	printf("%s: %d - %s - %p\n", __func__, preview->index, preview->path, preview->img);
	BLI_assert(preview->flags & (FILE_TYPE_IMAGE | FILE_TYPE_MOVIE | FILE_TYPE_FTFONT |
	                             FILE_TYPE_BLENDER | FILE_TYPE_BLENDER_BACKUP | FILE_TYPE_BLENDERLIB));

	if (preview->flags & FILE_TYPE_IMAGE) {
		source = THB_SOURCE_IMAGE;
	}
	else if (preview->flags & (FILE_TYPE_BLENDER | FILE_TYPE_BLENDER_BACKUP | FILE_TYPE_BLENDERLIB)) {
		source = THB_SOURCE_BLEND;
	}
	else if (preview->flags & FILE_TYPE_MOVIE) {
		source = THB_SOURCE_MOVIE;
	}
	else if (preview->flags & FILE_TYPE_FTFONT) {
		source = THB_SOURCE_FONT;
	}

	IMB_thumb_path_lock(preview->path);
	preview->img = IMB_thumb_manage(preview->path, THB_LARGE, source);
	IMB_thumb_path_unlock(preview->path);

	/* Used to tell free func to not free anything.
	 * Note that we do not care about cas result here,
	 * we only want value attribution itself to be atomic (and memory barier).*/
	atomic_cas_uint32(&preview->flags, preview->flags, 0);
	BLI_thread_queue_push(cache->previews_done, preview);

//	printf("%s: End (%d)...\n", __func__, threadid);
}

static void filelist_cache_preview_freef(TaskPool * __restrict UNUSED(pool), void *taskdata, int UNUSED(threadid))
{
	FileListEntryPreview *preview = taskdata;

	/* If preview->flag is empty, it means that preview has already been generated and added to done queue,
	 * we do not own it anymore. */
	if (preview->flags) {
		if (preview->img) {
			IMB_freeImBuf(preview->img);
		}
		MEM_freeN(preview);
	}
}

static void filelist_cache_preview_ensure_running(FileListEntryCache *cache, AssetEngine *ae)
{
	if (ae) {
		/* Nothing to do... */
	}
	else if (!cache->previews_pool) {
		TaskScheduler *scheduler = BLI_task_scheduler_get();

		cache->previews_pool = BLI_task_pool_create_background(scheduler, cache);
		cache->previews_done = BLI_thread_queue_init();

		IMB_thumb_locks_acquire();
	}
}

static void filelist_cache_previews_clear(FileListEntryCache *cache, AssetEngine *ae)
{
	if (ae) {
		if (cache->ae_preview_job != AE_JOB_ID_UNSET) {
			ae->type->kill(ae, cache->ae_preview_job);
			cache->ae_preview_job = AE_JOB_ID_UNSET;
		}
		for (int i = cache->ae_preview_uuids.nbr_uuids; i--;) {
			MEM_SAFE_FREE(cache->ae_preview_uuids.uuids[i].ibuff);
		}
		MEM_SAFE_FREE(cache->ae_preview_uuids.uuids);
		cache->ae_preview_uuids.nbr_uuids = 0;
	}

	if (cache->previews_pool) {
		FileListEntryPreview *preview;

		BLI_task_pool_cancel(cache->previews_pool);

		while ((preview = BLI_thread_queue_pop_timeout(cache->previews_done, 0))) {
//			printf("%s: DONE %d - %s - %p\n", __func__, preview->index, preview->path, preview->img);
			if (preview->img) {
				IMB_freeImBuf(preview->img);
			}
			MEM_freeN(preview);
		}
	}
}

static void filelist_cache_previews_free(FileListEntryCache *cache, AssetEngine *ae)
{
	if (ae) {
		filelist_cache_previews_clear(cache, ae);
	}

	if (cache->previews_pool) {
		BLI_thread_queue_nowait(cache->previews_done);

		filelist_cache_previews_clear(cache, ae);

		BLI_thread_queue_free(cache->previews_done);
		BLI_task_pool_free(cache->previews_pool);
		cache->previews_pool = NULL;
		cache->previews_done = NULL;

		IMB_thumb_locks_release();
	}

	cache->flags &= ~FLC_PREVIEWS_ACTIVE;
}

static void filelist_cache_previews_push(FileList *filelist, FileDirEntry *entry, const int index)
{
	FileListEntryCache *cache = &filelist->filelist_cache;
	const bool do_preview = ((filelist->ae && filelist->ae->type->previews_get != NULL) ||
	                         (entry->typeflag & (FILE_TYPE_IMAGE | FILE_TYPE_MOVIE | FILE_TYPE_FTFONT |
	                                             FILE_TYPE_BLENDER | FILE_TYPE_BLENDER_BACKUP | FILE_TYPE_BLENDERLIB)));

	BLI_assert(cache->flags & FLC_PREVIEWS_ACTIVE);

	if (do_preview && !entry->image && !(entry->flags & FILE_ENTRY_INVALID_PREVIEW)) {
		if (filelist->ae) {
			/* TODO Really have to find better way to handle this than realloc... */
			AssetUUIDList *uuids = &cache->ae_preview_uuids;

			if (uuids->uuids) {
				BLI_assert(uuids->nbr_uuids != 0);
				uuids->uuids = MEM_recallocN(uuids->uuids, ++uuids->nbr_uuids * sizeof(*uuids->uuids));
			}
			else {
				BLI_assert(uuids->nbr_uuids == 0);
				uuids->uuids = MEM_callocN(++uuids->nbr_uuids * sizeof(*uuids->uuids), __func__);
			}
			memcpy(uuids->uuids[uuids->nbr_uuids - 1].uuid_repository, entry->uuid_repository,
			       sizeof(uuids->uuids[uuids->nbr_uuids - 1].uuid_repository));
			memcpy(uuids->uuids[uuids->nbr_uuids - 1].uuid_asset, entry->uuid,
			       sizeof(uuids->uuids[uuids->nbr_uuids - 1].uuid_asset));
			/* No real need to call ae->type->previews_get() here, update callback will do so anyway. */
		}
		else {
			FileListEntryPreview *preview = MEM_mallocN(sizeof(*preview), __func__);
			BLI_join_dirfile(preview->path, sizeof(preview->path), filelist->filelist.root, entry->relpath);
			preview->index = index;
			preview->flags = entry->typeflag;
			preview->img = NULL;
//			printf("%s: %d - %s - %p\n", __func__, preview->index, preview->path, preview->img);

			filelist_cache_preview_ensure_running(cache, filelist->ae);
			BLI_task_pool_push_ex(cache->previews_pool, filelist_cache_preview_runf, preview,
			                      true, filelist_cache_preview_freef, TASK_PRIORITY_LOW);
		}
	}
}

static void filelist_cache_init(FileListEntryCache *cache, size_t cache_size)
{
	BLI_listbase_clear(&cache->cached_entries);

	cache->block_cursor = cache->block_start_index = cache->block_center_index = cache->block_end_index = 0;
	cache->block_entries = MEM_mallocN(sizeof(*cache->block_entries) * cache_size, __func__);

	cache->misc_entries = BLI_ghash_ptr_new_ex(__func__, cache_size);
	cache->misc_entries_indices = MEM_mallocN(sizeof(*cache->misc_entries_indices) * cache_size, __func__);
	copy_vn_i(cache->misc_entries_indices, cache_size, -1);
	cache->misc_cursor = 0;

	/* XXX This assumes uint is 32 bits and uuid is 128 bits (char[16]), be careful! */
	cache->uuids = BLI_ghash_new_ex(
	                   BLI_ghashutil_uinthash_v4_p, BLI_ghashutil_uinthash_v4_cmp, __func__, cache_size * 2);

	cache->size = cache_size;
	cache->flags = FLC_IS_INIT;
}

static void filelist_cache_free(FileListEntryCache *cache, AssetEngine *ae)
{
	FileDirEntry *entry, *entry_next;

	if (!(cache->flags & FLC_IS_INIT)) {
		return;
	}

	filelist_cache_previews_free(cache, ae);

	MEM_freeN(cache->block_entries);

	BLI_ghash_free(cache->misc_entries, NULL, NULL);
	MEM_freeN(cache->misc_entries_indices);

	BLI_ghash_free(cache->uuids, NULL, NULL);

//	printf("\n\n%s:\n", __func__);
	for (entry = cache->cached_entries.first; entry; entry = entry_next) {
//		printf("\t%s (%p, %p)\n", entry->relpath, entry, entry->next);
		entry_next = entry->next;
		BKE_filedir_entry_free(entry);
	}
	BLI_listbase_clear(&cache->cached_entries);
}

static void filelist_cache_clear(FileListEntryCache *cache, size_t new_size, AssetEngine *ae)
{
	FileDirEntry *entry, *entry_next;

	if (!(cache->flags & FLC_IS_INIT)) {
		return;
	}

	filelist_cache_previews_clear(cache, ae);

	cache->block_cursor = cache->block_start_index = cache->block_center_index = cache->block_end_index = 0;
	if (new_size != cache->size) {
		cache->block_entries = MEM_reallocN(cache->block_entries, sizeof(*cache->block_entries) * new_size);
	}

	BLI_ghash_clear_ex(cache->misc_entries, NULL, NULL, new_size);
	if (new_size != cache->size) {
		cache->misc_entries_indices = MEM_reallocN(cache->misc_entries_indices,
		                                           sizeof(*cache->misc_entries_indices) * new_size);
	}
	copy_vn_i(cache->misc_entries_indices, new_size, -1);

	BLI_ghash_clear_ex(cache->uuids, NULL, NULL, new_size * 2);

	cache->size = new_size;

//	printf("\n\n%s:\n", __func__);
	for (entry = cache->cached_entries.first; entry; entry = entry_next) {
//		printf("\t%s (%p, %p)\n", entry->relpath, entry, entry->next);
		entry_next = entry->next;
		BKE_filedir_entry_free(entry);
	}
	BLI_listbase_clear(&cache->cached_entries);
}

FileList *filelist_new(short type)
{
	FileList *p = MEM_callocN(sizeof(*p), __func__);

	filelist_cache_init(&p->filelist_cache, FILELIST_ENTRYCACHESIZE_DEFAULT);

	p->selection_state = BLI_ghash_new(BLI_ghashutil_uinthash_v4_p, BLI_ghashutil_uinthash_v4_cmp, __func__);

	switch (type) {
		case FILE_MAIN:
			p->checkdirf = filelist_checkdir_main;
			p->read_jobf = filelist_readjob_main;
			p->filterf = is_filtered_main;
			break;
		case FILE_LOADLIB:
			p->checkdirf = filelist_checkdir_lib;
			p->read_jobf = filelist_readjob_lib;
			p->filterf = is_filtered_lib;
			break;
		default:
			p->checkdirf = filelist_checkdir_dir;
			p->read_jobf = filelist_readjob_dir;
			p->filterf = is_filtered_file;
			break;
	}
	return p;
}

void filelist_clear_ex(struct FileList *filelist, const bool do_cache, const bool do_selection)
{
	if (!filelist) {
		return;
	}

	filelist_filter_clear(filelist);

	if (do_cache) {
		filelist_cache_clear(&filelist->filelist_cache, filelist->filelist_cache.size, filelist->ae);
	}

	filelist_intern_free(&filelist->filelist_intern);

	BLI_assert(BLI_listbase_is_empty(&filelist->filelist.entries));
	BKE_filedir_entryarr_clear(&filelist->filelist);

	if (do_selection && filelist->selection_state) {
		BLI_ghash_clear(filelist->selection_state, MEM_freeN, NULL);
	}
}

void filelist_clear(struct FileList *filelist)
{
	filelist_clear_ex(filelist, true, true);
}

void filelist_free(struct FileList *filelist)
{
	if (!filelist) {
		printf("Attempting to delete empty filelist.\n");
		return;
	}

	filelist_clear_ex(filelist, false, false);  /* No need to clear cache & selection_state, we free them anyway. */
	filelist_cache_free(&filelist->filelist_cache, filelist->ae);

	if (filelist->ae) {
		BKE_asset_engine_free(filelist->ae);
		filelist->ae = NULL;
	}

	if (filelist->selection_state) {
		BLI_ghash_free(filelist->selection_state, MEM_freeN, NULL);
		filelist->selection_state = NULL;
	}

	memset(&filelist->filter_data, 0, sizeof(filelist->filter_data));

	filelist->flags &= ~(FL_NEED_SORTING | FL_NEED_FILTERING);
	filelist->sort = FILE_SORT_NONE;
}

void filelist_freelib(struct FileList *filelist)
{
	if (filelist->libfiledata)
		BLO_blendhandle_close(filelist->libfiledata);
	filelist->libfiledata = NULL;
}

AssetEngine *filelist_assetengine_get(struct FileList *filelist)
{
	return filelist->ae;
}

BlendHandle *filelist_lib(struct FileList *filelist)
{
	return filelist->libfiledata;
}

static const char *fileentry_uiname(const char *root, const char *relpath, const int typeflag, char *buff)
{
	char *name = NULL;

	if (typeflag & FILE_TYPE_BLENDERLIB) {
		char abspath[FILE_MAX_LIBEXTRA];
		char *group;

		BLI_join_dirfile(abspath, sizeof(abspath), root, relpath);
		BLO_library_path_explode(abspath, buff, &group, &name);
		if (!name) {
			name = group;
		}
	}
	/* Depending on platforms, 'my_file.blend/..' might be viewed as dir or not... */
	if (!name) {
		if (typeflag & FILE_TYPE_DIR) {
			name = (char *)relpath;
		}
		else {
			name = (char *)BLI_path_basename(relpath);
		}
	}
	BLI_assert(name);

	return name;
}

void filelist_assetengine_set(struct FileList *filelist, struct AssetEngineType *aet)
{
	if (filelist->ae) {
		if (filelist->ae->type == aet) {
			return;
		}
		BKE_asset_engine_free(filelist->ae);
		filelist->ae = NULL;
	}
	else if (!aet) {
		return;
	}

	if (aet) {
		filelist->ae = BKE_asset_engine_create(aet, NULL);
	}

	/* Current path of filelist may not be valid for new asset engine! */
	filelist->checkdirf(filelist, filelist->filelist.root, true);
	filelist->flags |= FL_FORCE_RESET;
}

AssetEngine *ED_filelist_assetengine_get(SpaceFile *sfile)
{
	if (sfile->files == NULL) {  /* Can happen at file opening if a filebrowser editor is opened in file. */
		return NULL;
	}
	return sfile->files->ae;
}

const char *filelist_dir(struct FileList *filelist)
{
	return filelist->filelist.root;
}

bool filelist_is_dir(struct FileList *filelist, const char *path)
{
	return filelist->checkdirf(filelist, (char *)path, false);
}

/**
 * May modify in place given r_dir, which is expected to be FILE_MAX_LIBEXTRA length.
 */
void filelist_setdir(struct FileList *filelist, char *r_dir)
{
	BLI_assert(strlen(r_dir) < FILE_MAX_LIBEXTRA);

	BLI_cleanup_dir(BKE_main_blendfile_path_from_global(), r_dir);
	const bool is_valid_path = filelist->checkdirf(filelist, r_dir, true);
	BLI_assert(is_valid_path);
	UNUSED_VARS_NDEBUG(is_valid_path);

	if (!STREQ(filelist->filelist.root, r_dir)) {
		BLI_strncpy(filelist->filelist.root, r_dir, sizeof(filelist->filelist.root));
		printf("%s: Forcing Reset!!!\n", __func__);
		filelist->flags |= FL_FORCE_RESET;
	}
}

void filelist_setrecursion(struct FileList *filelist, const int recursion_level)
{
	if (filelist->max_recursion != recursion_level) {
		filelist->max_recursion = recursion_level;
		filelist->flags |= FL_FORCE_RESET;
	}
}

bool filelist_force_reset(struct FileList *filelist)
{
	return (filelist->flags & FL_FORCE_RESET) != 0;
}

bool filelist_is_ready(struct FileList *filelist)
{
	return (filelist->flags & FL_IS_READY) != 0;
}

bool filelist_pending(struct FileList *filelist)
{
	return (filelist->flags & FL_IS_PENDING) != 0;
}

/**
 * Limited version of full update done by space_file's file_refresh(), to be used by operators and such.
 * Ensures given filelist is ready to be used (i.e. it is filtered and sorted), unless it is tagged for a full refresh.
 */
int filelist_files_ensure(FileList *filelist, FileSelectParams *params)
{
	if (!filelist_force_reset(filelist) || !filelist_empty(filelist)) {
		filelist_sort_filter(filelist, params);
	}

	return filelist->filelist.nbr_entries_filtered;
}


static FileDirEntry *filelist_file_create_entries_block(FileList *filelist, const int index, const int size);

static FileDirEntry *filelist_file_create_entry(FileList *filelist, const int index)
{
	FileListEntryCache *cache = &filelist->filelist_cache;
	FileDirEntry *ret;

	if (filelist->ae) {
		ret = filelist_file_create_entries_block(filelist, index, 1);

		BLI_assert(!ret || !ret->next);
	}
	else {
		FileListInternEntry *entry = filelist->filelist_intern.filtered[index];
		FileDirEntryView *view;

		ret = MEM_callocN(sizeof(*ret), __func__);
		view = MEM_callocN(sizeof(*view), __func__);

		view->size = (uint64_t)entry->st.st_size;

		view->time = (int64_t)entry->st.st_mtime;

		ret->entry = view;
		ret->relpath = BLI_strdup(entry->relpath);
		ret->name = BLI_strdup(entry->name);
		ret->description = BLI_strdupcat(filelist->filelist.root, entry->relpath);
		memcpy(ret->uuid, entry->uuid, sizeof(ret->uuid));
		ret->blentype = entry->blentype;
		ret->typeflag = entry->typeflag;

		BLI_addtail(&cache->cached_entries, ret);
	}

	return ret;
}

static FileDirEntry *filelist_file_create_entries_block(FileList *filelist, const int index, const int size)
{
	FileDirEntry *entry = NULL;
	FileDirEntryArr tmp_arr;
	int i;

	tmp_arr = filelist->filelist;
	BLI_listbase_clear(&tmp_arr.entries);

	if (filelist->ae) {
		if (!filelist->ae->type->entries_block_get) {
			printf("%s: Asset Engine %s does not implement 'entries_block_get'...\n", __func__, filelist->ae->type->name);
			return entry;
		}

		if (!filelist->ae->type->entries_block_get(filelist->ae, index, index + size, &tmp_arr)) {
			printf("%s: Failed to get [%d:%d] from AE %s\n", __func__, index, index + size, filelist->ae->type->name);
			BKE_filedir_entryarr_clear(&tmp_arr);
			return entry;
		}

		for (i = 0, entry = tmp_arr.entries.first; i < size && entry; i++, entry = entry->next) {
			BLI_assert(!BLI_listbase_is_empty(&entry->variants) && entry->nbr_variants);
			BLI_assert(entry->act_variant < entry->nbr_variants);
			if (!entry->name) {
				char buff[FILE_MAX_LIBEXTRA];
				entry->name = BLI_strdup(fileentry_uiname(filelist->filelist.root,
				                                          entry->relpath, entry->typeflag, buff));
			}
			if (!entry->entry) {
				FileDirEntryVariant *variant = BLI_findlink(&entry->variants, entry->act_variant);
				BLI_assert(!BLI_listbase_is_empty(&variant->revisions) && variant->nbr_revisions);
				BLI_assert(variant->act_revision < variant->nbr_revisions);

				FileDirEntryRevision *revision = BLI_findlink(&variant->revisions, variant->act_revision);
				BLI_assert(!BLI_listbase_is_empty(&revision->views) && revision->nbr_views);
				BLI_assert(revision->act_view < revision->nbr_views);

				entry->entry = BLI_findlink(&revision->views, revision->act_view);
				BLI_assert(entry->entry);
			}
		}

		BLI_assert(i == size && !entry);

		entry = tmp_arr.entries.first;
		/* Using filelist->filelist_cache.cached_entries as owner of that mem! */
		BLI_movelisttolist(&filelist->filelist_cache.cached_entries, &tmp_arr.entries);
	}
#if 0  /* UNUSED */
	else {
		entry = filelist_file_create_entry(filelist, index);
		for (i = 1, idx = index + 1; i < size; i++, idx++) {
			filelist_file_create_entry(filelist, idx);
		}
	}
#endif
	return entry;
}

static void filelist_file_release_entry(FileList *filelist, FileDirEntry *entry)
{
	BLI_remlink(&filelist->filelist_cache.cached_entries, entry);
	BKE_filedir_entry_free(entry);
}

static FileDirEntry *filelist_file_ex(struct FileList *filelist, const int index, const bool use_request)
{
	FileDirEntry *ret = NULL, *old;
	FileListEntryCache *cache = &filelist->filelist_cache;
	const size_t cache_size = cache->size;
	int old_index;

	if ((index < 0) || (index >= filelist->filelist.nbr_entries_filtered)) {
		return ret;
	}

	if (index >= cache->block_start_index && index < cache->block_end_index) {
		const int idx = (index - cache->block_start_index + cache->block_cursor) % cache_size;
		return cache->block_entries[idx];
	}

	if ((ret = BLI_ghash_lookup(cache->misc_entries, SET_INT_IN_POINTER(index)))) {
		return ret;
	}

	if (!use_request) {
		return NULL;
	}

//	printf("requesting file %d (not yet cached)\n", index);

	/* Else, we have to add new entry to 'misc' cache - and possibly make room for it first! */
	ret = filelist_file_create_entry(filelist, index);
	if (ret) {
		old_index = cache->misc_entries_indices[cache->misc_cursor];
		if ((old = BLI_ghash_popkey(cache->misc_entries, SET_INT_IN_POINTER(old_index), NULL))) {
			BLI_ghash_remove(cache->uuids, old->uuid, NULL, NULL);
			filelist_file_release_entry(filelist, old);
		}
		BLI_ghash_insert(cache->misc_entries, SET_INT_IN_POINTER(index), ret);
		BLI_ghash_insert(cache->uuids, ret->uuid, ret);

		cache->misc_entries_indices[cache->misc_cursor] = index;
		cache->misc_cursor = (cache->misc_cursor + 1) % cache_size;

#if 0  /* Actually no, only block cached entries should have preview imho. */
		if (cache->previews_pool) {
			filelist_cache_previews_push(filelist, ret, index);
		}
#endif
	}

	return ret;
}

FileDirEntry *filelist_file(struct FileList *filelist, int index)
{
	return filelist_file_ex(filelist, index, true);
}

int filelist_file_findpath(struct FileList *filelist, const char *filename)
{
	int fidx = -1;

	if (filelist->filelist.nbr_entries_filtered < 0) {
		return fidx;
	}

	/* XXX TODO Cache could probably use a ghash on paths too? Not really urgent though.
	 *          This is only used to find again renamed entry, annoying but looks hairy to get rid of it currently. */

	for (fidx = 0; fidx < filelist->filelist.nbr_entries_filtered; fidx++) {
		FileListInternEntry *entry = filelist->filelist_intern.filtered[fidx];
		if (STREQ(entry->relpath, filename)) {
			return fidx;
		}
	}

	return -1;
}

FileDirEntry *filelist_entry_find_uuid(struct FileList *filelist, const int uuid[4])
{
	if (filelist->filelist.nbr_entries_filtered < 0) {
		return NULL;
	}

	if (filelist->filelist_cache.uuids) {
		FileDirEntry *entry = BLI_ghash_lookup(filelist->filelist_cache.uuids, uuid);
		if (entry) {
			return entry;
		}
	}

	if (filelist->ae) {
		AssetEngine *engine = filelist->ae;

		if (engine->type->entries_uuid_get) {
			FileDirEntryArr r_entries;
			AssetUUIDList uuids = {0};
			AssetUUID asset_uuid = {0};
			FileDirEntry *en = NULL;

			uuids.uuids = &asset_uuid;
			uuids.nbr_uuids = 1;
			uuids.asset_engine_version = engine->type->version;

			memcpy(asset_uuid.uuid_asset, uuid, sizeof(asset_uuid.uuid_asset));
			/* Variant, revision and view uuids remain NULL here. */

			if (engine->type->entries_uuid_get(engine, &uuids, &r_entries)) {
				en = r_entries.entries.first;
			}

			return en;
		}
	}
	else {
		int fidx;

		for (fidx = 0; fidx < filelist->filelist.nbr_entries_filtered; fidx++) {
			FileListInternEntry *entry = filelist->filelist_intern.filtered[fidx];
			if (memcmp(entry->uuid, uuid, sizeof(entry->uuid)) == 0) {
				return filelist_file(filelist, fidx);
			}
		}
	}

	return NULL;
}

void filelist_file_cache_slidingwindow_set(FileList *filelist, size_t window_size)
{
	/* Always keep it power of 2, in [256, 8192] range for now, cache being app. twice bigger than requested window. */
	size_t size = 256;
	window_size *= 2;

	while (size < window_size && size < 8192) {
		size *= 2;
	}

	if (size != filelist->filelist_cache.size) {
		filelist_cache_clear(&filelist->filelist_cache, size, filelist->ae);
	}
}

/* Helpers, low-level, they assume cursor + size <= cache_size */
static bool filelist_file_cache_block_create(FileList *filelist, const int start_index, const int size, int cursor)
{
	FileListEntryCache *cache = &filelist->filelist_cache;

	if (filelist->ae) {
		FileDirEntry *entry;
		int i;

		entry = filelist_file_create_entries_block(filelist, start_index, size);

		for (i = 0; (i < size) && (entry != NULL); i++, cursor++, entry = entry->next) {
//			printf("%d, %p\n", i, entry);
			cache->block_entries[cursor] = entry;
			BLI_ghash_insert(cache->uuids, entry->uuid, entry);
		}
		return (i == size);
	}
	else {
		int i, idx;

		for (i = 0, idx = start_index; i < size; i++, idx++, cursor++) {
			FileDirEntry *entry;

			/* That entry might have already been requested and stored in misc cache... */
			if ((entry = BLI_ghash_popkey(cache->misc_entries, SET_INT_IN_POINTER(idx), NULL)) == NULL) {
				entry = filelist_file_create_entry(filelist, idx);
				BLI_ghash_insert(cache->uuids, entry->uuid, entry);
			}
			cache->block_entries[cursor] = entry;
		}
		return true;
	}

	return false;
}

static void filelist_file_cache_block_release(struct FileList *filelist, const int size, int cursor)
{
	FileListEntryCache *cache = &filelist->filelist_cache;

	{
		int i;

		for (i = 0; i < size; i++, cursor++) {
			FileDirEntry *entry = cache->block_entries[cursor];
//			printf("%s: release cacheidx %d (%%p %%s)\n", __func__, cursor/*, cache->block_entries[cursor], cache->block_entries[cursor]->relpath*/);
			BLI_ghash_remove(cache->uuids, entry->uuid, NULL, NULL);
			filelist_file_release_entry(filelist, entry);
#ifndef NDEBUG
			cache->block_entries[cursor] = NULL;
#endif
		}
	}
}

/* Load in cache all entries "around" given index (as much as block cache may hold). */
bool filelist_file_cache_block(struct FileList *filelist, const int index)
{
	FileListEntryCache *cache = &filelist->filelist_cache;
	const size_t cache_size = cache->size;

	const int nbr_entries = filelist->filelist.nbr_entries_filtered;
	int start_index = max_ii(0, index - (cache_size / 2));
	int end_index = min_ii(nbr_entries, index + (cache_size / 2));
	int i;
	const bool full_refresh = (filelist->flags & FL_IS_READY) == 0;

	if ((index < 0) || (index >= nbr_entries)) {
//		printf("Wrong index %d ([%d:%d])", index, 0, nbr_entries);
		return false;
	}

	/* Maximize cached range! */
	if ((end_index - start_index) < cache_size) {
		if (start_index == 0) {
			end_index = min_ii(nbr_entries, start_index + cache_size);
		}
		else if (end_index == nbr_entries) {
			start_index = max_ii(0, end_index - cache_size);
		}
	}

	BLI_assert((end_index - start_index) <= cache_size) ;

//	printf("%s: [%d:%d] around index %d (current cache: [%d:%d])\n", __func__,
//	       start_index, end_index, index, cache->block_start_index, cache->block_end_index);

	/* If we have something to (re)cache... */
	if (full_refresh || (start_index != cache->block_start_index) || (end_index != cache->block_end_index)) {
		if (full_refresh || (start_index >= cache->block_end_index) || (end_index <= cache->block_start_index)) {
			int size1 = cache->block_end_index - cache->block_start_index;
			int size2 = 0;
			int idx1 = cache->block_cursor, idx2 = 0;

//			printf("Full Recaching!\n");

			if (cache->flags & FLC_PREVIEWS_ACTIVE) {
				filelist_cache_previews_clear(cache, filelist->ae);
			}

			if (idx1 + size1 > cache_size) {
				size2 = idx1 + size1 - cache_size;
				size1 -= size2;
				filelist_file_cache_block_release(filelist, size2, idx2);
			}
			filelist_file_cache_block_release(filelist, size1, idx1);

			cache->block_start_index = cache->block_end_index = cache->block_cursor = 0;

			/* New cached block does not overlap existing one, simple. */
			if (!filelist_file_cache_block_create(filelist, start_index, end_index - start_index, 0)) {
				return false;
			}

			cache->block_start_index = start_index;
			cache->block_end_index = end_index;
		}
		else {
//			printf("Partial Recaching!\n");

			/* At this point, we know we keep part of currently cached entries, so update previews if needed,
			 * and remove everything from working queue - we'll add all newly needed entries at the end. */
			if (cache->flags & FLC_PREVIEWS_ACTIVE) {
				filelist_cache_previews_update(filelist);
				filelist_cache_previews_clear(cache, filelist->ae);
			}

//			printf("\tpreview cleaned up...\n");

			if (start_index > cache->block_start_index) {
				int size1 = start_index - cache->block_start_index;
				int size2 = 0;
				int idx1 = cache->block_cursor, idx2 = 0;

//				printf("\tcache releasing: [%d:%d] (%d, %d)\n", cache->block_start_index, cache->block_start_index + size1, cache->block_cursor, size1);

				if (idx1 + size1 > cache_size) {
					size2 = idx1 + size1 - cache_size;
					size1 -= size2;
					filelist_file_cache_block_release(filelist, size2, idx2);
				}
				filelist_file_cache_block_release(filelist, size1, idx1);

				cache->block_cursor = (idx1 + size1 + size2) % cache_size;
				cache->block_start_index = start_index;
			}
			if (end_index < cache->block_end_index) {
				int size1 = cache->block_end_index - end_index;
				int size2 = 0;
				int idx1, idx2 = 0;

//				printf("\tcache releasing: [%d:%d] (%d)\n", cache->block_end_index - size1, cache->block_end_index, cache->block_cursor);

				idx1 = (cache->block_cursor + end_index - cache->block_start_index) % cache_size;
				if (idx1 + size1 > cache_size) {
					size2 = idx1 + size1 - cache_size;
					size1 -= size2;
					filelist_file_cache_block_release(filelist, size2, idx2);
				}
				filelist_file_cache_block_release(filelist, size1, idx1);

				cache->block_end_index = end_index;
			}

//			printf("\tcache cleaned up...\n");

			if (start_index < cache->block_start_index) {
				/* Add (request) needed entries before already cached ones. */
				/* Note: We need some index black magic to wrap around (cycle) inside our cache_size array... */
				int size1 = cache->block_start_index - start_index;
				int size2 = 0;
				int idx1, idx2;

				if (size1 > cache->block_cursor) {
					size2 = size1;
					size1 -= cache->block_cursor;
					size2 -= size1;
					idx2 = 0;
					idx1 = cache_size - size1;
				}
				else {
					idx1 = cache->block_cursor - size1;
				}

				if (size2) {
					if (!filelist_file_cache_block_create(filelist, start_index + size1, size2, idx2)) {
						return false;
					}
				}
				if (!filelist_file_cache_block_create(filelist, start_index, size1, idx1)) {
					return false;
				}

				cache->block_cursor = idx1;
				cache->block_start_index = start_index;
			}
//			printf("\tstart-extended...\n");
			if (end_index > cache->block_end_index) {
				/* Add (request) needed entries after already cached ones. */
				/* Note: We need some index black magic to wrap around (cycle) inside our cache_size array... */
				int size1 = end_index - cache->block_end_index;
				int size2 = 0;
				int idx1, idx2;

				idx1 = (cache->block_cursor + end_index - cache->block_start_index - size1) % cache_size;
				if ((idx1 + size1) > cache_size) {
					size2 = size1;
					size1 = cache_size - idx1;
					size2 -= size1;
					idx2 = 0;
				}

				if (size2) {
					if (!filelist_file_cache_block_create(filelist, end_index - size2, size2, idx2)) {
						return false;
					}
				}
				if (!filelist_file_cache_block_create(filelist, end_index - size1 - size2, size1, idx1)) {
					return false;
				}

				cache->block_end_index = end_index;
			}

//			printf("\tend-extended...\n");
		}
	}
	else if ((cache->block_center_index != index) && (cache->flags & FLC_PREVIEWS_ACTIVE)) {
		/* We try to always preview visible entries first, so 'restart' preview background task. */
		filelist_cache_previews_update(filelist);
		filelist_cache_previews_clear(cache, filelist->ae);
	}

//	printf("Re-queueing previews...\n");

	/* Note we try to preview first images around given index - i.e. assumed visible ones. */
	if (cache->flags & FLC_PREVIEWS_ACTIVE) {
		for (i = 0; ((index + i) < end_index) || ((index - i) >= start_index); i++) {
			if ((index - i) >= start_index) {
				const int idx = (cache->block_cursor + (index - start_index) - i) % cache_size;
				filelist_cache_previews_push(filelist, cache->block_entries[idx], index - i);
			}
			if ((index + i) < end_index) {
				const int idx = (cache->block_cursor + (index - start_index) + i) % cache_size;
				filelist_cache_previews_push(filelist, cache->block_entries[idx], index + i);
			}
		}
	}

	cache->block_center_index = index;

//	printf("%s Finished!\n", __func__);

	return true;
}

void filelist_cache_previews_set(FileList *filelist, const bool use_previews)
{
	FileListEntryCache *cache = &filelist->filelist_cache;

	if (use_previews == ((cache->flags & FLC_PREVIEWS_ACTIVE) != 0)) {
		return;
	}
	/* Do not start preview work while listing, gives nasty flickering! */
	else if (use_previews && (filelist->flags & FL_IS_READY)) {
		cache->flags |= FLC_PREVIEWS_ACTIVE;

		BLI_assert((cache->previews_pool == NULL) && (cache->previews_done == NULL) &&
		           cache->ae_preview_job == AE_JOB_ID_UNSET);

//		printf("%s: Init Previews...\n", __func__);

		/* No need to populate preview queue here, filelist_file_cache_block() handles this. */
	}
	else {
//		printf("%s: Clear Previews...\n", __func__);

		filelist_cache_previews_free(cache, filelist->ae);
	}
}

bool filelist_cache_previews_update(FileList *filelist)
{
	FileListEntryCache *cache = &filelist->filelist_cache;
	TaskPool *pool = cache->previews_pool;
	bool changed = false;

	if (filelist->ae) {
		if (cache->ae_preview_uuids.nbr_uuids == 0) {
			return changed;  /* Nothing to preview! */
		}

		ae_previews_get previews_get = filelist->ae->type->previews_get;
		if (!previews_get) {
			printf("%s: engine %s does not supports previews...\n", __func__, filelist->ae->type->name);
			return changed;
		}

		cache->ae_preview_job = previews_get(filelist->ae, cache->ae_preview_job, &cache->ae_preview_uuids);

		int uuids_done = 0;
		for (int i = cache->ae_preview_uuids.nbr_uuids; i--;) {
			AssetUUID *uuid = &cache->ae_preview_uuids.uuids[i];
			/* Abusing those temp uuids' flag to tag those done and to be removed from list. */
			uuid->flag = 0;

			if (!uuid->ibuff && !(uuid->tag & UUID_TAG_ASSET_NOPREVIEW)) {
				continue;  /* AssetEngine did not complete preview task for this one yet. */
			}

			FileDirEntry *entry = filelist_entry_find_uuid(filelist, uuid->uuid_asset);

			if (entry) {
				/* Due to asynchronous process, a preview for a given image may be generated several times, i.e.
				 * entry->image may already be set at this point. */
				if (!(uuid->tag & UUID_TAG_ASSET_NOPREVIEW) && !entry->image) {
					BLI_assert(uuid->ibuff != NULL && !ELEM(0, uuid->width, uuid->height));

					entry->image = IMB_allocFromBuffer((unsigned int *)uuid->ibuff, NULL, uuid->width, uuid->height);
					changed = true;
				}
				else {
					/* We want to avoid re-processing this entry continuously!
					 * Note that, since entries only live in cache, preview will be retried quite often anyway. */
					entry->flags |= FILE_ENTRY_INVALID_PREVIEW;
				}
			}

			MEM_SAFE_FREE(uuid->ibuff);
			uuid->width = uuid->height = 0;
			uuid->flag = 1;
			uuids_done++;
		}

		/* Remove uuids already processed from list... */
		const int nbr_uuids_new = cache->ae_preview_uuids.nbr_uuids - uuids_done;
		AssetUUID *uuids_new = NULL;
		if (nbr_uuids_new != 0) {
			uuids_new = MEM_callocN(sizeof(*uuids_new) * nbr_uuids_new, __func__);
			for (int i = cache->ae_preview_uuids.nbr_uuids, j = nbr_uuids_new; i-- && j--;) {
				AssetUUID *uuid = &cache->ae_preview_uuids.uuids[i];
				if (uuid->flag == 0) {
					BLI_assert(uuid->ibuff == NULL);
					uuids_new[j] = *uuid;
				}
			}
		}
		MEM_freeN(cache->ae_preview_uuids.uuids);
		cache->ae_preview_uuids.uuids = uuids_new;
		cache->ae_preview_uuids.nbr_uuids = nbr_uuids_new;

		if (cache->ae_preview_job == AE_JOB_ID_INVALID) {
			/* Preview task finished at once... */
			BLI_assert(nbr_uuids_new == 0);
			cache->ae_preview_job = AE_JOB_ID_UNSET;
		}

		return changed;
	}

	if (!pool) {
		return changed;
	}

//	printf("%s: Update Previews...\n", __func__);

	while (!BLI_thread_queue_is_empty(cache->previews_done)) {
		FileListEntryPreview *preview = BLI_thread_queue_pop(cache->previews_done);
		FileDirEntry *entry;

		/* Paranoid (should never happen currently since we consume this queue from a single thread), but... */
		if (!preview) {
			continue;
		}
		/* entry might have been removed from cache in the mean time, we do not want to cache it again here. */
		entry = filelist_file_ex(filelist, preview->index, false);

//		printf("%s: %d - %s - %p\n", __func__, preview->index, preview->path, preview->img);

		if (preview->img) {
			/* Due to asynchronous process, a preview for a given image may be generated several times, i.e.
			 * entry->image may already be set at this point. */
			if (entry && !entry->image) {
				entry->image = preview->img;
				changed = true;
			}
			else {
				IMB_freeImBuf(preview->img);
			}
		}
		else if (entry) {
			/* We want to avoid re-processing this entry continuously!
			 * Note that, since entries only live in cache, preview will be retried quite often anyway. */
			entry->flags |= FILE_ENTRY_INVALID_PREVIEW;
		}

		MEM_freeN(preview);
	}

	return changed;
}

bool filelist_cache_previews_running(FileList *filelist)
{
	FileListEntryCache *cache = &filelist->filelist_cache;

	if (filelist->ae) {
		return ((cache->ae_preview_job > AE_JOB_ID_UNSET) &&
		        (filelist->ae->type->status(filelist->ae, cache->ae_preview_job) & AE_STATUS_RUNNING));
	}
	else {
		return (cache->previews_pool != NULL);
	}
}

/* would recognize .blend as well */
static bool file_is_blend_backup(const char *str)
{
	const size_t a = strlen(str);
	size_t b = 7;
	bool retval = 0;

	if (a == 0 || b >= a) {
		/* pass */
	}
	else {
		const char *loc;

		if (a > b + 1)
			b++;

		/* allow .blend1 .blend2 .blend32 */
		loc = BLI_strcasestr(str + a - b, ".blend");

		if (loc)
			retval = 1;
	}

	return (retval);
}

/* TODO: Maybe we should move this to BLI? On the other hand, it's using defines from spacefile area, so not sure... */
int ED_path_extension_type(const char *path)
{
	if (BLO_has_bfile_extension(path)) {
		return FILE_TYPE_BLENDER;
	}
	else if (file_is_blend_backup(path)) {
		return FILE_TYPE_BLENDER_BACKUP;
	}
	else if (BLI_path_extension_check(path, ".app")) {
		return FILE_TYPE_APPLICATIONBUNDLE;
	}
	else if (BLI_path_extension_check(path, ".py")) {
		return FILE_TYPE_PYSCRIPT;
	}
	else if (BLI_path_extension_check_n(path, ".txt", ".glsl", ".osl", ".data", ".pov", ".ini", ".mcr", ".inc", NULL)) {
		return FILE_TYPE_TEXT;
	}
	else if (BLI_path_extension_check_n(path, ".ttf", ".ttc", ".pfb", ".otf", ".otc", NULL)) {
		return FILE_TYPE_FTFONT;
	}
	else if (BLI_path_extension_check(path, ".btx")) {
		return FILE_TYPE_BTX;
	}
	else if (BLI_path_extension_check(path, ".dae")) {
		return FILE_TYPE_COLLADA;
	}
	else if (BLI_path_extension_check(path, ".abc")) {
		return FILE_TYPE_ALEMBIC;
	}
	else if (BLI_path_extension_check_array(path, imb_ext_image)) {
		return FILE_TYPE_IMAGE;
	}
	else if (BLI_path_extension_check(path, ".ogg")) {
		if (IMB_isanim(path)) {
			return FILE_TYPE_MOVIE;
		}
		else {
			return FILE_TYPE_SOUND;
		}
	}
	else if (BLI_path_extension_check_array(path, imb_ext_movie)) {
		return FILE_TYPE_MOVIE;
	}
	else if (BLI_path_extension_check_array(path, imb_ext_audio)) {
		return FILE_TYPE_SOUND;
	}
	return 0;
}

static int file_extension_type(const char *dir, const char *relpath)
{
	char path[FILE_MAX];
	BLI_join_dirfile(path, sizeof(path), dir, relpath);
	return ED_path_extension_type(path);
}

int ED_file_extension_icon(const char *path)
{
	const int type = ED_path_extension_type(path);

	switch (type) {
		case FILE_TYPE_BLENDER:
			return ICON_FILE_BLEND;
		case FILE_TYPE_BLENDER_BACKUP:
			return ICON_FILE_BACKUP;
		case FILE_TYPE_IMAGE:
			return ICON_FILE_IMAGE;
		case FILE_TYPE_MOVIE:
			return ICON_FILE_MOVIE;
		case FILE_TYPE_PYSCRIPT:
			return ICON_FILE_SCRIPT;
		case FILE_TYPE_SOUND:
			return ICON_FILE_SOUND;
		case FILE_TYPE_FTFONT:
			return ICON_FILE_FONT;
		case FILE_TYPE_BTX:
			return ICON_FILE_BLANK;
		case FILE_TYPE_COLLADA:
			return ICON_FILE_BLANK;
		case FILE_TYPE_ALEMBIC:
			return ICON_FILE_BLANK;
		case FILE_TYPE_TEXT:
			return ICON_FILE_TEXT;
		default:
			return ICON_FILE_BLANK;
	}
}

int filelist_empty(struct FileList *filelist)
{
	return (filelist->filelist.nbr_entries == 0);
}

unsigned int filelist_entry_select_set(
        const FileList *filelist, const FileDirEntry *entry, FileSelType select, unsigned int flag, FileCheckType check)
{
	/* Default NULL pointer if not found is fine here! */
	void **es_p = BLI_ghash_lookup_p(filelist->selection_state, entry->uuid);
	unsigned int entry_flag = es_p ? GET_UINT_FROM_POINTER(*es_p) : 0;
	const unsigned int org_entry_flag = entry_flag;

	BLI_assert(entry);
	BLI_assert(ELEM(check, CHECK_DIRS, CHECK_FILES, CHECK_ALL));

	if (((check == CHECK_ALL)) ||
	    ((check == CHECK_DIRS) && (entry->typeflag & FILE_TYPE_DIR)) ||
	    ((check == CHECK_FILES) && !(entry->typeflag & FILE_TYPE_DIR)))
	{
		switch (select) {
			case FILE_SEL_REMOVE:
				entry_flag &= ~flag;
				break;
			case FILE_SEL_ADD:
				entry_flag |= flag;
				break;
			case FILE_SEL_TOGGLE:
				entry_flag ^= flag;
				break;
		}
	}

	if (entry_flag != org_entry_flag) {
		if (es_p) {
			if (entry_flag) {
				*es_p = SET_UINT_IN_POINTER(entry_flag);
			}
			else {
				BLI_ghash_remove(filelist->selection_state, entry->uuid, MEM_freeN, NULL);
			}
		}
		else if (entry_flag) {
			void *key = MEM_mallocN(sizeof(entry->uuid), __func__);
			memcpy(key, entry->uuid, sizeof(entry->uuid));
			BLI_ghash_insert(filelist->selection_state, key, SET_UINT_IN_POINTER(entry_flag));
		}
	}

	return entry_flag;
}

void filelist_entry_select_index_set(FileList *filelist, const int index, FileSelType select, unsigned int flag, FileCheckType check)
{
	FileDirEntry *entry = filelist_file(filelist, index);

	if (entry) {
		filelist_entry_select_set(filelist, entry, select, flag, check);
	}
}

void filelist_entries_select_index_range_set(
        FileList *filelist, FileSelection *sel, FileSelType select, unsigned int flag, FileCheckType check)
{
	/* select all valid files between first and last indicated */
	if ((sel->first >= 0) && (sel->first < filelist->filelist.nbr_entries_filtered) &&
	    (sel->last >= 0) && (sel->last < filelist->filelist.nbr_entries_filtered))
	{
		int current_file;
		for (current_file = sel->first; current_file <= sel->last; current_file++) {
			filelist_entry_select_index_set(filelist, current_file, select, flag, check);
		}
	}
}

unsigned int filelist_entry_select_get(FileList *filelist, FileDirEntry *entry, FileCheckType check)
{
	BLI_assert(entry);
	BLI_assert(ELEM(check, CHECK_DIRS, CHECK_FILES, CHECK_ALL));

	if (((check == CHECK_ALL)) ||
	    ((check == CHECK_DIRS) && (entry->typeflag & FILE_TYPE_DIR)) ||
	    ((check == CHECK_FILES) && !(entry->typeflag & FILE_TYPE_DIR)))
	{
		/* Default NULL pointer if not found is fine here! */
		return GET_UINT_FROM_POINTER(BLI_ghash_lookup(filelist->selection_state, entry->uuid));
	}

	return 0;
}

unsigned int filelist_entry_select_index_get(FileList *filelist, const int index, FileCheckType check)
{
	FileDirEntry *entry = filelist_file(filelist, index);

	if (entry) {
		return filelist_entry_select_get(filelist, entry, check);
	}

	return 0;
}

/**
 * Returns a list of selected entries, if use_ae is set also calls asset engine's load_pre callback.
 * Note first item of returned list shall be used as 'active' file.
 */
FileDirEntryArr *filelist_selection_get(
        FileList *filelist, FileCheckType check, const char *name, AssetUUIDList **r_uuids, const bool use_ae)
{
	FileDirEntryArr *selection;
	GHashIterator *iter = BLI_ghashIterator_new(filelist->selection_state);
	bool done_name = false;

	selection = MEM_callocN(sizeof(*selection), __func__);
	strcpy(selection->root, filelist->filelist.root);

	for (; !BLI_ghashIterator_done(iter); BLI_ghashIterator_step(iter)) {
		const int *uuid = BLI_ghashIterator_getKey(iter);
		FileDirEntry *entry_org = filelist_entry_find_uuid(filelist, uuid);

		BLI_assert(BLI_ghashIterator_getValue(iter));

		if (entry_org &&
		    (((ELEM(check, CHECK_ALL, CHECK_NONE))) ||
		     ((check == CHECK_DIRS) && (entry_org->typeflag & FILE_TYPE_DIR)) ||
		     ((check == CHECK_FILES) && !(entry_org->typeflag & FILE_TYPE_DIR)))) {
			/* Always include 'name' (i.e. given relpath) */
			if (!done_name && STREQ(entry_org->relpath, name)) {
				FileDirEntry *entry_new = BKE_filedir_entry_copy(entry_org);

				/* We add it in head - first entry in this list is always considered 'active' one. */
				BLI_addhead(&selection->entries, entry_new);
				selection->nbr_entries++;
				done_name = true;
			}
			else {
				FileDirEntry *entry_new = BKE_filedir_entry_copy(entry_org);
				BLI_addtail(&selection->entries, entry_new);
				selection->nbr_entries++;
			}
		}
	}

	BLI_ghashIterator_free(iter);

	if (use_ae && filelist->ae) {
		/* This will 'rewrite' selection list, returned paths are expected to be valid! */
		*r_uuids = BKE_asset_engine_entries_load_pre(filelist->ae, selection);
	}
	else {
		*r_uuids = NULL;
	}

	return selection;
}

/* WARNING! dir must be FILE_MAX_LIBEXTRA long! */
bool filelist_islibrary(struct FileList *filelist, char *dir, char **group)
{
	return BLO_library_path_explode(filelist->filelist.root, dir, group, NULL);
}

static int groupname_to_code(const char *group)
{
	char buf[BLO_GROUP_MAX];
	char *lslash;

	BLI_assert(group);

	BLI_strncpy(buf, group, sizeof(buf));
	lslash = (char *)BLI_last_slash(buf);
	if (lslash)
		lslash[0] = '\0';

	return buf[0] ? BKE_idcode_from_name(buf) : 0;
}

static unsigned int groupname_to_filter_id(const char *group)
{
	int id_code = groupname_to_code(group);

	return BKE_idcode_to_idfilter(id_code);
}

/**
 * From here, we are in 'Job Context', i.e. have to be careful about sharing stuff between background working thread
 * and main one (used by UI among other things).
 */
typedef struct TodoDir {
	int level;
	char *dir;
} TodoDir;

static int filelist_readjob_list_dir(
        const char *root, ListBase *entries, const char *filter_glob,
        const bool do_lib, const char *main_name, const bool skip_currpar)
{
	struct direntry *files;
	int nbr_files, nbr_entries = 0;

	nbr_files = BLI_filelist_dir_contents(root, &files);
	if (files) {
		int i = nbr_files;
		while (i--) {
			FileListInternEntry *entry;

			if (skip_currpar && FILENAME_IS_CURRPAR(files[i].relname)) {
				continue;
			}

			entry = MEM_callocN(sizeof(*entry), __func__);
			entry->relpath = MEM_dupallocN(files[i].relname);
			entry->st = files[i].s;

			/* Set file type. */
			if (S_ISDIR(files[i].s.st_mode)) {
				entry->typeflag = FILE_TYPE_DIR;
			}
			else if (do_lib && BLO_has_bfile_extension(entry->relpath)) {
				/* If we are considering .blend files as libs, promote them to directory status. */
				char name[FILE_MAX];

				entry->typeflag = FILE_TYPE_BLENDER;

				BLI_join_dirfile(name, sizeof(name), root, entry->relpath);

				/* prevent current file being used as acceptable dir */
				if (BLI_path_cmp(main_name, name) != 0) {
					entry->typeflag |= FILE_TYPE_DIR;
				}
			}
			/* Otherwise, do not check extensions for directories! */
			else if (!(entry->typeflag & FILE_TYPE_DIR)) {
				entry->typeflag = file_extension_type(root, entry->relpath);
				if (filter_glob[0] && BLI_path_extension_check_glob(entry->relpath, filter_glob)) {
					entry->typeflag |= FILE_TYPE_OPERATOR;
				}
			}

			BLI_addtail(entries, entry);
			nbr_entries++;
		}
		BLI_filelist_free(files, nbr_files);
	}
	return nbr_entries;
}

static int filelist_readjob_list_lib(const char *root, ListBase *entries, const bool skip_currpar)
{
	FileListInternEntry *entry;
	LinkNode *ln, *names;
	int i, nnames, idcode = 0, nbr_entries = 0;
	char dir[FILE_MAX_LIBEXTRA], *group;
	bool ok;

	struct BlendHandle *libfiledata = NULL;

	/* name test */
	ok = BLO_library_path_explode(root, dir, &group, NULL);
	if (!ok) {
		return nbr_entries;
	}

	/* there we go */
	libfiledata = BLO_blendhandle_from_file(dir, NULL);
	if (libfiledata == NULL) {
		return nbr_entries;
	}

	/* memory for strings is passed into filelist[i].entry->relpath and freed in BKE_filedir_entry_free. */
	if (group) {
		idcode = groupname_to_code(group);
		names = BLO_blendhandle_get_datablock_names(libfiledata, idcode, &nnames);
	}
	else {
		names = BLO_blendhandle_get_linkable_groups(libfiledata);
		nnames = BLI_linklist_count(names);
	}

	BLO_blendhandle_close(libfiledata);

	if (!skip_currpar) {
		entry = MEM_callocN(sizeof(*entry), __func__);
		entry->relpath = BLI_strdup(FILENAME_PARENT);
		entry->typeflag |= (FILE_TYPE_BLENDERLIB | FILE_TYPE_DIR);
		BLI_addtail(entries, entry);
		nbr_entries++;
	}

	for (i = 0, ln = names; i < nnames; i++, ln = ln->next) {
		const char *blockname = ln->link;

		entry = MEM_callocN(sizeof(*entry), __func__);
		entry->relpath = BLI_strdup(blockname);
		entry->typeflag |= FILE_TYPE_BLENDERLIB;
		if (!(group && idcode)) {
			entry->typeflag |= FILE_TYPE_DIR;
			entry->blentype = groupname_to_code(blockname);
		}
		else {
			entry->blentype = idcode;
		}
		BLI_addtail(entries, entry);
		nbr_entries++;
	}

	BLI_linklist_free(names, free);

	return nbr_entries;
}

#if 0
/* Kept for reference here, in case we want to add back that feature later. We do not need it currently. */
/* Code ***NOT*** updated for job stuff! */
static void filelist_readjob_main_rec(Main *bmain, FileList *filelist)
{
	ID *id;
	FileDirEntry *files, *firstlib = NULL;
	ListBase *lb;
	int a, fake, idcode, ok, totlib, totbl;

	// filelist->type = FILE_MAIN; // XXX TODO: add modes to filebrowser

	BLI_assert(filelist->filelist.entries == NULL);

	if (filelist->filelist.root[0] == '/') filelist->filelist.root[0] = '\0';

	if (filelist->filelist.root[0]) {
		idcode = groupname_to_code(filelist->filelist.root);
		if (idcode == 0) filelist->filelist.root[0] = '\0';
	}

	if (filelist->dir[0] == 0) {
		/* make directories */
#ifdef WITH_FREESTYLE
		filelist->filelist.nbr_entries = 24;
#else
		filelist->filelist.nbr_entries = 23;
#endif
		filelist_resize(filelist, filelist->filelist.nbr_entries);

		for (a = 0; a < filelist->filelist.nbr_entries; a++) {
			filelist->filelist.entries[a].typeflag |= FILE_TYPE_DIR;
		}

		filelist->filelist.entries[0].entry->relpath = BLI_strdup(FILENAME_PARENT);
		filelist->filelist.entries[1].entry->relpath = BLI_strdup("Scene");
		filelist->filelist.entries[2].entry->relpath = BLI_strdup("Object");
		filelist->filelist.entries[3].entry->relpath = BLI_strdup("Mesh");
		filelist->filelist.entries[4].entry->relpath = BLI_strdup("Curve");
		filelist->filelist.entries[5].entry->relpath = BLI_strdup("Metaball");
		filelist->filelist.entries[6].entry->relpath = BLI_strdup("Material");
		filelist->filelist.entries[7].entry->relpath = BLI_strdup("Texture");
		filelist->filelist.entries[8].entry->relpath = BLI_strdup("Image");
		filelist->filelist.entries[9].entry->relpath = BLI_strdup("Ika");
		filelist->filelist.entries[10].entry->relpath = BLI_strdup("Wave");
		filelist->filelist.entries[11].entry->relpath = BLI_strdup("Lattice");
		filelist->filelist.entries[12].entry->relpath = BLI_strdup("Lamp");
		filelist->filelist.entries[13].entry->relpath = BLI_strdup("Camera");
		filelist->filelist.entries[14].entry->relpath = BLI_strdup("Ipo");
		filelist->filelist.entries[15].entry->relpath = BLI_strdup("World");
		filelist->filelist.entries[16].entry->relpath = BLI_strdup("Screen");
		filelist->filelist.entries[17].entry->relpath = BLI_strdup("VFont");
		filelist->filelist.entries[18].entry->relpath = BLI_strdup("Text");
		filelist->filelist.entries[19].entry->relpath = BLI_strdup("Armature");
		filelist->filelist.entries[20].entry->relpath = BLI_strdup("Action");
		filelist->filelist.entries[21].entry->relpath = BLI_strdup("NodeTree");
		filelist->filelist.entries[22].entry->relpath = BLI_strdup("Speaker");
#ifdef WITH_FREESTYLE
		filelist->filelist.entries[23].entry->relpath = BLI_strdup("FreestyleLineStyle");
#endif
	}
	else {
		/* make files */
		idcode = groupname_to_code(filelist->filelist.root);

		lb = which_libbase(bmain, idcode);
		if (lb == NULL) return;

		filelist->filelist.nbr_entries = 0;
		for (id = lb->first; id; id = id->next) {
			if (!(filelist->filter_data.flags & FLF_HIDE_DOT) || id->name[2] != '.') {
				filelist->filelist.nbr_entries++;
			}
		}

		/* XXX TODO: if databrowse F4 or append/link filelist->flags & FLF_HIDE_PARENT has to be set */
		if (!(filelist->filter_data.flags & FLF_HIDE_PARENT))
			filelist->filelist.nbr_entries++;

		if (filelist->filelist.nbr_entries > 0) {
			filelist_resize(filelist, filelist->filelist.nbr_entries);
		}

		files = filelist->filelist.entries;

		if (!(filelist->filter_data.flags & FLF_HIDE_PARENT)) {
			files->entry->relpath = BLI_strdup(FILENAME_PARENT);
			files->typeflag |= FILE_TYPE_DIR;

			files++;
		}

		totlib = totbl = 0;
		for (id = lb->first; id; id = id->next) {
			ok = 1;
			if (ok) {
				if (!(filelist->filter_data.flags & FLF_HIDE_DOT) || id->name[2] != '.') {
					if (id->lib == NULL) {
						files->entry->relpath = BLI_strdup(id->name + 2);
					}
					else {
						char relname[FILE_MAX + (MAX_ID_NAME - 2) + 3];
						BLI_snprintf(relname, sizeof(relname), "%s | %s", id->lib->name, id->name + 2);
						files->entry->relpath = BLI_strdup(relname);
					}
//					files->type |= S_IFREG;
#if 0               /* XXX TODO show the selection status of the objects */
					if (!filelist->has_func) { /* F4 DATA BROWSE */
						if (idcode == ID_OB) {
							if ( ((Object *)id)->flag & SELECT) files->entry->selflag |= FILE_SEL_SELECTED;
						}
						else if (idcode == ID_SCE) {
							if ( ((Scene *)id)->r.scemode & R_BG_RENDER) files->entry->selflag |= FILE_SEL_SELECTED;
						}
					}
#endif
//					files->entry->nr = totbl + 1;
					files->entry->poin = id;
					fake = id->flag & LIB_FAKEUSER;
					if (idcode == ID_MA || idcode == ID_TE || idcode == ID_LA || idcode == ID_WO || idcode == ID_IM) {
						files->typeflag |= FILE_TYPE_IMAGE;
					}
//					if      (id->lib && fake) BLI_snprintf(files->extra, sizeof(files->entry->extra), "LF %d",    id->us);
//					else if (id->lib)         BLI_snprintf(files->extra, sizeof(files->entry->extra), "L    %d",  id->us);
//					else if (fake)            BLI_snprintf(files->extra, sizeof(files->entry->extra), "F    %d",  id->us);
//					else                      BLI_snprintf(files->extra, sizeof(files->entry->extra), "      %d", id->us);

					if (id->lib) {
						if (totlib == 0) firstlib = files;
						totlib++;
					}

					files++;
				}
				totbl++;
			}
		}

		/* only qsort of library blocks */
		if (totlib > 1) {
			qsort(firstlib, totlib, sizeof(*files), compare_name);
		}
	}
}
#endif

static void filelist_readjob_do(
        const bool do_lib,
        FileList *filelist, const char *main_name, short *stop, short *do_update, float *progress, ThreadMutex *lock)
{
	ListBase entries = {0};
	BLI_Stack *todo_dirs;
	TodoDir *td_dir;
	char dir[FILE_MAX_LIBEXTRA];
	char filter_glob[FILE_MAXFILE];
	const char *root = filelist->filelist.root;
	const int max_recursion = filelist->max_recursion;
	int nbr_done_dirs = 0, nbr_todo_dirs = 1;

//	BLI_assert(filelist->filtered == NULL);
	BLI_assert(BLI_listbase_is_empty(&filelist->filelist.entries) && (filelist->filelist.nbr_entries == 0));

	todo_dirs = BLI_stack_new(sizeof(*td_dir), __func__);
	td_dir = BLI_stack_push_r(todo_dirs);
	td_dir->level = 1;

	BLI_strncpy(dir, filelist->filelist.root, sizeof(dir));
	BLI_strncpy(filter_glob, filelist->filter_data.filter_glob, sizeof(filter_glob));

	BLI_cleanup_dir(main_name, dir);
	td_dir->dir = BLI_strdup(dir);

	while (!BLI_stack_is_empty(todo_dirs) && !(*stop)) {
		FileListInternEntry *entry;
		int nbr_entries = 0;
		bool is_lib = do_lib;

		char *subdir;
		char rel_subdir[FILE_MAX_LIBEXTRA];
		int recursion_level;
		bool skip_currpar;

		td_dir = BLI_stack_peek(todo_dirs);
		subdir = td_dir->dir;
		recursion_level = td_dir->level;
		skip_currpar = (recursion_level > 1);

		BLI_stack_discard(todo_dirs);

		/* ARRRG! We have to be very careful *not to use* common BLI_path_util helpers over entry->relpath itself
		 * (nor any path containing it), since it may actually be a datablock name inside .blend file,
		 * which can have slashes and backslashes! See T46827.
		 * Note that in the end, this means we 'cache' valid relative subdir once here, this is actually better. */
		BLI_strncpy(rel_subdir, subdir, sizeof(rel_subdir));
		BLI_cleanup_dir(root, rel_subdir);
		BLI_path_rel(rel_subdir, root);

		if (do_lib) {
			nbr_entries = filelist_readjob_list_lib(subdir, &entries, skip_currpar);
		}
		if (!nbr_entries) {
			is_lib = false;
			nbr_entries = filelist_readjob_list_dir(subdir, &entries, filter_glob, do_lib, main_name, skip_currpar);
		}

		for (entry = entries.first; entry; entry = entry->next) {
			BLI_join_dirfile(dir, sizeof(dir), rel_subdir, entry->relpath);

			/* Generate our entry uuid. Abusing uuid as an uint32, shall be more than enough here,
			 * things would crash way before we overflow that counter!
			 * Using an atomic operation to avoid having to lock thread...
			 * Note that we do not really need this here currently, since there is a single listing thread, but better
			 * remain consistent about threading! */
			*((uint32_t *)entry->uuid) = atomic_add_and_fetch_uint32((uint32_t *)filelist->filelist_intern.curr_uuid, 1);

			/* Only thing we change in direntry here, so we need to free it first. */
			MEM_freeN(entry->relpath);
			entry->relpath = BLI_strdup(dir + 2);  /* + 2 to remove '//' added by BLI_path_rel to rel_subdir */
			entry->name = BLI_strdup(fileentry_uiname(root, entry->relpath, entry->typeflag, dir));

			/* Here we decide whether current filedirentry is to be listed too, or not. */
			if (max_recursion && (is_lib || (recursion_level <= max_recursion))) {
				if (((entry->typeflag & FILE_TYPE_DIR) == 0) || FILENAME_IS_CURRPAR(entry->relpath)) {
					/* Skip... */
				}
				else if (!is_lib && (recursion_level >= max_recursion) &&
				         ((entry->typeflag & (FILE_TYPE_BLENDER | FILE_TYPE_BLENDER_BACKUP)) == 0))
				{
					/* Do not recurse in real directories in this case, only in .blend libs. */
				}
				else {
					/* We have a directory we want to list, add it to todo list! */
					BLI_join_dirfile(dir, sizeof(dir), root, entry->relpath);
					BLI_cleanup_dir(main_name, dir);
					td_dir = BLI_stack_push_r(todo_dirs);
					td_dir->level = recursion_level + 1;
					td_dir->dir = BLI_strdup(dir);
					nbr_todo_dirs++;
				}
			}
		}

		if (nbr_entries) {
			BLI_mutex_lock(lock);

			*do_update = true;

			BLI_movelisttolist(&filelist->filelist.entries, &entries);
			filelist->filelist.nbr_entries += nbr_entries;

			BLI_mutex_unlock(lock);
		}

		nbr_done_dirs++;
		*progress = (float)nbr_done_dirs / (float)nbr_todo_dirs;
		MEM_freeN(subdir);
	}

	/* If we were interrupted by stop, stack may not be empty and we need to free pending dir paths. */
	while (!BLI_stack_is_empty(todo_dirs)) {
		td_dir = BLI_stack_peek(todo_dirs);
		MEM_freeN(td_dir->dir);
		BLI_stack_discard(todo_dirs);
	}
	BLI_stack_free(todo_dirs);
}

static void filelist_readjob_dir(
        FileList *filelist, const char *main_name, short *stop, short *do_update, float *progress, ThreadMutex *lock)
{
	filelist_readjob_do(false, filelist, main_name, stop, do_update, progress, lock);
}

static void filelist_readjob_lib(
        FileList *filelist, const char *main_name, short *stop, short *do_update, float *progress, ThreadMutex *lock)
{
	filelist_readjob_do(true, filelist, main_name, stop, do_update, progress, lock);
}

static void filelist_readjob_main(
        FileList *filelist, const char *main_name, short *stop, short *do_update, float *progress, ThreadMutex *lock)
{
	/* TODO! */
	filelist_readjob_dir(filelist, main_name, stop, do_update, progress, lock);
}


typedef struct FileListReadJob {
	ThreadMutex lock;
	char main_name[FILE_MAX];

	FileSelectParams *params;

	struct FileList *filelist;
	struct FileList *tmp_filelist;  /* XXX We may use a simpler struct here... just a linked list and root path? */

	int ae_job_id;
	float *progress;
	short *stop;
} FileListReadJob;

static void filelist_readjob_startjob(void *flrjv, short *stop, short *do_update, float *progress)
{
	FileListReadJob *flrj = flrjv;

	if (flrj->filelist->ae) {
		flrj->progress = progress;
		flrj->stop = stop;
		flrj->ae_job_id = AE_JOB_ID_UNSET;
		/* When using AE engine, worker thread here is just sleeping! */
		while ((flrj->filelist->flags & FL_IS_PENDING) && !*stop) {
			PIL_sleep_ms(10);
			*do_update = true;
		}
	}
	else {
		BLI_mutex_lock(&flrj->lock);

		BLI_assert((flrj->tmp_filelist == NULL) && flrj->filelist);

		flrj->tmp_filelist = MEM_dupallocN(flrj->filelist);

		BLI_listbase_clear(&flrj->tmp_filelist->filelist.entries);
		flrj->tmp_filelist->filelist.nbr_entries = 0;

		flrj->tmp_filelist->filelist_intern.filtered = NULL;
		BLI_listbase_clear(&flrj->tmp_filelist->filelist_intern.entries);
		memset(flrj->tmp_filelist->filelist_intern.curr_uuid, 0, sizeof(flrj->tmp_filelist->filelist_intern.curr_uuid));

		flrj->tmp_filelist->libfiledata = NULL;
		memset(&flrj->tmp_filelist->filelist_cache, 0, sizeof(flrj->tmp_filelist->filelist_cache));
		flrj->tmp_filelist->selection_state = NULL;

		BLI_mutex_unlock(&flrj->lock);

		flrj->tmp_filelist->read_jobf(flrj->tmp_filelist, flrj->main_name, stop, do_update, progress, &flrj->lock);
	}
}

static void filelist_readjob_update(void *flrjv)
{
	FileListReadJob *flrj = flrjv;

	if (flrj->filelist->flags & FL_FORCE_RESET) {
		*flrj->stop = true;
	}
	else if (flrj->filelist->ae) {
		/* We only communicate with asset engine from main thread! */
		AssetEngine *ae = flrj->filelist->ae;

		if (flrj->ae_job_id == AE_JOB_ID_INVALID) {
			BLI_assert(0);  /* Should never reach this point... */
			*flrj->progress = 1.0f;
			*flrj->stop = true;
			return;
		}

		flrj->ae_job_id = ae->type->list_dir(ae, flrj->ae_job_id, &flrj->filelist->filelist);

		flrj->filelist->flags |= (FL_NEED_SORTING | FL_NEED_FILTERING);

		/* Asset engines are allowed to change current dir here... */
		if (!STREQ(flrj->filelist->filelist.root, flrj->params->dir)) {
			BLI_strncpy(flrj->params->dir, flrj->filelist->filelist.root, sizeof(flrj->params->dir));
		}

		if (flrj->ae_job_id == AE_JOB_ID_INVALID) {  /* Immediate execution. */
			*flrj->progress = 1.0f;
			*flrj->stop = true;
		}
		else {
			*flrj->progress = ae->type->progress(ae, flrj->ae_job_id);
			if ((ae->type->status(ae, flrj->ae_job_id) & (AE_STATUS_RUNNING | AE_STATUS_VALID)) !=
			    (AE_STATUS_RUNNING | AE_STATUS_VALID))
			{
				*flrj->stop = true;
			}
		}
	}
	else {
		FileListIntern *fl_intern = &flrj->filelist->filelist_intern;
		ListBase new_entries = {NULL};
		int nbr_entries, new_nbr_entries = 0;

		BLI_movelisttolist(&new_entries, &fl_intern->entries);
		nbr_entries = flrj->filelist->filelist.nbr_entries;

		BLI_mutex_lock(&flrj->lock);

		if (flrj->tmp_filelist->filelist.nbr_entries) {
			/* We just move everything out of 'thread context' into final list. */
			new_nbr_entries = flrj->tmp_filelist->filelist.nbr_entries;
			BLI_movelisttolist(&new_entries, &flrj->tmp_filelist->filelist.entries);
			flrj->tmp_filelist->filelist.nbr_entries = 0;
		}

		BLI_mutex_unlock(&flrj->lock);

		if (new_nbr_entries) {
			/* Do not clear selection cache, we can assume already 'selected' uuids are still valid! */
			filelist_clear_ex(flrj->filelist, true, false);

			flrj->filelist->flags |= (FL_NEED_SORTING | FL_NEED_FILTERING);
		}

		/* if no new_nbr_entries, this is NOP */
		BLI_movelisttolist(&fl_intern->entries, &new_entries);
		flrj->filelist->filelist.nbr_entries = nbr_entries + new_nbr_entries;
	}
}

static void filelist_readjob_endjob(void *flrjv)
{
	FileListReadJob *flrj = flrjv;

	/* In case there would be some dangling update.
	 * Do not do this in case of ae job returning AE_JOB_ID_INVALID as job_id (immediate execution). */
	if (flrj->filelist->ae == NULL || flrj->ae_job_id != AE_JOB_ID_INVALID) {
		filelist_readjob_update(flrjv);
	}

	flrj->filelist->flags &= ~FL_IS_PENDING;
	flrj->filelist->flags |= FL_IS_READY;

	if (flrj->filelist->ae && !ELEM(flrj->ae_job_id, AE_JOB_ID_INVALID, AE_JOB_ID_UNSET)) {
		AssetEngine *ae = flrj->filelist->ae;
		ae->type->kill(ae, flrj->ae_job_id);
	}
}

static void filelist_readjob_free(void *flrjv)
{
	FileListReadJob *flrj = flrjv;

//	printf("END filelist reading (%d files)\n", flrj->filelist->filelist.nbr_entries);

	if (flrj->tmp_filelist) {
		/* tmp_filelist shall never ever be filtered! */
		BLI_assert(flrj->tmp_filelist->filelist.nbr_entries == 0);
		BLI_assert(BLI_listbase_is_empty(&flrj->tmp_filelist->filelist.entries));

		filelist_freelib(flrj->tmp_filelist);
		filelist_free(flrj->tmp_filelist);
		MEM_freeN(flrj->tmp_filelist);
	}

	BLI_mutex_end(&flrj->lock);

	MEM_freeN(flrj);
}

void filelist_readjob_start(const bContext *C, FileList *filelist, FileSelectParams *params)
{
	Main *bmain = CTX_data_main(C);
	wmJob *wm_job;
	FileListReadJob *flrj;

	/* prepare job data */
	flrj = MEM_callocN(sizeof(*flrj), __func__);
	flrj->filelist = filelist;
<<<<<<< HEAD
	flrj->params = params;
	BLI_strncpy(flrj->main_name, G.main->name, sizeof(flrj->main_name));
=======
	BLI_strncpy(flrj->main_name, BKE_main_blendfile_path(bmain), sizeof(flrj->main_name));
>>>>>>> 324e10e7

	filelist->flags &= ~(FL_FORCE_RESET | FL_IS_READY);
	filelist->flags |= FL_IS_PENDING;

	BLI_mutex_init(&flrj->lock);

	/* setup job */
	wm_job = WM_jobs_get(CTX_wm_manager(C), CTX_wm_window(C), CTX_wm_area(C), "Listing Dirs...",
	                     WM_JOB_PROGRESS, WM_JOB_TYPE_FILESEL_READDIR);
	WM_jobs_customdata_set(wm_job, flrj, filelist_readjob_free);
	WM_jobs_timer(wm_job, 0.01, NC_SPACE | ND_SPACE_FILE_LIST, NC_SPACE | ND_SPACE_FILE_LIST);
	WM_jobs_callbacks(wm_job, filelist_readjob_startjob, NULL, filelist_readjob_update, filelist_readjob_endjob);

	/* start the job */
	WM_jobs_start(CTX_wm_manager(C), wm_job);
}

void filelist_readjob_stop(wmWindowManager *wm, ScrArea *sa)
{
	WM_jobs_kill_type(wm, sa, WM_JOB_TYPE_FILESEL_READDIR);
}

int filelist_readjob_running(wmWindowManager *wm, ScrArea *sa)
{
	return WM_jobs_test(wm, sa, WM_JOB_TYPE_FILESEL_READDIR);
}<|MERGE_RESOLUTION|>--- conflicted
+++ resolved
@@ -3152,12 +3152,8 @@
 	/* prepare job data */
 	flrj = MEM_callocN(sizeof(*flrj), __func__);
 	flrj->filelist = filelist;
-<<<<<<< HEAD
 	flrj->params = params;
-	BLI_strncpy(flrj->main_name, G.main->name, sizeof(flrj->main_name));
-=======
 	BLI_strncpy(flrj->main_name, BKE_main_blendfile_path(bmain), sizeof(flrj->main_name));
->>>>>>> 324e10e7
 
 	filelist->flags &= ~(FL_FORCE_RESET | FL_IS_READY);
 	filelist->flags |= FL_IS_PENDING;
