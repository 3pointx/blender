--- conflicted
+++ resolved
@@ -532,12 +532,8 @@
 }
 #endif
 
-<<<<<<< HEAD
-static int buttons_context_path(
+static bool buttons_context_path(
     const bContext *C, SpaceProperties *sbuts, ButsContextPath *path, int mainb, int flag)
-=======
-static bool buttons_context_path(const bContext *C, ButsContextPath *path, int mainb, int flag)
->>>>>>> 21810282
 {
   /* Note we don't use CTX_data here, instead we get it from the window.
    * Otherwise there is a loop reading the context that we are setting. */
