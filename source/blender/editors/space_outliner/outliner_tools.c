--- conflicted
+++ resolved
@@ -1276,22 +1276,16 @@
 	OL_LIB_INVALID = 0,
 
 	OL_LIB_RENAME,
-<<<<<<< HEAD
+	OL_LIB_DELETE,
 	OL_LIB_RELOCATE,
 	OL_LIB_RELOAD,
-=======
-	OL_LIB_DELETE,
->>>>>>> 3526f7a2
 } eOutlinerLibOpTypes;
 
 static EnumPropertyItem outliner_lib_op_type_items[] = {
 	{OL_LIB_RENAME, "RENAME", 0, "Rename", ""},
-<<<<<<< HEAD
+    {OL_LIB_DELETE, "DELETE", 0, "Delete", "Delete this library and all its item from Blender (needs a save/reload)"},
     {OL_LIB_RELOCATE, "RELOCATE", 0, "Relocate", "Select a new path for this library, and reload all its data"},
     {OL_LIB_RELOAD, "RELOAD", 0, "Reload", "Reload all data from this library"},
-=======
-    {OL_LIB_DELETE, "DELETE", 0, "Delete", "Delete this library and all its item from Blender (needs a save/reload)"},
->>>>>>> 3526f7a2
 	{0, NULL, 0, NULL, NULL}
 
 };
@@ -1315,42 +1309,37 @@
 		case OL_LIB_RENAME:
 		{
 			/* rename */
-<<<<<<< HEAD
 			outliner_do_libdata_operation(C, scene, soops, &soops->tree, item_rename_cb, NULL);
-=======
-			outliner_do_libdata_operation(C, scene, soops, &soops->tree, item_rename_cb);
->>>>>>> 3526f7a2
 
 			WM_event_add_notifier(C, NC_ID | NA_EDITED, NULL);
 			ED_undo_push(C, "Rename");
 			break;
 		}
-<<<<<<< HEAD
-		case OL_LIB_RELOCATE:
-		{
-			wmOperatorType *ot = WM_operatortype_find("WM_OT_lib_relocate", false);
-
-			/* rename */
-			outliner_do_libdata_operation(C, scene, soops, &soops->tree, item_lib_relocate_cb, ot);
-			break;
-		}
-		case OL_LIB_RELOAD:
-		{
-			wmOperatorType *ot = WM_operatortype_find("WM_OT_lib_reload", false);
-
-			/* rename */
-			outliner_do_libdata_operation(C, scene, soops, &soops->tree, item_lib_reload_cb, ot);
-=======
 		case OL_LIB_DELETE:
 		{
 			/* delete */
-			outliner_do_libdata_operation(C, scene, soops, &soops->tree, lib_delete_cb);
+			outliner_do_libdata_operation(C, scene, soops, &soops->tree, lib_delete_cb, NULL);
 
 			WM_event_add_notifier(C, NC_ID | NA_EDITED, NULL);
 			/* Note: no undo possible here really, not 100% sure why... Probably because of library optimisations
 			 *       in undo/redo process? */
 			/* ED_undo_push(C, "Rename"); */
->>>>>>> 3526f7a2
+			break;
+		}
+		case OL_LIB_RELOCATE:
+		{
+			wmOperatorType *ot = WM_operatortype_find("WM_OT_lib_relocate", false);
+
+			/* rename */
+			outliner_do_libdata_operation(C, scene, soops, &soops->tree, item_lib_relocate_cb, ot);
+			break;
+		}
+		case OL_LIB_RELOAD:
+		{
+			wmOperatorType *ot = WM_operatortype_find("WM_OT_lib_reload", false);
+
+			/* rename */
+			outliner_do_libdata_operation(C, scene, soops, &soops->tree, item_lib_reload_cb, ot);
 			break;
 		}
 		default:
@@ -1385,7 +1374,6 @@
 
 /* **************************************** */
 
-<<<<<<< HEAD
 static void remap_action_cb(bContext *C, Scene *UNUSED(scene), TreeElement *UNUSED(te),
                              TreeStoreElem *UNUSED(tsep), TreeStoreElem *tselem, void *user_data)
 {
@@ -1511,8 +1499,6 @@
 
 /* **************************************** */
 
-=======
->>>>>>> 3526f7a2
 static void outliner_do_id_set_operation(SpaceOops *soops, int type, ListBase *lb, ID *newid,
                                          void (*operation_cb)(TreeElement *, TreeStoreElem *, TreeStoreElem *, ID *))
 {
