--- conflicted
+++ resolved
@@ -390,12 +390,7 @@
 
 bool outliner_is_element_in_view(const TreeElement *te, const View2D *v2d)
 {
-<<<<<<< HEAD
-  /* TODO 1 row of padding? */
-  return te->ys + UI_UNIT_Y >= v2d->cur.ymin && te->ys <= v2d->cur.ymax;
-=======
   return ((te->ys + UI_UNIT_Y) >= v2d->cur.ymin) && (te->ys <= v2d->cur.ymax);
->>>>>>> b7b3c4c4
 }
 
 bool outliner_item_is_co_over_name_icons(const TreeElement *te, float view_co_x)
