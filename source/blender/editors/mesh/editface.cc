--- conflicted
+++ resolved
@@ -73,20 +73,9 @@
   Mesh *me_eval = (Mesh *)ob_eval->runtime.data_eval;
   bke::MutableAttributeAccessor attributes_eval = bke::mesh_attributes_for_write(*me_eval);
   bool updated = false;
-<<<<<<< HEAD
 
   if (me_orig != nullptr && me_eval != nullptr && me_orig->totpoly == me->totpoly) {
     /* Update the COW copy of the mesh. */
-=======
-  const Span<MPoly> me_polys = me->polys();
-
-  if (me_orig != nullptr && me_eval != nullptr && me_orig->totpoly == me->totpoly) {
-    /* Update the COW copy of the mesh. */
-    MutableSpan<MPoly> orig_polys = me_orig->polys_for_write();
-    for (int i = 0; i < me->totpoly; i++) {
-      orig_polys[i].flag = me_polys[i].flag;
-    }
->>>>>>> e53405bf
     if (flush_hidden) {
       const VArray<bool> hide_poly_me = attributes_me.lookup_or_default<bool>(
           ".hide_poly", ATTR_DOMAIN_FACE, false);
@@ -107,7 +96,6 @@
 
     /* Mesh polys => Final derived polys */
     if ((index_array = (const int *)CustomData_get_layer(&me_eval->pdata, CD_ORIGINDEX))) {
-<<<<<<< HEAD
       if (flush_hidden) {
         const VArray<bool> hide_poly_orig = attributes_orig.lookup_or_default<bool>(
             ".hide_poly", ATTR_DOMAIN_FACE, false);
@@ -119,14 +107,6 @@
           if (orig_poly_index != ORIGINDEX_NONE) {
             hide_poly_eval.span[i] = hide_poly_orig[orig_poly_index];
           }
-=======
-      MutableSpan<MPoly> eval_polys = me_orig->polys_for_write();
-      /* loop over final derived polys */
-      for (const int i : eval_polys.index_range()) {
-        if (index_array[i] != ORIGINDEX_NONE) {
-          /* Copy flags onto the final derived poly from the original mesh poly */
-          eval_polys[i].flag = me_polys[index_array[i]].flag;
->>>>>>> e53405bf
         }
         hide_poly_eval.finish();
       }
@@ -174,10 +154,6 @@
     return;
   }
 
-<<<<<<< HEAD
-=======
-  MutableSpan<MPoly> polys = me->polys_for_write();
->>>>>>> e53405bf
   bke::MutableAttributeAccessor attributes = bke::mesh_attributes_for_write(*me);
   bke::SpanAttributeWriter<bool> hide_poly = attributes.lookup_or_add_for_write_span<bool>(
       ".hide_poly", ATTR_DOMAIN_FACE);
@@ -212,10 +188,6 @@
     return;
   }
 
-<<<<<<< HEAD
-=======
-  MutableSpan<MPoly> polys = me->polys_for_write();
->>>>>>> e53405bf
   bke::MutableAttributeAccessor attributes = bke::mesh_attributes_for_write(*me);
 
   if (select) {
@@ -250,11 +222,7 @@
   BLI_bitmap *poly_tag = BLI_BITMAP_NEW(me->totpoly, __func__);
 
   const Span<MEdge> edges = me->edges();
-<<<<<<< HEAD
-  const Span<MPoly> polys = me->polygons();
-=======
-  MutableSpan<MPoly> polys = me->polys_for_write();
->>>>>>> e53405bf
+  const Span<MPoly> polys = me->polys();
   const Span<MLoop> loops = me->loops();
   bke::MutableAttributeAccessor attributes = bke::mesh_attributes_for_write(*me);
   const VArray<bool> hide_poly = attributes.lookup_or_default<bool>(
@@ -353,12 +321,7 @@
     return false;
   }
 
-<<<<<<< HEAD
-  bke::MutableAttributeAccessor attributes = bke::mesh_attributes_for_write(*me);
-=======
-  MutableSpan<MPoly> polys = me->polys_for_write();
-  bke::AttributeAccessor attributes = bke::mesh_attributes(*me);
->>>>>>> e53405bf
+  bke::MutableAttributeAccessor attributes = bke::mesh_attributes_for_write(*me);
   const VArray<bool> hide_poly = attributes.lookup_or_default<bool>(
       ".hide_poly", ATTR_DOMAIN_FACE, false);
   bke::SpanAttributeWriter<bool> selection_poly = attributes.lookup_or_add_for_write_span<bool>(
@@ -463,12 +426,7 @@
   /* Get the face under the cursor */
   Mesh *me = BKE_mesh_from_object(ob);
 
-<<<<<<< HEAD
-  bke::MutableAttributeAccessor attributes = bke::mesh_attributes_for_write(*me);
-=======
-  MutableSpan<MPoly> polys = me->polys_for_write();
-  bke::AttributeAccessor attributes = bke::mesh_attributes(*me);
->>>>>>> e53405bf
+  bke::MutableAttributeAccessor attributes = bke::mesh_attributes_for_write(*me);
   const VArray<bool> hide_poly = attributes.lookup_or_default<bool>(
       ".hide_poly", ATTR_DOMAIN_FACE, false);
   bke::AttributeWriter<bool> selection_poly = attributes.lookup_or_add_for_write<bool>(
@@ -541,12 +499,7 @@
   const bke::AttributeAccessor attributes_orig = bke::mesh_attributes(*me);
   bke::MutableAttributeAccessor attributes_eval = bke::mesh_attributes_for_write(*me_eval);
 
-<<<<<<< HEAD
   const int *orig_indices = (const int *)CustomData_get_layer(&me_eval->vdata, CD_ORIGINDEX);
-=======
-  const Span<MVert> vertices = me->verts_for_write();
-  MutableSpan<MVert> vertices_eval = me_eval->verts_for_write();
->>>>>>> e53405bf
 
   const VArray<bool> hide_vert_orig = attributes_orig.lookup_or_default<bool>(
       ".hide_vert", ATTR_DOMAIN_POINT, false);
@@ -598,12 +551,7 @@
     return false;
   }
 
-<<<<<<< HEAD
-  bke::MutableAttributeAccessor attributes = bke::mesh_attributes_for_write(*me);
-=======
-  MutableSpan<MVert> verts = me->verts_for_write();
-  bke::AttributeAccessor attributes = bke::mesh_attributes(*me);
->>>>>>> e53405bf
+  bke::MutableAttributeAccessor attributes = bke::mesh_attributes_for_write(*me);
   const VArray<bool> hide_vert = attributes.lookup_or_default<bool>(
       ".hide_vert", ATTR_DOMAIN_POINT, false);
   bke::SpanAttributeWriter<bool> selection_vert = attributes.lookup_or_add_for_write_span<bool>(
@@ -679,12 +627,7 @@
     paintvert_deselect_all_visible(ob, SEL_DESELECT, false);
   }
 
-<<<<<<< HEAD
-  bke::MutableAttributeAccessor attributes = bke::mesh_attributes_for_write(*me);
-=======
-  MutableSpan<MVert> verts = me->verts_for_write();
-  bke::AttributeAccessor attributes = bke::mesh_attributes(*me);
->>>>>>> e53405bf
+  bke::MutableAttributeAccessor attributes = bke::mesh_attributes_for_write(*me);
   const VArray<bool> hide_vert = attributes.lookup_or_default<bool>(
       ".hide_vert", ATTR_DOMAIN_POINT, false);
   bke::SpanAttributeWriter<bool> selection_vert = attributes.lookup_or_add_for_write_span<bool>(
@@ -714,10 +657,6 @@
     return;
   }
 
-<<<<<<< HEAD
-=======
-  MutableSpan<MVert> verts = me->verts_for_write();
->>>>>>> e53405bf
   bke::MutableAttributeAccessor attributes = bke::mesh_attributes_for_write(*me);
   bke::SpanAttributeWriter<bool> hide_vert = attributes.lookup_or_add_for_write_span<bool>(
       ".hide_vert", ATTR_DOMAIN_POINT);
@@ -752,10 +691,6 @@
     return;
   }
 
-<<<<<<< HEAD
-=======
-  MutableSpan<MVert> verts = me->verts_for_write();
->>>>>>> e53405bf
   bke::MutableAttributeAccessor attributes = bke::mesh_attributes_for_write(*me);
   const VArray<bool> hide_vert = attributes.lookup_or_default<bool>(
       ".hide_vert", ATTR_DOMAIN_POINT, false);
