--- conflicted
+++ resolved
@@ -77,13 +77,6 @@
 
   if (me_orig != nullptr && me_eval != nullptr && me_orig->totpoly == me->totpoly) {
     /* Update the COW copy of the mesh. */
-<<<<<<< HEAD
-=======
-    MutableSpan<MPoly> orig_polys = me_orig->polygons_for_write();
-    for (int i = 0; i < me->totpoly; i++) {
-      orig_polys[i].flag = me_polys[i].flag;
-    }
->>>>>>> 258d3858
     if (flush_hidden) {
       const VArray<bool> hide_poly_me = attributes_me.lookup_or_default<bool>(
           ".hide_poly", ATTR_DOMAIN_FACE, false);
@@ -104,7 +97,6 @@
 
     /* Mesh polys => Final derived polys */
     if ((index_array = (const int *)CustomData_get_layer(&me_eval->pdata, CD_ORIGINDEX))) {
-<<<<<<< HEAD
       if (flush_hidden) {
         const VArray<bool> hide_poly_orig = attributes_orig.lookup_or_default<bool>(
             ".hide_poly", ATTR_DOMAIN_FACE, false);
@@ -116,14 +108,6 @@
           if (orig_poly_index != ORIGINDEX_NONE) {
             hide_poly_eval.span[i] = hide_poly_orig[orig_poly_index];
           }
-=======
-      MutableSpan<MPoly> eval_polys = me_orig->polygons_for_write();
-      /* loop over final derived polys */
-      for (const int i : eval_polys.index_range()) {
-        if (index_array[i] != ORIGINDEX_NONE) {
-          /* Copy flags onto the final derived poly from the original mesh poly */
-          eval_polys[i].flag = me_polys[index_array[i]].flag;
->>>>>>> 258d3858
         }
         hide_poly_eval.finish();
       }
@@ -179,10 +163,6 @@
       ".selection_poly", ATTR_DOMAIN_FACE);
 
   for (int i = 0; i < me->totpoly; i++) {
-<<<<<<< HEAD
-=======
-    MPoly *mpoly = &polys[i];
->>>>>>> 258d3858
     if (!hide_poly.span[i]) {
       if (!selection_poly.span[i] == unselected) {
         hide_poly.span[i] = true;
@@ -216,14 +196,9 @@
   if (select) {
     const VArray<bool> hide_poly = attributes.lookup_or_default<bool>(
         ".hide_poly", ATTR_DOMAIN_FACE, false);
-<<<<<<< HEAD
     bke::SpanAttributeWriter<bool> selection_poly = attributes.lookup_or_add_for_write_span<bool>(
         ".selection_poly", ATTR_DOMAIN_FACE);
     for (const int i : hide_poly.index_range()) {
-=======
-    for (int i = 0; i < me->totpoly; i++) {
-      MPoly *mpoly = &polys[i];
->>>>>>> 258d3858
       if (hide_poly[i]) {
         selection_poly.span[i] = true;
       }
@@ -249,14 +224,10 @@
   BLI_bitmap *edge_tag = BLI_BITMAP_NEW(me->totedge, __func__);
   BLI_bitmap *poly_tag = BLI_BITMAP_NEW(me->totpoly, __func__);
 
-<<<<<<< HEAD
-  bke::MutableAttributeAccessor attributes = bke::mesh_attributes_for_write(*me);
-=======
   const Span<MEdge> edges = me->edges();
-  MutableSpan<MPoly> polys = me->polygons_for_write();
+  const Span<MPoly> polys = me->polygons();
   const Span<MLoop> loops = me->loops();
-  bke::AttributeAccessor attributes = bke::mesh_attributes(*me);
->>>>>>> 258d3858
+  bke::MutableAttributeAccessor attributes = bke::mesh_attributes_for_write(*me);
   const VArray<bool> hide_poly = attributes.lookup_or_default<bool>(
       ".hide_poly", ATTR_DOMAIN_FACE, false);
   bke::SpanAttributeWriter<bool> selection_poly = attributes.lookup_or_add_for_write_span<bool>(
@@ -264,24 +235,19 @@
 
   if (index != (uint)-1) {
     /* only put face under cursor in array */
-    const MPoly *mp = &polys[index];
-    BKE_mesh_poly_edgebitmap_insert(edge_tag, mp, &loops[mp->loopstart]);
+    const MPoly &poly = polys[index];
+    BKE_mesh_poly_edgebitmap_insert(edge_tag, &poly, &loops[poly.loopstart]);
     BLI_BITMAP_ENABLE(poly_tag, index);
   }
   else {
     /* fill array by selection */
     for (int i = 0; i < me->totpoly; i++) {
-      MPoly *mp = &polys[i];
       if (hide_poly[i]) {
         /* pass */
       }
-<<<<<<< HEAD
       else if (selection_poly.span[i]) {
-        BKE_mesh_poly_edgebitmap_insert(edge_tag, mp, me->mloop + mp->loopstart);
-=======
-      else if (mp->flag & ME_FACE_SEL) {
-        BKE_mesh_poly_edgebitmap_insert(edge_tag, mp, &loops[mp->loopstart]);
->>>>>>> 258d3858
+        const MPoly &poly = polys[i];
+        BKE_mesh_poly_edgebitmap_insert(edge_tag, &poly, me->mloop + poly.loopstart);
         BLI_BITMAP_ENABLE(poly_tag, i);
       }
     }
@@ -292,7 +258,6 @@
 
     /* expand selection */
     for (int i = 0; i < me->totpoly; i++) {
-      MPoly *mp = &polys[i];
       if (hide_poly[i]) {
         continue;
       }
@@ -300,8 +265,9 @@
       if (!BLI_BITMAP_TEST(poly_tag, i)) {
         mark = false;
 
-        const MLoop *ml = &loops[mp->loopstart];
-        for (int b = 0; b < mp->totloop; b++, ml++) {
+        const MPoly &poly = polys[i];
+        const MLoop *ml = &loops[poly.loopstart];
+        for (int b = 0; b < poly.totloop; b++, ml++) {
           if ((edges[ml->e].flag & ME_SEAM) == 0) {
             if (BLI_BITMAP_TEST(edge_tag, ml->e)) {
               mark = true;
@@ -312,7 +278,7 @@
 
         if (mark) {
           BLI_BITMAP_ENABLE(poly_tag, i);
-          BKE_mesh_poly_edgebitmap_insert(edge_tag, mp, &loops[mp->loopstart]);
+          BKE_mesh_poly_edgebitmap_insert(edge_tag, &poly, &loops[poly.loopstart]);
           do_it = true;
         }
       }
@@ -322,10 +288,6 @@
   MEM_freeN(edge_tag);
 
   for (int i = 0; i < me->totpoly; i++) {
-<<<<<<< HEAD
-=======
-    MPoly *mp = &polys[index];
->>>>>>> 258d3858
     if (BLI_BITMAP_TEST(poly_tag, i)) {
       selection_poly.span[i] = select;
     }
@@ -362,12 +324,7 @@
     return false;
   }
 
-<<<<<<< HEAD
-  bke::MutableAttributeAccessor attributes = bke::mesh_attributes_for_write(*me);
-=======
-  MutableSpan<MPoly> polys = me->polygons_for_write();
-  bke::AttributeAccessor attributes = bke::mesh_attributes(*me);
->>>>>>> 258d3858
+  bke::MutableAttributeAccessor attributes = bke::mesh_attributes_for_write(*me);
   const VArray<bool> hide_poly = attributes.lookup_or_default<bool>(
       ".hide_poly", ATTR_DOMAIN_FACE, false);
   bke::SpanAttributeWriter<bool> selection_poly = attributes.lookup_or_add_for_write_span<bool>(
@@ -377,12 +334,7 @@
     action = SEL_SELECT;
 
     for (int i = 0; i < me->totpoly; i++) {
-<<<<<<< HEAD
       if (!hide_poly[i] && selection_poly.span[i]) {
-=======
-      MPoly *mpoly = &polys[i];
-      if (!hide_poly[i] && mpoly->flag & ME_FACE_SEL) {
->>>>>>> 258d3858
         action = SEL_DESELECT;
         break;
       }
@@ -392,7 +344,6 @@
   bool changed = false;
 
   for (int i = 0; i < me->totpoly; i++) {
-<<<<<<< HEAD
     if (hide_poly[i]) {
       continue;
     }
@@ -411,28 +362,6 @@
     }
     if (old_selection != selection_poly.span[i]) {
       changed = true;
-=======
-    MPoly *mpoly = &polys[i];
-    if (!hide_poly[i]) {
-      switch (action) {
-        case SEL_SELECT:
-          if ((mpoly->flag & ME_FACE_SEL) == 0) {
-            mpoly->flag |= ME_FACE_SEL;
-            changed = true;
-          }
-          break;
-        case SEL_DESELECT:
-          if ((mpoly->flag & ME_FACE_SEL) != 0) {
-            mpoly->flag &= ~ME_FACE_SEL;
-            changed = true;
-          }
-          break;
-        case SEL_INVERT:
-          mpoly->flag ^= ME_FACE_SEL;
-          changed = true;
-          break;
-      }
->>>>>>> 258d3858
     }
   }
 
@@ -469,13 +398,8 @@
       ".selection_poly", ATTR_DOMAIN_FACE, false);
 
   for (int i = 0; i < me->totpoly; i++) {
-<<<<<<< HEAD
     MPoly *mp = &me->mpoly[i];
     if (hide_poly[i] || !selection_poly[i]) {
-=======
-    const MPoly *mp = &polys[i];
-    if (hide_poly[i] || !(mp->flag & ME_FACE_SEL)) {
->>>>>>> 258d3858
       continue;
     }
 
@@ -505,12 +429,7 @@
   /* Get the face under the cursor */
   Mesh *me = BKE_mesh_from_object(ob);
 
-<<<<<<< HEAD
-  bke::MutableAttributeAccessor attributes = bke::mesh_attributes_for_write(*me);
-=======
-  MutableSpan<MPoly> polys = me->polygons_for_write();
-  bke::AttributeAccessor attributes = bke::mesh_attributes(*me);
->>>>>>> 258d3858
+  bke::MutableAttributeAccessor attributes = bke::mesh_attributes_for_write(*me);
   const VArray<bool> hide_poly = attributes.lookup_or_default<bool>(
       ".hide_poly", ATTR_DOMAIN_FACE, false);
   bke::AttributeWriter<bool> selection_poly = attributes.lookup_or_add_for_write<bool>(
@@ -518,10 +437,6 @@
 
   if (ED_mesh_pick_face(C, ob, mval, ED_MESH_PICK_DEFAULT_FACE_DIST, &index)) {
     if (index < me->totpoly) {
-<<<<<<< HEAD
-=======
-      mpoly_sel = polys.data() + index;
->>>>>>> 258d3858
       if (!hide_poly[index]) {
         found = true;
       }
@@ -569,13 +484,9 @@
 void paintvert_flush_flags(Object *ob)
 {
   using namespace blender;
+  using namespace blender;
   Mesh *me = BKE_mesh_from_object(ob);
   Mesh *me_eval = BKE_object_get_evaluated_mesh(ob);
-<<<<<<< HEAD
-=======
-  const int *index_array = nullptr;
-
->>>>>>> 258d3858
   if (me == nullptr) {
     return;
   }
@@ -588,7 +499,6 @@
     return;
   }
 
-<<<<<<< HEAD
   const bke::AttributeAccessor attributes_orig = bke::mesh_attributes(*me);
   bke::MutableAttributeAccessor attributes_eval = bke::mesh_attributes_for_write(*me_eval);
 
@@ -602,24 +512,10 @@
     for (const int i : hide_vert_eval.span.index_range()) {
       if (orig_indices[i] != ORIGINDEX_NONE) {
         hide_vert_eval.span[i] = hide_vert_orig[orig_indices[i]];
-=======
-  index_array = (const int *)CustomData_get_layer(&me_eval->vdata, CD_ORIGINDEX);
-
-  const Span<MVert> vertices = me->vertices_for_write();
-  MutableSpan<MVert> vertices_eval = me_eval->vertices_for_write();
-
-  if (index_array) {
-    int orig_index;
-    for (const int i : vertices_eval.index_range()) {
-      orig_index = index_array[i];
-      if (orig_index != ORIGINDEX_NONE) {
-        vertices_eval[i].flag = vertices[index_array[i]].flag;
->>>>>>> 258d3858
       }
     }
   }
   else {
-<<<<<<< HEAD
     hide_vert_orig.materialize(hide_vert_eval.span);
   }
   hide_vert_eval.finish();
@@ -634,10 +530,6 @@
       if (orig_indices[i] != ORIGINDEX_NONE) {
         selection_vert_eval.span[i] = selection_vert_orig[orig_indices[i]];
       }
-=======
-    for (const int i : vertices_eval.index_range()) {
-      vertices_eval[i].flag = vertices[i].flag;
->>>>>>> 258d3858
     }
   }
   else {
@@ -662,12 +554,7 @@
     return false;
   }
 
-<<<<<<< HEAD
-  bke::MutableAttributeAccessor attributes = bke::mesh_attributes_for_write(*me);
-=======
-  MutableSpan<MVert> verts = me->vertices_for_write();
-  bke::AttributeAccessor attributes = bke::mesh_attributes(*me);
->>>>>>> 258d3858
+  bke::MutableAttributeAccessor attributes = bke::mesh_attributes_for_write(*me);
   const VArray<bool> hide_vert = attributes.lookup_or_default<bool>(
       ".hide_vert", ATTR_DOMAIN_POINT, false);
   bke::SpanAttributeWriter<bool> selection_vert = attributes.lookup_or_add_for_write_span<bool>(
@@ -677,12 +564,7 @@
     action = SEL_SELECT;
 
     for (int i = 0; i < me->totvert; i++) {
-<<<<<<< HEAD
       if (!hide_vert[i] && selection_vert.span[i]) {
-=======
-      MVert *mvert = &verts[i];
-      if (!hide_vert[i] && mvert->flag & SELECT) {
->>>>>>> 258d3858
         action = SEL_DESELECT;
         break;
       }
@@ -691,7 +573,6 @@
 
   bool changed = false;
   for (int i = 0; i < me->totvert; i++) {
-<<<<<<< HEAD
     if (hide_vert[i]) {
       continue;
     }
@@ -709,28 +590,6 @@
     }
     if (old_selection != selection_vert.span[i]) {
       changed = true;
-=======
-    MVert *mvert = &verts[i];
-    if (!hide_vert[i]) {
-      switch (action) {
-        case SEL_SELECT:
-          if ((mvert->flag & SELECT) == 0) {
-            mvert->flag |= SELECT;
-            changed = true;
-          }
-          break;
-        case SEL_DESELECT:
-          if ((mvert->flag & SELECT) != 0) {
-            mvert->flag &= ~SELECT;
-            changed = true;
-          }
-          break;
-        case SEL_INVERT:
-          mvert->flag ^= SELECT;
-          changed = true;
-          break;
-      }
->>>>>>> 258d3858
     }
   }
 
@@ -771,24 +630,14 @@
     paintvert_deselect_all_visible(ob, SEL_DESELECT, false);
   }
 
-<<<<<<< HEAD
-  bke::MutableAttributeAccessor attributes = bke::mesh_attributes_for_write(*me);
-=======
-  MutableSpan<MVert> verts = me->vertices_for_write();
-  bke::AttributeAccessor attributes = bke::mesh_attributes(*me);
->>>>>>> 258d3858
+  bke::MutableAttributeAccessor attributes = bke::mesh_attributes_for_write(*me);
   const VArray<bool> hide_vert = attributes.lookup_or_default<bool>(
       ".hide_vert", ATTR_DOMAIN_POINT, false);
   bke::SpanAttributeWriter<bool> selection_vert = attributes.lookup_or_add_for_write_span<bool>(
       ".selection_vert", ATTR_DOMAIN_POINT);
 
   for (int i = 0; i < me->totvert; i++) {
-<<<<<<< HEAD
     const MDeformVert *dv = &me->dvert[i];
-=======
-    MVert *mv = &verts[i];
-    const MDeformVert *dv = &dverts[i];
->>>>>>> 258d3858
     if (!hide_vert[i]) {
       if (dv->dw == nullptr) {
         /* if null weight then not grouped */
@@ -816,11 +665,8 @@
   bke::MutableAttributeAccessor attributes = bke::mesh_attributes_for_write(*me);
   bke::SpanAttributeWriter<bool> hide_vert = attributes.lookup_or_add_for_write_span<bool>(
       ".hide_vert", ATTR_DOMAIN_POINT);
-<<<<<<< HEAD
   bke::SpanAttributeWriter<bool> selection_vert = attributes.lookup_or_add_for_write_span<bool>(
       ".selection_vert", ATTR_DOMAIN_POINT);
-=======
->>>>>>> 258d3858
 
   for (const int i : hide_vert.span.index_range()) {
     if (!hide_vert.span[i]) {
@@ -854,11 +700,8 @@
   bke::MutableAttributeAccessor attributes = bke::mesh_attributes_for_write(*me);
   const VArray<bool> hide_vert = attributes.lookup_or_default<bool>(
       ".hide_vert", ATTR_DOMAIN_POINT, false);
-<<<<<<< HEAD
   bke::SpanAttributeWriter<bool> selection_vert = attributes.lookup_or_add_for_write_span<bool>(
       ".selection_vert", ATTR_DOMAIN_POINT);
-=======
->>>>>>> 258d3858
 
   for (const int i : selection_vert.span.index_range()) {
     if (hide_vert[i]) {
