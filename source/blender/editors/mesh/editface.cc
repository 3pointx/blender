/* SPDX-License-Identifier: GPL-2.0-or-later */

/** \file
 * \ingroup edmesh
 */

#include "MEM_guardedalloc.h"

#include "BLI_bitmap.h"
#include "BLI_blenlib.h"
#include "BLI_math.h"

#include "IMB_imbuf.h"
#include "IMB_imbuf_types.h"

#include "DNA_mesh_types.h"
#include "DNA_meshdata_types.h"
#include "DNA_object_types.h"

#include "BKE_attribute.hh"
#include "BKE_context.h"
#include "BKE_customdata.h"
#include "BKE_global.h"
#include "BKE_mesh.h"
#include "BKE_object.h"

#include "ED_mesh.h"
#include "ED_screen.h"
#include "ED_select_utils.h"
#include "ED_view3d.h"

#include "WM_api.h"
#include "WM_types.h"

#include "DEG_depsgraph.h"
#include "DEG_depsgraph_query.h"

/* own include */

void paintface_flush_flags(bContext *C,
                           Object *ob,
                           const bool flush_selection,
                           const bool flush_hidden)
{
  using namespace blender;
  Mesh *me = BKE_mesh_from_object(ob);
  const int *index_array = nullptr;

  BLI_assert(flush_selection || flush_hidden);

  if (me == nullptr) {
    return;
  }

  /* NOTE: call #BKE_mesh_flush_hidden_from_verts_ex first when changing hidden flags. */

  /* we could call this directly in all areas that change selection,
   * since this could become slow for realtime updates (circle-select for eg) */
  if (flush_selection) {
    BKE_mesh_flush_select_from_polys(me);
  }

  Depsgraph *depsgraph = CTX_data_ensure_evaluated_depsgraph(C);
  Object *ob_eval = DEG_get_evaluated_object(depsgraph, ob);

  if (ob_eval == nullptr) {
    return;
  }

  bke::AttributeAccessor attributes_me = me->attributes();
  Mesh *me_orig = (Mesh *)ob_eval->runtime.data_orig;
  bke::MutableAttributeAccessor attributes_orig = me_orig->attributes_for_write();
  Mesh *me_eval = (Mesh *)ob_eval->runtime.data_eval;
  bke::MutableAttributeAccessor attributes_eval = me_eval->attributes_for_write();
  bool updated = false;

  if (me_orig != nullptr && me_eval != nullptr && me_orig->totpoly == me->totpoly) {
    /* Update the COW copy of the mesh. */
    if (flush_hidden) {
      const VArray<bool> hide_poly_me = attributes_me.lookup_or_default<bool>(
          ".hide_poly", ATTR_DOMAIN_FACE, false);
      bke::SpanAttributeWriter<bool> hide_poly_orig =
          attributes_orig.lookup_or_add_for_write_only_span<bool>(".hide_poly", ATTR_DOMAIN_FACE);
      hide_poly_me.materialize(hide_poly_orig.span);
      hide_poly_orig.finish();
    }
    if (flush_selection) {
      const VArray<bool> select_poly_me = attributes_me.lookup_or_default<bool>(
          ".select_poly", ATTR_DOMAIN_FACE, false);
      bke::SpanAttributeWriter<bool> select_poly_orig =
          attributes_orig.lookup_or_add_for_write_only_span<bool>(".select_poly",
                                                                  ATTR_DOMAIN_FACE);
      select_poly_me.materialize(select_poly_orig.span);
      select_poly_orig.finish();
    }

    /* Mesh polys => Final derived polys */
    if ((index_array = (const int *)CustomData_get_layer(&me_eval->pdata, CD_ORIGINDEX))) {
      if (flush_hidden) {
        const VArray<bool> hide_poly_orig = attributes_orig.lookup_or_default<bool>(
            ".hide_poly", ATTR_DOMAIN_FACE, false);
        bke::SpanAttributeWriter<bool> hide_poly_eval =
            attributes_eval.lookup_or_add_for_write_only_span<bool>(".hide_poly",
                                                                    ATTR_DOMAIN_FACE);
        for (const int i : IndexRange(me_eval->totpoly)) {
          const int orig_poly_index = index_array[i];
          if (orig_poly_index != ORIGINDEX_NONE) {
            hide_poly_eval.span[i] = hide_poly_orig[orig_poly_index];
          }
        }
        hide_poly_eval.finish();
      }
      if (flush_selection) {
        const VArray<bool> select_poly_orig = attributes_orig.lookup_or_default<bool>(
            ".select_poly", ATTR_DOMAIN_FACE, false);
        bke::SpanAttributeWriter<bool> select_poly_eval =
            attributes_eval.lookup_or_add_for_write_only_span<bool>(".select_poly",
                                                                    ATTR_DOMAIN_FACE);
        for (const int i : IndexRange(me_eval->totpoly)) {
          const int orig_poly_index = index_array[i];
          if (orig_poly_index != ORIGINDEX_NONE) {
            select_poly_eval.span[i] = select_poly_orig[orig_poly_index];
          }
        }
        select_poly_eval.finish();
      }

      updated = true;
    }
  }

  if (updated) {
    if (flush_hidden) {
      BKE_mesh_batch_cache_dirty_tag(me_eval, BKE_MESH_BATCH_DIRTY_ALL);
    }
    else {
      BKE_mesh_batch_cache_dirty_tag(me_eval, BKE_MESH_BATCH_DIRTY_SELECT_PAINT);
    }

    DEG_id_tag_update(static_cast<ID *>(ob->data), ID_RECALC_SELECT);
  }
  else {
    DEG_id_tag_update(static_cast<ID *>(ob->data), ID_RECALC_COPY_ON_WRITE | ID_RECALC_SELECT);
  }

  WM_event_add_notifier(C, NC_GEOM | ND_SELECT, ob->data);
}

void paintface_hide(bContext *C, Object *ob, const bool unselected)
{
  using namespace blender;
  Mesh *me = BKE_mesh_from_object(ob);
  if (me == nullptr || me->totpoly == 0) {
    return;
  }

  bke::MutableAttributeAccessor attributes = me->attributes_for_write();
  bke::SpanAttributeWriter<bool> hide_poly = attributes.lookup_or_add_for_write_span<bool>(
      ".hide_poly", ATTR_DOMAIN_FACE);
  bke::SpanAttributeWriter<bool> select_poly = attributes.lookup_or_add_for_write_span<bool>(
      ".select_poly", ATTR_DOMAIN_FACE);

  for (int i = 0; i < me->totpoly; i++) {
    if (!hide_poly.span[i]) {
      if (!select_poly.span[i] == unselected) {
        hide_poly.span[i] = true;
      }
    }

    if (hide_poly.span[i]) {
      select_poly.span[i] = false;
    }
  }

  hide_poly.finish();
  select_poly.finish();

  BKE_mesh_flush_hidden_from_polys(me);

  paintface_flush_flags(C, ob, true, true);
}

void paintface_reveal(bContext *C, Object *ob, const bool select)
{
  using namespace blender;
  Mesh *me = BKE_mesh_from_object(ob);
  if (me == nullptr || me->totpoly == 0) {
    return;
  }

  bke::MutableAttributeAccessor attributes = me->attributes_for_write();

  if (select) {
    const VArray<bool> hide_poly = attributes.lookup_or_default<bool>(
        ".hide_poly", ATTR_DOMAIN_FACE, false);
    bke::SpanAttributeWriter<bool> select_poly = attributes.lookup_or_add_for_write_span<bool>(
        ".select_poly", ATTR_DOMAIN_FACE);
    for (const int i : hide_poly.index_range()) {
      if (hide_poly[i]) {
        select_poly.span[i] = true;
      }
    }
    select_poly.finish();
  }

  attributes.remove(".hide_poly");

  BKE_mesh_flush_hidden_from_polys(me);

  paintface_flush_flags(C, ob, true, true);
}

/* Set object-mode face selection seams based on edge data, uses hash table to find seam edges. */

static void select_linked_tfaces_with_seams(Mesh *me, const uint index, const bool select)
{
  using namespace blender;
  bool do_it = true;
  bool mark = false;

  BLI_bitmap *edge_tag = BLI_BITMAP_NEW(me->totedge, __func__);
  BLI_bitmap *poly_tag = BLI_BITMAP_NEW(me->totpoly, __func__);

  const Span<MEdge> edges = me->edges();
  const Span<MPoly> polys = me->polys();
  const Span<MLoop> loops = me->loops();
  bke::MutableAttributeAccessor attributes = me->attributes_for_write();
  const VArray<bool> hide_poly = attributes.lookup_or_default<bool>(
      ".hide_poly", ATTR_DOMAIN_FACE, false);
  bke::SpanAttributeWriter<bool> select_poly = attributes.lookup_or_add_for_write_span<bool>(
      ".select_poly", ATTR_DOMAIN_FACE);

  if (index != uint(-1)) {
    /* only put face under cursor in array */
    const MPoly &poly = polys[index];
    BKE_mesh_poly_edgebitmap_insert(edge_tag, &poly, &loops[poly.loopstart]);
    BLI_BITMAP_ENABLE(poly_tag, index);
  }
  else {
    /* fill array by selection */
    for (int i = 0; i < me->totpoly; i++) {
      if (hide_poly[i]) {
        /* pass */
      }
      else if (select_poly.span[i]) {
        const MPoly &poly = polys[i];
        BKE_mesh_poly_edgebitmap_insert(edge_tag, &poly, &loops[poly.loopstart]);
        BLI_BITMAP_ENABLE(poly_tag, i);
      }
    }
  }

  while (do_it) {
    do_it = false;

    /* expand selection */
    for (int i = 0; i < me->totpoly; i++) {
      if (hide_poly[i]) {
        continue;
      }

      if (!BLI_BITMAP_TEST(poly_tag, i)) {
        mark = false;

        const MPoly &poly = polys[i];
        const MLoop *ml = &loops[poly.loopstart];
        for (int b = 0; b < poly.totloop; b++, ml++) {
          if ((edges[ml->e].flag & ME_SEAM) == 0) {
            if (BLI_BITMAP_TEST(edge_tag, ml->e)) {
              mark = true;
              break;
            }
          }
        }

        if (mark) {
          BLI_BITMAP_ENABLE(poly_tag, i);
          BKE_mesh_poly_edgebitmap_insert(edge_tag, &poly, &loops[poly.loopstart]);
          do_it = true;
        }
      }
    }
  }

  MEM_freeN(edge_tag);

  for (int i = 0; i < me->totpoly; i++) {
    if (BLI_BITMAP_TEST(poly_tag, i)) {
      select_poly.span[i] = select;
    }
  }

  MEM_freeN(poly_tag);
}

void paintface_select_linked(bContext *C, Object *ob, const int mval[2], const bool select)
{
  uint index = uint(-1);

  Mesh *me = BKE_mesh_from_object(ob);
  if (me == nullptr || me->totpoly == 0) {
    return;
  }

  if (mval) {
    if (!ED_mesh_pick_face(C, ob, mval, ED_MESH_PICK_DEFAULT_FACE_DIST, &index)) {
      return;
    }
  }

  select_linked_tfaces_with_seams(me, index, select);

  paintface_flush_flags(C, ob, true, false);
}

bool paintface_deselect_all_visible(bContext *C, Object *ob, int action, bool flush_flags)
{
  using namespace blender;
  Mesh *me = BKE_mesh_from_object(ob);
  if (me == nullptr) {
    return false;
  }

  bke::MutableAttributeAccessor attributes = me->attributes_for_write();
  const VArray<bool> hide_poly = attributes.lookup_or_default<bool>(
      ".hide_poly", ATTR_DOMAIN_FACE, false);
  bke::SpanAttributeWriter<bool> select_poly = attributes.lookup_or_add_for_write_span<bool>(
      ".select_poly", ATTR_DOMAIN_FACE);

  if (action == SEL_TOGGLE) {
    action = SEL_SELECT;

    for (int i = 0; i < me->totpoly; i++) {
      if (!hide_poly[i] && select_poly.span[i]) {
        action = SEL_DESELECT;
        break;
      }
    }
  }

  bool changed = false;

  for (int i = 0; i < me->totpoly; i++) {
    if (hide_poly[i]) {
      continue;
    }
    const bool old_selection = select_poly.span[i];
    switch (action) {
      case SEL_SELECT:
        select_poly.span[i] = true;
        break;
      case SEL_DESELECT:
        select_poly.span[i] = false;
        break;
      case SEL_INVERT:
        select_poly.span[i] = !select_poly.span[i];
        changed = true;
        break;
    }
    if (old_selection != select_poly.span[i]) {
      changed = true;
    }
  }

  select_poly.finish();

  if (changed) {
    if (flush_flags) {
      paintface_flush_flags(C, ob, true, false);
    }
  }
  return changed;
}

bool paintface_minmax(Object *ob, float r_min[3], float r_max[3])
{
  using namespace blender;
  bool ok = false;
  float vec[3], bmat[3][3];

  const Mesh *me = BKE_mesh_from_object(ob);
  if (!me || !CustomData_has_layer(&me->ldata, CD_MLOOPUV)) {
    return ok;
  }

  copy_m3_m4(bmat, ob->object_to_world);

  const Span<float3> positions = me->positions();
  const Span<MPoly> polys = me->polys();
  const Span<MLoop> loops = me->loops();
  bke::AttributeAccessor attributes = me->attributes();
  const VArray<bool> hide_poly = attributes.lookup_or_default<bool>(
      ".hide_poly", ATTR_DOMAIN_FACE, false);
  const VArray<bool> select_poly = attributes.lookup_or_default<bool>(
      ".select_poly", ATTR_DOMAIN_FACE, false);

  for (int i = 0; i < me->totpoly; i++) {
    if (hide_poly[i] || !select_poly[i]) {
      continue;
    }

    const MPoly &poly = polys[i];
    const MLoop *ml = &loops[poly.loopstart];
    for (int b = 0; b < poly.totloop; b++, ml++) {
<<<<<<< HEAD
      mul_v3_m3v3(vec, bmat, positions[ml->v]);
      add_v3_v3v3(vec, vec, ob->obmat[3]);
=======
      mul_v3_m3v3(vec, bmat, verts[ml->v].co);
      add_v3_v3v3(vec, vec, ob->object_to_world[3]);
>>>>>>> 41c692ee
      minmax_v3v3_v3(r_min, r_max, vec);
    }

    ok = true;
  }

  return ok;
}

bool paintface_mouse_select(bContext *C,
                            const int mval[2],
                            const SelectPick_Params *params,
                            Object *ob)
{
  using namespace blender;
  uint index;
  bool changed = false;
  bool found = false;

  /* Get the face under the cursor */
  Mesh *me = BKE_mesh_from_object(ob);

  bke::MutableAttributeAccessor attributes = me->attributes_for_write();
  const VArray<bool> hide_poly = attributes.lookup_or_default<bool>(
      ".hide_poly", ATTR_DOMAIN_FACE, false);
  bke::AttributeWriter<bool> select_poly = attributes.lookup_or_add_for_write<bool>(
      ".select_poly", ATTR_DOMAIN_FACE);

  if (ED_mesh_pick_face(C, ob, mval, ED_MESH_PICK_DEFAULT_FACE_DIST, &index)) {
    if (index < me->totpoly) {
      if (!hide_poly[index]) {
        found = true;
      }
    }
  }

  if (params->sel_op == SEL_OP_SET) {
    if ((found && params->select_passthrough) && select_poly.varray[index]) {
      found = false;
    }
    else if (found || params->deselect_all) {
      /* Deselect everything. */
      changed |= paintface_deselect_all_visible(C, ob, SEL_DESELECT, false);
    }
  }

  if (found) {
    me->act_face = int(index);

    switch (params->sel_op) {
      case SEL_OP_SET:
      case SEL_OP_ADD:
        select_poly.varray.set(index, true);
        break;
      case SEL_OP_SUB:
        select_poly.varray.set(index, false);
        break;
      case SEL_OP_XOR:
        select_poly.varray.set(index, !select_poly.varray[index]);
        break;
      case SEL_OP_AND:
        BLI_assert_unreachable(); /* Doesn't make sense for picking. */
        break;
    }

    /* image window redraw */

    paintface_flush_flags(C, ob, true, false);
    ED_region_tag_redraw(CTX_wm_region(C)); /* XXX: should redraw all 3D views. */
    changed = true;
  }
  return changed || found;
}

void paintvert_flush_flags(Object *ob)
{
  using namespace blender;
  using namespace blender;
  Mesh *me = BKE_mesh_from_object(ob);
  Mesh *me_eval = BKE_object_get_evaluated_mesh(ob);
  if (me == nullptr) {
    return;
  }

  /* we could call this directly in all areas that change selection,
   * since this could become slow for realtime updates (circle-select for eg) */
  BKE_mesh_flush_select_from_verts(me);

  if (me_eval == nullptr) {
    return;
  }

  const bke::AttributeAccessor attributes_orig = me->attributes();
  bke::MutableAttributeAccessor attributes_eval = me_eval->attributes_for_write();

  const int *orig_indices = (const int *)CustomData_get_layer(&me_eval->vdata, CD_ORIGINDEX);

  const VArray<bool> hide_vert_orig = attributes_orig.lookup_or_default<bool>(
      ".hide_vert", ATTR_DOMAIN_POINT, false);
  bke::SpanAttributeWriter<bool> hide_vert_eval =
      attributes_eval.lookup_or_add_for_write_only_span<bool>(".hide_vert", ATTR_DOMAIN_POINT);
  if (orig_indices) {
    for (const int i : hide_vert_eval.span.index_range()) {
      if (orig_indices[i] != ORIGINDEX_NONE) {
        hide_vert_eval.span[i] = hide_vert_orig[orig_indices[i]];
      }
    }
  }
  else {
    hide_vert_orig.materialize(hide_vert_eval.span);
  }
  hide_vert_eval.finish();

  const VArray<bool> select_vert_orig = attributes_orig.lookup_or_default<bool>(
      ".select_vert", ATTR_DOMAIN_POINT, false);
  bke::SpanAttributeWriter<bool> select_vert_eval =
      attributes_eval.lookup_or_add_for_write_only_span<bool>(".select_vert", ATTR_DOMAIN_POINT);
  if (orig_indices) {
    for (const int i : select_vert_eval.span.index_range()) {
      if (orig_indices[i] != ORIGINDEX_NONE) {
        select_vert_eval.span[i] = select_vert_orig[orig_indices[i]];
      }
    }
  }
  else {
    select_vert_orig.materialize(select_vert_eval.span);
  }
  select_vert_eval.finish();

  BKE_mesh_batch_cache_dirty_tag(me, BKE_MESH_BATCH_DIRTY_ALL);
}

void paintvert_tag_select_update(bContext *C, Object *ob)
{
  DEG_id_tag_update(static_cast<ID *>(ob->data), ID_RECALC_COPY_ON_WRITE | ID_RECALC_SELECT);
  WM_event_add_notifier(C, NC_GEOM | ND_SELECT, ob->data);
}

bool paintvert_deselect_all_visible(Object *ob, int action, bool flush_flags)
{
  using namespace blender;
  Mesh *me = BKE_mesh_from_object(ob);
  if (me == nullptr) {
    return false;
  }

  bke::MutableAttributeAccessor attributes = me->attributes_for_write();
  const VArray<bool> hide_vert = attributes.lookup_or_default<bool>(
      ".hide_vert", ATTR_DOMAIN_POINT, false);
  bke::SpanAttributeWriter<bool> select_vert = attributes.lookup_or_add_for_write_span<bool>(
      ".select_vert", ATTR_DOMAIN_POINT);

  if (action == SEL_TOGGLE) {
    action = SEL_SELECT;

    for (int i = 0; i < me->totvert; i++) {
      if (!hide_vert[i] && select_vert.span[i]) {
        action = SEL_DESELECT;
        break;
      }
    }
  }

  bool changed = false;
  for (int i = 0; i < me->totvert; i++) {
    if (hide_vert[i]) {
      continue;
    }
    const bool old_selection = select_vert.span[i];
    switch (action) {
      case SEL_SELECT:
        select_vert.span[i] = true;
        break;
      case SEL_DESELECT:
        select_vert.span[i] = false;
        break;
      case SEL_INVERT:
        select_vert.span[i] = !select_vert.span[i];
        break;
    }
    if (old_selection != select_vert.span[i]) {
      changed = true;
    }
  }

  select_vert.finish();

  if (changed) {
    /* handle mselect */
    if (action == SEL_SELECT) {
      /* pass */
    }
    else if (ELEM(action, SEL_DESELECT, SEL_INVERT)) {
      BKE_mesh_mselect_clear(me);
    }
    else {
      BKE_mesh_mselect_validate(me);
    }

    if (flush_flags) {
      paintvert_flush_flags(ob);
    }
  }
  return changed;
}

void paintvert_select_ungrouped(Object *ob, bool extend, bool flush_flags)
{
  using namespace blender;
  Mesh *me = BKE_mesh_from_object(ob);
  if (me == nullptr) {
    return;
  }
  const Span<MDeformVert> dverts = me->deform_verts();
  if (dverts.is_empty()) {
    return;
  }

  if (!extend) {
    paintvert_deselect_all_visible(ob, SEL_DESELECT, false);
  }

  bke::MutableAttributeAccessor attributes = me->attributes_for_write();
  const VArray<bool> hide_vert = attributes.lookup_or_default<bool>(
      ".hide_vert", ATTR_DOMAIN_POINT, false);
  bke::SpanAttributeWriter<bool> select_vert = attributes.lookup_or_add_for_write_span<bool>(
      ".select_vert", ATTR_DOMAIN_POINT);

  for (const int i : select_vert.span.index_range()) {
    if (!hide_vert[i]) {
      if (dverts[i].dw == nullptr) {
        /* if null weight then not grouped */
        select_vert.span[i] = true;
      }
    }
  }

  select_vert.finish();

  if (flush_flags) {
    paintvert_flush_flags(ob);
  }
}

void paintvert_hide(bContext *C, Object *ob, const bool unselected)
{
  using namespace blender;
  Mesh *me = BKE_mesh_from_object(ob);
  if (me == nullptr || me->totvert == 0) {
    return;
  }

  bke::MutableAttributeAccessor attributes = me->attributes_for_write();
  bke::SpanAttributeWriter<bool> hide_vert = attributes.lookup_or_add_for_write_span<bool>(
      ".hide_vert", ATTR_DOMAIN_POINT);
  bke::SpanAttributeWriter<bool> select_vert = attributes.lookup_or_add_for_write_span<bool>(
      ".select_vert", ATTR_DOMAIN_POINT);

  for (const int i : hide_vert.span.index_range()) {
    if (!hide_vert.span[i]) {
      if (!select_vert.span[i] == unselected) {
        hide_vert.span[i] = true;
      }
    }

    if (hide_vert.span[i]) {
      select_vert.span[i] = false;
    }
  }
  hide_vert.finish();
  select_vert.finish();

  BKE_mesh_flush_hidden_from_verts(me);

  paintvert_flush_flags(ob);
  paintvert_tag_select_update(C, ob);
}

void paintvert_reveal(bContext *C, Object *ob, const bool select)
{
  using namespace blender;
  Mesh *me = BKE_mesh_from_object(ob);
  if (me == nullptr || me->totvert == 0) {
    return;
  }

  bke::MutableAttributeAccessor attributes = me->attributes_for_write();
  const VArray<bool> hide_vert = attributes.lookup_or_default<bool>(
      ".hide_vert", ATTR_DOMAIN_POINT, false);
  bke::SpanAttributeWriter<bool> select_vert = attributes.lookup_or_add_for_write_span<bool>(
      ".select_vert", ATTR_DOMAIN_POINT);

  for (const int i : select_vert.span.index_range()) {
    if (hide_vert[i]) {
      select_vert.span[i] = select;
    }
  }

  select_vert.finish();

  /* Remove the hide attribute to reveal all vertices. */
  attributes.remove(".hide_vert");

  BKE_mesh_flush_hidden_from_verts(me);

  paintvert_flush_flags(ob);
  paintvert_tag_select_update(C, ob);
}<|MERGE_RESOLUTION|>--- conflicted
+++ resolved
@@ -402,13 +402,8 @@
     const MPoly &poly = polys[i];
     const MLoop *ml = &loops[poly.loopstart];
     for (int b = 0; b < poly.totloop; b++, ml++) {
-<<<<<<< HEAD
       mul_v3_m3v3(vec, bmat, positions[ml->v]);
-      add_v3_v3v3(vec, vec, ob->obmat[3]);
-=======
-      mul_v3_m3v3(vec, bmat, verts[ml->v].co);
       add_v3_v3v3(vec, vec, ob->object_to_world[3]);
->>>>>>> 41c692ee
       minmax_v3v3_v3(r_min, r_max, vec);
     }
 
