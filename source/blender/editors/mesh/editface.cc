--- conflicted
+++ resolved
@@ -154,12 +154,7 @@
     return;
   }
 
-<<<<<<< HEAD
-  bke::MutableAttributeAccessor attributes = bke::mesh_attributes_for_write(*me);
-=======
-  MutableSpan<MPoly> polys = me->polys_for_write();
-  bke::MutableAttributeAccessor attributes = me->attributes_for_write();
->>>>>>> d5934974
+  bke::MutableAttributeAccessor attributes = me->attributes_for_write();
   bke::SpanAttributeWriter<bool> hide_poly = attributes.lookup_or_add_for_write_span<bool>(
       ".hide_poly", ATTR_DOMAIN_FACE);
   bke::SpanAttributeWriter<bool> selection_poly = attributes.lookup_or_add_for_write_span<bool>(
@@ -193,12 +188,7 @@
     return;
   }
 
-<<<<<<< HEAD
-  bke::MutableAttributeAccessor attributes = bke::mesh_attributes_for_write(*me);
-=======
-  MutableSpan<MPoly> polys = me->polys_for_write();
-  bke::MutableAttributeAccessor attributes = me->attributes_for_write();
->>>>>>> d5934974
+  bke::MutableAttributeAccessor attributes = me->attributes_for_write();
 
   if (select) {
     const VArray<bool> hide_poly = attributes.lookup_or_default<bool>(
@@ -234,11 +224,7 @@
   const Span<MEdge> edges = me->edges();
   const Span<MPoly> polys = me->polys();
   const Span<MLoop> loops = me->loops();
-<<<<<<< HEAD
-  bke::MutableAttributeAccessor attributes = bke::mesh_attributes_for_write(*me);
-=======
-  bke::AttributeAccessor attributes = me->attributes();
->>>>>>> d5934974
+  bke::MutableAttributeAccessor attributes = me->attributes_for_write();
   const VArray<bool> hide_poly = attributes.lookup_or_default<bool>(
       ".hide_poly", ATTR_DOMAIN_FACE, false);
   bke::SpanAttributeWriter<bool> selection_poly = attributes.lookup_or_add_for_write_span<bool>(
@@ -335,12 +321,7 @@
     return false;
   }
 
-<<<<<<< HEAD
-  bke::MutableAttributeAccessor attributes = bke::mesh_attributes_for_write(*me);
-=======
-  MutableSpan<MPoly> polys = me->polys_for_write();
-  bke::AttributeAccessor attributes = me->attributes();
->>>>>>> d5934974
+  bke::MutableAttributeAccessor attributes = me->attributes_for_write();
   const VArray<bool> hide_poly = attributes.lookup_or_default<bool>(
       ".hide_poly", ATTR_DOMAIN_FACE, false);
   bke::SpanAttributeWriter<bool> selection_poly = attributes.lookup_or_add_for_write_span<bool>(
@@ -445,12 +426,7 @@
   /* Get the face under the cursor */
   Mesh *me = BKE_mesh_from_object(ob);
 
-<<<<<<< HEAD
-  bke::MutableAttributeAccessor attributes = bke::mesh_attributes_for_write(*me);
-=======
-  MutableSpan<MPoly> polys = me->polys_for_write();
-  bke::AttributeAccessor attributes = me->attributes();
->>>>>>> d5934974
+  bke::MutableAttributeAccessor attributes = me->attributes_for_write();
   const VArray<bool> hide_poly = attributes.lookup_or_default<bool>(
       ".hide_poly", ATTR_DOMAIN_FACE, false);
   bke::AttributeWriter<bool> selection_poly = attributes.lookup_or_add_for_write<bool>(
@@ -520,10 +496,9 @@
     return;
   }
 
-  const bke::AttributeAccessor attributes_orig = bke::mesh_attributes(*me);
-  bke::MutableAttributeAccessor attributes_eval = bke::mesh_attributes_for_write(*me_eval);
-
-<<<<<<< HEAD
+  const bke::AttributeAccessor attributes_orig = me->attributes();
+  bke::MutableAttributeAccessor attributes_eval = me_eval->attributes_for_write();
+
   const int *orig_indices = (const int *)CustomData_get_layer(&me_eval->vdata, CD_ORIGINDEX);
 
   const VArray<bool> hide_vert_orig = attributes_orig.lookup_or_default<bool>(
@@ -534,22 +509,10 @@
     for (const int i : hide_vert_eval.span.index_range()) {
       if (orig_indices[i] != ORIGINDEX_NONE) {
         hide_vert_eval.span[i] = hide_vert_orig[orig_indices[i]];
-=======
-  const Span<MVert> verts = me->verts_for_write();
-  MutableSpan<MVert> verts_eval = me_eval->verts_for_write();
-
-  if (index_array) {
-    int orig_index;
-    for (const int i : verts_eval.index_range()) {
-      orig_index = index_array[i];
-      if (orig_index != ORIGINDEX_NONE) {
-        verts_eval[i].flag = verts[index_array[i]].flag;
->>>>>>> d5934974
       }
     }
   }
   else {
-<<<<<<< HEAD
     hide_vert_orig.materialize(hide_vert_eval.span);
   }
   hide_vert_eval.finish();
@@ -564,10 +527,6 @@
       if (orig_indices[i] != ORIGINDEX_NONE) {
         selection_vert_eval.span[i] = selection_vert_orig[orig_indices[i]];
       }
-=======
-    for (const int i : verts_eval.index_range()) {
-      verts_eval[i].flag = verts[i].flag;
->>>>>>> d5934974
     }
   }
   else {
@@ -592,12 +551,7 @@
     return false;
   }
 
-<<<<<<< HEAD
-  bke::MutableAttributeAccessor attributes = bke::mesh_attributes_for_write(*me);
-=======
-  MutableSpan<MVert> verts = me->verts_for_write();
-  bke::AttributeAccessor attributes = me->attributes();
->>>>>>> d5934974
+  bke::MutableAttributeAccessor attributes = me->attributes_for_write();
   const VArray<bool> hide_vert = attributes.lookup_or_default<bool>(
       ".hide_vert", ATTR_DOMAIN_POINT, false);
   bke::SpanAttributeWriter<bool> selection_vert = attributes.lookup_or_add_for_write_span<bool>(
@@ -673,12 +627,7 @@
     paintvert_deselect_all_visible(ob, SEL_DESELECT, false);
   }
 
-<<<<<<< HEAD
-  bke::MutableAttributeAccessor attributes = bke::mesh_attributes_for_write(*me);
-=======
-  MutableSpan<MVert> verts = me->verts_for_write();
-  bke::AttributeAccessor attributes = me->attributes();
->>>>>>> d5934974
+  bke::MutableAttributeAccessor attributes = me->attributes_for_write();
   const VArray<bool> hide_vert = attributes.lookup_or_default<bool>(
       ".hide_vert", ATTR_DOMAIN_POINT, false);
   bke::SpanAttributeWriter<bool> selection_vert = attributes.lookup_or_add_for_write_span<bool>(
@@ -708,12 +657,7 @@
     return;
   }
 
-<<<<<<< HEAD
-  bke::MutableAttributeAccessor attributes = bke::mesh_attributes_for_write(*me);
-=======
-  MutableSpan<MVert> verts = me->verts_for_write();
-  bke::MutableAttributeAccessor attributes = me->attributes_for_write();
->>>>>>> d5934974
+  bke::MutableAttributeAccessor attributes = me->attributes_for_write();
   bke::SpanAttributeWriter<bool> hide_vert = attributes.lookup_or_add_for_write_span<bool>(
       ".hide_vert", ATTR_DOMAIN_POINT);
   bke::SpanAttributeWriter<bool> selection_vert = attributes.lookup_or_add_for_write_span<bool>(
@@ -747,12 +691,7 @@
     return;
   }
 
-<<<<<<< HEAD
-  bke::MutableAttributeAccessor attributes = bke::mesh_attributes_for_write(*me);
-=======
-  MutableSpan<MVert> verts = me->verts_for_write();
-  bke::MutableAttributeAccessor attributes = me->attributes_for_write();
->>>>>>> d5934974
+  bke::MutableAttributeAccessor attributes = me->attributes_for_write();
   const VArray<bool> hide_vert = attributes.lookup_or_default<bool>(
       ".hide_vert", ATTR_DOMAIN_POINT, false);
   bke::SpanAttributeWriter<bool> selection_vert = attributes.lookup_or_add_for_write_span<bool>(
