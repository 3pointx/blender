--- conflicted
+++ resolved
@@ -17,10 +17,6 @@
 #include "BLI_math.h"
 #include "BLI_utildefines.h"
 
-<<<<<<< HEAD
-=======
-#include "BKE_attribute.h"
->>>>>>> 258d3858
 #include "BKE_attribute.hh"
 #include "BKE_context.h"
 #include "BKE_customdata.h"
@@ -894,7 +890,6 @@
 
   BKE_mesh_runtime_clear_cache(mesh);
 
-<<<<<<< HEAD
   mesh->totvert = totvert;
 
   bke::MutableAttributeAccessor attributes = bke::mesh_attributes_for_write(*mesh);
@@ -902,15 +897,6 @@
       ".selection_vert", ATTR_DOMAIN_POINT);
   selection_vert.span.take_back(len).fill(true);
   selection_vert.finish();
-=======
-  const int old_vertex_num = mesh->totvert;
-  mesh->totvert = totvert;
-
-  MutableSpan<MVert> verts = mesh->vertices_for_write();
-  for (MVert &vert : verts.drop_front(old_vertex_num)) {
-    vert.flag = SELECT;
-  }
->>>>>>> 258d3858
 }
 
 static void mesh_add_edges(Mesh *mesh, int len)
@@ -938,29 +924,18 @@
 
   BKE_mesh_runtime_clear_cache(mesh);
 
-<<<<<<< HEAD
-  /* set default flags */
-  medge = &mesh->medge[mesh->totedge];
-  for (i = 0; i < len; i++, medge++) {
-    medge->flag = ME_EDGEDRAW | ME_EDGERENDER;
-  }
-
   mesh->totedge = totedge;
+
+  MutableSpan<MEdge> edges = mesh->edges_for_write();
+  for (MEdge &edge : edges.take_back(len)) {
+    edge.flag = ME_EDGEDRAW | ME_EDGERENDER;
+  }
 
   bke::MutableAttributeAccessor attributes = bke::mesh_attributes_for_write(*mesh);
   bke::SpanAttributeWriter<bool> selection_edge = attributes.lookup_or_add_for_write_span<bool>(
       ".selection_edge", ATTR_DOMAIN_EDGE);
   selection_edge.span.take_back(len).fill(true);
   selection_edge.finish();
-=======
-  const int old_edges_num = mesh->totedge;
-  mesh->totedge = totedge;
-
-  MutableSpan<MEdge> edges = mesh->edges_for_write();
-  for (MEdge &edge : edges.drop_front(old_edges_num)) {
-    edge.flag = ME_EDGEDRAW | ME_EDGERENDER | SELECT;
-  }
->>>>>>> 258d3858
 }
 
 static void mesh_add_loops(Mesh *mesh, int len)
@@ -1015,7 +990,6 @@
 
   BKE_mesh_runtime_clear_cache(mesh);
 
-<<<<<<< HEAD
   mesh->totpoly = totpoly;
 
   bke::MutableAttributeAccessor attributes = bke::mesh_attributes_for_write(*mesh);
@@ -1023,15 +997,6 @@
       ".selection_poly", ATTR_DOMAIN_FACE);
   selection_poly.span.take_back(len).fill(true);
   selection_poly.finish();
-=======
-  const int old_polys_num = mesh->totpoly;
-  mesh->totpoly = totpoly;
-
-  MutableSpan<MPoly> polys = mesh->polygons_for_write();
-  for (MPoly &poly : polys.drop_front(old_polys_num)) {
-    poly.flag = ME_FACE_SEL;
-  }
->>>>>>> 258d3858
 }
 
 /* -------------------------------------------------------------------- */
