--- conflicted
+++ resolved
@@ -525,47 +525,6 @@
   return layernum;
 }
 
-<<<<<<< HEAD
-bool ED_mesh_sculpt_color_remove_index(Mesh *me, const int n)
-{
-  CustomData *vdata = GET_CD_DATA(me, vdata);
-  CustomDataLayer *cdl;
-  int index;
-
-  index = CustomData_get_layer_index_n(vdata, CD_PROP_COLOR, n);
-  cdl = (index == -1) ? nullptr : &vdata->layers[index];
-
-  if (!cdl) {
-    return false;
-  }
-
-  delete_customdata_layer(me, cdl);
-  DEG_id_tag_update(&me->id, 0);
-  WM_main_add_notifier(NC_GEOM | ND_DATA, me);
-
-  return true;
-}
-bool ED_mesh_sculpt_color_remove_active(Mesh *me)
-{
-  CustomData *vdata = GET_CD_DATA(me, vdata);
-  const int n = CustomData_get_active_layer(vdata, CD_PROP_COLOR);
-  if (n != -1) {
-    return ED_mesh_sculpt_color_remove_index(me, n);
-  }
-  return false;
-}
-bool ED_mesh_sculpt_color_remove_named(Mesh *me, const char *name)
-{
-  CustomData *vdata = GET_CD_DATA(me, vdata);
-  const int n = CustomData_get_named_layer(vdata, CD_PROP_COLOR, name);
-  if (n != -1) {
-    return ED_mesh_sculpt_color_remove_index(me, n);
-  }
-  return false;
-}
-
-=======
->>>>>>> d48c7a04
 /*********************** UV texture operators ************************/
 
 static bool uv_texture_remove_poll(bContext *C)
