--- conflicted
+++ resolved
@@ -265,11 +265,7 @@
     }
     else {
       CustomData_add_layer_named(
-<<<<<<< HEAD
-          &me->ldata, CD_PROP_FLOAT2, CD_DEFAULT, nullptr, me->totloop, name);
-=======
-          &me->ldata, CD_MLOOPUV, CD_SET_DEFAULT, nullptr, me->totloop, name);
->>>>>>> cae50c83
+          &me->ldata, CD_PROP_FLOAT2, CD_SET_DEFAULT, nullptr, me->totloop, name);
     }
 
     if (active_set || layernum_dst == 0) {
