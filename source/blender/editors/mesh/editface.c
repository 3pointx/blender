/* SPDX-License-Identifier: GPL-2.0-or-later */

/** \file
 * \ingroup edmesh
 */

#include "MEM_guardedalloc.h"

#include "BLI_bitmap.h"
#include "BLI_blenlib.h"
#include "BLI_math.h"

#include "IMB_imbuf.h"
#include "IMB_imbuf_types.h"

#include "DNA_mesh_types.h"
#include "DNA_meshdata_types.h"
#include "DNA_object_types.h"

#include "BKE_context.h"
#include "BKE_customdata.h"
#include "BKE_global.h"
#include "BKE_mesh.h"
#include "BKE_object.h"

#include "ED_mesh.h"
#include "ED_screen.h"
#include "ED_select_utils.h"
#include "ED_view3d.h"

#include "WM_api.h"
#include "WM_types.h"

#include "DEG_depsgraph.h"
#include "DEG_depsgraph_query.h"

/* own include */

void paintface_flush_flags(struct bContext *C, Object *ob, short flag, const bool flush_hidden)
{
  Mesh *me = BKE_mesh_from_object(ob);
  MPoly *polys, *mp_orig;
  const int *index_array = NULL;
  int totpoly;

  BLI_assert((flag & SELECT) || flush_hidden);

  if (me == NULL) {
    return;
  }

  /* NOTE: call #BKE_mesh_flush_hidden_from_verts first when changing hidden flags. */

  /* we could call this directly in all areas that change selection,
   * since this could become slow for realtime updates (circle-select for eg) */
  if (flag & SELECT) {
    BKE_mesh_flush_select_from_polys(me);
  }

  Depsgraph *depsgraph = CTX_data_ensure_evaluated_depsgraph(C);
  Object *ob_eval = DEG_get_evaluated_object(depsgraph, ob);

  if (ob_eval == NULL) {
    return;
  }

  Mesh *me_orig = (Mesh *)ob_eval->runtime.data_orig;
  Mesh *me_eval = (Mesh *)ob_eval->runtime.data_eval;
  bool updated = false;

  if (me_orig != NULL && me_eval != NULL && me_orig->totpoly == me->totpoly) {
    /* Update the COW copy of the mesh. */
    for (int i = 0; i < me->totpoly; i++) {
      me_orig->mpoly[i].flag = me->mpoly[i].flag;
    }

    /* If the mesh has only deform modifiers, the evaluated mesh shares arrays. */
    if (me_eval->mpoly == me_orig->mpoly) {
      updated = true;
    }
    /* Mesh polys => Final derived polys */
    else if ((index_array = CustomData_get_layer(&me_eval->pdata, CD_ORIGINDEX))) {
      polys = me_eval->mpoly;
      totpoly = me_eval->totpoly;

      /* loop over final derived polys */
      for (int i = 0; i < totpoly; i++) {
        if (index_array[i] != ORIGINDEX_NONE) {
          /* Copy flags onto the final derived poly from the original mesh poly */
          mp_orig = me->mpoly + index_array[i];
          polys[i].flag = mp_orig->flag;
        }
      }

      updated = true;
    }
  }

  if (updated) {
    if (flush_hidden) {
      BKE_mesh_batch_cache_dirty_tag(me_eval, BKE_MESH_BATCH_DIRTY_ALL);
    }
    else {
      BKE_mesh_batch_cache_dirty_tag(me_eval, BKE_MESH_BATCH_DIRTY_SELECT_PAINT);
    }

    DEG_id_tag_update(ob->data, ID_RECALC_SELECT);
  }
  else {
    DEG_id_tag_update(ob->data, ID_RECALC_COPY_ON_WRITE | ID_RECALC_SELECT);
  }

  WM_event_add_notifier(C, NC_GEOM | ND_SELECT, ob->data);
}

void paintface_hide(bContext *C, Object *ob, const bool unselected)
{
  Mesh *me = BKE_mesh_from_object(ob);
  if (me == NULL || me->totpoly == 0) {
    return;
  }

<<<<<<< HEAD
  bool *face_hide = (bool *)CustomData_get_layer_named(&me->pdata, CD_PROP_BOOL, ".face_hide");

  for (int i = 0; i < me->totpoly; i++) {
    MPoly *mpoly = &me->mpoly[i];
    if (!(face_hide && face_hide[i])) {
=======
  for (int i = 0; i < me->totpoly; i++) {
    MPoly *mpoly = &me->mpoly[i];
    if ((mpoly->flag & ME_HIDE) == 0) {
>>>>>>> e46a3894
      if (((mpoly->flag & ME_FACE_SEL) == 0) == unselected) {
        face_hide[i] = true;
      }
    }

    if (face_hide && face_hide[i]) {
      mpoly->flag &= ~ME_FACE_SEL;
    }
  }

  BKE_mesh_flush_hidden_from_polys(me);

  paintface_flush_flags(C, ob, SELECT, true);
}

void paintface_reveal(bContext *C, Object *ob, const bool select)
{
  Mesh *me = BKE_mesh_from_object(ob);
  if (me == NULL || me->totpoly == 0) {
    return;
  }

<<<<<<< HEAD
  bool *face_hide = (bool *)CustomData_get_layer_named(&me->pdata, CD_PROP_BOOL, ".face_hide");

  for (int i = 0; i < me->totpoly; i++) {
    MPoly *mpoly = &me->mpoly[i];
    if (face_hide && face_hide[i]) {
=======
  for (int i = 0; i < me->totpoly; i++) {
    MPoly *mpoly = &me->mpoly[i];
    if (mpoly->flag & ME_HIDE) {
>>>>>>> e46a3894
      SET_FLAG_FROM_TEST(mpoly->flag, select, ME_FACE_SEL);
      face_hide[i] = false;
    }
  }

  BKE_mesh_flush_hidden_from_polys(me);

  paintface_flush_flags(C, ob, SELECT, true);
}

/* Set tface seams based on edge data, uses hash table to find seam edges. */

static void select_linked_tfaces_with_seams(Mesh *me, const uint index, const bool select)
{
<<<<<<< HEAD
  int b;
=======
>>>>>>> e46a3894
  bool do_it = true;
  bool mark = false;

  BLI_bitmap *edge_tag = BLI_BITMAP_NEW(me->totedge, __func__);
  BLI_bitmap *poly_tag = BLI_BITMAP_NEW(me->totpoly, __func__);

  const bool *face_hide = (const bool *)CustomData_get_layer_named(
      &me->pdata, CD_PROP_BOOL, ".face_hide");

  if (index != (uint)-1) {
    /* only put face under cursor in array */
    MPoly *mp = &me->mpoly[index];
    BKE_mesh_poly_edgebitmap_insert(edge_tag, mp, me->mloop + mp->loopstart);
    BLI_BITMAP_ENABLE(poly_tag, index);
  }
  else {
    /* fill array by selection */
    for (int i = 0; i < me->totpoly; i++) {
      MPoly *mp = &me->mpoly[i];
<<<<<<< HEAD
      if (face_hide && face_hide[i]) {
=======
      if (mp->flag & ME_HIDE) {
>>>>>>> e46a3894
        /* pass */
      }
      else if (mp->flag & ME_FACE_SEL) {
        BKE_mesh_poly_edgebitmap_insert(edge_tag, mp, me->mloop + mp->loopstart);
        BLI_BITMAP_ENABLE(poly_tag, i);
      }
    }
  }

  while (do_it) {
    do_it = false;

    /* expand selection */
    for (int i = 0; i < me->totpoly; i++) {
      MPoly *mp = &me->mpoly[i];
<<<<<<< HEAD
      if (face_hide && face_hide[i]) {
=======
      if (mp->flag & ME_HIDE) {
>>>>>>> e46a3894
        continue;
      }

      if (!BLI_BITMAP_TEST(poly_tag, i)) {
        mark = false;

        MLoop *ml = me->mloop + mp->loopstart;
<<<<<<< HEAD
        for (b = 0; b < mp->totloop; b++, ml++) {
=======
        for (int b = 0; b < mp->totloop; b++, ml++) {
>>>>>>> e46a3894
          if ((me->medge[ml->e].flag & ME_SEAM) == 0) {
            if (BLI_BITMAP_TEST(edge_tag, ml->e)) {
              mark = true;
              break;
            }
          }
        }

        if (mark) {
          BLI_BITMAP_ENABLE(poly_tag, i);
          BKE_mesh_poly_edgebitmap_insert(edge_tag, mp, me->mloop + mp->loopstart);
          do_it = true;
        }
      }
    }
  }

  MEM_freeN(edge_tag);

  for (int i = 0; i < me->totpoly; i++) {
    MPoly *mp = &me->mpoly[i];
    if (BLI_BITMAP_TEST(poly_tag, i)) {
      SET_FLAG_FROM_TEST(mp->flag, select, ME_FACE_SEL);
    }
  }

  MEM_freeN(poly_tag);
}

void paintface_select_linked(bContext *C, Object *ob, const int mval[2], const bool select)
{
  uint index = (uint)-1;

  Mesh *me = BKE_mesh_from_object(ob);
  if (me == NULL || me->totpoly == 0) {
    return;
  }

  if (mval) {
    if (!ED_mesh_pick_face(C, ob, mval, ED_MESH_PICK_DEFAULT_FACE_DIST, &index)) {
      return;
    }
  }

  select_linked_tfaces_with_seams(me, index, select);

  paintface_flush_flags(C, ob, SELECT, false);
}

bool paintface_deselect_all_visible(bContext *C, Object *ob, int action, bool flush_flags)
{
  Mesh *me = BKE_mesh_from_object(ob);
  if (me == NULL) {
    return false;
  }

  const bool *face_hide = (const bool *)CustomData_get_layer_named(
      &me->pdata, CD_PROP_BOOL, ".face_hide");

  if (action == SEL_TOGGLE) {
    action = SEL_SELECT;

    for (int i = 0; i < me->totpoly; i++) {
      MPoly *mpoly = &me->mpoly[i];
<<<<<<< HEAD
      if (!(face_hide && face_hide[i]) && mpoly->flag & ME_FACE_SEL) {
=======
      if ((mpoly->flag & ME_HIDE) == 0 && mpoly->flag & ME_FACE_SEL) {
>>>>>>> e46a3894
        action = SEL_DESELECT;
        break;
      }
    }
  }

  bool changed = false;

  for (int i = 0; i < me->totpoly; i++) {
    MPoly *mpoly = &me->mpoly[i];
<<<<<<< HEAD
    if (!(face_hide && face_hide[i])) {
=======
    if ((mpoly->flag & ME_HIDE) == 0) {
>>>>>>> e46a3894
      switch (action) {
        case SEL_SELECT:
          if ((mpoly->flag & ME_FACE_SEL) == 0) {
            mpoly->flag |= ME_FACE_SEL;
            changed = true;
          }
          break;
        case SEL_DESELECT:
          if ((mpoly->flag & ME_FACE_SEL) != 0) {
            mpoly->flag &= ~ME_FACE_SEL;
            changed = true;
          }
          break;
        case SEL_INVERT:
          mpoly->flag ^= ME_FACE_SEL;
          changed = true;
          break;
      }
    }
  }

  if (changed) {
    if (flush_flags) {
      paintface_flush_flags(C, ob, SELECT, false);
    }
  }
  return changed;
}

bool paintface_minmax(Object *ob, float r_min[3], float r_max[3])
{
  bool ok = false;
  float vec[3], bmat[3][3];

  const Mesh *me = BKE_mesh_from_object(ob);
  if (!me || !me->mloopuv) {
    return ok;
  }
  const MVert *mvert = me->mvert;

  copy_m3_m4(bmat, ob->obmat);

<<<<<<< HEAD
  const bool *face_hide = (const bool *)CustomData_get_layer_named(
      &me->pdata, CD_PROP_BOOL, ".face_hide");

  mvert = me->mvert;
  mp = me->mpoly;
  for (a = me->totpoly; a > 0; a--, mp++) {
    if ((face_hide && face_hide[a]) || !(mp->flag & ME_FACE_SEL)) {
=======
  for (int i = 0; i < me->totpoly; i++) {
    MPoly *mp = &me->mpoly[i];
    if (mp->flag & ME_HIDE || !(mp->flag & ME_FACE_SEL)) {
>>>>>>> e46a3894
      continue;
    }

    const MLoop *ml = me->mloop + mp->loopstart;
    for (int b = 0; b < mp->totloop; b++, ml++) {
      mul_v3_m3v3(vec, bmat, mvert[ml->v].co);
      add_v3_v3v3(vec, vec, ob->obmat[3]);
      minmax_v3v3_v3(r_min, r_max, vec);
    }

    ok = true;
  }

  return ok;
}

bool paintface_mouse_select(struct bContext *C,
                            const int mval[2],
                            const struct SelectPick_Params *params,
                            Object *ob)
{
  MPoly *mpoly_sel = NULL;
  uint index;
  bool changed = false;
  bool found = false;

  /* Get the face under the cursor */
  Mesh *me = BKE_mesh_from_object(ob);

  const bool *face_hide = (const bool *)CustomData_get_layer_named(
      &me->pdata, CD_PROP_BOOL, ".face_hide");

  if (ED_mesh_pick_face(C, ob, mval, ED_MESH_PICK_DEFAULT_FACE_DIST, &index)) {
    if (index < me->totpoly) {
      mpoly_sel = me->mpoly + index;
      if (!(face_hide && face_hide[index])) {
        found = true;
      }
    }
  }

  if (params->sel_op == SEL_OP_SET) {
    if ((found && params->select_passthrough) && (mpoly_sel->flag & ME_FACE_SEL)) {
      found = false;
    }
    else if (found || params->deselect_all) {
      /* Deselect everything. */
      changed |= paintface_deselect_all_visible(C, ob, SEL_DESELECT, false);
    }
  }

  if (found) {
    me->act_face = (int)index;

    switch (params->sel_op) {
      case SEL_OP_ADD: {
        mpoly_sel->flag |= ME_FACE_SEL;
        break;
      }
      case SEL_OP_SUB: {
        mpoly_sel->flag &= ~ME_FACE_SEL;
        break;
      }
      case SEL_OP_XOR: {
        if (mpoly_sel->flag & ME_FACE_SEL) {
          mpoly_sel->flag &= ~ME_FACE_SEL;
        }
        else {
          mpoly_sel->flag |= ME_FACE_SEL;
        }
        break;
      }
      case SEL_OP_SET: {
        mpoly_sel->flag |= ME_FACE_SEL;
        break;
      }
      case SEL_OP_AND: {
        BLI_assert_unreachable(); /* Doesn't make sense for picking. */
        break;
      }
    }

    /* image window redraw */

    paintface_flush_flags(C, ob, SELECT, false);
    ED_region_tag_redraw(CTX_wm_region(C)); /* XXX: should redraw all 3D views. */
    changed = true;
  }
  return changed || found;
}

void paintvert_flush_flags(Object *ob)
{
  Mesh *me = BKE_mesh_from_object(ob);
  Mesh *me_eval = BKE_object_get_evaluated_mesh(ob);
  MVert *mvert_eval, *mv;
  const int *index_array = NULL;
  int totvert;
  int i;

  if (me == NULL) {
    return;
  }

  /* we could call this directly in all areas that change selection,
   * since this could become slow for realtime updates (circle-select for eg) */
  BKE_mesh_flush_select_from_verts(me);

  if (me_eval == NULL) {
    return;
  }

  index_array = CustomData_get_layer(&me_eval->vdata, CD_ORIGINDEX);

  mvert_eval = me_eval->mvert;
  totvert = me_eval->totvert;

  mv = mvert_eval;

  if (index_array) {
    int orig_index;
    for (i = 0; i < totvert; i++, mv++) {
      orig_index = index_array[i];
      if (orig_index != ORIGINDEX_NONE) {
        mv->flag = me->mvert[index_array[i]].flag;
      }
    }
  }
  else {
    for (i = 0; i < totvert; i++, mv++) {
      mv->flag = me->mvert[i].flag;
    }
  }

  BKE_mesh_batch_cache_dirty_tag(me, BKE_MESH_BATCH_DIRTY_ALL);
}

void paintvert_tag_select_update(struct bContext *C, struct Object *ob)
{
  DEG_id_tag_update(ob->data, ID_RECALC_COPY_ON_WRITE | ID_RECALC_SELECT);
  WM_event_add_notifier(C, NC_GEOM | ND_SELECT, ob->data);
}

bool paintvert_deselect_all_visible(Object *ob, int action, bool flush_flags)
{
  Mesh *me = BKE_mesh_from_object(ob);
  if (me == NULL) {
    return false;
  }

  const bool *vert_hide = (const bool *)CustomData_get_layer_named(
      &me->vdata, CD_PROP_BOOL, ".vert_hide");

  if (action == SEL_TOGGLE) {
    action = SEL_SELECT;

    for (int i = 0; i < me->totvert; i++) {
      MVert *mvert = &me->mvert[i];
<<<<<<< HEAD
      if (!(vert_hide && vert_hide[i]) && mvert->flag & SELECT) {
=======
      if ((mvert->flag & ME_HIDE) == 0 && mvert->flag & SELECT) {
>>>>>>> e46a3894
        action = SEL_DESELECT;
        break;
      }
    }
  }

  bool changed = false;
  for (int i = 0; i < me->totvert; i++) {
    MVert *mvert = &me->mvert[i];
<<<<<<< HEAD
    if (!(vert_hide && vert_hide[i])) {
=======
    if ((mvert->flag & ME_HIDE) == 0) {
>>>>>>> e46a3894
      switch (action) {
        case SEL_SELECT:
          if ((mvert->flag & SELECT) == 0) {
            mvert->flag |= SELECT;
            changed = true;
          }
          break;
        case SEL_DESELECT:
          if ((mvert->flag & SELECT) != 0) {
            mvert->flag &= ~SELECT;
            changed = true;
          }
          break;
        case SEL_INVERT:
          mvert->flag ^= SELECT;
          changed = true;
          break;
      }
    }
  }

  if (changed) {
    /* handle mselect */
    if (action == SEL_SELECT) {
      /* pass */
    }
    else if (ELEM(action, SEL_DESELECT, SEL_INVERT)) {
      BKE_mesh_mselect_clear(me);
    }
    else {
      BKE_mesh_mselect_validate(me);
    }

    if (flush_flags) {
      paintvert_flush_flags(ob);
    }
  }
  return changed;
}

void paintvert_select_ungrouped(Object *ob, bool extend, bool flush_flags)
{
  Mesh *me = BKE_mesh_from_object(ob);

  if (me == NULL || me->dvert == NULL) {
    return;
  }

  if (!extend) {
    paintvert_deselect_all_visible(ob, SEL_DESELECT, false);
  }

<<<<<<< HEAD
  dv = me->dvert;
  tot = me->totvert;

  const bool *vert_hide = (const bool *)CustomData_get_layer_named(
      &me->vdata, CD_PROP_BOOL, ".vert_hide");

  for (a = 0, mv = me->mvert; a < tot; a++, mv++, dv++) {
    if (!(vert_hide && vert_hide[a])) {
=======
  for (int i = 0; i < me->totvert; i++) {
    MVert *mv = &me->mvert[i];
    MDeformVert *dv = &me->dvert[i];
    if ((mv->flag & ME_HIDE) == 0) {
>>>>>>> e46a3894
      if (dv->dw == NULL) {
        /* if null weight then not grouped */
        mv->flag |= SELECT;
      }
    }
  }

  if (flush_flags) {
    paintvert_flush_flags(ob);
  }
}<|MERGE_RESOLUTION|>--- conflicted
+++ resolved
@@ -120,17 +120,11 @@
     return;
   }
 
-<<<<<<< HEAD
   bool *face_hide = (bool *)CustomData_get_layer_named(&me->pdata, CD_PROP_BOOL, ".face_hide");
 
   for (int i = 0; i < me->totpoly; i++) {
     MPoly *mpoly = &me->mpoly[i];
     if (!(face_hide && face_hide[i])) {
-=======
-  for (int i = 0; i < me->totpoly; i++) {
-    MPoly *mpoly = &me->mpoly[i];
-    if ((mpoly->flag & ME_HIDE) == 0) {
->>>>>>> e46a3894
       if (((mpoly->flag & ME_FACE_SEL) == 0) == unselected) {
         face_hide[i] = true;
       }
@@ -153,17 +147,11 @@
     return;
   }
 
-<<<<<<< HEAD
   bool *face_hide = (bool *)CustomData_get_layer_named(&me->pdata, CD_PROP_BOOL, ".face_hide");
 
   for (int i = 0; i < me->totpoly; i++) {
     MPoly *mpoly = &me->mpoly[i];
     if (face_hide && face_hide[i]) {
-=======
-  for (int i = 0; i < me->totpoly; i++) {
-    MPoly *mpoly = &me->mpoly[i];
-    if (mpoly->flag & ME_HIDE) {
->>>>>>> e46a3894
       SET_FLAG_FROM_TEST(mpoly->flag, select, ME_FACE_SEL);
       face_hide[i] = false;
     }
@@ -178,10 +166,6 @@
 
 static void select_linked_tfaces_with_seams(Mesh *me, const uint index, const bool select)
 {
-<<<<<<< HEAD
-  int b;
-=======
->>>>>>> e46a3894
   bool do_it = true;
   bool mark = false;
 
@@ -201,11 +185,7 @@
     /* fill array by selection */
     for (int i = 0; i < me->totpoly; i++) {
       MPoly *mp = &me->mpoly[i];
-<<<<<<< HEAD
       if (face_hide && face_hide[i]) {
-=======
-      if (mp->flag & ME_HIDE) {
->>>>>>> e46a3894
         /* pass */
       }
       else if (mp->flag & ME_FACE_SEL) {
@@ -221,11 +201,7 @@
     /* expand selection */
     for (int i = 0; i < me->totpoly; i++) {
       MPoly *mp = &me->mpoly[i];
-<<<<<<< HEAD
       if (face_hide && face_hide[i]) {
-=======
-      if (mp->flag & ME_HIDE) {
->>>>>>> e46a3894
         continue;
       }
 
@@ -233,11 +209,7 @@
         mark = false;
 
         MLoop *ml = me->mloop + mp->loopstart;
-<<<<<<< HEAD
-        for (b = 0; b < mp->totloop; b++, ml++) {
-=======
         for (int b = 0; b < mp->totloop; b++, ml++) {
->>>>>>> e46a3894
           if ((me->medge[ml->e].flag & ME_SEAM) == 0) {
             if (BLI_BITMAP_TEST(edge_tag, ml->e)) {
               mark = true;
@@ -302,11 +274,7 @@
 
     for (int i = 0; i < me->totpoly; i++) {
       MPoly *mpoly = &me->mpoly[i];
-<<<<<<< HEAD
       if (!(face_hide && face_hide[i]) && mpoly->flag & ME_FACE_SEL) {
-=======
-      if ((mpoly->flag & ME_HIDE) == 0 && mpoly->flag & ME_FACE_SEL) {
->>>>>>> e46a3894
         action = SEL_DESELECT;
         break;
       }
@@ -317,11 +285,7 @@
 
   for (int i = 0; i < me->totpoly; i++) {
     MPoly *mpoly = &me->mpoly[i];
-<<<<<<< HEAD
     if (!(face_hide && face_hide[i])) {
-=======
-    if ((mpoly->flag & ME_HIDE) == 0) {
->>>>>>> e46a3894
       switch (action) {
         case SEL_SELECT:
           if ((mpoly->flag & ME_FACE_SEL) == 0) {
@@ -364,19 +328,12 @@
 
   copy_m3_m4(bmat, ob->obmat);
 
-<<<<<<< HEAD
   const bool *face_hide = (const bool *)CustomData_get_layer_named(
       &me->pdata, CD_PROP_BOOL, ".face_hide");
 
-  mvert = me->mvert;
-  mp = me->mpoly;
-  for (a = me->totpoly; a > 0; a--, mp++) {
-    if ((face_hide && face_hide[a]) || !(mp->flag & ME_FACE_SEL)) {
-=======
   for (int i = 0; i < me->totpoly; i++) {
     MPoly *mp = &me->mpoly[i];
-    if (mp->flag & ME_HIDE || !(mp->flag & ME_FACE_SEL)) {
->>>>>>> e46a3894
+    if ((face_hide && face_hide[i]) || !(mp->flag & ME_FACE_SEL)) {
       continue;
     }
 
@@ -535,11 +492,7 @@
 
     for (int i = 0; i < me->totvert; i++) {
       MVert *mvert = &me->mvert[i];
-<<<<<<< HEAD
       if (!(vert_hide && vert_hide[i]) && mvert->flag & SELECT) {
-=======
-      if ((mvert->flag & ME_HIDE) == 0 && mvert->flag & SELECT) {
->>>>>>> e46a3894
         action = SEL_DESELECT;
         break;
       }
@@ -549,11 +502,7 @@
   bool changed = false;
   for (int i = 0; i < me->totvert; i++) {
     MVert *mvert = &me->mvert[i];
-<<<<<<< HEAD
     if (!(vert_hide && vert_hide[i])) {
-=======
-    if ((mvert->flag & ME_HIDE) == 0) {
->>>>>>> e46a3894
       switch (action) {
         case SEL_SELECT:
           if ((mvert->flag & SELECT) == 0) {
@@ -606,21 +555,13 @@
     paintvert_deselect_all_visible(ob, SEL_DESELECT, false);
   }
 
-<<<<<<< HEAD
-  dv = me->dvert;
-  tot = me->totvert;
-
   const bool *vert_hide = (const bool *)CustomData_get_layer_named(
       &me->vdata, CD_PROP_BOOL, ".vert_hide");
 
-  for (a = 0, mv = me->mvert; a < tot; a++, mv++, dv++) {
-    if (!(vert_hide && vert_hide[a])) {
-=======
   for (int i = 0; i < me->totvert; i++) {
     MVert *mv = &me->mvert[i];
     MDeformVert *dv = &me->dvert[i];
-    if ((mv->flag & ME_HIDE) == 0) {
->>>>>>> e46a3894
+    if (!(vert_hide && vert_hide[i])) {
       if (dv->dw == NULL) {
         /* if null weight then not grouped */
         mv->flag |= SELECT;
