/**
 * $Id: 
 *
 * ***** BEGIN GPL LICENSE BLOCK *****
 *
 * This program is free software; you can redistribute it and/or
 * modify it under the terms of the GNU General Public License
 * as published by the Free Software Foundation; either version 2
 * of the License, or (at your option) any later version.
 *
 * This program is distributed in the hope that it will be useful,
 * but WITHOUT ANY WARRANTY; without even the implied warranty of
 * MERCHANTABILITY or FITNESS FOR A PARTICULAR PURPOSE.  See the
 * GNU General Public License for more details.
 *
 * You should have received a copy of the GNU General Public License
 * along with this program; if not, write to the Free Software Foundation,
 * Inc., 59 Temple Place - Suite 330, Boston, MA  02111-1307, USA.
 *
 * The Original Code is Copyright (C) 2004 by Blender Foundation.
 * All rights reserved.
 *
 * The Original Code is: all of this file.
 *
 * Contributor(s): none yet.
 *
 * ***** END GPL LICENSE BLOCK *****
 */


#include <stdlib.h>
#include <string.h>
#include <math.h>

#include "MEM_guardedalloc.h"

#include "DNA_mesh_types.h"
#include "DNA_meshdata_types.h"
#include "DNA_object_types.h"
#include "DNA_scene_types.h"
#include "DNA_space_types.h"
#include "DNA_screen_types.h"
#include "DNA_userdef_types.h"
#include "DNA_view3d_types.h"
#include "DNA_windowmanager_types.h"

#include "RNA_types.h"
#include "RNA_define.h"
#include "RNA_access.h"

#include "BLI_blenlib.h"
#include "BLI_arithb.h"
#include "BLI_editVert.h"

#include "BKE_context.h"
#include "BKE_depsgraph.h"
#include "BKE_global.h"
#include "BKE_library.h"
#include "BKE_mesh.h"
#include "BKE_object.h"
#include "BKE_utildefines.h"
#include "BKE_report.h"
#include "BKE_tessmesh.h"

#include "WM_api.h"
#include "WM_types.h"

#include "ED_mesh.h"
#include "ED_retopo.h"
#include "ED_screen.h"
#include "ED_transform.h"
#include "ED_util.h"
#include "ED_view3d.h"

#include "bmesh.h"

#include "mesh_intern.h"

/* bpymenu removed XXX */

/* XXX */
#define add_numbut(a, b, c, d, e, f, g) {}
/* XXX */

static float icovert[12][3] = {
	{0.0f,0.0f,-200.0f}, 
	{144.72f, -105.144f,-89.443f},
	{-55.277f, -170.128,-89.443f}, 
	{-178.885f,0.0f,-89.443f},
	{-55.277f,170.128f,-89.443f}, 
	{144.72f,105.144f,-89.443f},
	{55.277f,-170.128f,89.443f},
	{-144.72f,-105.144f,89.443f},
	{-144.72f,105.144f,89.443f},
	{55.277f,170.128f,89.443f},
	{178.885f,0.0f,89.443f},
	{0.0f,0.0f,200.0f}
};
static short icoface[20][3] = {
	{1,0,2},
	{1,0,5},
	{2,0,3},
	{3,0,4},
	{4,0,5},
	{1,5,10},
	{2,1,6},
	{3,2,7},
	{4,3,8},
	{5,4,9},
	{10,1,6},
	{6,2,7},
	{7,3,8},
	{8,4,9},
	{9,5,10},
	{6,10,11},
	{7,6,11},
	{8,7,11},
	{9,8,11},
	{10,9,11}
};


/* ********************** */

/* selected faces get hidden edges */
int make_fgon(EditMesh *em, wmOperator *op, int make)
{
	EditFace *efa;
	EditEdge *eed;
	EditVert *eve;
	float *nor=NULL;	// reference
	int done=0;
	
	if(make==0) {
		for(efa= em->faces.first; efa; efa= efa->next) {
			if(efa->f & SELECT) {
				efa->fgonf= 0;
				efa->e1->h &= ~EM_FGON;
				efa->e2->h &= ~EM_FGON;
				efa->e3->h &= ~EM_FGON;
				if(efa->e4) efa->e4->h &= ~EM_FGON;
				done= 1;
			}
		}
		EM_fgon_flags(em);	// redo flags and indices for fgons
		
		return done;
	}

	/* tagging edges. rule is:
	   - edge used by exactly 2 selected faces
	   - no vertices allowed with only tagged edges (return)
	   - face normals are allowed to difffer
	 
	*/
	for(eed= em->edges.first; eed; eed= eed->next) {
		eed->f1= 0;	// amount of selected
		eed->f2= 0; // amount of unselected
	}
	
	for(efa= em->faces.first; efa; efa= efa->next) {
		if(efa->f & SELECT) {
			if(nor==NULL) nor= efa->n;
			if(efa->e1->f1 < 3) efa->e1->f1++;
			if(efa->e2->f1 < 3) efa->e2->f1++;
			if(efa->e3->f1 < 3) efa->e3->f1++;
			if(efa->e4 && efa->e4->f1 < 3) efa->e4->f1++;
		}
		else {
			if(efa->e1->f2 < 3) efa->e1->f2++;
			if(efa->e2->f2 < 3) efa->e2->f2++;
			if(efa->e3->f2 < 3) efa->e3->f2++;
			if(efa->e4 && efa->e4->f2 < 3) efa->e4->f2++;
		}
	}
	// now eed->f1 becomes tagged edge
	for(eed= em->edges.first; eed; eed= eed->next) {
		if(eed->f1==2 && eed->f2==0) eed->f1= 1;
		else eed->f1= 0;
	}
	
	// no vertices allowed with only tagged edges
	for(eve= em->verts.first; eve; eve= eve->next) eve->f1= 0;
	for(eed= em->edges.first; eed; eed= eed->next) {
		if(eed->f1) {
			eed->v1->f1 |= 1;
			eed->v2->f1 |= 1;
		}
		else {
			eed->v1->f1 |= 2;
			eed->v2->f1 |= 2;
		}
	}
	for(eve= em->verts.first; eve; eve= eve->next) {
		if(eve->f1==1) break;
	}
	if(eve) {
		BKE_report(op->reports, RPT_ERROR, "Cannot make a polygon with interior vertices");
		return 0;
	}
	
	// check for faces
	if(nor==NULL) {
		BKE_report(op->reports, RPT_ERROR, "No faces were selected to make FGon");
		return 0;
	}

	// and there we go
	for(eed= em->edges.first; eed; eed= eed->next) {
		if(eed->f1) {
			eed->h |= EM_FGON;
			done= 1;
		}
	}
	
	if(done)
		EM_fgon_flags(em);	// redo flags and indices for fgons
	return done;
}

static int make_fgon_exec(bContext *C, wmOperator *op)
{
	Object *obedit= CTX_data_edit_object(C);
	EditMesh *em= BKE_mesh_get_editmesh(((Mesh *)obedit->data));

	if( make_fgon(em, op, 1) ) {
		DAG_object_flush_update(CTX_data_scene(C), obedit, OB_RECALC_DATA);	
	
		WM_event_add_notifier(C, NC_OBJECT|ND_GEOM_SELECT, obedit);

		BKE_mesh_end_editmesh(obedit->data, em);
		return OPERATOR_FINISHED;
	}

	BKE_mesh_end_editmesh(obedit->data, em);
	return OPERATOR_CANCELLED;
}

void MESH_OT_fgon_make(struct wmOperatorType *ot)
{
	/* identifiers */
	ot->name= "Make F-gon";
	ot->idname= "MESH_OT_fgon_make";
	
	/* api callbacks */
	ot->exec= make_fgon_exec;
	ot->poll= ED_operator_editmesh;
	
	/* flags */
	ot->flag= OPTYPE_REGISTER|OPTYPE_UNDO;
}

static int clear_fgon_exec(bContext *C, wmOperator *op)
{
	Object *obedit= CTX_data_edit_object(C);
	EditMesh *em= BKE_mesh_get_editmesh(((Mesh *)obedit->data));
	
	if( make_fgon(em, op, 0) ) {
		DAG_object_flush_update(CTX_data_scene(C), obedit, OB_RECALC_DATA);	
		
		WM_event_add_notifier(C, NC_OBJECT|ND_GEOM_SELECT, obedit);
		
		BKE_mesh_end_editmesh(obedit->data, em);
		return OPERATOR_FINISHED;
	}

	BKE_mesh_end_editmesh(obedit->data, em);
	return OPERATOR_CANCELLED;
}

void MESH_OT_fgon_clear(struct wmOperatorType *ot)
{
	/* identifiers */
	ot->name= "Clear F-gon";
	ot->idname= "MESH_OT_fgon_clear";
	
	/* api callbacks */
	ot->exec= clear_fgon_exec;
	ot->poll= ED_operator_editmesh;
	
	/* flags */
	ot->flag= OPTYPE_REGISTER|OPTYPE_UNDO;
}

/* precondition; 4 vertices selected, check for 4 edges and create face */
static EditFace *addface_from_edges(EditMesh *em)
{
	EditEdge *eed, *eedar[4]={NULL, NULL, NULL, NULL};
	EditVert *v1=NULL, *v2=NULL, *v3=NULL, *v4=NULL;
	int a;
	
	/* find the 4 edges */
	for(eed= em->edges.first; eed; eed= eed->next) {
		if( (eed->f & SELECT) || (eed->v1->f & eed->v2->f & SELECT) ) {
			if(eedar[0]==NULL) eedar[0]= eed;
			else if(eedar[1]==NULL) eedar[1]= eed;
			else if(eedar[2]==NULL) eedar[2]= eed;
			else eedar[3]= eed;
			
		}
	}
	
	
	if(eedar[3]) {
		/* first 2 points */
		v1= eedar[0]->v1;
		v2= eedar[0]->v2;
		
		/* find the 2 edges connected to first edge */
		for(a=1; a<4; a++) {
			if( eedar[a]->v1 == v2) v3= eedar[a]->v2;
			else if(eedar[a]->v2 == v2) v3= eedar[a]->v1;
			else if( eedar[a]->v1 == v1) v4= eedar[a]->v2;
			else if(eedar[a]->v2 == v1) v4= eedar[a]->v1;
		}
		
		/* verify if last edge exists */
		if(v3 && v4) {
			for(a=1; a<4; a++) {
				if( eedar[a]->v1==v3 && eedar[a]->v2==v4) break;
				if( eedar[a]->v2==v3 && eedar[a]->v1==v4) break;
			}
			if(a!=4) {
				return addfacelist(em, v1, v2, v3, v4, NULL, NULL);
			}
		}
	}
	return NULL;
}

/* ******************************* */

/* this also allows to prevent triangles being made in quads */
static int compareface_overlaps(EditFace *vl1, EditFace *vl2)
{
	EditVert *v1, *v2, *v3, *v4;
	int equal= 0;
	
	v1= vl2->v1;
	v2= vl2->v2;
	v3= vl2->v3;
	v4= vl2->v4;
	
	if(vl1==vl2) return 0;
	
	if(v4==NULL && vl1->v4==NULL) {
		if(vl1->v1==v1 || vl1->v2==v1 || vl1->v3==v1) equal++;
		if(vl1->v1==v2 || vl1->v2==v2 || vl1->v3==v2) equal++;
		if(vl1->v1==v3 || vl1->v2==v3 || vl1->v3==v3) equal++;
	}
	else {
		if(vl1->v1==v1 || vl1->v2==v1 || vl1->v3==v1 || vl1->v4==v1) equal++;
		if(vl1->v1==v2 || vl1->v2==v2 || vl1->v3==v2 || vl1->v4==v2) equal++;
		if(vl1->v1==v3 || vl1->v2==v3 || vl1->v3==v3 || vl1->v4==v3) equal++;
		if(vl1->v1==v4 || vl1->v2==v4 || vl1->v3==v4 || vl1->v4==v4) equal++;
	}

	if(v4 && vl1->v4) {
		if(equal==4) return 1;
	}
	else 
		if(equal>=3) return 1;
	
	return 0;
}

/* checks for existance, and for tria overlapping inside quad */
static EditFace *exist_face_overlaps(EditMesh *em, EditVert *v1, EditVert *v2, EditVert *v3, EditVert *v4)
{
	EditFace *efa, efatest;
	
	efatest.v1= v1;
	efatest.v2= v2;
	efatest.v3= v3;
	efatest.v4= v4;
	
	efa= em->faces.first;
	while(efa) {
		if(compareface_overlaps(&efatest, efa)) return efa;
		efa= efa->next;
	}
	return NULL;
}

/* will be new face smooth or solid? depends on smoothness of face neighbours
 * of new face, if function return 1, then new face will be smooth, when functio
 * will return zero, then new face will be solid */
static void fix_new_face(EditMesh *em, EditFace *eface)
{
	struct EditFace *efa;
	struct EditEdge *eed=NULL;
	struct EditVert *v1 = eface->v1, *v2 = eface->v2, *v3 = eface->v3, *v4 = eface->v4;
	struct EditVert *ev1=NULL, *ev2=NULL;
	short smooth=0; /* "total smoothnes" of faces in neighbourhood */
	short coef;	/* "weight" of smoothness */
	short count=0;	/* number of edges with same direction as eface */
	short vi00=0, vi01=0, vi10=0, vi11=0; /* vertex indexes */

	efa = em->faces.first;

	while(efa) {

		if(efa==eface) {
			efa = efa->next;
			continue;
		}

		coef = 0;
		ev1 = ev2 = NULL;
		eed = NULL;

		if(efa->v1==v1 || efa->v2==v1 || efa->v3==v1 || efa->v4==v1) {
			ev1 = v1;
			coef++;
		}
		if(efa->v1==v2 || efa->v2==v2 || efa->v3==v2 || efa->v4==v2) {
			if(ev1) ev2 = v2;
			else ev1 = v2;
			coef++;
		}
		if(efa->v1==v3 || efa->v2==v3 || efa->v3==v3 || efa->v4==v3) {
			if(coef<2) {
				if(ev1) ev2 = v3;
				else ev1 = v3;
			}
			coef++;
		}
		if((v4) && (efa->v1==v4 || efa->v2==v4 || efa->v3==v4 || efa->v4==v4)) {
			if(ev1 && coef<2) ev2 = v4;
			coef++;
		}

		/* "democracy" of smoothness */
		if(efa->flag & ME_SMOOTH)
			smooth += coef;
		else
			smooth -= coef;

		/* try to find edge using vertexes ev1 and ev2 */
		if((ev1) && (ev2) && (ev1!=ev2)) eed = findedgelist(em, ev1, ev2);

		/* has bordering edge of efa same direction as edge of eface ? */
		if(eed) {
			if(eed->v1==v1) vi00 = 1;
			else if(eed->v1==v2) vi00 = 2;
			else if(eed->v1==v3) vi00 = 3;
			else if(v4 && eed->v1==v4) vi00 = 4;

			if(eed->v2==v1) vi01 = 1;
			else if(eed->v2==v2) vi01 = 2;
			else if(eed->v2==v3) vi01 = 3;
			else if(v4 && eed->v2==v4) vi01 = 4;

			if(v4) {
				if(vi01==1 && vi00==4) vi00 = 0;
				if(vi01==4 && vi00==1) vi01 = 0;
			}
			else {
				if(vi01==1 && vi00==3) vi00 = 0;
				if(vi01==3 && vi00==1) vi01 = 0;
			}

			if(eed->v1==efa->v1) vi10 = 1;
			else if(eed->v1==efa->v2) vi10 = 2;
			else if(eed->v1==efa->v3) vi10 = 3;
			else if(efa->v4 && eed->v1==efa->v4) vi10 = 4;

			if(eed->v2==efa->v1) vi11 = 1;
			else if(eed->v2==efa->v2) vi11 = 2;
			else if(eed->v2==efa->v3) vi11 = 3;
			else if(efa->v4 && eed->v2==efa->v4) vi11 = 4;

			if(efa->v4) {
				if(vi11==1 && vi10==4) vi10 = 0;
				if(vi11==4 && vi10==1) vi11 = 0;
			}
			else {
				if(vi11==1 && vi10==3) vi10 = 0;
				if(vi11==3 && vi10==1) vi11 = 0;
			}

			if(((vi00>vi01) && (vi10>vi11)) ||
				((vi00<vi01) && (vi10<vi11)))
				count++;
			else
				count--;
		}

		efa = efa->next;
	}

	/* set up smoothness according voting of face in neighbourhood */
	if(smooth >= 0)
		eface->flag |= ME_SMOOTH;
	else
		eface->flag &= ~ME_SMOOTH;

	/* flip face, when too much "face normals" in neighbourhood is different */
	if(count > 0) {
		flipface(em, eface);
	}
}

/* only adds quads or trias when there's edges already */
void addfaces_from_edgenet(EditMesh *em)
{
	EditVert *eve1, *eve2, *eve3, *eve4;
	
	for(eve1= em->verts.first; eve1; eve1= eve1->next) {
		for(eve2= em->verts.first; (eve1->f & 1) && eve2; eve2= eve2->next) {
			if(findedgelist(em, eve1,eve2)) {
				for(eve3= em->verts.first; (eve2->f & 1) && eve3; eve3= eve3->next) {
					if((eve2!=eve3 && (eve3->f & 1) && findedgelist(em, eve1,eve3))) {
						EditEdge *sh_edge= NULL;
						EditVert *sh_vert= NULL;
						
						sh_edge= findedgelist(em, eve2,eve3);
						
						if(sh_edge) { /* Add a triangle */
							if(!exist_face_overlaps(em, eve1,eve2,eve3,NULL))
								fix_new_face(em, addfacelist(em, eve1,eve2,eve3,NULL,NULL,NULL));
						}
						else { /* Check for a shared vertex */
							for(eve4= em->verts.first; eve4; eve4= eve4->next) {
								if(eve4!=eve1 && eve4!=eve2 && eve4!=eve3 && (eve4->f & 1) &&
								   !findedgelist(em, eve1,eve4) && findedgelist(em, eve2,eve4) &&
								   findedgelist(em, eve3,eve4)) {
									sh_vert= eve4;
									break;
								}
							}
							
							if(sh_vert) {
								if(sh_vert) {
									if(!exist_face_overlaps(em, eve1,eve2,eve4,eve3))
										fix_new_face(em, addfacelist(em, eve1,eve2,eve4,eve3,NULL,NULL));
								}
							}
						}
					}
				}
			}
		}
	}

	EM_select_flush(em);
	
// XXX	DAG_object_flush_update(scene, obedit, OB_RECALC_DATA);
}

static void addedgeface_mesh(Mesh *me, BMEditMesh *bem, wmOperator *op)
{
	EditMesh *em;
	EditVert *eve, *neweve[4];
	EditEdge *eed;
	EditFace *efa;
	short amount=0;
	
	/*return if bmesh vert connect does anything.*/
	if (bem->selectmode & SCE_SELECT_VERTEX) {
		BMesh *bm = bem->bm;
		BMOperator bmop;
		int len, ok;
		
		EDBM_InitOpf(bem, &bmop, op, "connectverts verts=%hv", BM_SELECT);
		BMO_Exec_Op(bem->bm, &bmop);

		len = BMO_GetSlot(&bmop, "edgeout")->len;		

		ok = EDBM_FinishOp(bem, &bmop, op, 1);
		if (!ok) return OPERATOR_CANCELLED;

		if (len) return;	
	}

	/*return if bmesh face dissolve finds stuff to
	  dissolve.  this entire tool should be
	  bmeshafied eventually, but until then
	  hacks like this to integrate with it
	  are necassary.*/
	if (bem->selectmode & SCE_SELECT_VERTEX) {
		BMesh *bm = bem->bm;
		BMOperator bmop;
		int len, ok;
		
		EDBM_InitOpf(bem, &bmop, op, "dissolvefaces faces=%hf", BM_SELECT);
		BMO_Exec_Op(bem->bm, &bmop);

		len = BMO_GetSlot(&bmop, "regionout")->len;		
		
		ok = EDBM_FinishOp(bem, &bmop, op, 1);
		if (!ok) return OPERATOR_CANCELLED;

		if (len) return;	
	}

	em = BKE_mesh_get_editmesh(me);

	/* how many selected ? */
	if(em->selectmode & SCE_SELECT_EDGE) {
		/* in edge mode finding selected vertices means flushing down edge codes... */
		/* can't make face with only edge selection info... */
		EM_selectmode_set(em);
	}
	
	for(eve= em->verts.first; eve; eve= eve->next) {
		if(eve->f & SELECT) {
			amount++;
			if(amount>4) break;			
			neweve[amount-1]= eve;
		}
	}

	if(amount==2) {
		eed= addedgelist(em, neweve[0], neweve[1], NULL);
		EM_select_edge(eed, 1);
		
		BKE_mesh_end_editmesh(me, em);
		// XXX		DAG_object_flush_update(scene, obedit, OB_RECALC_DATA);	
		return;
	}
	else if(amount > 4) {
		addfaces_from_edgenet(em);
		BKE_mesh_end_editmesh(me, em);
		return;
	}
	else if(amount<2) {
		BKE_report(op->reports, RPT_ERROR, "More vertices are needed to make an edge/face");
		BKE_mesh_end_editmesh(me, em);
		return;
	}

	efa= NULL; // check later

	if(amount==3) {
		
		if(exist_face_overlaps(em, neweve[0], neweve[1], neweve[2], NULL)==0) {
			efa= addfacelist(em, neweve[0], neweve[1], neweve[2], 0, NULL, NULL);
			EM_select_face(efa, 1);
		}
		else BKE_report(op->reports, RPT_ERROR, "The selected vertices already form a face");
	}
	else if(amount==4) {
		/* this test survives when theres 2 triangles */
		if(exist_face(em, neweve[0], neweve[1], neweve[2], neweve[3])==0) {
			int tria= 0;
			
			/* remove trias if they exist, 4 cases.... */
			if(exist_face(em, neweve[0], neweve[1], neweve[2], NULL)) tria++;
			if(exist_face(em, neweve[0], neweve[1], neweve[3], NULL)) tria++;
			if(exist_face(em, neweve[0], neweve[2], neweve[3], NULL)) tria++;
			if(exist_face(em, neweve[1], neweve[2], neweve[3], NULL)) tria++;
		
			if(tria==2) join_triangles(em);
			else if(exist_face_overlaps(em, neweve[0], neweve[1], neweve[2], neweve[3])==0) {
				 /* If there are 4 Verts, But more selected edges, we need to call addfaces_from_edgenet */
					EditEdge *eedcheck;
					int count;
					count = 0;
					for(eedcheck= em->edges.first; eedcheck; eedcheck= eedcheck->next) {
						if(eedcheck->f & SELECT) {
							count++;
						}
					}	
				
				if(count++ > 4){
					addfaces_from_edgenet(em);
					BKE_mesh_end_editmesh(me, em);
					return;
				} else {
				/* if 4 edges exist, we just create the face, convex or not */
					efa= addface_from_edges(em);
					if(efa==NULL) {
						
						/* the order of vertices can be anything, 6 cases to check */
						if( convex(neweve[0]->co, neweve[1]->co, neweve[2]->co, neweve[3]->co) ) {
							efa= addfacelist(em, neweve[0], neweve[1], neweve[2], neweve[3], NULL, NULL);
						}
						else if( convex(neweve[0]->co, neweve[2]->co, neweve[3]->co, neweve[1]->co) ) {
							efa= addfacelist(em, neweve[0], neweve[2], neweve[3], neweve[1], NULL, NULL);
						}
						else if( convex(neweve[0]->co, neweve[2]->co, neweve[1]->co, neweve[3]->co) ) {
							efa= addfacelist(em, neweve[0], neweve[2], neweve[1], neweve[3], NULL, NULL);
						}
						else if( convex(neweve[0]->co, neweve[1]->co, neweve[3]->co, neweve[2]->co) ) {
							efa= addfacelist(em, neweve[0], neweve[1], neweve[3], neweve[2], NULL, NULL);
						}
						else if( convex(neweve[0]->co, neweve[3]->co, neweve[2]->co, neweve[1]->co) ) {
							efa= addfacelist(em, neweve[0], neweve[3], neweve[2], neweve[1], NULL, NULL);
						}
						else if( convex(neweve[0]->co, neweve[3]->co, neweve[1]->co, neweve[2]->co) ) {
							efa= addfacelist(em, neweve[0], neweve[3], neweve[1], neweve[2], NULL, NULL);
						}
						else printf("cannot find nice quad from concave set of vertices\n");
					}
				}
			}
			else BKE_report(op->reports, RPT_ERROR, "The selected vertices already form a face");
		}
		else BKE_report(op->reports, RPT_ERROR, "The selected vertices already form a face");
	}
	
	if(efa) {
		EM_select_face(efa, 1);

		fix_new_face(em, efa);
		
		recalc_editnormals(em);
	}

	BKE_mesh_end_editmesh(me, em);
}

/* ************************ primitives ******************* */

// HACK: these can also be found in cmoview.tga.c, but are here so that they can be found by linker
// this hack is only used so that scons+mingw + split-sources hack works
	// ------------------------------- start copied code
/* these are not the monkeys you are looking for */
int monkeyo= 4;
int monkeynv= 271;
int monkeynf= 250;
signed char monkeyv[271][3]= {
{-71,21,98},{-63,12,88},{-57,7,74},{-82,-3,79},{-82,4,92},
{-82,17,100},{-92,21,102},{-101,12,95},{-107,7,83},
{-117,31,84},{-109,31,95},{-96,31,102},{-92,42,102},
{-101,50,95},{-107,56,83},{-82,66,79},{-82,58,92},
{-82,46,100},{-71,42,98},{-63,50,88},{-57,56,74},
{-47,31,72},{-55,31,86},{-67,31,97},{-66,31,99},
{-70,43,100},{-82,48,103},{-93,43,105},{-98,31,105},
{-93,20,105},{-82,31,106},{-82,15,103},{-70,20,100},
{-127,55,95},{-127,45,105},{-127,-87,94},{-127,-41,100},
{-127,-24,102},{-127,-99,92},{-127,52,77},{-127,73,73},
{-127,115,-70},{-127,72,-109},{-127,9,-106},{-127,-49,-45},
{-101,-24,72},{-87,-56,73},{-82,-89,73},{-80,-114,68},
{-85,-121,67},{-104,-124,71},{-127,-126,74},{-71,-18,68},
{-46,-5,69},{-21,19,57},{-17,55,76},{-36,62,80},
{-64,77,88},{-86,97,94},{-107,92,97},{-119,63,96},
{-106,53,99},{-111,39,98},{-101,12,95},{-79,2,90},
{-64,8,86},{-47,24,83},{-45,38,83},{-50,48,85},
{-72,56,92},{-95,60,97},{-127,-98,94},{-113,-92,94},
{-112,-107,91},{-119,-113,89},{-127,-114,88},{-127,-25,96},
{-127,-18,95},{-114,-19,95},{-111,-29,96},{-116,-37,95},
{-76,-6,86},{-48,7,80},{-34,26,77},{-32,48,84},
{-39,53,93},{-71,70,102},{-87,82,107},{-101,79,109},
{-114,55,108},{-111,-13,104},{-100,-57,91},{-95,-90,88},
{-93,-105,85},{-97,-117,81},{-106,-119,81},{-127,-121,82},
{-127,6,93},{-127,27,98},{-85,61,95},{-106,18,96},
{-110,27,97},{-112,-88,94},{-117,-57,96},{-127,-57,96},
{-127,-42,95},{-115,-35,100},{-110,-29,102},{-113,-17,100},
{-122,-16,100},{-127,-26,106},{-121,-19,104},{-115,-20,104},
{-113,-29,106},{-117,-32,103},{-127,-37,103},{-94,-40,71},
{-106,-31,91},{-104,-40,91},{-97,-32,71},{-127,-112,88},
{-121,-111,88},{-115,-105,91},{-115,-95,93},{-127,-100,84},
{-115,-96,85},{-115,-104,82},{-121,-109,81},{-127,-110,81},
{-105,28,100},{-103,20,99},{-84,55,97},{-92,54,99},
{-73,51,99},{-55,45,89},{-52,37,88},{-53,25,87},
{-66,13,92},{-79,8,95},{-98,14,100},{-104,38,100},
{-100,48,100},{-97,46,97},{-102,38,97},{-96,16,97},
{-79,11,93},{-68,15,90},{-57,27,86},{-56,36,86},
{-59,43,87},{-74,50,96},{-91,51,98},{-84,52,96},
{-101,22,96},{-102,29,96},{-113,59,78},{-102,85,79},
{-84,88,76},{-65,71,71},{-40,58,63},{-25,52,59},
{-28,21,48},{-50,0,53},{-71,-12,60},{-127,115,37},
{-127,126,-10},{-127,-25,-86},{-127,-59,24},{-127,-125,59},
{-127,-103,44},{-127,-73,41},{-127,-62,36},{-18,30,7},
{-17,41,-6},{-28,34,-56},{-68,56,-90},{-33,-6,9},
{-51,-16,-21},{-45,-1,-55},{-84,7,-85},{-97,-45,52},
{-104,-53,33},{-90,-91,49},{-95,-64,50},{-85,-117,51},
{-109,-97,47},{-111,-69,46},{-106,-121,56},{-99,-36,55},
{-100,-29,60},{-101,-22,64},{-100,-50,21},{-89,-40,-34},
{-83,-19,-69},{-69,111,-49},{-69,119,-9},{-69,109,30},
{-68,67,55},{-34,52,43},{-46,58,36},{-45,90,7},
{-25,72,16},{-25,79,-15},{-45,96,-25},{-45,87,-57},
{-25,69,-46},{-48,42,-75},{-65,3,-70},{-22,42,-26},
{-75,-22,19},{-72,-25,-27},{-13,52,-30},{-28,-18,-16},
{6,-13,-42},{37,7,-55},{46,41,-54},{31,65,-54},
{4,61,-40},{3,53,-37},{25,56,-50},{35,37,-52},
{28,10,-52},{5,-5,-39},{-21,-9,-17},{-9,46,-28},
{-6,39,-37},{-14,-3,-27},{6,0,-47},{25,12,-57},
{31,32,-57},{23,46,-56},{4,44,-46},{-19,37,-27},
{-20,22,-35},{-30,12,-35},{-22,11,-35},{-19,2,-35},
{-23,-2,-35},{-34,0,-9},{-35,-3,-22},{-35,5,-24},
{-25,26,-27},{-13,31,-34},{-13,30,-41},{-23,-2,-41},
{-18,2,-41},{-21,10,-41},{-29,12,-41},{-19,22,-41},
{6,42,-53},{25,44,-62},{34,31,-63},{28,11,-62},
{7,0,-54},{-14,-2,-34},{-5,37,-44},{-13,14,-42},
{-7,8,-43},{1,16,-47},{-4,22,-45},{3,30,-48},
{8,24,-49},{15,27,-50},{12,35,-50},{4,56,-62},
{33,60,-70},{48,38,-64},{41,7,-68},{6,-11,-63},
{-26,-16,-42},{-17,49,-49},
};

signed char monkeyf[250][4]= {
{27,4,5,26}, {25,4,5,24}, {3,6,5,4}, {1,6,5,2}, {5,6,7,4}, 
{3,6,7,2}, {5,8,7,6}, {3,8,7,4}, {7,8,9,6}, 
{5,8,9,4}, {7,10,9,8}, {5,10,9,6}, {9,10,11,8}, 
{7,10,11,6}, {9,12,11,10}, {7,12,11,8}, {11,6,13,12}, 
{5,4,13,12}, {3,-2,13,12}, {-3,-4,13,12}, {-5,-10,13,12}, 
{-11,-12,14,12}, {-13,-18,14,13}, {-19,4,5,13}, {10,12,4,4}, 
{10,11,9,9}, {8,7,9,9}, {7,5,6,6}, {6,3,4,4}, 
{5,1,2,2}, {4,-1,0,0}, {3,-3,-2,-2}, {22,67,68,23}, 
{20,65,66,21}, {18,63,64,19}, {16,61,62,17}, {14,59,60,15}, 
{12,19,48,57}, {18,19,48,47}, {18,19,48,47}, {18,19,48,47}, 
{18,19,48,47}, {18,19,48,47}, {18,19,48,47}, {18,19,48,47}, 
{18,19,48,47}, {18,-9,-8,47}, {18,27,45,46}, {26,55,43,44}, 
{24,41,42,54}, {22,39,40,23}, {20,37,38,21}, {18,35,36,19}, 
{16,33,34,17}, {14,31,32,15}, {12,39,30,13}, {11,48,45,38}, 
{8,36,-19,9}, {8,-20,44,47}, {42,45,46,43}, {18,19,40,39}, 
{16,17,38,37}, {14,15,36,35}, {32,44,43,33}, {12,33,32,42}, 
{19,44,43,42}, {40,41,42,-27}, {8,9,39,-28}, {15,43,42,16}, 
{13,43,42,14}, {11,43,42,12}, {9,-30,42,10}, {37,12,38,-32}, 
{-33,37,45,46}, {-33,40,41,39}, {38,40,41,37}, {36,40,41,35}, 
{34,40,41,33}, {36,39,38,37}, {35,40,39,38}, {1,2,14,21}, 
{1,2,40,13}, {1,2,40,39}, {1,24,12,39}, {-34,36,38,11}, 
{35,38,36,37}, {-37,8,35,37}, {-11,-12,-45,40}, {-11,-12,39,38}, 
{-11,-12,37,36}, {-11,-12,35,34}, {33,34,40,41}, {33,34,38,39}, 
{33,34,36,37}, {33,-52,34,35}, {33,37,36,34}, {33,35,34,34}, 
{8,7,37,36}, {-32,7,35,46}, {-34,-33,45,46}, {4,-33,43,34}, 
{-34,-33,41,42}, {-34,-33,39,40}, {-34,-33,37,38}, {-34,-33,35,36}, 
{-34,-33,33,34}, {-34,-33,31,32}, {-34,-4,28,30}, {-5,-34,28,27}, 
{-35,-44,36,27}, {26,35,36,45}, {24,25,44,45}, {25,23,44,42}, 
{25,24,41,40}, {25,24,39,38}, {25,24,37,36}, {25,24,35,34}, 
{25,24,33,32}, {25,24,31,30}, {15,24,29,38}, {25,24,27,26}, 
{23,12,37,26}, {11,12,35,36}, {-86,-59,36,-80}, {-60,-61,36,35}, 
{-62,-63,36,35}, {-64,-65,36,35}, {-66,-67,36,35}, {-68,-69,36,35}, 
{-70,-71,36,35}, {-72,-73,36,35}, {-74,-75,36,35}, {42,43,53,58}, 
{40,41,57,56}, {38,39,55,57}, {-81,-80,37,56}, {-83,-82,55,52}, 
{-85,-84,51,49}, {-87,-86,48,49}, {47,50,51,48}, {46,48,51,49}, 
{43,46,49,44}, {-92,-91,45,42}, {-23,49,50,-20}, {-94,40,48,-24}, 
{-96,-22,48,49}, {-97,48,21,-90}, {-100,36,50,23}, {22,49,48,-100}, 
{-101,47,46,22}, {21,45,35,25}, {33,34,44,41}, {13,14,28,24}, 
{-107,26,30,-106}, {14,46,45,15}, {14,44,43,-110}, {-111,42,23,-110}, 
{6,7,45,46}, {45,44,47,46}, {45,46,47,48}, {47,46,49,48}, 
{17,49,47,48}, {17,36,46,48}, {35,36,44,45}, {35,36,40,43}, 
{35,36,38,39}, {-4,-3,37,35}, {-123,34,33,1}, {-9,-8,-7,-6}, 
{-10,-7,32,-125}, {-127,-11,-126,-126}, {-7,-6,5,31}, {4,5,33,30}, 
{4,39,33,32}, {4,35,32,38}, {20,21,39,38}, {4,37,38,5}, 
{-11,-10,36,3}, {-11,15,14,35}, {13,16,34,34}, {-13,14,13,13}, 
{-3,1,30,29}, {-3,28,29,1}, {-2,31,28,-1}, {12,13,27,30}, 
{-2,26,12,12}, {35,29,42,36}, {34,35,36,33}, {32,35,36,31}, 
{30,35,36,29}, {28,35,36,27}, {26,35,36,25}, {34,39,38,35}, 
{32,39,38,33}, {30,39,38,31}, {28,39,38,29}, {26,39,38,27}, 
{25,31,32,38}, {-18,-17,45,44}, {-18,17,28,44}, {-24,-20,42,-23}, 
{11,35,27,14}, {25,28,39,41}, {37,41,40,38}, {34,40,36,35}, 
{32,40,39,33}, {30,39,31,40}, {21,29,39,22}, {-31,37,28,4}, 
{-32,33,35,36}, {32,33,34,34}, {18,35,36,48}, {34,25,40,35}, 
{24,25,38,39}, {24,25,36,37}, {24,25,34,35}, {24,25,32,33}, 
{24,13,41,31}, {17,11,41,35}, {15,16,34,35}, {13,14,34,35}, 
{11,12,34,35}, {9,10,34,35}, {7,8,34,35}, {26,25,37,36}, 
{35,36,37,38}, {37,36,39,38}, {37,38,39,40}, {25,31,36,39}, 
{18,34,35,30}, {17,22,30,33}, {19,29,21,20}, {16,26,29,17}, 
{24,29,28,25}, {22,31,28,23}, {20,31,30,21}, {18,31,30,19}, 
{16,30,17,17}, {-21,-22,35,34}, {-21,-22,33,32}, {-21,-22,31,30}, 
{-21,-22,29,28}, {-21,-22,27,26}, {-28,-22,25,31}, {24,28,29,30}, 
{23,24,26,27}, {23,24,25,25}, {-69,-35,-32,27}, {-70,26,25,-66}, 
{-68,-67,24,-33}, 
};
	// ------------------------------- end copied code


#define PRIM_PLANE		0
#define PRIM_CUBE		1
#define PRIM_CIRCLE		4
#define PRIM_CYLINDER 	5
#define PRIM_CONE 		7
#define PRIM_GRID		10
#define PRIM_UVSPHERE	11
#define PRIM_ICOSPHERE 	12
#define PRIM_MONKEY		13

static void make_prim(Object *obedit, int type, float mat[4][4], int tot, int seg,
		int subdiv, float dia, float depth, int ext, int fill)
{
	/*
	 * type - for the type of shape
	 * dia - the radius for cone,sphere cylinder etc.
	 * depth - 
	 * ext - extrude
	 * fill - end capping, and option to fill in circle
	 * cent[3] - center of the data. 
	 * */
	EditMesh *em= BKE_mesh_get_editmesh(((Mesh *)obedit->data));
	EditVert *eve, *v1=NULL, *v2, *v3, *v4=NULL, *vtop, *vdown;
	float phi, phid, vec[3];
	float q[4], cmat[3][3], nor[3]= {0.0, 0.0, 0.0};
	short a, b;
	
	EM_clear_flag_all(em, SELECT);

	phid= 2.0f*(float)M_PI/tot;
	phi= .25f*(float)M_PI;

	switch(type) {
	case PRIM_GRID: /*  grid */
		/* clear flags */
		eve= em->verts.first;
		while(eve) {
			eve->f= 0;
			eve= eve->next;
		}
		/* one segment first: the X axis */
		phi= 1.0; 
		phid= 2.0/((float)tot-1);
		for(a=0;a<tot;a++) {
			vec[0]= dia*phi;
			vec[1]= - dia;
			vec[2]= 0.0f;
			Mat4MulVecfl(mat,vec);
			eve= addvertlist(em, vec, NULL);
			eve->f= 1+2+4;
			if (a) {
				addedgelist(em, eve->prev, eve, NULL);
			}
			phi-=phid;
		}
		/* extrude and translate */
		vec[0]= vec[2]= 0.0;
		vec[1]= dia*phid;
		Mat4Mul3Vecfl(mat, vec);
		
		for(a=0;a<seg-1;a++) {
			extrudeflag_vert(obedit, em, 2, nor);	// nor unused
			translateflag(em, 2, vec);
		}
		break;
	case PRIM_UVSPHERE: /*  UVsphere */
		
		/* clear all flags */
		eve= em->verts.first;
		while(eve) {
			eve->f= 0;
			eve= eve->next;
		}
		
		/* one segment first */
		phi= 0; 
		phid/=2;
		for(a=0; a<=tot; a++) {
			vec[0]= dia*sin(phi);
			vec[1]= 0.0;
			vec[2]= dia*cos(phi);
			eve= addvertlist(em, vec, NULL);
			eve->f= 1+2+4;
			if(a==0) v1= eve;
			else addedgelist(em, eve->prev, eve, NULL);
			phi+= phid;
		}
		
		/* extrude and rotate */
		phi= M_PI/seg;
		q[0]= cos(phi);
		q[3]= sin(phi);
		q[1]=q[2]= 0;
		QuatToMat3(q, cmat);
		
		for(a=0; a<seg; a++) {
			extrudeflag_vert(obedit, em, 2, nor); // nor unused
			rotateflag(em, 2, v1->co, cmat);
		}

		removedoublesflag(em, 4, 0, 0.0001);

		/* and now do imat */
		eve= em->verts.first;
		while(eve) {
			if(eve->f & SELECT) {
				Mat4MulVecfl(mat,eve->co);
			}
			eve= eve->next;
		}
		break;
	case PRIM_ICOSPHERE: /* Icosphere */
		{
			EditVert *eva[12];
			EditEdge *eed;
			
			/* clear all flags */
			eve= em->verts.first;
			while(eve) {
				eve->f= 0;
				eve= eve->next;
			}
			dia/=200;
			for(a=0;a<12;a++) {
				vec[0]= dia*icovert[a][0];
				vec[1]= dia*icovert[a][1];
				vec[2]= dia*icovert[a][2];
				eva[a]= addvertlist(em, vec, NULL);
				eva[a]->f= 1+2;
			}
			for(a=0;a<20;a++) {
				EditFace *evtemp;
				v1= eva[ icoface[a][0] ];
				v2= eva[ icoface[a][1] ];
				v3= eva[ icoface[a][2] ];
				evtemp = addfacelist(em, v1, v2, v3, 0, NULL, NULL);
				evtemp->e1->f = 1+2;
				evtemp->e2->f = 1+2;
				evtemp->e3->f = 1+2;
			}

			dia*=200;

			for(a=1; a<subdiv; a++) esubdivideflag(obedit, em, 2, dia, 0.0, 0, 1, 0);
			
			/* and now do imat */
			eve= em->verts.first;
			while(eve) {
				if(eve->f & 2) {
					Mat4MulVecfl(mat,eve->co);
				}
				eve= eve->next;
			}
			
			// Clear the flag 2 from the edges
			for(eed=em->edges.first;eed;eed=eed->next){
				if(eed->f & 2){
					   eed->f &= !2;
				}   
			}
		}
		break;
	case PRIM_MONKEY: /* Monkey */
		{
			//extern int monkeyo, monkeynv, monkeynf;
			//extern signed char monkeyf[][4];
			//extern signed char monkeyv[][3];
			EditVert **tv= MEM_mallocN(sizeof(*tv)*monkeynv*2, "tv");
			int i;

			for (i=0; i<monkeynv; i++) {
				float v[3];
				v[0]= (monkeyv[i][0]+127)/128.0, v[1]= monkeyv[i][1]/128.0, v[2]= monkeyv[i][2]/128.0;
				tv[i]= addvertlist(em, v, NULL);
				tv[i]->f |= SELECT;
				tv[monkeynv+i]= (fabs(v[0]= -v[0])<0.001)?tv[i]:addvertlist(em, v, NULL);
				tv[monkeynv+i]->f |= SELECT;
			}
			for (i=0; i<monkeynf; i++) {
				addfacelist(em, tv[monkeyf[i][0]+i-monkeyo], tv[monkeyf[i][1]+i-monkeyo], tv[monkeyf[i][2]+i-monkeyo], (monkeyf[i][3]!=monkeyf[i][2])?tv[monkeyf[i][3]+i-monkeyo]:NULL, NULL, NULL);
				addfacelist(em, tv[monkeynv+monkeyf[i][2]+i-monkeyo], tv[monkeynv+monkeyf[i][1]+i-monkeyo], tv[monkeynv+monkeyf[i][0]+i-monkeyo], (monkeyf[i][3]!=monkeyf[i][2])?tv[monkeynv+monkeyf[i][3]+i-monkeyo]:NULL, NULL, NULL);
			}

			MEM_freeN(tv);

			/* and now do imat */
			for(eve= em->verts.first; eve; eve= eve->next) {
				if(eve->f & SELECT) {
					Mat4MulVecfl(mat,eve->co);
				}
			}
			recalc_editnormals(em);
		}
		break;
	default: /* all types except grid, sphere... */
		if(type==PRIM_CONE);
		else if(ext==0) 
			depth= 0.0f;
	
		/* vertices */
		vtop= vdown= v1= v2= 0;
		for(b=0; b<=ext; b++) {
			for(a=0; a<tot; a++) {
				
				vec[0]= dia*sin(phi);
				vec[1]= dia*cos(phi);
				vec[2]= b?depth:-depth;
				
				Mat4MulVecfl(mat, vec);
				eve= addvertlist(em, vec, NULL);
				eve->f= SELECT;
				if(a==0) {
					if(b==0) v1= eve;
					else v2= eve;
				}
				phi+=phid;
			}
		}
			
		/* center vertices */
		/* type PRIM_CONE can only have 1 one side filled
		 * if the cone has no capping, dont add vtop */
		if((fill && type>1) || type == PRIM_CONE) {
			vec[0]= vec[1]= 0.0f;
			vec[2]= -depth;
			Mat4MulVecfl(mat, vec);
			vdown= addvertlist(em, vec, NULL);
			if((ext || type==PRIM_CONE) && fill) {
				vec[0]= vec[1]= 0.0f;
				vec[2]= depth;
				Mat4MulVecfl(mat,vec);
				vtop= addvertlist(em, vec, NULL);
			}
		} else {
			vdown= v1;
			vtop= v2;
		}
		if(vtop) vtop->f= SELECT;
		if(vdown) vdown->f= SELECT;
	
		/* top and bottom face */
		if(fill || type==PRIM_CONE) {
			if(tot==4 && (type==0 || type==1)) {
				v3= v1->next->next;
				if(ext) v4= v2->next->next;
				
				addfacelist(em, v3, v1->next, v1, v3->next, NULL, NULL);
				if(ext) addfacelist(em, v2, v2->next, v4, v4->next, NULL, NULL);
				
			}
			else {
				v3= v1;
				v4= v2;
				for(a=1; a<tot; a++) {
					addfacelist(em, vdown, v3, v3->next, 0, NULL, NULL);
					v3= v3->next;
					if(ext && fill) {
						addfacelist(em, vtop, v4, v4->next, 0, NULL, NULL);
						v4= v4->next;
					}
				}
				if(type>1) {
					addfacelist(em, vdown, v3, v1, 0, NULL, NULL);
					if(ext) addfacelist(em, vtop, v4, v2, 0, NULL, NULL);
				}
			}
		}
		else if(type==PRIM_CIRCLE) {  /* we need edges for a circle */
			v3= v1;
			for(a=1;a<tot;a++) {
				addedgelist(em, v3, v3->next, NULL);
				v3= v3->next;
			}
			addedgelist(em, v3, v1, NULL);
		}
		/* side faces */
		if(ext) {
			v3= v1;
			v4= v2;
			for(a=1; a<tot; a++) {
				addfacelist(em, v3, v3->next, v4->next, v4, NULL, NULL);
				v3= v3->next;
				v4= v4->next;
			}
			addfacelist(em, v3, v1, v2, v4, NULL, NULL);
		}
		else if(type==PRIM_CONE && fill) {
			/* add the bottom flat area of the cone
			 * if capping is disabled dont bother */
			v3= v1;
			for(a=1; a<tot; a++) {
				addfacelist(em, vtop, v3->next, v3, 0, NULL, NULL);
				v3= v3->next;
			}
			addfacelist(em, vtop, v1, v3, 0, NULL, NULL);
		}
	}
	
	EM_stats_update(em);
	/* simple selection flush OK, based on fact it's a single model */
	EM_select_flush(em); /* flushes vertex -> edge -> face selection */
	
	if(type!=0 && type!=13)
		righthandfaces(em, 1);	/* otherwise monkey has eyes in wrong direction */

	BKE_mesh_end_editmesh(obedit->data, em);
}


/* uses context to figure out transform for primitive */
/* returns standard diameter */
static float new_primitive_matrix(bContext *C, float primmat[][4])
{
	Object *obedit= CTX_data_edit_object(C);
	Scene *scene = CTX_data_scene(C);
	View3D *v3d =CTX_wm_view3d(C);
	RegionView3D *rv3d= ED_view3d_context_rv3d(C);
	float *curs, mat[3][3], vmat[3][3], cmat[3][3], imat[3][3];
	
	Mat4One(primmat);
	
	if(rv3d && (U.flag & USER_ADD_VIEWALIGNED)) {
		Mat3CpyMat4(vmat, rv3d->viewmat);
	} else
		Mat3One(vmat);
	
	/* inverse transform for view and object */
	Mat3CpyMat4(mat, obedit->obmat);
	Mat3MulMat3(cmat, vmat, mat);
	Mat3Inv(imat, cmat);
	Mat4CpyMat3(primmat, imat);

	/* center */
	curs= give_cursor(scene, v3d);
	VECCOPY(primmat[3], curs);
	VECSUB(primmat[3], primmat[3], obedit->obmat[3]);
	Mat3Inv(imat, mat);
	Mat3MulVecfl(imat, primmat[3]);
	
	if(v3d) return v3d->grid;
	return 1.0f;
}

/* ********* add primitive operators ************* */

static int add_primitive_plane_exec(bContext *C, wmOperator *op)
{
	Scene *scene= CTX_data_scene(C);
	Object *obedit= CTX_data_edit_object(C);
	float dia, mat[4][4];
	
	dia= new_primitive_matrix(C, mat);
	/* plane (diameter of 1.41 makes it unit size) */
	dia*= sqrt(2.0f);
	
	make_prim(obedit, PRIM_PLANE, mat, 4, 0, 0, dia, 0.0f, 0, 1);
	
	DAG_object_flush_update(scene, obedit, OB_RECALC_DATA);
	WM_event_add_notifier(C, NC_OBJECT|ND_GEOM_SELECT, obedit);
	
	return OPERATOR_FINISHED;	
}

void MESH_OT_primitive_plane_add(wmOperatorType *ot)
{
	/* identifiers */
	ot->name= "Add Plane";
	ot->idname= "MESH_OT_primitive_plane_add";
	
	/* api callbacks */
	ot->exec= add_primitive_plane_exec;
	ot->poll= ED_operator_editmesh;
	
	/* flags */
	ot->flag= OPTYPE_REGISTER|OPTYPE_UNDO;
}

static int add_primitive_cube_exec(bContext *C, wmOperator *op)
{
	Scene *scene = CTX_data_scene(C);
	Object *obedit= CTX_data_edit_object(C);
	float dia, mat[4][4];
	
	dia= new_primitive_matrix(C, mat);
	/* plane (diameter of 1.41 makes it unit size) */
	dia*= sqrt(2.0f);
	
	make_prim(obedit, PRIM_CUBE, mat, 4, 0, 0, dia, 1.0f, 1, 1);
	
	DAG_object_flush_update(scene, obedit, OB_RECALC_DATA);
	WM_event_add_notifier(C, NC_OBJECT|ND_GEOM_SELECT, obedit);
	
	return OPERATOR_FINISHED;	
}

void MESH_OT_primitive_cube_add(wmOperatorType *ot)
{
	/* identifiers */
	ot->name= "Add Cube";
	ot->idname= "MESH_OT_primitive_cube_add";
	
	/* api callbacks */
	ot->exec= add_primitive_cube_exec;
	ot->poll= ED_operator_editmesh;
	
	/* flags */
	ot->flag= OPTYPE_REGISTER|OPTYPE_UNDO;
}

static int add_primitive_circle_exec(bContext *C, wmOperator *op)
{
	Scene *scene = CTX_data_scene(C);
	Object *obedit= CTX_data_edit_object(C);
	float dia, mat[4][4];
	
	dia= new_primitive_matrix(C, mat);
	dia *= RNA_float_get(op->ptr,"radius");
	
	make_prim(obedit, PRIM_CIRCLE, mat, RNA_int_get(op->ptr, "vertices"), 0, 0, dia, 0.0f, 0, 
			  RNA_boolean_get(op->ptr, "fill"));
	
	DAG_object_flush_update(scene, obedit, OB_RECALC_DATA);
	WM_event_add_notifier(C, NC_OBJECT|ND_GEOM_SELECT, obedit);
	
	return OPERATOR_FINISHED;	
}

void MESH_OT_primitive_circle_add(wmOperatorType *ot)
{
	/* identifiers */
	ot->name= "Add Circle";
	ot->idname= "MESH_OT_primitive_circle_add";
	
	/* api callbacks */
	ot->exec= add_primitive_circle_exec;
	ot->poll= ED_operator_editmesh;
	
	/* flags */
	ot->flag= OPTYPE_REGISTER|OPTYPE_UNDO;
	
	/* props */
	RNA_def_int(ot->srna, "vertices", 32, INT_MIN, INT_MAX, "Vertices", "", 3, 500);
	RNA_def_float(ot->srna, "radius", 1.0f, -FLT_MAX, FLT_MAX, "Radius", "", 0.001, 100.00);
	RNA_def_boolean(ot->srna, "fill", 0, "Fill", "");
}

static int add_primitive_cylinder_exec(bContext *C, wmOperator *op)
{
	Scene *scene = CTX_data_scene(C);
	Object *obedit= CTX_data_edit_object(C);
	float dia, mat[4][4];
	
	dia= new_primitive_matrix(C, mat);
	dia *= RNA_float_get(op->ptr, "radius");
	
	make_prim(obedit, PRIM_CYLINDER, mat, RNA_int_get(op->ptr, "vertices"), 0, 0, dia, 
			  RNA_float_get(op->ptr, "depth"), 1, 1);
	
	DAG_object_flush_update(scene, obedit, OB_RECALC_DATA);
	WM_event_add_notifier(C, NC_OBJECT|ND_GEOM_SELECT, obedit);
	
	return OPERATOR_FINISHED;	
}

void MESH_OT_primitive_cylinder_add(wmOperatorType *ot)
{
	/* identifiers */
	ot->name= "Add Cylinder";
	ot->idname= "MESH_OT_primitive_cylinder_add";
	
	/* api callbacks */
	ot->exec= add_primitive_cylinder_exec;
	ot->poll= ED_operator_editmesh;
	
	/* flags */
	ot->flag= OPTYPE_REGISTER|OPTYPE_UNDO;
	
	/* props */
	RNA_def_int(ot->srna, "vertices", 32, INT_MIN, INT_MAX, "Vertices", "", 2, 500);
	RNA_def_float(ot->srna, "radius", 1.0f, -FLT_MAX, FLT_MAX, "Radius", "", 0.001, 100.00);
	RNA_def_float(ot->srna, "depth", 1.0f, -FLT_MAX, FLT_MAX, "Depth", "", 0.001, 100.00);
}

static int add_primitive_tube_exec(bContext *C, wmOperator *op)
{
	Scene *scene = CTX_data_scene(C);
	Object *obedit= CTX_data_edit_object(C);
	float dia, mat[4][4];
	
	dia= new_primitive_matrix(C, mat);
	dia *= RNA_float_get(op->ptr, "radius");
	
	make_prim(obedit, PRIM_CYLINDER, mat, RNA_int_get(op->ptr, "vertices"), 0, 0, dia, 
			  RNA_float_get(op->ptr, "depth"), 1, 0);
	
	DAG_object_flush_update(scene, obedit, OB_RECALC_DATA);
	WM_event_add_notifier(C, NC_OBJECT|ND_GEOM_SELECT, obedit);
	
	return OPERATOR_FINISHED;	
}

void MESH_OT_primitive_tube_add(wmOperatorType *ot)
{
	/* identifiers */
	ot->name= "Add Tube";
	ot->idname= "MESH_OT_primitive_tube_add";
	
	/* api callbacks */
	ot->exec= add_primitive_tube_exec;
	ot->poll= ED_operator_editmesh;
	
	/* flags */
	ot->flag= OPTYPE_REGISTER|OPTYPE_UNDO;
	
	/* props */
	RNA_def_int(ot->srna, "vertices", 32, INT_MIN, INT_MAX, "Vertices", "", 2, 500);
	RNA_def_float(ot->srna, "radius", 1.0f, -FLT_MAX, FLT_MAX, "Radius", "", 0.001, 100.00);
	RNA_def_float(ot->srna, "depth", 1.0f, -FLT_MAX, FLT_MAX, "Depth", "", 0.001, 100.00);
}

static int add_primitive_cone_exec(bContext *C, wmOperator *op)
{
	Scene *scene = CTX_data_scene(C);
	Object *obedit= CTX_data_edit_object(C);
	float dia, mat[4][4];
	
	dia= new_primitive_matrix(C, mat);
	dia *= RNA_float_get(op->ptr, "radius");
	
	make_prim(obedit, PRIM_CONE, mat, RNA_int_get(op->ptr, "vertices"), 0, 0, dia, 
			  RNA_float_get(op->ptr, "depth"), 0, RNA_boolean_get(op->ptr, "cap_end"));
	
	DAG_object_flush_update(scene, obedit, OB_RECALC_DATA);
	WM_event_add_notifier(C, NC_OBJECT|ND_GEOM_SELECT, obedit);
	
	return OPERATOR_FINISHED;	
}

void MESH_OT_primitive_cone_add(wmOperatorType *ot)
{
	/* identifiers */
	ot->name= "Add Cone";
	ot->idname= "MESH_OT_primitive_cone_add";
	
	/* api callbacks */
	ot->exec= add_primitive_cone_exec;
	ot->poll= ED_operator_editmesh;
	
	/* flags */
	ot->flag= OPTYPE_REGISTER|OPTYPE_UNDO;
	
	/* props */
	RNA_def_int(ot->srna, "vertices", 32, INT_MIN, INT_MAX, "Vertices", "", 2, 500);
	RNA_def_float(ot->srna, "radius", 1.0f, -FLT_MAX, FLT_MAX, "Radius", "", 0.001, 100.00);
	RNA_def_float(ot->srna, "depth", 1.0f, -FLT_MAX, FLT_MAX, "Depth", "", 0.001, 100.00);
	RNA_def_boolean(ot->srna, "cap_end", 0, "Cap End", "");

}

static int add_primitive_grid_exec(bContext *C, wmOperator *op)
{
	Scene *scene = CTX_data_scene(C);
	Object *obedit= CTX_data_edit_object(C);
	float dia, mat[4][4];
	
	dia= new_primitive_matrix(C, mat);
	dia*= RNA_float_get(op->ptr, "size");
	
	make_prim(obedit, PRIM_GRID, mat, RNA_int_get(op->ptr, "x_subdivisions"), 
			  RNA_int_get(op->ptr, "y_subdivisions"), 0, dia, 0.0f, 0, 1);
	
	DAG_object_flush_update(scene, obedit, OB_RECALC_DATA);
	WM_event_add_notifier(C, NC_OBJECT|ND_GEOM_SELECT, obedit);
	
	return OPERATOR_FINISHED;	
}

void MESH_OT_primitive_grid_add(wmOperatorType *ot)
{
	/* identifiers */
	ot->name= "Add Grid";
	ot->idname= "MESH_OT_primitive_grid_add";
	
	/* api callbacks */
	ot->exec= add_primitive_grid_exec;
	ot->poll= ED_operator_editmesh;
	
	/* flags */
	ot->flag= OPTYPE_REGISTER|OPTYPE_UNDO;
	
	/* props */
	RNA_def_int(ot->srna, "x_subdivisions", 10, INT_MIN, INT_MAX, "X Subdivisions", "", 3, 1000);
	RNA_def_int(ot->srna, "y_subdivisions", 10, INT_MIN, INT_MAX, "Y Subdivisons", "", 3, 1000);
	RNA_def_float(ot->srna, "size", 1.0f, -FLT_MAX, FLT_MAX, "Size", "", 0.001, FLT_MAX);
}

static int add_primitive_monkey_exec(bContext *C, wmOperator *op)
{
	Scene *scene = CTX_data_scene(C);
	Object *obedit= CTX_data_edit_object(C);
	float mat[4][4];
	
	new_primitive_matrix(C, mat);
	
	make_prim(obedit, PRIM_MONKEY, mat, 0, 0, 2, 0.0f, 0.0f, 0, 0);
	
	DAG_object_flush_update(scene, obedit, OB_RECALC_DATA);
	WM_event_add_notifier(C, NC_OBJECT|ND_GEOM_SELECT, obedit);
	
	return OPERATOR_FINISHED;	
}

void MESH_OT_primitive_monkey_add(wmOperatorType *ot)
{
	/* identifiers */
	ot->name= "Add Monkey";
	ot->idname= "MESH_OT_primitive_monkey_add";
	
	/* api callbacks */
	ot->exec= add_primitive_monkey_exec;
	ot->poll= ED_operator_editmesh;
	
	/* flags */
	ot->flag= OPTYPE_REGISTER|OPTYPE_UNDO;
}

static int add_primitive_uvsphere_exec(bContext *C, wmOperator *op)
{
	Scene *scene = CTX_data_scene(C);
	Object *obedit= CTX_data_edit_object(C);
	float dia, mat[4][4];
	
	dia= new_primitive_matrix(C, mat);
	dia*= RNA_float_get(op->ptr, "size");

	make_prim(obedit, PRIM_UVSPHERE, mat, RNA_int_get(op->ptr, "rings"), 
			  RNA_int_get(op->ptr, "segments"), 0, dia, 0.0f, 0, 0);
	
	DAG_object_flush_update(scene, obedit, OB_RECALC_DATA);
	WM_event_add_notifier(C, NC_OBJECT|ND_GEOM_SELECT, obedit);
	
	return OPERATOR_FINISHED;	
}

void MESH_OT_primitive_uv_sphere_add(wmOperatorType *ot)
{
	/* identifiers */
	ot->name= "Add UV Sphere";
	ot->idname= "MESH_OT_primitive_uv_sphere_add";
	
	/* api callbacks */
	ot->exec= add_primitive_uvsphere_exec;
	ot->poll= ED_operator_editmesh;
	
	/* flags */
	ot->flag= OPTYPE_REGISTER|OPTYPE_UNDO;
	
	/* props */
	RNA_def_int(ot->srna, "segments", 32, INT_MIN, INT_MAX, "Segments", "", 3, 500);
	RNA_def_int(ot->srna, "rings", 24, INT_MIN, INT_MAX, "Rings", "", 3, 500);
	RNA_def_float(ot->srna, "size", 1.0f, -FLT_MAX, FLT_MAX, "Size", "", 0.001, 100.00);
}

static int add_primitive_icosphere_exec(bContext *C, wmOperator *op)
{
	Scene *scene = CTX_data_scene(C);
	Object *obedit= CTX_data_edit_object(C);
	float dia, mat[4][4];
	
	dia= new_primitive_matrix(C, mat);
	dia*= RNA_float_get(op->ptr, "size");
	
	make_prim(obedit, PRIM_ICOSPHERE, mat, 0, 0, 
			  RNA_int_get(op->ptr, "subdivisions"), dia, 0.0f, 0, 0);
	
	DAG_object_flush_update(scene, obedit, OB_RECALC_DATA);
	WM_event_add_notifier(C, NC_OBJECT|ND_GEOM_SELECT, obedit);
	
	return OPERATOR_FINISHED;	
}

void MESH_OT_primitive_ico_sphere_add(wmOperatorType *ot)
{
	/* identifiers */
	ot->name= "Add Ico Sphere";
	ot->idname= "MESH_OT_primitive_ico_sphere_add";
	
	/* api callbacks */
	ot->exec= add_primitive_icosphere_exec;
	ot->poll= ED_operator_editmesh;
	
	/* flags */
	ot->flag= OPTYPE_REGISTER|OPTYPE_UNDO;
	
	/* props */
	RNA_def_int(ot->srna, "subdivisions", 2, 0, 6, "Subdivisions", "", 0, 8);
	RNA_def_float(ot->srna, "size", 1.0f, 0.0f, FLT_MAX, "Size", "", 0.001f, 100.00);
<<<<<<< HEAD
}
=======
}

/****************** add duplicate operator ***************/

static int mesh_duplicate_exec(bContext *C, wmOperator *op)
{
	Scene *scene= CTX_data_scene(C);
	Object *ob= CTX_data_edit_object(C);
	EditMesh *em= BKE_mesh_get_editmesh(ob->data);

	adduplicateflag(em, SELECT);

	BKE_mesh_end_editmesh(ob->data, em);

	DAG_object_flush_update(scene, ob, OB_RECALC_DATA);
	WM_event_add_notifier(C, NC_OBJECT|ND_GEOM_SELECT, ob);
	
	return OPERATOR_FINISHED;
}

static int mesh_duplicate_invoke(bContext *C, wmOperator *op, wmEvent *event)
{
	WM_cursor_wait(1);
	mesh_duplicate_exec(C, op);
	WM_cursor_wait(0);
	
	return OPERATOR_FINISHED;
}

void MESH_OT_duplicate(wmOperatorType *ot)
{
	/* identifiers */
	ot->name= "Duplicate";
	ot->idname= "MESH_OT_duplicate";
	
	/* api callbacks */
	ot->invoke= mesh_duplicate_invoke;
	ot->exec= mesh_duplicate_exec;
	
	ot->poll= ED_operator_editmesh;
	
	/* to give to transform */
	RNA_def_int(ot->srna, "mode", TFM_TRANSLATION, 0, INT_MAX, "Mode", "", 0, INT_MAX);
}
>>>>>>> 1e4fb484
<|MERGE_RESOLUTION|>--- conflicted
+++ resolved
@@ -1556,51 +1556,4 @@
 	/* props */
 	RNA_def_int(ot->srna, "subdivisions", 2, 0, 6, "Subdivisions", "", 0, 8);
 	RNA_def_float(ot->srna, "size", 1.0f, 0.0f, FLT_MAX, "Size", "", 0.001f, 100.00);
-<<<<<<< HEAD
-}
-=======
-}
-
-/****************** add duplicate operator ***************/
-
-static int mesh_duplicate_exec(bContext *C, wmOperator *op)
-{
-	Scene *scene= CTX_data_scene(C);
-	Object *ob= CTX_data_edit_object(C);
-	EditMesh *em= BKE_mesh_get_editmesh(ob->data);
-
-	adduplicateflag(em, SELECT);
-
-	BKE_mesh_end_editmesh(ob->data, em);
-
-	DAG_object_flush_update(scene, ob, OB_RECALC_DATA);
-	WM_event_add_notifier(C, NC_OBJECT|ND_GEOM_SELECT, ob);
-	
-	return OPERATOR_FINISHED;
-}
-
-static int mesh_duplicate_invoke(bContext *C, wmOperator *op, wmEvent *event)
-{
-	WM_cursor_wait(1);
-	mesh_duplicate_exec(C, op);
-	WM_cursor_wait(0);
-	
-	return OPERATOR_FINISHED;
-}
-
-void MESH_OT_duplicate(wmOperatorType *ot)
-{
-	/* identifiers */
-	ot->name= "Duplicate";
-	ot->idname= "MESH_OT_duplicate";
-	
-	/* api callbacks */
-	ot->invoke= mesh_duplicate_invoke;
-	ot->exec= mesh_duplicate_exec;
-	
-	ot->poll= ED_operator_editmesh;
-	
-	/* to give to transform */
-	RNA_def_int(ot->srna, "mode", TFM_TRANSLATION, 0, INT_MAX, "Mode", "", 0, INT_MAX);
-}
->>>>>>> 1e4fb484
+}