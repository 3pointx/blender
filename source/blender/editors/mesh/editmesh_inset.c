--- conflicted
+++ resolved
@@ -417,13 +417,9 @@
 			case LEFTMOUSE:
 			case PADENTER:
 			case RETKEY:
-<<<<<<< HEAD
 				if ((event->val == KM_PRESS) ||
 				    ((event->val == KM_RELEASE) && RNA_boolean_get(op->ptr, "release_confirm")))
 				{
-=======
-				if (event->val == KM_PRESS) {
->>>>>>> 16b07fb0
 					edbm_inset_calc(op);
 					edbm_inset_exit(C, op);
 					return OPERATOR_FINISHED;
