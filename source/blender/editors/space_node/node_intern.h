/*
 * $Id$
 *
 * ***** BEGIN GPL LICENSE BLOCK *****
 *
 * This program is free software; you can redistribute it and/or
 * modify it under the terms of the GNU General Public License
 * as published by the Free Software Foundation; either version 2
 * of the License, or (at your option) any later version. 
 *
 * This program is distributed in the hope that it will be useful,
 * but WITHOUT ANY WARRANTY; without even the implied warranty of
 * MERCHANTABILITY or FITNESS FOR A PARTICULAR PURPOSE.  See the
 * GNU General Public License for more details.
 *
 * You should have received a copy of the GNU General Public License
 * along with this program; if not, write to the Free Software Foundation,
 * Inc., 51 Franklin Street, Fifth Floor, Boston, MA 02110-1301, USA.
 *
 * The Original Code is Copyright (C) 2008 Blender Foundation.
 * All rights reserved.
 *
 * 
 * Contributor(s): Blender Foundation
 *
 * ***** END GPL LICENSE BLOCK *****
 */

/** \file blender/editors/space_node/node_intern.h
 *  \ingroup spnode
 */

#ifndef ED_NODE_INTERN_H
#define ED_NODE_INTERN_H

#include "UI_interface.h"

/* internal exports only */

struct ARegion;
struct ARegionType;
struct View2D;
struct bContext;
struct wmWindowManager;
struct bNodeTemplate;
struct bNode;
struct bNodeSocket;
struct bNodeLink;
struct Main;

/* temp data to pass on to modal */
typedef struct bNodeLinkDrag
{
	struct bNodeLinkDrag *next, *prev;
	
	struct bNode *node;
	struct bNodeSocket *sock;
	struct bNodeLink *link;
	int in_out;
} bNodeLinkDrag;

/* space_node.c */
ARegion *node_has_buttons_region(ScrArea *sa);

/* node_header.c */
void node_header_buttons(const bContext *C, ARegion *ar);
void node_menus_register(void);

/* node_draw.c */
void node_socket_circle_draw(struct bNodeTree *ntree, struct bNodeSocket *sock, float size);
void node_draw_default(const struct bContext *C, struct ARegion *ar, struct SpaceNode *snode, struct bNodeTree *ntree, struct bNode *node);
void node_update_default(const struct bContext *C, struct bNodeTree *ntree, struct bNode *node);
void node_update_nodetree(const struct bContext *C, struct bNodeTree *ntree, float offsetx, float offsety);
void node_draw_nodetree(const struct bContext *C, struct ARegion *ar, struct SpaceNode *snode, struct bNodeTree *ntree);
void drawnodespace(const bContext *C, ARegion *ar, View2D *v2d);

/* node_buttons.c */
void node_buttons_register(struct ARegionType *art);
void NODE_OT_properties(struct wmOperatorType *ot);

/* node_ops.c */
void node_operatortypes(void);
void node_keymap(wmKeyConfig *keyconf);

/* node_select.c */
void NODE_OT_select(struct wmOperatorType *ot);
void NODE_OT_select_all(wmOperatorType *ot);
void NODE_OT_select_linked_to(wmOperatorType *ot);
void NODE_OT_select_linked_from(wmOperatorType *ot);
void NODE_OT_visibility_toggle(struct wmOperatorType *ot);
void NODE_OT_view_all(struct wmOperatorType *ot);
void NODE_OT_select_border(struct wmOperatorType *ot);
void NODE_OT_select_same_type(struct wmOperatorType *ot);
void NODE_OT_select_same_type_next(wmOperatorType *ot);
void NODE_OT_select_same_type_prev(wmOperatorType *ot);

/* drawnode.c */
void node_draw_link(View2D *v2d, SpaceNode *snode, bNodeLink *link);
void node_draw_link_bezier(View2D *v2d, SpaceNode *snode, bNodeLink *link, int th_col1, int do_shaded, int th_col2, int do_triple, int th_col3 );
int node_link_bezier_points(View2D *v2d, SpaceNode *snode, bNodeLink *link, float coord_array[][2], int resol);
void node_draw_link_straight(View2D *v2d, SpaceNode *snode, bNodeLink *link, int th_col1, int do_shaded, int th_col2, int do_triple, int th_col3 );
void draw_nodespace_back_pix(ARegion *ar, SpaceNode *snode, int color_manage);
void draw_nodespace_color_info(struct ARegion *ar, int color_manage, int channels, int x, int y, char *cp, float *fp);

/* node_edit.c */
void node_tree_from_ID(ID *id, bNodeTree **ntree, bNodeTree **edittree, int *treetype);
void snode_notify(bContext *C, SpaceNode *snode);
void snode_dag_update(bContext *C, SpaceNode *snode);
bNode *node_add_node(struct SpaceNode *snode, struct Main *bmain, struct Scene *scene, struct bNodeTemplate *ntemp, float locx, float locy);
void snode_set_context(SpaceNode *snode, Scene *scene);
void snode_make_group_editable(SpaceNode *snode, bNode *gnode);
void node_sort(struct bNodeTree *ntree);
void node_deselectall(SpaceNode *snode);
int node_select_same_type(SpaceNode *snode);
int node_select_same_type_np(SpaceNode *snode, int dir);
void snode_composite_job(const struct bContext *C, ScrArea *sa);
bNode *node_tree_get_editgroup(bNodeTree *ntree);
void node_tree_verify_groups(bNodeTree *nodetree);
void snode_autoconnect(SpaceNode *snode, int allow_multiple, int replace);
int node_has_hidden_sockets(bNode *node);
void node_set_hidden_sockets(SpaceNode *snode, bNode *node, int set);
int node_render_changed_exec(bContext *, wmOperator *);

void NODE_OT_duplicate(struct wmOperatorType *ot);
void NODE_OT_delete(struct wmOperatorType *ot);
void NODE_OT_delete_reconnect(struct wmOperatorType *ot);
void NODE_OT_resize(struct wmOperatorType *ot);

void NODE_OT_link(struct wmOperatorType *ot);
void NODE_OT_link_make(struct wmOperatorType *ot);
void NODE_OT_links_cut(struct wmOperatorType *ot);

void NODE_OT_group_make(struct wmOperatorType *ot);
void NODE_OT_group_ungroup(struct wmOperatorType *ot);
void NODE_OT_group_edit(struct wmOperatorType *ot);
void NODE_OT_group_socket_add(struct wmOperatorType *ot);
void NODE_OT_group_socket_remove(struct wmOperatorType *ot);
void NODE_OT_group_socket_move_up(struct wmOperatorType *ot);
void NODE_OT_group_socket_move_down(struct wmOperatorType *ot);

void NODE_OT_mute_toggle(struct wmOperatorType *ot);
void NODE_OT_hide_toggle(struct wmOperatorType *ot);
void NODE_OT_hide_socket_toggle(struct wmOperatorType *ot);
void NODE_OT_preview_toggle(struct wmOperatorType *ot);

void NODE_OT_show_cyclic_dependencies(struct wmOperatorType *ot);
void NODE_OT_link_viewer(struct wmOperatorType *ot);
void NODE_OT_read_fullsamplelayers(struct wmOperatorType *ot);
void NODE_OT_read_renderlayers(struct wmOperatorType *ot);
void NODE_OT_render_changed(struct wmOperatorType *ot);

void NODE_OT_backimage_move(struct wmOperatorType *ot);
void NODE_OT_backimage_zoom(struct wmOperatorType *ot);
void NODE_OT_backimage_sample(wmOperatorType *ot);

void NODE_OT_add_file(struct wmOperatorType *ot);

<<<<<<< HEAD
void NODE_OT_auto_layout(struct wmOperatorType *ot);
=======
void NODE_OT_new_node_tree(struct wmOperatorType *ot);
>>>>>>> d87fcb07

extern const char *node_context_dir[];

// XXXXXX

// XXX from BSE_node.h
#define HIDDEN_RAD		15.0f
#define BASIS_RAD		8.0f
#define NODE_DYS		(U.widget_unit/2)
#define NODE_DY			U.widget_unit
#define NODE_SOCKSIZE	5

// XXX button events (butspace)
enum {
	B_NOP = 0,
	B_REDR 	= 1,
	B_NODE_USEMAT,
	B_NODE_USESCENE,
	B_NODE_USETEX,
	B_TEXBROWSE,
	B_TEXALONE,
	B_TEXLOCAL,
	B_TEXDELETE,
	B_TEXPRV,
	B_AUTOTEXNAME,
	B_KEEPDATA,
	B_NODE_EXEC,
	B_MATPRV,
	B_NODE_LOADIMAGE,
	B_NODE_SETIMAGE,
} eNodeSpace_ButEvents;

#endif /* ED_NODE_INTERN_H */<|MERGE_RESOLUTION|>--- conflicted
+++ resolved
@@ -155,11 +155,9 @@
 
 void NODE_OT_add_file(struct wmOperatorType *ot);
 
-<<<<<<< HEAD
 void NODE_OT_auto_layout(struct wmOperatorType *ot);
-=======
+
 void NODE_OT_new_node_tree(struct wmOperatorType *ot);
->>>>>>> d87fcb07
 
 extern const char *node_context_dir[];
 
