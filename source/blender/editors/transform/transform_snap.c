--- conflicted
+++ resolved
@@ -128,20 +128,11 @@
 
 bool activeSnap_SnappingIndividual(const TransInfo *t)
 {
-<<<<<<< HEAD
-  if (t->tsnap.mode & SCE_SNAP_MODE_FACE_NEAREST) {
-    // Face Nearest snapping always snaps individual vertices
+  if (activeSnap(t) && (t->tsnap.mode & SCE_SNAP_MODE_FACE_NEAREST)) {
     return true;
   }
 
-  if (t->tsnap.mode & SCE_SNAP_MODE_FACE_RAYCAST && !t->tsnap.project) {
-=======
-  if (activeSnap(t) && t->tsnap.mode & SCE_SNAP_MODE_FACE_NEAREST) {
-    return true;
-  }
-
-  if (!t->tsnap.project) {
->>>>>>> c52a18ab
+  if ((t->tsnap.mode & SCE_SNAP_MODE_FACE_RAYCAST) && !t->tsnap.project) {
     return false;
   }
 
@@ -166,13 +157,10 @@
     return false;
   }
 
-<<<<<<< HEAD
-=======
   if (t->tsnap.mode == SCE_SNAP_MODE_FACE_NEAREST) {
     return false;
   }
 
->>>>>>> c52a18ab
   if (doForceIncrementSnap(t)) {
     return false;
   }
@@ -380,15 +368,8 @@
   return status;
 }
 
-<<<<<<< HEAD
-static bool applyFaceProject_Individual(TransInfo *t, TransDataContainer *tc, TransData *td)
-{
-  /* TODO(gfxcoder): remove debug print */
-  printf("applyFaceProject_Individual: %d\n", t->tsnap.flag);
-=======
 static bool applyFaceProject(TransInfo *t, TransDataContainer *tc, TransData *td)
 {
->>>>>>> c52a18ab
   if (!(t->tsnap.mode & SCE_SNAP_MODE_FACE_RAYCAST)) {
     return false;
   }
@@ -448,7 +429,6 @@
     original_normal = td->axismtx[2];
 
     rotation_between_vecs_to_mat3(mat, original_normal, no);
-<<<<<<< HEAD
 
     transform_data_ext_rotate(td, mat, true);
 
@@ -478,37 +458,6 @@
     copy_v3_v3(init_loc, td->ob->obmat[3]);
   }
 
-=======
-
-    transform_data_ext_rotate(td, mat, true);
-
-    /* TODO: support constraints for rotation too? see #ElementRotation. */
-  }
-  return true;
-}
-
-static void applyFaceNearest(TransInfo *t, TransDataContainer *tc, TransData *td)
-{
-  if (!(t->tsnap.mode & SCE_SNAP_MODE_FACE_NEAREST)) {
-    return;
-  }
-
-  float init_loc[3];
-  float prev_loc[3];
-  float snap_loc[3], snap_no[3];
-
-  copy_v3_v3(init_loc, td->iloc);
-  copy_v3_v3(prev_loc, td->loc);
-  if (tc->use_local_mat) {
-    mul_m4_v3(tc->mat, init_loc);
-    mul_m4_v3(tc->mat, prev_loc);
-  }
-  else if (t->options & CTX_OBJECT) {
-    BKE_object_eval_transform_all(t->depsgraph, t->scene, td->ob);
-    copy_v3_v3(init_loc, td->ob->obmat[3]);
-  }
-
->>>>>>> c52a18ab
   eSnapMode hit = ED_transform_snap_object_project_view3d(
       t->tsnap.object_context,
       t->depsgraph,
@@ -544,14 +493,7 @@
 
 void applySnappingIndividual(TransInfo *t)
 {
-<<<<<<< HEAD
-  /* TODO(gfxcoder): remove debug print */
-  printf("applySnappingIndividual\n");
   if (!activeSnap_SnappingIndividual(t)) {
-    printf("  skipping!\n");
-=======
-  if (!activeSnap_SnappingIndividual(t)) {
->>>>>>> c52a18ab
     return;
   }
 
@@ -567,20 +509,14 @@
         continue;
       }
 
-<<<<<<< HEAD
       /* If both face raycast and face nearest methods are enabled, start with face raycast and
        * fallback to face nearest raycast does not hit. */
       bool hit = false;
-      if (t->tsnap.flag & SCE_SNAP_PROJECT && t->tsnap.mode & SCE_SNAP_MODE_FACE_RAYCAST) {
-        hit = applyFaceProject_Individual(t, tc, td);
-      }
-      if (!hit && t->tsnap.mode & SCE_SNAP_MODE_FACE_NEAREST) {
-=======
-      /* If both face ray-cast and face nearest methods are enabled, start with face ray-cast and
-       * fallback to face nearest ray-cast does not hit. */
-      bool hit = applyFaceProject(t, tc, td);
+      if (t->tsnap.flag & SCE_SNAP_PROJECT) {
+        /* Only raycast in this function if projecting individual elements. */
+        hit = applyFaceProject(t, tc, td);
+      }
       if (!hit) {
->>>>>>> c52a18ab
         applyFaceNearest(t, tc, td);
       }
 #if 0 /* TODO: support this? */
@@ -642,14 +578,7 @@
 
 void applySnappingAsGroup(TransInfo *t, float *vec)
 {
-<<<<<<< HEAD
-  /* TODO(gfxcoder): remove debug print */
-  printf("applySnappingAsGroup\n");
   if (!activeSnap_SnappingAsGroup(t)) {
-    printf("  skipping!\n");
-=======
-  if (!activeSnap_SnappingAsGroup(t)) {
->>>>>>> c52a18ab
     return;
   }
 
@@ -802,11 +731,7 @@
   return SCE_SNAP_MODE_INCREMENT;
 }
 
-<<<<<<< HEAD
-static eSnapTargetSelect snap_select_target_get(TransInfo *t)
-=======
 static eSnapTargetSelect snap_target_select_from_spacetype(TransInfo *t)
->>>>>>> c52a18ab
 {
   ViewLayer *view_layer = t->view_layer;
   Base *base_act = view_layer->basact;
@@ -817,10 +742,7 @@
   bool use_snap_edit = (t->tsnap.target_select & SCE_SNAP_TARGET_NOT_EDITED) == 0;
   bool use_snap_nonedit = (t->tsnap.target_select & SCE_SNAP_TARGET_NOT_NONEDITED) == 0;
   bool use_snap_selectable_only = (t->tsnap.target_select & SCE_SNAP_TARGET_ONLY_SELECTABLE) != 0;
-<<<<<<< HEAD
   // bool use_retopology_mode = (t->tsnap.target_select & SCE_SNAP_TARGET_RETOPOLOGY_MODE) != 0;
-=======
->>>>>>> c52a18ab
 
   if (ELEM(t->spacetype, SPACE_VIEW3D, SPACE_IMAGE) && !(t->options & CTX_CAMERA)) {
     if (base_act && (base_act->object->mode & OB_MODE_PARTICLE_EDIT)) {
@@ -867,11 +789,7 @@
     }
     else {
       /* Object or pose mode. */
-<<<<<<< HEAD
-      ret |= SCE_SNAP_TARGET_NOT_SELECTED;
-=======
       ret |= SCE_SNAP_TARGET_NOT_SELECTED | SCE_SNAP_TARGET_NOT_ACTIVE;
->>>>>>> c52a18ab
     }
   }
   else if (ELEM(t->spacetype, SPACE_NODE, SPACE_SEQ)) {
@@ -935,11 +853,7 @@
   resetSnapping(t);
   t->tsnap.mode = snap_mode_from_spacetype(t);
   t->tsnap.flag = snap_flag_from_spacetype(t);
-<<<<<<< HEAD
-  t->tsnap.target_select = snap_select_target_get(t);
-=======
   t->tsnap.target_select = snap_target_select_from_spacetype(t);
->>>>>>> c52a18ab
   t->tsnap.face_nearest_steps = max_ii(ts->snap_face_nearest_steps, 1);
 
   /* if snap property exists */
@@ -1008,7 +922,6 @@
         SET_FLAG_FROM_TEST(t->tsnap.target_select,
                            RNA_property_boolean_get(op->ptr, prop),
                            SCE_SNAP_TARGET_ONLY_SELECTABLE);
-<<<<<<< HEAD
       }
 
       if ((prop = RNA_struct_find_property(op->ptr, "use_snap_retopology_mode")) &&
@@ -1016,8 +929,6 @@
         SET_FLAG_FROM_TEST(t->tsnap.target_select,
                            RNA_property_boolean_get(op->ptr, prop),
                            SCE_SNAP_TARGET_RETOPOLOGY_MODE);
-=======
->>>>>>> c52a18ab
       }
     }
   }
@@ -1030,24 +941,6 @@
     t->tsnap.target_select = SCE_SNAP_TARGET_ALL;
     t->tsnap.align = ((t->tsnap.flag & SCE_SNAP_ROTATE) != 0);
     t->tsnap.project = ((t->tsnap.flag & SCE_SNAP_PROJECT) != 0);
-<<<<<<< HEAD
-    SET_FLAG_FROM_TEST(t->tsnap.target_select,
-                       (t->settings->snap_flag & SCE_SNAP_NOT_TO_ACTIVE),
-                       SCE_SNAP_TARGET_NOT_ACTIVE);
-    SET_FLAG_FROM_TEST(t->tsnap.target_select,
-                       !(t->settings->snap_flag & SCE_SNAP_TO_INCLUDE_EDITED),
-                       SCE_SNAP_TARGET_NOT_EDITED);
-    SET_FLAG_FROM_TEST(t->tsnap.target_select,
-                       !(t->settings->snap_flag & SCE_SNAP_TO_INCLUDE_NONEDITED),
-                       SCE_SNAP_TARGET_NOT_NONEDITED);
-    SET_FLAG_FROM_TEST(t->tsnap.target_select,
-                       (t->settings->snap_flag & SCE_SNAP_TO_ONLY_SELECTABLE),
-                       SCE_SNAP_TARGET_ONLY_SELECTABLE);
-    SET_FLAG_FROM_TEST(t->tsnap.target_select,
-                       (t->settings->snap_flag & SCE_SNAP_RETOPOLOGY_MODE),
-                       SCE_SNAP_TARGET_RETOPOLOGY_MODE);
-=======
->>>>>>> c52a18ab
     t->tsnap.peel = ((t->tsnap.flag & SCE_SNAP_PROJECT) != 0);
     SET_FLAG_FROM_TEST(t->tsnap.target_select,
                        (ts->snap_flag & SCE_SNAP_NOT_TO_ACTIVE),
@@ -1061,6 +954,9 @@
     SET_FLAG_FROM_TEST(t->tsnap.target_select,
                        (ts->snap_flag & SCE_SNAP_TO_ONLY_SELECTABLE),
                        SCE_SNAP_TARGET_ONLY_SELECTABLE);
+    SET_FLAG_FROM_TEST(t->tsnap.target_select,
+                       (t->settings->snap_flag & SCE_SNAP_RETOPOLOGY_MODE),
+                       SCE_SNAP_TARGET_RETOPOLOGY_MODE);
   }
 
   t->tsnap.source_select = snap_source;
@@ -1597,11 +1493,7 @@
       &(const struct SnapObjectParams){
           .snap_target_select = t->tsnap.target_select,
           .edit_mode_type = (t->flag & T_EDIT) != 0 ? SNAP_GEOM_EDIT : SNAP_GEOM_FINAL,
-<<<<<<< HEAD
           .use_occlusion_test = use_occlusion_test,
-=======
-          .use_occlusion_test = t->settings->snap_mode != SCE_SNAP_MODE_FACE_RAYCAST,
->>>>>>> c52a18ab
           .use_backface_culling = t->tsnap.use_backface_culling,
       },
       NULL,
