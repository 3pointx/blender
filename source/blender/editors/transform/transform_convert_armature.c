/* SPDX-License-Identifier: GPL-2.0-or-later
 * Copyright 2001-2002 NaN Holding BV. All rights reserved. */

/** \file
 * \ingroup edtransform
 */

#include "DNA_armature_types.h"
#include "DNA_constraint_types.h"

#include "MEM_guardedalloc.h"

#include "BLI_ghash.h"
#include "BLI_listbase.h"
#include "BLI_math.h"
#include "BLI_string.h"

#include "BKE_action.h"
#include "BKE_animsys.h"
#include "BKE_armature.h"
#include "BKE_constraint.h"
#include "BKE_context.h"
#include "BKE_main.h"
#include "BKE_report.h"

#include "BIK_api.h"

#include "ED_armature.h"
#include "ED_keyframing.h"

#include "DEG_depsgraph.h"
#include "DEG_depsgraph_query.h"

#include "RNA_access.h"
#include "RNA_prototypes.h"

#include "transform.h"
#include "transform_snap.h"

/* Own include. */
#include "transform_convert.h"

typedef struct BoneInitData {
  struct EditBone *bone;
  float tail[3];
  float rad_head;
  float rad_tail;
  float roll;
  float head[3];
  float dist;
  float xwidth;
  float zwidth;
} BoneInitData;

/* Return if we need to update motion paths, only if they already exist,
 * and we will insert a keyframe at the end of transform. */
static bool motionpath_need_update_pose(Scene *scene, Object *ob)
{
  if (autokeyframe_cfra_can_key(scene, &ob->id)) {
    return (ob->pose->avs.path_bakeflag & MOTIONPATH_BAKE_HAS_PATHS) != 0;
  }

  return false;
}

/**
 * Auto-keyframing feature - for poses/pose-channels
 *
 * \param tmode: A transform mode.
 *
 * targetless_ik: has targetless ik been done on any channels?
 *
 * \note Context may not always be available,
 * so must check before using it as it's a luxury for a few cases.
 */
static void autokeyframe_pose(
    bContext *C, Scene *scene, Object *ob, int tmode, short targetless_ik)
{
  Main *bmain = CTX_data_main(C);
  ID *id = &ob->id;
  AnimData *adt = ob->adt;
  bAction *act = (adt) ? adt->action : NULL;
  bPose *pose = ob->pose;
  bPoseChannel *pchan;
  FCurve *fcu;

  if (!autokeyframe_cfra_can_key(scene, id)) {
    return;
  }

  ReportList *reports = CTX_wm_reports(C);
  ToolSettings *ts = scene->toolsettings;
  KeyingSet *active_ks = ANIM_scene_get_active_keyingset(scene);
  ListBase nla_cache = {NULL, NULL};
  Depsgraph *depsgraph = CTX_data_depsgraph_pointer(C);
  const AnimationEvalContext anim_eval_context = BKE_animsys_eval_context_construct(depsgraph,
                                                                                    (float)CFRA);
  eInsertKeyFlags flag = 0;

  /* flag is initialized from UserPref keyframing settings
   * - special exception for targetless IK - INSERTKEY_MATRIX keyframes should get
   *   visual keyframes even if flag not set, as it's not that useful otherwise
   *   (for quick animation recording)
   */
  flag = ANIM_get_keyframing_flags(scene, true);

  if (targetless_ik) {
    flag |= INSERTKEY_MATRIX;
  }

  for (pchan = pose->chanbase.first; pchan; pchan = pchan->next) {
    if ((pchan->bone->flag & BONE_TRANSFORM) == 0 &&
        !((pose->flag & POSE_MIRROR_EDIT) && (pchan->bone->flag & BONE_TRANSFORM_MIRROR))) {
      continue;
    }

    ListBase dsources = {NULL, NULL};

    /* Add data-source override for the camera object. */
    ANIM_relative_keyingset_add_source(&dsources, id, &RNA_PoseBone, pchan);

    /* only insert into active keyingset? */
    if (IS_AUTOKEY_FLAG(scene, ONLYKEYINGSET) && (active_ks)) {
      /* Run the active Keying Set on the current data-source. */
      ANIM_apply_keyingset(
          C, &dsources, NULL, active_ks, MODIFYKEY_MODE_INSERT, anim_eval_context.eval_time);
    }
    /* only insert into available channels? */
    else if (IS_AUTOKEY_FLAG(scene, INSERTAVAIL)) {
      if (act) {
        for (fcu = act->curves.first; fcu; fcu = fcu->next) {
          /* only insert keyframes for this F-Curve if it affects the current bone */
          char pchan_name[sizeof(pchan->name)];
          if (!BLI_str_quoted_substr(fcu->rna_path, "bones[", pchan_name, sizeof(pchan_name))) {
            continue;
          }

          /* only if bone name matches too...
           * NOTE: this will do constraints too, but those are ok to do here too?
           */
          if (STREQ(pchan_name, pchan->name)) {
            insert_keyframe(bmain,
                            reports,
                            id,
                            act,
                            ((fcu->grp) ? (fcu->grp->name) : (NULL)),
                            fcu->rna_path,
                            fcu->array_index,
                            &anim_eval_context,
                            ts->keyframe_type,
                            &nla_cache,
                            flag);
          }
        }
      }
    }
    /* only insert keyframe if needed? */
    else if (IS_AUTOKEY_FLAG(scene, INSERTNEEDED)) {
      bool do_loc = false, do_rot = false, do_scale = false;

      /* Filter the conditions when this happens
       * (assume that 'curarea->spacetype == SPACE_VIEW3D'). */
      if (tmode == TFM_TRANSLATION) {
        if (targetless_ik) {
          do_rot = true;
        }
        else {
          do_loc = true;
        }
      }
      else if (ELEM(tmode, TFM_ROTATION, TFM_TRACKBALL)) {
        if (ELEM(scene->toolsettings->transform_pivot_point,
                 V3D_AROUND_CURSOR,
                 V3D_AROUND_ACTIVE)) {
          do_loc = true;
        }

        if ((scene->toolsettings->transform_flag & SCE_XFORM_AXIS_ALIGN) == 0) {
          do_rot = true;
        }
      }
      else if (tmode == TFM_RESIZE) {
        if (ELEM(scene->toolsettings->transform_pivot_point,
                 V3D_AROUND_CURSOR,
                 V3D_AROUND_ACTIVE)) {
          do_loc = true;
        }

        if ((scene->toolsettings->transform_flag & SCE_XFORM_AXIS_ALIGN) == 0) {
          do_scale = true;
        }
      }

      if (do_loc) {
        KeyingSet *ks = ANIM_builtin_keyingset_get_named(NULL, ANIM_KS_LOCATION_ID);
        ANIM_apply_keyingset(
            C, &dsources, NULL, ks, MODIFYKEY_MODE_INSERT, anim_eval_context.eval_time);
      }
      if (do_rot) {
        KeyingSet *ks = ANIM_builtin_keyingset_get_named(NULL, ANIM_KS_ROTATION_ID);
        ANIM_apply_keyingset(
            C, &dsources, NULL, ks, MODIFYKEY_MODE_INSERT, anim_eval_context.eval_time);
      }
      if (do_scale) {
        KeyingSet *ks = ANIM_builtin_keyingset_get_named(NULL, ANIM_KS_SCALING_ID);
        ANIM_apply_keyingset(
            C, &dsources, NULL, ks, MODIFYKEY_MODE_INSERT, anim_eval_context.eval_time);
      }
    }
    /* insert keyframe in all (transform) channels */
    else {
      KeyingSet *ks = ANIM_builtin_keyingset_get_named(NULL, ANIM_KS_LOC_ROT_SCALE_ID);
      ANIM_apply_keyingset(
          C, &dsources, NULL, ks, MODIFYKEY_MODE_INSERT, anim_eval_context.eval_time);
    }

    /* free temp info */
    BLI_freelistN(&dsources);
  }

  BKE_animsys_free_nla_keyframing_context_cache(&nla_cache);
}

static bConstraint *add_temporary_ik_constraint(bPoseChannel *pchan,
                                                bKinematicConstraint *targetless_con)
{
  bConstraint *con = BKE_constraint_add_for_pose(
      NULL, pchan, "TempConstraint", CONSTRAINT_TYPE_KINEMATIC);

  /* for draw, but also for detecting while pose solving */
  pchan->constflag |= (PCHAN_HAS_IK | PCHAN_HAS_TARGET);

  bKinematicConstraint *temp_con_data = con->data;

  if (targetless_con) {
    /* if exists, use values from last targetless (but disabled) IK-constraint as base */
    *temp_con_data = *targetless_con;
  }
  else {
    temp_con_data->flag = CONSTRAINT_IK_TIP;
  }

  temp_con_data->flag |= CONSTRAINT_IK_TEMP | CONSTRAINT_IK_AUTO | CONSTRAINT_IK_POS;

  return con;
}

static void update_deg_with_temporary_ik(Main *bmain, Object *ob)
{
  BIK_clear_data(ob->pose);
  /* TODO(sergey): Consider doing partial update only. */
  DEG_relations_tag_update(bmain);
}

/* -------------------------------------------------------------------- */
/** \name Pose Auto-IK
 * \{ */

static bKinematicConstraint *has_targetless_ik(bPoseChannel *pchan)
{
  bConstraint *con = pchan->constraints.first;

  for (; con; con = con->next) {
    if (con->type == CONSTRAINT_TYPE_KINEMATIC && (con->flag & CONSTRAINT_OFF) == 0 &&
        (con->enforce != 0.0f)) {
      bKinematicConstraint *data = con->data;

      if (data->tar == NULL) {
        return data;
      }
      if (data->tar->type == OB_ARMATURE && data->subtarget[0] == 0) {
        return data;
      }
    }
  }
  return NULL;
}

/* adds the IK to pchan - returns if added */
static short pose_grab_with_ik_add(bPoseChannel *pchan)
{
  bKinematicConstraint *targetless = NULL;
  bKinematicConstraint *data;
  bConstraint *con;

  /* Sanity check */
  if (pchan == NULL) {
    return 0;
  }

  /* Rule: not if there's already an IK on this channel */
  for (con = pchan->constraints.first; con; con = con->next) {
    if (con->type == CONSTRAINT_TYPE_KINEMATIC && (con->flag & CONSTRAINT_OFF) == 0) {
      data = con->data;

      if (data->tar == NULL || (data->tar->type == OB_ARMATURE && data->subtarget[0] == '\0')) {
        /* make reference to constraint to base things off later
         * (if it's the last targetless constraint encountered) */
        targetless = (bKinematicConstraint *)con->data;

        /* but, if this is a targetless IK, we make it auto anyway (for the children loop) */
        if (con->enforce != 0.0f) {
          data->flag |= CONSTRAINT_IK_AUTO;

          /* if no chain length has been specified,
           * just make things obey standard rotation locks too */
          if (data->rootbone == 0) {
            for (bPoseChannel *pchan_iter = pchan; pchan_iter; pchan_iter = pchan_iter->parent) {
              /* here, we set ik-settings for bone from pchan->protectflag */
              /* XXX: careful with quats/axis-angle rotations where we're locking 4d components. */
              if (pchan_iter->protectflag & OB_LOCK_ROTX) {
                pchan_iter->ikflag |= BONE_IK_NO_XDOF_TEMP;
              }
              if (pchan_iter->protectflag & OB_LOCK_ROTY) {
                pchan_iter->ikflag |= BONE_IK_NO_YDOF_TEMP;
              }
              if (pchan_iter->protectflag & OB_LOCK_ROTZ) {
                pchan_iter->ikflag |= BONE_IK_NO_ZDOF_TEMP;
              }
            }
          }

          /* Return early (as in: don't actually create a temporary constraint here), since adding
           * will take place later in add_pose_transdata() for targetless constraints. */
          return 0;
        }
      }

      if ((con->flag & CONSTRAINT_DISABLE) == 0 && (con->enforce != 0.0f)) {
        return 0;
      }
    }
  }

  data = add_temporary_ik_constraint(pchan, targetless)->data;

  copy_v3_v3(data->grabtarget, pchan->pose_tail);

  /* watch-it! has to be 0 here, since we're still on the
   * same bone for the first time through the loop T25885. */
  data->rootbone = 0;

  /* we only include bones that are part of a continual connected chain */
  do {
    /* here, we set ik-settings for bone from pchan->protectflag */
    /* XXX: careful with quats/axis-angle rotations where we're locking 4d components. */
    if (pchan->protectflag & OB_LOCK_ROTX) {
      pchan->ikflag |= BONE_IK_NO_XDOF_TEMP;
    }
    if (pchan->protectflag & OB_LOCK_ROTY) {
      pchan->ikflag |= BONE_IK_NO_YDOF_TEMP;
    }
    if (pchan->protectflag & OB_LOCK_ROTZ) {
      pchan->ikflag |= BONE_IK_NO_ZDOF_TEMP;
    }

    /* now we count this pchan as being included */
    data->rootbone++;

    /* continue to parent, but only if we're connected to it */
    if (pchan->bone->flag & BONE_CONNECTED) {
      pchan = pchan->parent;
    }
    else {
      pchan = NULL;
    }
  } while (pchan);

  /* make a copy of maximum chain-length */
  data->max_rootbone = data->rootbone;

  return 1;
}

/* bone is a candidate to get IK, but we don't do it if it has children connected */
static short pose_grab_with_ik_children(bPose *pose, Bone *bone)
{
  Bone *bonec;
  short wentdeeper = 0, added = 0;

  /* go deeper if children & children are connected */
  for (bonec = bone->childbase.first; bonec; bonec = bonec->next) {
    if (bonec->flag & BONE_CONNECTED) {
      wentdeeper = 1;
      added += pose_grab_with_ik_children(pose, bonec);
    }
  }
  if (wentdeeper == 0) {
    bPoseChannel *pchan = BKE_pose_channel_find_name(pose, bone->name);
    if (pchan) {
      added += pose_grab_with_ik_add(pchan);
    }
  }

  return added;
}

/* main call which adds temporal IK chains */
static short pose_grab_with_ik(Main *bmain, Object *ob)
{
  bArmature *arm;
  bPoseChannel *pchan, *parent;
  Bone *bonec;
  short tot_ik = 0;

  if ((ob == NULL) || (ob->pose == NULL) || (ob->mode & OB_MODE_POSE) == 0) {
    return 0;
  }

  arm = ob->data;

  /* Rule: allow multiple Bones
   * (but they must be selected, and only one ik-solver per chain should get added) */
  for (pchan = ob->pose->chanbase.first; pchan; pchan = pchan->next) {
    if (BKE_pose_is_layer_visible(arm, pchan)) {
      if (pchan->bone->flag & (BONE_SELECTED | BONE_TRANSFORM_MIRROR)) {
        /* Rule: no IK for solitary (unconnected) bones. */
        for (bonec = pchan->bone->childbase.first; bonec; bonec = bonec->next) {
          if (bonec->flag & BONE_CONNECTED) {
            break;
          }
        }
        if ((pchan->bone->flag & BONE_CONNECTED) == 0 && (bonec == NULL)) {
          continue;
        }

        /* rule: if selected Bone is not a root bone, it gets a temporal IK */
        if (pchan->parent) {
          /* only adds if there's no IK yet (and no parent bone was selected) */
          for (parent = pchan->parent; parent; parent = parent->parent) {
            if (parent->bone->flag & (BONE_SELECTED | BONE_TRANSFORM_MIRROR)) {
              break;
            }
          }
          if (parent == NULL) {
            tot_ik += pose_grab_with_ik_add(pchan);
          }
        }
        else {
          /* rule: go over the children and add IK to the tips */
          tot_ik += pose_grab_with_ik_children(ob->pose, pchan->bone);
        }
      }
    }
  }

  /* iTaSC needs clear for new IK constraints */
  if (tot_ik) {
    update_deg_with_temporary_ik(bmain, ob);
  }

  return (tot_ik) ? 1 : 0;
}

/** \} */

/* -------------------------------------------------------------------- */
/** \name Pose Mirror
 * \{ */

typedef struct PoseInitData_Mirror {
  /** Points to the bone which this info is initialized & restored to.
   * A NULL value is used to terminate the array. */
  struct bPoseChannel *pchan;
  struct {
    float loc[3];
    float size[3];
    union {
      float eul[3];
      float quat[4];
      float axis_angle[4];
    };
    float curve_in_x;
    float curve_out_x;
    float roll1;
    float roll2;
  } orig;
  /**
   * An extra offset to apply after mirroring.
   * Use with #POSE_MIRROR_RELATIVE.
   */
  float offset_mtx[4][4];
} PoseInitData_Mirror;

static void pose_mirror_info_init(PoseInitData_Mirror *pid,
                                  bPoseChannel *pchan,
                                  bPoseChannel *pchan_orig,
                                  bool is_mirror_relative)
{
  pid->pchan = pchan;
  copy_v3_v3(pid->orig.loc, pchan->loc);
  copy_v3_v3(pid->orig.size, pchan->size);
  pid->orig.curve_in_x = pchan->curve_in_x;
  pid->orig.curve_out_x = pchan->curve_out_x;
  pid->orig.roll1 = pchan->roll1;
  pid->orig.roll2 = pchan->roll2;

  if (pchan->rotmode > 0) {
    copy_v3_v3(pid->orig.eul, pchan->eul);
  }
  else if (pchan->rotmode == ROT_MODE_AXISANGLE) {
    copy_v3_v3(pid->orig.axis_angle, pchan->rotAxis);
    pid->orig.axis_angle[3] = pchan->rotAngle;
  }
  else {
    copy_qt_qt(pid->orig.quat, pchan->quat);
  }

  if (is_mirror_relative) {
    float pchan_mtx[4][4];
    float pchan_mtx_mirror[4][4];

    float flip_mtx[4][4];
    unit_m4(flip_mtx);
    flip_mtx[0][0] = -1;

    BKE_pchan_to_mat4(pchan_orig, pchan_mtx_mirror);
    BKE_pchan_to_mat4(pchan, pchan_mtx);

    mul_m4_m4m4(pchan_mtx_mirror, pchan_mtx_mirror, flip_mtx);
    mul_m4_m4m4(pchan_mtx_mirror, flip_mtx, pchan_mtx_mirror);

    invert_m4(pchan_mtx_mirror);
    mul_m4_m4m4(pid->offset_mtx, pchan_mtx, pchan_mtx_mirror);
  }
  else {
    unit_m4(pid->offset_mtx);
  }
}

/** \} */

/* -------------------------------------------------------------------- */
/** \name Convert Armature
 * \{ */

static void add_pose_transdata(TransInfo *t, bPoseChannel *pchan, Object *ob, TransData *td)
{
  Bone *bone = pchan->bone;
  float pmat[3][3], omat[3][3];
  float cmat[3][3], tmat[3][3];
  float vec[3];

  copy_v3_v3(vec, pchan->pose_mat[3]);
  copy_v3_v3(td->center, vec);

  td->ob = ob;
  td->flag = TD_SELECTED;
  if (bone->flag & BONE_HINGE_CHILD_TRANSFORM) {
    td->flag |= TD_NOCENTER;
  }

  if (bone->flag & BONE_TRANSFORM_CHILD) {
    td->flag |= TD_NOCENTER;
    td->flag |= TD_NO_LOC;
  }

  td->extra = pchan;
  td->protectflag = pchan->protectflag;

  td->loc = pchan->loc;
  copy_v3_v3(td->iloc, pchan->loc);

  td->ext->size = pchan->size;
  copy_v3_v3(td->ext->isize, pchan->size);

  if (pchan->rotmode > 0) {
    td->ext->rot = pchan->eul;
    td->ext->rotAxis = NULL;
    td->ext->rotAngle = NULL;
    td->ext->quat = NULL;

    copy_v3_v3(td->ext->irot, pchan->eul);
  }
  else if (pchan->rotmode == ROT_MODE_AXISANGLE) {
    td->ext->rot = NULL;
    td->ext->rotAxis = pchan->rotAxis;
    td->ext->rotAngle = &pchan->rotAngle;
    td->ext->quat = NULL;

    td->ext->irotAngle = pchan->rotAngle;
    copy_v3_v3(td->ext->irotAxis, pchan->rotAxis);
  }
  else {
    td->ext->rot = NULL;
    td->ext->rotAxis = NULL;
    td->ext->rotAngle = NULL;
    td->ext->quat = pchan->quat;

    copy_qt_qt(td->ext->iquat, pchan->quat);
  }
  td->ext->rotOrder = pchan->rotmode;

  /* proper way to get parent transform + own transform + constraints transform */
  copy_m3_m4(omat, ob->obmat);

  /* New code, using "generic" BKE_bone_parent_transform_calc_from_pchan(). */
  {
    BoneParentTransform bpt;
    float rpmat[3][3];

    BKE_bone_parent_transform_calc_from_pchan(pchan, &bpt);
    if (t->mode == TFM_TRANSLATION) {
      copy_m3_m4(pmat, bpt.loc_mat);
    }
    else {
      copy_m3_m4(pmat, bpt.rotscale_mat);
    }

    /* Grrr! Exceptional case: When translating pose bones that are either Hinge or NoLocal,
     * and want align snapping, we just need both loc_mat and rotscale_mat.
     * So simply always store rotscale mat in td->ext, and always use it to apply rotations...
     * Ugly to need such hacks! :/ */
    copy_m3_m4(rpmat, bpt.rotscale_mat);

    if (constraints_list_needinv(t, &pchan->constraints)) {
      copy_m3_m4(tmat, pchan->constinv);
      invert_m3_m3(cmat, tmat);
      mul_m3_series(td->mtx, cmat, omat, pmat);
      mul_m3_series(td->ext->r_mtx, cmat, omat, rpmat);
    }
    else {
      mul_m3_series(td->mtx, omat, pmat);
      mul_m3_series(td->ext->r_mtx, omat, rpmat);
    }
    invert_m3_m3(td->ext->r_smtx, td->ext->r_mtx);
  }

  pseudoinverse_m3_m3(td->smtx, td->mtx, PSEUDOINVERSE_EPSILON);

  /* exceptional case: rotate the pose bone which also applies transformation
   * when a parentless bone has BONE_NO_LOCAL_LOCATION [] */
  if (!ELEM(t->mode, TFM_TRANSLATION, TFM_RESIZE) &&
      (pchan->bone->flag & BONE_NO_LOCAL_LOCATION)) {
    if (pchan->parent) {
      /* same as td->smtx but without pchan->bone->bone_mat */
      td->flag |= TD_PBONE_LOCAL_MTX_C;
      mul_m3_m3m3(td->ext->l_smtx, pchan->bone->bone_mat, td->smtx);
    }
    else {
      td->flag |= TD_PBONE_LOCAL_MTX_P;
    }
  }

  /* For `axismtx` we use bone's own transform. */
  copy_m3_m4(pmat, pchan->pose_mat);
  mul_m3_m3m3(td->axismtx, omat, pmat);
  normalize_m3(td->axismtx);

  if (t->orient_type_mask & (1 << V3D_ORIENT_GIMBAL)) {
    if (!gimbal_axis_pose(ob, pchan, td->ext->axismtx_gimbal)) {
      copy_m3_m3(td->ext->axismtx_gimbal, td->axismtx);
    }
  }

  if (t->mode == TFM_BONE_ENVELOPE_DIST) {
    td->loc = NULL;
    td->val = &bone->dist;
    td->ival = bone->dist;
  }
  else if (t->mode == TFM_BONESIZE) {
    /* Abusive storage of scale in the loc pointer :) */
    td->loc = &bone->xwidth;
    copy_v3_v3(td->iloc, td->loc);
    td->val = NULL;
  }

  /* in this case we can do target-less IK grabbing */
  if (t->mode == TFM_TRANSLATION) {
    bKinematicConstraint *data = has_targetless_ik(pchan);
    if (data) {
      if (data->flag & CONSTRAINT_IK_TIP) {
        copy_v3_v3(data->grabtarget, pchan->pose_tail);
      }
      else {
        copy_v3_v3(data->grabtarget, pchan->pose_head);
      }
      td->loc = data->grabtarget;
      copy_v3_v3(td->iloc, td->loc);

      data->flag |= CONSTRAINT_IK_AUTO;

      /* Add a temporary auto IK constraint here, as we will only temporarily active this
       * targetless bone during transform. (Targetless IK constraints are treated as if they are
       * disabled unless they are transformed).
       * Only do this for targetless IK though, AutoIK already added a constraint in
       * pose_grab_with_ik_add() beforehand. */
      if ((data->flag & CONSTRAINT_IK_TEMP) == 0) {
        add_temporary_ik_constraint(pchan, data);
        Main *bmain = CTX_data_main(t->context);
        update_deg_with_temporary_ik(bmain, ob);
      }

      /* only object matrix correction */
      copy_m3_m3(td->mtx, omat);
      pseudoinverse_m3_m3(td->smtx, td->mtx, PSEUDOINVERSE_EPSILON);
    }
  }

  /* store reference to first constraint */
  td->con = pchan->constraints.first;
}

void createTransPose(TransInfo *t)
{
  Main *bmain = CTX_data_main(t->context);

  t->data_len_all = 0;

  bool has_translate_rotate_buf[2] = {false, false};
  bool *has_translate_rotate = (t->mode == TFM_TRANSLATION) ? has_translate_rotate_buf : NULL;

  FOREACH_TRANS_DATA_CONTAINER (t, tc) {
    Object *ob = tc->poseobj;
    bPose *pose = ob->pose;

    bArmature *arm;

    /* check validity of state */
    arm = BKE_armature_from_object(tc->poseobj);
    if ((arm == NULL) || (pose == NULL)) {
      continue;
    }

    const bool mirror = ((pose->flag & POSE_MIRROR_EDIT) != 0);

    /* Set flags. */
    transform_convert_pose_transflags_update(ob, t->mode, t->around);

    /* Now count, and check if we have autoIK or have to switch from translate to rotate. */
    LISTBASE_FOREACH (bPoseChannel *, pchan, &ob->pose->chanbase) {
      Bone *bone = pchan->bone;
      if (!(bone->flag & BONE_TRANSFORM)) {
        continue;
      }

      tc->data_len++;

      if (has_translate_rotate != NULL) {
        if (has_translate_rotate[0] && has_translate_rotate[1]) {
          continue;
        }

        if (has_targetless_ik(pchan) == NULL) {
          if (pchan->parent && (bone->flag & BONE_CONNECTED)) {
            if (bone->flag & BONE_HINGE_CHILD_TRANSFORM) {
              has_translate_rotate[0] = true;
            }
          }
          else {
            if ((pchan->protectflag & OB_LOCK_LOC) != OB_LOCK_LOC) {
              has_translate_rotate[0] = true;
            }
          }
          if ((pchan->protectflag & OB_LOCK_ROT) != OB_LOCK_ROT) {
            has_translate_rotate[1] = true;
          }
        }
        else {
          has_translate_rotate[0] = true;
        }
      }
    }

    if (tc->data_len == 0) {
      continue;
    }

    if (arm->flag & ARM_RESTPOS) {
      if (ELEM(t->mode, TFM_DUMMY, TFM_BONESIZE) == 0) {
        BKE_report(t->reports, RPT_ERROR, "Cannot change Pose when 'Rest Position' is enabled");
        tc->data_len = 0;
        continue;
      }
    }

    if (mirror) {
      int total_mirrored = 0;
      LISTBASE_FOREACH (bPoseChannel *, pchan, &ob->pose->chanbase) {
        /* Clear the MIRROR flag from previous runs. */
        pchan->bone->flag &= ~BONE_TRANSFORM_MIRROR;

        if ((pchan->bone->flag & BONE_TRANSFORM) &&
            BKE_pose_channel_get_mirrored(ob->pose, pchan->name)) {
          total_mirrored++;
        }
      }

      PoseInitData_Mirror *pid = MEM_mallocN((total_mirrored + 1) * sizeof(PoseInitData_Mirror),
                                             "PoseInitData_Mirror");

      /* Trick to terminate iteration. */
      pid[total_mirrored].pchan = NULL;

      tc->custom.type.data = pid;
      tc->custom.type.use_free = true;
    }
  }

  FOREACH_TRANS_DATA_CONTAINER (t, tc) {
    if (tc->data_len == 0) {
      continue;
    }
    Object *ob = tc->poseobj;
    TransData *td;
    TransDataExtension *tdx;
    int i;

    PoseInitData_Mirror *pid = tc->custom.type.data;
    int pid_index = 0;
    bPose *pose = ob->pose;

    if (pose == NULL) {
      continue;
    }

    const bool mirror = ((pose->flag & POSE_MIRROR_EDIT) != 0);
    const bool is_mirror_relative = ((pose->flag & POSE_MIRROR_RELATIVE) != 0);

    tc->poseobj = ob; /* we also allow non-active objects to be transformed, in weightpaint */

    /* init trans data */
    td = tc->data = MEM_callocN(tc->data_len * sizeof(TransData), "TransPoseBone");
    tdx = tc->data_ext = MEM_callocN(tc->data_len * sizeof(TransDataExtension),
                                     "TransPoseBoneExt");
    for (i = 0; i < tc->data_len; i++, td++, tdx++) {
      td->ext = tdx;
      td->val = NULL;
    }

    if (mirror) {
      LISTBASE_FOREACH (bPoseChannel *, pchan, &pose->chanbase) {
        if (pchan->bone->flag & BONE_TRANSFORM) {
          bPoseChannel *pchan_mirror = BKE_pose_channel_get_mirrored(ob->pose, pchan->name);
          if (pchan_mirror) {
            pchan_mirror->bone->flag |= BONE_TRANSFORM_MIRROR;
            pose_mirror_info_init(&pid[pid_index], pchan_mirror, pchan, is_mirror_relative);
            pid_index++;
          }
        }
      }
    }

    /* do we need to add temporal IK chains? */
    if ((pose->flag & POSE_AUTO_IK) && t->mode == TFM_TRANSLATION) {
      if (pose_grab_with_ik(bmain, ob)) {
        t->flag |= T_AUTOIK;
        has_translate_rotate[0] = true;
      }
    }

    /* use pose channels to fill trans data */
    td = tc->data;
    LISTBASE_FOREACH (bPoseChannel *, pchan, &ob->pose->chanbase) {
      if (pchan->bone->flag & BONE_TRANSFORM) {
        add_pose_transdata(t, pchan, ob, td);
        td++;
      }
    }

    if (td != (tc->data + tc->data_len)) {
      BKE_report(t->reports, RPT_DEBUG, "Bone selection count error");
    }
  }

  /* initialize initial auto=ik chainlen's? */
  if (t->flag & T_AUTOIK) {
    transform_autoik_update(t, 0);
  }

  /* if there are no translatable bones, do rotation */
  if ((t->mode == TFM_TRANSLATION) && !has_translate_rotate[0]) {
    if (has_translate_rotate[1]) {
      t->mode = TFM_ROTATION;
    }
    else {
      t->mode = TFM_RESIZE;
    }
  }
}

void createTransArmatureVerts(TransInfo *t)
{
  t->data_len_all = 0;

  FOREACH_TRANS_DATA_CONTAINER (t, tc) {
    EditBone *ebo, *eboflip;
    bArmature *arm = tc->obedit->data;
    ListBase *edbo = arm->edbo;
    bool mirror = ((arm->flag & ARM_MIRROR_EDIT) != 0);
    int total_mirrored = 0;

    tc->data_len = 0;
    for (ebo = edbo->first; ebo; ebo = ebo->next) {
      const int data_len_prev = tc->data_len;

      if (EBONE_VISIBLE(arm, ebo) && !(ebo->flag & BONE_EDITMODE_LOCKED)) {
        if (ELEM(t->mode, TFM_BONESIZE, TFM_BONE_ENVELOPE_DIST)) {
          if (ebo->flag & BONE_SELECTED) {
            tc->data_len++;
          }
        }
        else if (t->mode == TFM_BONE_ROLL) {
          if (ebo->flag & BONE_SELECTED) {
            tc->data_len++;
          }
        }
        else {
          if (ebo->flag & BONE_TIPSEL) {
            tc->data_len++;
          }
          if (ebo->flag & BONE_ROOTSEL) {
            tc->data_len++;
          }
        }
      }

      if (mirror && (data_len_prev < tc->data_len)) {
        eboflip = ED_armature_ebone_get_mirrored(arm->edbo, ebo);
        if (eboflip) {
          total_mirrored++;
        }
      }
    }
    if (!tc->data_len) {
      continue;
    }

    if (mirror) {
      BoneInitData *bid = MEM_mallocN((total_mirrored + 1) * sizeof(BoneInitData), "BoneInitData");

      /* trick to terminate iteration */
      bid[total_mirrored].bone = NULL;

      tc->custom.type.data = bid;
      tc->custom.type.use_free = true;
    }
    t->data_len_all += tc->data_len;
  }

  transform_around_single_fallback(t);
  t->data_len_all = -1;

  FOREACH_TRANS_DATA_CONTAINER (t, tc) {
    if (!tc->data_len) {
      continue;
    }

    EditBone *ebo, *eboflip;
    bArmature *arm = tc->obedit->data;
    ListBase *edbo = arm->edbo;
    TransData *td, *td_old;
    float mtx[3][3], smtx[3][3], bonemat[3][3];
    bool mirror = ((arm->flag & ARM_MIRROR_EDIT) != 0);
    BoneInitData *bid = tc->custom.type.data;

    copy_m3_m4(mtx, tc->obedit->obmat);
    pseudoinverse_m3_m3(smtx, mtx, PSEUDOINVERSE_EPSILON);

    td = tc->data = MEM_callocN(tc->data_len * sizeof(TransData), "TransEditBone");
    int i = 0;

    for (ebo = edbo->first; ebo; ebo = ebo->next) {
      td_old = td;

      /* (length == 0.0) on extrude, used for scaling radius of bone points. */
      ebo->oldlength = ebo->length;

      if (EBONE_VISIBLE(arm, ebo) && !(ebo->flag & BONE_EDITMODE_LOCKED)) {
        if (t->mode == TFM_BONE_ENVELOPE) {
          if (ebo->flag & BONE_ROOTSEL) {
            td->val = &ebo->rad_head;
            td->ival = *td->val;

            copy_v3_v3(td->center, ebo->head);
            td->flag = TD_SELECTED;

            copy_m3_m3(td->smtx, smtx);
            copy_m3_m3(td->mtx, mtx);

            td->loc = NULL;
            td->ext = NULL;
            td->ob = tc->obedit;

            td++;
          }
          if (ebo->flag & BONE_TIPSEL) {
            td->val = &ebo->rad_tail;
            td->ival = *td->val;
            copy_v3_v3(td->center, ebo->tail);
            td->flag = TD_SELECTED;

            copy_m3_m3(td->smtx, smtx);
            copy_m3_m3(td->mtx, mtx);

            td->loc = NULL;
            td->ext = NULL;
            td->ob = tc->obedit;

            td++;
          }
        }
        else if (ELEM(t->mode, TFM_BONESIZE, TFM_BONE_ENVELOPE_DIST)) {
          if (ebo->flag & BONE_SELECTED) {
            if (t->mode == TFM_BONE_ENVELOPE_DIST) {
              td->loc = NULL;
              td->val = &ebo->dist;
              td->ival = ebo->dist;
            }
            else {
              /* Abusive storage of scale in the loc pointer :). */
              td->loc = &ebo->xwidth;
              copy_v3_v3(td->iloc, td->loc);
              td->val = NULL;
            }
            copy_v3_v3(td->center, ebo->head);
            td->flag = TD_SELECTED;

            /* use local bone matrix */
            ED_armature_ebone_to_mat3(ebo, bonemat);
            mul_m3_m3m3(td->mtx, mtx, bonemat);
            invert_m3_m3(td->smtx, td->mtx);

            copy_m3_m3(td->axismtx, td->mtx);
            normalize_m3(td->axismtx);

            td->ext = NULL;
            td->ob = tc->obedit;

            td++;
          }
        }
        else if (t->mode == TFM_BONE_ROLL) {
          if (ebo->flag & BONE_SELECTED) {
            td->loc = NULL;
            td->val = &(ebo->roll);
            td->ival = ebo->roll;

            copy_v3_v3(td->center, ebo->head);
            td->flag = TD_SELECTED;

            td->ext = NULL;
            td->ob = tc->obedit;

            td++;
          }
        }
        else {
          if (ebo->flag & BONE_TIPSEL) {
            copy_v3_v3(td->iloc, ebo->tail);

            /* Don't allow single selected tips to have a modified center,
             * causes problem with snapping (see T45974).
             * However, in rotation mode, we want to keep that 'rotate bone around root with
             * only its tip selected' behavior (see T46325). */
            if ((t->around == V3D_AROUND_LOCAL_ORIGINS) &&
                ((t->mode == TFM_ROTATION) || (ebo->flag & BONE_ROOTSEL))) {
              copy_v3_v3(td->center, ebo->head);
            }
            else {
              copy_v3_v3(td->center, td->iloc);
            }

            td->loc = ebo->tail;
            td->flag = TD_SELECTED;
            if (ebo->flag & BONE_EDITMODE_LOCKED) {
              td->protectflag = OB_LOCK_LOC | OB_LOCK_ROT | OB_LOCK_SCALE;
            }

            copy_m3_m3(td->smtx, smtx);
            copy_m3_m3(td->mtx, mtx);

            ED_armature_ebone_to_mat3(ebo, td->axismtx);

            if ((ebo->flag & BONE_ROOTSEL) == 0) {
              td->extra = ebo;
              td->ival = ebo->roll;
            }

            td->ext = NULL;
            td->val = NULL;
            td->ob = tc->obedit;

            td++;
          }
          if (ebo->flag & BONE_ROOTSEL) {
            copy_v3_v3(td->iloc, ebo->head);
            copy_v3_v3(td->center, td->iloc);
            td->loc = ebo->head;
            td->flag = TD_SELECTED;
            if (ebo->flag & BONE_EDITMODE_LOCKED) {
              td->protectflag = OB_LOCK_LOC | OB_LOCK_ROT | OB_LOCK_SCALE;
            }

            copy_m3_m3(td->smtx, smtx);
            copy_m3_m3(td->mtx, mtx);

            ED_armature_ebone_to_mat3(ebo, td->axismtx);

            td->extra = ebo; /* to fix roll */
            td->ival = ebo->roll;

            td->ext = NULL;
            td->val = NULL;
            td->ob = tc->obedit;

            td++;
          }
        }
      }

      if (mirror && (td_old != td)) {
        eboflip = ED_armature_ebone_get_mirrored(arm->edbo, ebo);
        if (eboflip) {
          bid[i].bone = eboflip;
          bid[i].dist = eboflip->dist;
          bid[i].rad_head = eboflip->rad_head;
          bid[i].rad_tail = eboflip->rad_tail;
          bid[i].roll = eboflip->roll;
          bid[i].xwidth = eboflip->xwidth;
          bid[i].zwidth = eboflip->zwidth;
          copy_v3_v3(bid[i].head, eboflip->head);
          copy_v3_v3(bid[i].tail, eboflip->tail);
          i++;
        }
      }
    }

    if (mirror) {
      /* trick to terminate iteration */
      BLI_assert(i + 1 == (MEM_allocN_len(bid) / sizeof(*bid)));
      bid[i].bone = NULL;
    }
  }
}

/** \} */

/* -------------------------------------------------------------------- */
/** \name Recalc Data Edit Armature
 * \{ */

static void restoreBones(TransDataContainer *tc)
{
  bArmature *arm;
  BoneInitData *bid = tc->custom.type.data;
  EditBone *ebo;

  if (tc->obedit) {
    arm = tc->obedit->data;
  }
  else {
    BLI_assert(tc->poseobj != NULL);
    arm = tc->poseobj->data;
  }

  while (bid->bone) {
    ebo = bid->bone;

    ebo->dist = bid->dist;
    ebo->rad_head = bid->rad_head;
    ebo->rad_tail = bid->rad_tail;
    ebo->roll = bid->roll;
    ebo->xwidth = bid->xwidth;
    ebo->zwidth = bid->zwidth;
    copy_v3_v3(ebo->head, bid->head);
    copy_v3_v3(ebo->tail, bid->tail);

    if (arm->flag & ARM_MIRROR_EDIT) {
      EditBone *ebo_child;

      /* Also move connected ebo_child, in case ebo_child's name aren't mirrored properly */
      for (ebo_child = arm->edbo->first; ebo_child; ebo_child = ebo_child->next) {
        if ((ebo_child->flag & BONE_CONNECTED) && (ebo_child->parent == ebo)) {
          copy_v3_v3(ebo_child->head, ebo->tail);
          ebo_child->rad_head = ebo->rad_tail;
        }
      }

      /* Also move connected parent, in case parent's name isn't mirrored properly */
      if ((ebo->flag & BONE_CONNECTED) && ebo->parent) {
        EditBone *parent = ebo->parent;
        copy_v3_v3(parent->tail, ebo->head);
        parent->rad_tail = ebo->rad_head;
      }
    }

    bid++;
  }
}

void recalcData_edit_armature(TransInfo *t)
{
  if (t->state != TRANS_CANCEL) {
    applyProject(t);
  }

  FOREACH_TRANS_DATA_CONTAINER (t, tc) {
    bArmature *arm = tc->obedit->data;
    ListBase *edbo = arm->edbo;
    EditBone *ebo, *ebo_parent;
    TransData *td = tc->data;
    int i;

    /* Ensure all bones are correctly adjusted */
    for (ebo = edbo->first; ebo; ebo = ebo->next) {
      ebo_parent = (ebo->flag & BONE_CONNECTED) ? ebo->parent : NULL;

      if (ebo_parent) {
        /* If this bone has a parent tip that has been moved */
        if (ebo_parent->flag & BONE_TIPSEL) {
          copy_v3_v3(ebo->head, ebo_parent->tail);
          if (t->mode == TFM_BONE_ENVELOPE) {
            ebo->rad_head = ebo_parent->rad_tail;
          }
        }
        /* If this bone has a parent tip that has NOT been moved */
        else {
          copy_v3_v3(ebo_parent->tail, ebo->head);
          if (t->mode == TFM_BONE_ENVELOPE) {
            ebo_parent->rad_tail = ebo->rad_head;
          }
        }
      }

      /* on extrude bones, oldlength==0.0f, so we scale radius of points */
      ebo->length = len_v3v3(ebo->head, ebo->tail);
      if (ebo->oldlength == 0.0f) {
        ebo->rad_head = 0.25f * ebo->length;
        ebo->rad_tail = 0.10f * ebo->length;
        ebo->dist = 0.25f * ebo->length;
        if (ebo->parent) {
          if (ebo->rad_head > ebo->parent->rad_tail) {
            ebo->rad_head = ebo->parent->rad_tail;
          }
        }
      }
      else if (t->mode != TFM_BONE_ENVELOPE) {
        /* if bones change length, lets do that for the deform distance as well */
        ebo->dist *= ebo->length / ebo->oldlength;
        ebo->rad_head *= ebo->length / ebo->oldlength;
        ebo->rad_tail *= ebo->length / ebo->oldlength;
        ebo->oldlength = ebo->length;

        if (ebo_parent) {
          ebo_parent->rad_tail = ebo->rad_head;
        }
      }
    }

    if (!ELEM(t->mode, TFM_BONE_ROLL, TFM_BONE_ENVELOPE, TFM_BONE_ENVELOPE_DIST, TFM_BONESIZE)) {
      /* fix roll */
      for (i = 0; i < tc->data_len; i++, td++) {
        if (td->extra) {
          float vec[3], up_axis[3];
          float qrot[4];
          float roll;

          ebo = td->extra;

          if (t->state == TRANS_CANCEL) {
            /* restore roll */
            ebo->roll = td->ival;
          }
          else {
            copy_v3_v3(up_axis, td->axismtx[2]);

            sub_v3_v3v3(vec, ebo->tail, ebo->head);
            normalize_v3(vec);
            rotation_between_vecs_to_quat(qrot, td->axismtx[1], vec);
            mul_qt_v3(qrot, up_axis);

            /* roll has a tendency to flip in certain orientations - T34283, T33974. */
            roll = ED_armature_ebone_roll_to_vector(ebo, up_axis, false);
            ebo->roll = angle_compat_rad(roll, td->ival);
          }
        }
      }
    }

    if (arm->flag & ARM_MIRROR_EDIT) {
      if (t->state != TRANS_CANCEL) {
        ED_armature_edit_transform_mirror_update(tc->obedit);
      }
      else {
        restoreBones(tc);
      }
    }
  }
}

/** \} */

/* -------------------------------------------------------------------- */
/** \name Recalc Data Pose
 * \{ */

/**
 * if pose bone (partial) selected, copy data.
 * context; posemode armature, with mirror editing enabled.
 */
static void pose_transform_mirror_update(TransInfo *t, TransDataContainer *tc, Object *ob)
{
  float flip_mtx[4][4];
  unit_m4(flip_mtx);
  flip_mtx[0][0] = -1;

  LISTBASE_FOREACH (bPoseChannel *, pchan_orig, &ob->pose->chanbase) {
    /* Clear the MIRROR flag from previous runs. */
    pchan_orig->bone->flag &= ~BONE_TRANSFORM_MIRROR;
  }

  bPose *pose = ob->pose;
  PoseInitData_Mirror *pid = NULL;
  if ((t->mode != TFM_BONESIZE) && (pose->flag & POSE_MIRROR_RELATIVE)) {
    pid = tc->custom.type.data;
  }

  TransData *td = tc->data;
  for (int i = tc->data_len; i--; td++) {
    bPoseChannel *pchan_orig = td->extra;
    BLI_assert(pchan_orig->bone->flag & BONE_TRANSFORM);
    /* No layer check, correct mirror is more important. */
    bPoseChannel *pchan = BKE_pose_channel_get_mirrored(pose, pchan_orig->name);
    if (pchan == NULL) {
      continue;
    }

    /* Also do bbone scaling. */
    pchan->bone->xwidth = pchan_orig->bone->xwidth;
    pchan->bone->zwidth = pchan_orig->bone->zwidth;

    /* We assume X-axis flipping for now. */
    pchan->curve_in_x = pchan_orig->curve_in_x * -1;
    pchan->curve_out_x = pchan_orig->curve_out_x * -1;
    pchan->roll1 = pchan_orig->roll1 * -1; /* XXX? */
    pchan->roll2 = pchan_orig->roll2 * -1; /* XXX? */

    float pchan_mtx_final[4][4];
    BKE_pchan_to_mat4(pchan_orig, pchan_mtx_final);
    mul_m4_m4m4(pchan_mtx_final, pchan_mtx_final, flip_mtx);
    mul_m4_m4m4(pchan_mtx_final, flip_mtx, pchan_mtx_final);
    if (pid) {
      mul_m4_m4m4(pchan_mtx_final, pid->offset_mtx, pchan_mtx_final);
    }
    BKE_pchan_apply_mat4(pchan, pchan_mtx_final, false);

    /* Set flag to let auto key-frame know to key-frame the mirrored bone. */
    pchan->bone->flag |= BONE_TRANSFORM_MIRROR;

    /* In this case we can do target-less IK grabbing. */
    if (t->mode == TFM_TRANSLATION) {
      bKinematicConstraint *data = has_targetless_ik(pchan);
      if (data == NULL) {
        continue;
      }
      mul_v3_m4v3(data->grabtarget, flip_mtx, td->loc);
      if (pid) {
        /* TODO(germano): Relative Mirror support. */
      }
      data->flag |= CONSTRAINT_IK_AUTO;
      /* Add a temporary auto IK constraint here, as we will only temporarily active this
       * target-less bone during transform. (Target-less IK constraints are treated as if they are
       * disabled unless they are transformed).
       * Only do this for targetless IK though, AutoIK already added a constraint in
       * pose_grab_with_ik_add() beforehand. */
      if ((data->flag & CONSTRAINT_IK_TEMP) == 0) {
        add_temporary_ik_constraint(pchan, data);
        Main *bmain = CTX_data_main(t->context);
        update_deg_with_temporary_ik(bmain, ob);
      }
    }

    if (pid) {
      pid++;
    }
  }
}

static void pose_mirror_info_restore(const PoseInitData_Mirror *pid)
{
  bPoseChannel *pchan = pid->pchan;
  copy_v3_v3(pchan->loc, pid->orig.loc);
  copy_v3_v3(pchan->size, pid->orig.size);
  pchan->curve_in_x = pid->orig.curve_in_x;
  pchan->curve_out_x = pid->orig.curve_out_x;
  pchan->roll1 = pid->orig.roll1;
  pchan->roll2 = pid->orig.roll2;

  if (pchan->rotmode > 0) {
    copy_v3_v3(pchan->eul, pid->orig.eul);
  }
  else if (pchan->rotmode == ROT_MODE_AXISANGLE) {
    copy_v3_v3(pchan->rotAxis, pid->orig.axis_angle);
    pchan->rotAngle = pid->orig.axis_angle[3];
  }
  else {
    copy_qt_qt(pchan->quat, pid->orig.quat);
  }
}

static void restoreMirrorPoseBones(TransDataContainer *tc)
{
  bPose *pose = tc->poseobj->pose;

  if (!(pose->flag & POSE_MIRROR_EDIT)) {
    return;
  }

  for (PoseInitData_Mirror *pid = tc->custom.type.data; pid->pchan; pid++) {
    pose_mirror_info_restore(pid);
  }
}

void recalcData_pose(TransInfo *t)
{
  if (t->mode == TFM_BONESIZE) {
    /* Handle the exception where for TFM_BONESIZE in edit mode we pretend to be
     * in pose mode (to use bone orientation matrix),
     * in that case we have to do mirroring as well. */
    FOREACH_TRANS_DATA_CONTAINER (t, tc) {
      Object *ob = tc->poseobj;
      bArmature *arm = ob->data;
      if (ob->mode == OB_MODE_EDIT) {
        if (arm->flag & ARM_MIRROR_EDIT) {
          if (t->state != TRANS_CANCEL) {
            ED_armature_edit_transform_mirror_update(ob);
          }
          else {
            restoreBones(tc);
          }
        }
      }
      else if (ob->mode == OB_MODE_POSE) {
        /* actually support TFM_BONESIZE in posemode as well */
        DEG_id_tag_update(&ob->id, ID_RECALC_GEOMETRY);
        bPose *pose = ob->pose;
        if (arm->flag & ARM_MIRROR_EDIT || pose->flag & POSE_MIRROR_EDIT) {
          pose_transform_mirror_update(t, tc, ob);
        }
      }
    }
  }
  else {
    GSet *motionpath_updates = BLI_gset_ptr_new("motionpath updates");

    FOREACH_TRANS_DATA_CONTAINER (t, tc) {
      Object *ob = tc->poseobj;
      bPose *pose = ob->pose;

      if (pose->flag & POSE_MIRROR_EDIT) {
        if (t->state != TRANS_CANCEL) {
          pose_transform_mirror_update(t, tc, ob);
        }
        else {
          restoreMirrorPoseBones(tc);
        }
      }

      /* if animtimer is running, and the object already has animation data,
       * check if the auto-record feature means that we should record 'samples'
       * (i.e. un-editable animation values)
       *
       * context is needed for keying set poll() functions.
       */

      /* TODO: autokeyframe calls need some setting to specify to add samples
       * (FPoints) instead of keyframes? */
      if ((t->animtimer) && (t->context) && IS_AUTOKEY_ON(t->scene)) {

        /* XXX: this currently doesn't work, since flags aren't set yet! */
        int targetless_ik = (t->flag & T_AUTOIK);

<<<<<<< HEAD
        ED_transform_animrecord_check_state(t->scene, t->animtimer, ob);
=======
        animrecord_check_state(t, &ob->id);
>>>>>>> 4ff9c0f4
        autokeyframe_pose(t->context, t->scene, ob, t->mode, targetless_ik);
      }

      if (motionpath_need_update_pose(t->scene, ob)) {
        BLI_gset_insert(motionpath_updates, ob);
      }

      DEG_id_tag_update(&ob->id, ID_RECALC_GEOMETRY);
    }

    /* Update motion paths once for all transformed bones in an object. */
    GSetIterator gs_iter;
    GSET_ITER (gs_iter, motionpath_updates) {
      Object *ob = BLI_gsetIterator_getKey(&gs_iter);
      ED_pose_recalculate_paths(t->context, t->scene, ob, POSE_PATH_CALC_RANGE_CURRENT_FRAME);
    }
    BLI_gset_free(motionpath_updates, NULL);
  }
}

/** \} */

/* -------------------------------------------------------------------- */
/** \name Special After Transform Pose
 * \{ */

static void bone_children_clear_transflag(int mode, short around, ListBase *lb)
{
  Bone *bone = lb->first;

  for (; bone; bone = bone->next) {
    if ((bone->flag & BONE_HINGE) && (bone->flag & BONE_CONNECTED)) {
      bone->flag |= BONE_HINGE_CHILD_TRANSFORM;
    }
    else if ((bone->flag & BONE_TRANSFORM) && (ELEM(mode, TFM_ROTATION, TFM_TRACKBALL)) &&
             (around == V3D_AROUND_LOCAL_ORIGINS)) {
      bone->flag |= BONE_TRANSFORM_CHILD;
    }
    else {
      bone->flag &= ~BONE_TRANSFORM;
    }

    bone_children_clear_transflag(mode, around, &bone->childbase);
  }
}

void transform_convert_pose_transflags_update(Object *ob, const int mode, const short around)
{
  bArmature *arm = ob->data;
  bPoseChannel *pchan;
  Bone *bone;

  for (pchan = ob->pose->chanbase.first; pchan; pchan = pchan->next) {
    bone = pchan->bone;
    if (PBONE_VISIBLE(arm, bone)) {
      if (bone->flag & BONE_SELECTED) {
        bone->flag |= BONE_TRANSFORM;
      }
      else {
        bone->flag &= ~BONE_TRANSFORM;
      }

      bone->flag &= ~BONE_HINGE_CHILD_TRANSFORM;
      bone->flag &= ~BONE_TRANSFORM_CHILD;
    }
    else {
      bone->flag &= ~BONE_TRANSFORM;
    }
  }

  /* make sure no bone can be transformed when a parent is transformed */
  /* since pchans are depsgraph sorted, the parents are in beginning of list */
  if (!ELEM(mode, TFM_BONESIZE, TFM_BONE_ENVELOPE_DIST)) {
    for (pchan = ob->pose->chanbase.first; pchan; pchan = pchan->next) {
      bone = pchan->bone;
      if (bone->flag & BONE_TRANSFORM) {
        bone_children_clear_transflag(mode, around, &bone->childbase);
      }
    }
  }
}

static short apply_targetless_ik(Object *ob)
{
  bPoseChannel *pchan, *parchan, *chanlist[256];
  bKinematicConstraint *data;
  int segcount, apply = 0;

  /* now we got a difficult situation... we have to find the
   * target-less IK pchans, and apply transformation to the all
   * pchans that were in the chain */

  for (pchan = ob->pose->chanbase.first; pchan; pchan = pchan->next) {
    data = has_targetless_ik(pchan);
    if (data && (data->flag & CONSTRAINT_IK_AUTO)) {

      /* fill the array with the bones of the chain (armature.c does same, keep it synced) */
      segcount = 0;

      /* exclude tip from chain? */
      if (!(data->flag & CONSTRAINT_IK_TIP)) {
        parchan = pchan->parent;
      }
      else {
        parchan = pchan;
      }

      /* Find the chain's root & count the segments needed */
      for (; parchan; parchan = parchan->parent) {
        chanlist[segcount] = parchan;
        segcount++;

        if (segcount == data->rootbone || segcount > 255) {
          break; /* 255 is weak */
        }
      }
      for (; segcount; segcount--) {
        Bone *bone;
        float mat[4][4];

        /* `pose_mat(b) = pose_mat(b-1) * offs_bone * channel * constraint * IK` */
        /* We put in channel the entire result of: `mat = (channel * constraint * IK)` */
        /* `pose_mat(b) = pose_mat(b-1) * offs_bone * mat` */
        /* `mat = pose_mat(b) * inv(pose_mat(b-1) * offs_bone)` */

        parchan = chanlist[segcount - 1];
        bone = parchan->bone;
        bone->flag |= BONE_TRANSFORM; /* ensures it gets an auto key inserted */

        BKE_armature_mat_pose_to_bone(parchan, parchan->pose_mat, mat);
        /* apply and decompose, doesn't work for constraints or non-uniform scale well */
        {
          float rmat3[3][3], qrmat[3][3], imat3[3][3], smat[3][3];

          copy_m3_m4(rmat3, mat);
          /* Make sure that our rotation matrix only contains rotation and not scale. */
          normalize_m3(rmat3);

          /* rotation */
          /* T22409 is partially caused by this, as slight numeric error introduced during
           * the solving process leads to locked-axis values changing. However, we cannot modify
           * the values here, or else there are huge discrepancies between IK-solver (interactive)
           * and applied poses. */
          BKE_pchan_mat3_to_rot(parchan, rmat3, false);

          /* for size, remove rotation */
          /* causes problems with some constraints (so apply only if needed) */
          if (data->flag & CONSTRAINT_IK_STRETCH) {
            BKE_pchan_rot_to_mat3(parchan, qrmat);
            invert_m3_m3(imat3, qrmat);
            mul_m3_m3m3(smat, rmat3, imat3);
            mat3_to_size(parchan->size, smat);
          }

          /* causes problems with some constraints (e.g. childof), so disable this */
          /* as it is IK shouldn't affect location directly */
          /* copy_v3_v3(parchan->loc, mat[3]); */
        }
      }

      apply = 1;
      data->flag &= ~CONSTRAINT_IK_AUTO;
    }
  }

  return apply;
}

/* frees temporal IKs */
static void pose_grab_with_ik_clear(Main *bmain, Object *ob)
{
  bKinematicConstraint *data;
  bPoseChannel *pchan;
  bConstraint *con, *next;
  bool relations_changed = false;

  for (pchan = ob->pose->chanbase.first; pchan; pchan = pchan->next) {
    /* clear all temporary lock flags */
    pchan->ikflag &= ~(BONE_IK_NO_XDOF_TEMP | BONE_IK_NO_YDOF_TEMP | BONE_IK_NO_ZDOF_TEMP);

    pchan->constflag &= ~(PCHAN_HAS_IK | PCHAN_HAS_TARGET);

    /* remove all temporary IK-constraints added */
    for (con = pchan->constraints.first; con; con = next) {
      next = con->next;
      if (con->type == CONSTRAINT_TYPE_KINEMATIC) {
        data = con->data;
        if (data->flag & CONSTRAINT_IK_TEMP) {
          relations_changed = true;

          /* iTaSC needs clear for removed constraints */
          BIK_clear_data(ob->pose);

          BLI_remlink(&pchan->constraints, con);
          MEM_freeN(con->data);
          MEM_freeN(con);
          continue;
        }
        pchan->constflag |= PCHAN_HAS_IK;
        if (data->tar == NULL || (data->tar->type == OB_ARMATURE && data->subtarget[0] == 0)) {
          pchan->constflag |= PCHAN_HAS_TARGET;
        }
      }
    }
  }

  if (relations_changed) {
    /* TODO(sergey): Consider doing partial update only. */
    DEG_relations_tag_update(bmain);
  }
}

void special_aftertrans_update__pose(bContext *C, TransInfo *t)
{
  Object *ob;

  if (t->mode == TFM_BONESIZE) {
    /* Handle the exception where for TFM_BONESIZE in edit mode we pretend to be
     * in pose mode (to use bone orientation matrix),
     * in that case we don't do operations like auto-keyframing. */
    FOREACH_TRANS_DATA_CONTAINER (t, tc) {
      ob = tc->poseobj;
      DEG_id_tag_update(&ob->id, ID_RECALC_GEOMETRY);
    }
  }
  else {
    const bool canceled = (t->state == TRANS_CANCEL);
    GSet *motionpath_updates = BLI_gset_ptr_new("motionpath updates");

    FOREACH_TRANS_DATA_CONTAINER (t, tc) {

      bPoseChannel *pchan;
      short targetless_ik = 0;

      ob = tc->poseobj;

      if ((t->flag & T_AUTOIK) && (t->options & CTX_AUTOCONFIRM)) {
        /* when running transform non-interactively (operator exec),
         * we need to update the pose otherwise no updates get called during
         * transform and the auto-ik is not applied. see T26164. */
        struct Object *pose_ob = tc->poseobj;
        BKE_pose_where_is(t->depsgraph, t->scene, pose_ob);
      }

      /* Set BONE_TRANSFORM flags for auto-key, gizmo draw might have changed them. */
      if (!canceled && (t->mode != TFM_DUMMY)) {
        transform_convert_pose_transflags_update(ob, t->mode, t->around);
      }

      /* if target-less IK grabbing, we calculate the pchan transforms and clear flag */
      if (!canceled && t->mode == TFM_TRANSLATION) {
        targetless_ik = apply_targetless_ik(ob);
      }
      else {
        /* not forget to clear the auto flag */
        for (pchan = ob->pose->chanbase.first; pchan; pchan = pchan->next) {
          bKinematicConstraint *data = has_targetless_ik(pchan);
          if (data) {
            data->flag &= ~CONSTRAINT_IK_AUTO;
          }
        }
      }

      if (t->mode == TFM_TRANSLATION) {
        struct Main *bmain = CTX_data_main(t->context);
        pose_grab_with_ik_clear(bmain, ob);
      }

      /* automatic inserting of keys and unkeyed tagging -
       * only if transform wasn't canceled (or TFM_DUMMY) */
      if (!canceled && (t->mode != TFM_DUMMY)) {
        autokeyframe_pose(C, t->scene, ob, t->mode, targetless_ik);
        DEG_id_tag_update(&ob->id, ID_RECALC_GEOMETRY);
      }
      else {
        DEG_id_tag_update(&ob->id, ID_RECALC_GEOMETRY);
      }

      if (t->mode != TFM_DUMMY && motionpath_need_update_pose(t->scene, ob)) {
        BLI_gset_insert(motionpath_updates, ob);
      }
    }

    /* Update motion paths once for all transformed bones in an object. */
    GSetIterator gs_iter;
    GSET_ITER (gs_iter, motionpath_updates) {
      const ePosePathCalcRange range = canceled ? POSE_PATH_CALC_RANGE_CURRENT_FRAME :
                                                  POSE_PATH_CALC_RANGE_CHANGED;
      ob = BLI_gsetIterator_getKey(&gs_iter);
      ED_pose_recalculate_paths(C, t->scene, ob, range);
    }
    BLI_gset_free(motionpath_updates, NULL);
  }
}

/** \} */<|MERGE_RESOLUTION|>--- conflicted
+++ resolved
@@ -1471,11 +1471,7 @@
         /* XXX: this currently doesn't work, since flags aren't set yet! */
         int targetless_ik = (t->flag & T_AUTOIK);
 
-<<<<<<< HEAD
-        ED_transform_animrecord_check_state(t->scene, t->animtimer, ob);
-=======
-        animrecord_check_state(t, &ob->id);
->>>>>>> 4ff9c0f4
+        ED_transform_animrecord_check_state(t->scene, t->animtimer, &ob->id);
         autokeyframe_pose(t->context, t->scene, ob, t->mode, targetless_ik);
       }
 
