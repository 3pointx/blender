--- conflicted
+++ resolved
@@ -470,11 +470,7 @@
     }
 
     t->tsnap.snapElem = SCE_SNAP_MODE_NONE;
-<<<<<<< HEAD
     applySnappingAsGroup(t, global_dir);
-=======
-    applySnapping(t, global_dir);
->>>>>>> f700aa67
     transform_snap_grid(t, global_dir);
 
     if (t->con.mode & CON_APPLY) {
