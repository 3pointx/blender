/*
 * ***** BEGIN GPL LICENSE BLOCK *****
 *
 * This program is free software; you can redistribute it and/or
 * modify it under the terms of the GNU General Public License
 * as published by the Free Software Foundation; either version 2
 * of the License, or (at your option) any later version.
 *
 * This program is distributed in the hope that it will be useful,
 * but WITHOUT ANY WARRANTY; without even the implied warranty of
 * MERCHANTABILITY or FITNESS FOR A PARTICULAR PURPOSE.  See the
 * GNU General Public License for more details.
 *
 * You should have received a copy of the GNU General Public License
 * along with this program; if not, write to the Free Software Foundation,
 * Inc., 51 Franklin Street, Fifth Floor, Boston, MA 02110-1301, USA.
 *
 * The Original Code is Copyright (C) 2001-2002 by NaN Holding BV.
 * All rights reserved.
 *
 * The Original Code is: all of this file.
 *
 * Contributor(s): none yet.
 *
 * ***** END GPL LICENSE BLOCK *****
 */

/** \file blender/editors/transform/transform_constraints.c
 *  \ingroup edtransform
 */

#include <stdlib.h>
#include <stdio.h>
#include <string.h>
#include <math.h>

#include "DNA_object_types.h"
#include "DNA_scene_types.h"
#include "DNA_screen_types.h"
#include "DNA_space_types.h"
#include "DNA_view3d_types.h"

#include "BIF_gl.h"
#include "BIF_glutil.h"

#include "BLI_math.h"
#include "BLI_utildefines.h"
#include "BLI_string.h"
#include "BLI_rect.h"

#include "BKE_context.h"

#include "ED_image.h"
#include "ED_view3d.h"

#include "BLT_translation.h"

#include "GPU_matrix.h"
#include "GPU_immediate.h"

#include "UI_resources.h"

#include "transform.h"

static void drawObjectConstraint(TransInfo *t);

/* ************************** CONSTRAINTS ************************* */
static void constraintAutoValues(TransInfo *t, float vec[3])
{
	int mode = t->con.mode;
	if (mode & CON_APPLY) {
		float nval = (t->flag & T_NULL_ONE) ? 1.0f : 0.0f;

		if ((mode & CON_AXIS0) == 0) {
			vec[0] = nval;
		}
		if ((mode & CON_AXIS1) == 0) {
			vec[1] = nval;
		}
		if ((mode & CON_AXIS2) == 0) {
			vec[2] = nval;
		}
	}
}

void constraintNumInput(TransInfo *t, float vec[3])
{
	int mode = t->con.mode;
	if (mode & CON_APPLY) {
		float nval = (t->flag & T_NULL_ONE) ? 1.0f : 0.0f;

		const int dims = getConstraintSpaceDimension(t);
		if (dims == 2) {
			int axis = mode & (CON_AXIS0 | CON_AXIS1 | CON_AXIS2);
			if (axis == (CON_AXIS0 | CON_AXIS1)) {
				/* vec[0] = vec[0]; */ /* same */
				/* vec[1] = vec[1]; */ /* same */
				vec[2] = nval;
			}
			else if (axis == (CON_AXIS1 | CON_AXIS2)) {
				vec[2] = vec[1];
				vec[1] = vec[0];
				vec[0] = nval;
			}
			else if (axis == (CON_AXIS0 | CON_AXIS2)) {
				/* vec[0] = vec[0]; */  /* same */
				vec[2] = vec[1];
				vec[1] = nval;
			}
		}
		else if (dims == 1) {
			if (mode & CON_AXIS0) {
				/* vec[0] = vec[0]; */ /* same */
				vec[1] = nval;
				vec[2] = nval;
			}
			else if (mode & CON_AXIS1) {
				vec[1] = vec[0];
				vec[0] = nval;
				vec[2] = nval;
			}
			else if (mode & CON_AXIS2) {
				vec[2] = vec[0];
				vec[0] = nval;
				vec[1] = nval;
			}
		}
	}
}

static void postConstraintChecks(TransInfo *t, float vec[3], float pvec[3])
{
	int i = 0;

	mul_m3_v3(t->con.imtx, vec);

	snapGridIncrement(t, vec);

	if (t->flag & T_NULL_ONE) {
		if (!(t->con.mode & CON_AXIS0))
			vec[0] = 1.0f;

		if (!(t->con.mode & CON_AXIS1))
			vec[1] = 1.0f;

		if (!(t->con.mode & CON_AXIS2))
			vec[2] = 1.0f;
	}

	if (applyNumInput(&t->num, vec)) {
		constraintNumInput(t, vec);
		removeAspectRatio(t, vec);
	}

	/* autovalues is operator param, use that directly but not if snapping is forced */
	if (t->flag & T_AUTOVALUES && (t->tsnap.status & SNAP_FORCED) == 0) {
		copy_v3_v3(vec, t->auto_values);
		constraintAutoValues(t, vec);
		/* inverse transformation at the end */
	}

	if (t->con.mode & CON_AXIS0) {
		pvec[i++] = vec[0];
	}
	if (t->con.mode & CON_AXIS1) {
		pvec[i++] = vec[1];
	}
	if (t->con.mode & CON_AXIS2) {
		pvec[i++] = vec[2];
	}

	mul_m3_v3(t->con.mtx, vec);
}

static void viewAxisCorrectCenter(TransInfo *t, float t_con_center[3])
{
	if (t->spacetype == SPACE_VIEW3D) {
		// View3D *v3d = t->sa->spacedata.first;
		const float min_dist = 1.0f;  /* v3d->near; */
		float dir[3];
		float l;

		sub_v3_v3v3(dir, t_con_center, t->viewinv[3]);
		if (dot_v3v3(dir, t->viewinv[2]) < 0.0f) {
			negate_v3(dir);
		}
		project_v3_v3v3(dir, dir, t->viewinv[2]);

		l = len_v3(dir);

		if (l < min_dist) {
			float diff[3];
			normalize_v3_v3(diff, t->viewinv[2]);
			mul_v3_fl(diff, min_dist - l);

			sub_v3_v3(t_con_center, diff);
		}
	}
}

static void axisProjection(TransInfo *t, const float axis[3], const float in[3], float out[3])
{
	float norm[3], vec[3], factor, angle;
	float t_con_center[3];

	if (is_zero_v3(in)) {
		return;
	}

	copy_v3_v3(t_con_center, t->center_global);

	/* checks for center being too close to the view center */
	viewAxisCorrectCenter(t, t_con_center);
	
	angle = fabsf(angle_v3v3(axis, t->viewinv[2]));
	if (angle > (float)M_PI_2) {
		angle = (float)M_PI - angle;
	}
	angle = RAD2DEGF(angle);

	/* For when view is parallel to constraint... will cause NaNs otherwise
	 * So we take vertical motion in 3D space and apply it to the
	 * constraint axis. Nice for camera grab + MMB */
	if (angle < 5.0f) {
		project_v3_v3v3(vec, in, t->viewinv[1]);
		factor = dot_v3v3(t->viewinv[1], vec) * 2.0f;
		/* since camera distance is quite relative, use quadratic relationship. holding shift can compensate */
		if (factor < 0.0f) factor *= -factor;
		else factor *= factor;

		copy_v3_v3(out, axis);
		normalize_v3(out);
		mul_v3_fl(out, -factor);  /* -factor makes move down going backwards */
	}
	else {
		float v[3], i1[3], i2[3];
		float v2[3], v4[3];
		float norm_center[3];
		float plane[3];

		getViewVector(t, t_con_center, norm_center);
		cross_v3_v3v3(plane, norm_center, axis);

		project_v3_v3v3(vec, in, plane);
		sub_v3_v3v3(vec, in, vec);
		
		add_v3_v3v3(v, vec, t_con_center);
		getViewVector(t, v, norm);

		/* give arbitrary large value if projection is impossible */
		factor = dot_v3v3(axis, norm);
		if (1.0f - fabsf(factor) < 0.0002f) {
			copy_v3_v3(out, axis);
			if (factor > 0) {
				mul_v3_fl(out, 1000000000.0f);
			}
			else {
				mul_v3_fl(out, -1000000000.0f);
			}
		}
		else {
			add_v3_v3v3(v2, t_con_center, axis);
			add_v3_v3v3(v4, v, norm);
			
			isect_line_line_v3(t_con_center, v2, v, v4, i1, i2);
			
			sub_v3_v3v3(v, i2, v);
	
			sub_v3_v3v3(out, i1, t_con_center);

			/* possible some values become nan when
			 * viewpoint and object are both zero */
			if (!isfinite(out[0])) out[0] = 0.0f;
			if (!isfinite(out[1])) out[1] = 0.0f;
			if (!isfinite(out[2])) out[2] = 0.0f;
		}
	}
}

/**
 * Return true if the 2x axis are both aligned when projected into the view.
 * In this case, we can't usefully project the cursor onto the plane.
 */
static bool isPlaneProjectionViewAligned(TransInfo *t)
{
	const float eps = 0.001f;
	const float *constraint_vector[2];
	int n = 0;
	for (int i = 0; i < 3; i++) {
		if (t->con.mode & (CON_AXIS0 << i)) {
			constraint_vector[n++] = t->con.mtx[i];
			if (n == 2) {
				break;
			}
		}
	}
	BLI_assert(n == 2);

	float view_to_plane[3], plane_normal[3];

	getViewVector(t, t->center_global, view_to_plane);

	cross_v3_v3v3(plane_normal, constraint_vector[0], constraint_vector[1]);
	normalize_v3(plane_normal);

	float factor = dot_v3v3(plane_normal, view_to_plane);
	return fabsf(factor) < eps;
}

static void planeProjection(TransInfo *t, const float in[3], float out[3])
{
	float vec[3], factor, norm[3];

	add_v3_v3v3(vec, in, t->center_global);
	getViewVector(t, vec, norm);

	sub_v3_v3v3(vec, out, in);

	factor = dot_v3v3(vec, norm);
	if (fabsf(factor) <= 0.001f) {
		return; /* prevent divide by zero */
	}
	factor = dot_v3v3(vec, vec) / factor;

	copy_v3_v3(vec, norm);
	mul_v3_fl(vec, factor);

	add_v3_v3v3(out, in, vec);
}

/*
 * Generic callback for constant spatial constraints applied to linear motion
 *
 * The IN vector in projected into the constrained space and then further
 * projected along the view vector.
 * (in perspective mode, the view vector is relative to the position on screen)
 *
 */

static void applyAxisConstraintVec(TransInfo *t, TransData *td, const float in[3], float out[3], float pvec[3])
{
	copy_v3_v3(out, in);
	if (!td && t->con.mode & CON_APPLY) {
		mul_m3_v3(t->con.pmtx, out);

		// With snap, a projection is alright, no need to correct for view alignment
		if (!(!ELEM(t->tsnap.mode, SCE_SNAP_MODE_INCREMENT, SCE_SNAP_MODE_GRID) && activeSnap(t))) {

			const int dims = getConstraintSpaceDimension(t);
			if (dims == 2) {
				if (!is_zero_v3(out)) {
					if (!isPlaneProjectionViewAligned(t)) {
						planeProjection(t, in, out);
					}
				}
			}
			else if (dims == 1) {
				float c[3];

				if (t->con.mode & CON_AXIS0) {
					copy_v3_v3(c, t->con.mtx[0]);
				}
				else if (t->con.mode & CON_AXIS1) {
					copy_v3_v3(c, t->con.mtx[1]);
				}
				else if (t->con.mode & CON_AXIS2) {
					copy_v3_v3(c, t->con.mtx[2]);
				}
				axisProjection(t, c, in, out);
			}
		}
		postConstraintChecks(t, out, pvec);
	}
}

/*
 * Generic callback for object based spatial constraints applied to linear motion
 *
 * At first, the following is applied to the first data in the array
 * The IN vector in projected into the constrained space and then further
 * projected along the view vector.
 * (in perspective mode, the view vector is relative to the position on screen)
 *
 * Further down, that vector is mapped to each data's space.
 */

static void applyObjectConstraintVec(TransInfo *t, TransData *td, const float in[3], float out[3], float pvec[3])
{
	copy_v3_v3(out, in);
	if (t->con.mode & CON_APPLY) {
		if (!td) {
			mul_m3_v3(t->con.pmtx, out);

			const int dims = getConstraintSpaceDimension(t);
			if (dims == 2) {
				if (!is_zero_v3(out)) {
					if (!isPlaneProjectionViewAligned(t)) {
						planeProjection(t, in, out);
					}
				}
			}
			else if (dims == 1) {
				float c[3];

				if (t->con.mode & CON_AXIS0) {
					copy_v3_v3(c, t->con.mtx[0]);
				}
				else if (t->con.mode & CON_AXIS1) {
					copy_v3_v3(c, t->con.mtx[1]);
				}
				else if (t->con.mode & CON_AXIS2) {
					copy_v3_v3(c, t->con.mtx[2]);
				}
				axisProjection(t, c, in, out);
			}
			postConstraintChecks(t, out, pvec);
			copy_v3_v3(out, pvec);
		}
		else {
			int i = 0;

			out[0] = out[1] = out[2] = 0.0f;
			if (t->con.mode & CON_AXIS0) {
				out[0] = in[i++];
			}
			if (t->con.mode & CON_AXIS1) {
				out[1] = in[i++];
			}
			if (t->con.mode & CON_AXIS2) {
				out[2] = in[i++];
			}

			mul_m3_v3(td->axismtx, out);
			if (t->flag & T_EDIT) {
				mul_m3_v3(t->obedit_mat, out);
			}
		}
	}
}

/*
 * Generic callback for constant spatial constraints applied to resize motion
 */

static void applyAxisConstraintSize(TransInfo *t, TransData *td, float smat[3][3])
{
	if (!td && t->con.mode & CON_APPLY) {
		float tmat[3][3];

		if (!(t->con.mode & CON_AXIS0)) {
			smat[0][0] = 1.0f;
		}
		if (!(t->con.mode & CON_AXIS1)) {
			smat[1][1] = 1.0f;
		}
		if (!(t->con.mode & CON_AXIS2)) {
			smat[2][2] = 1.0f;
		}

		mul_m3_m3m3(tmat, smat, t->con.imtx);
		mul_m3_m3m3(smat, t->con.mtx, tmat);
	}
}

/*
 * Callback for object based spatial constraints applied to resize motion
 */

static void applyObjectConstraintSize(TransInfo *t, TransData *td, float smat[3][3])
{
	if (td && t->con.mode & CON_APPLY) {
		float tmat[3][3];
		float imat[3][3];

		invert_m3_m3(imat, td->axismtx);

		if (!(t->con.mode & CON_AXIS0)) {
			smat[0][0] = 1.0f;
		}
		if (!(t->con.mode & CON_AXIS1)) {
			smat[1][1] = 1.0f;
		}
		if (!(t->con.mode & CON_AXIS2)) {
			smat[2][2] = 1.0f;
		}

		mul_m3_m3m3(tmat, smat, imat);
		if (t->flag & T_EDIT) {
			mul_m3_m3m3(smat, t->obedit_mat, smat);
		}
		mul_m3_m3m3(smat, td->axismtx, tmat);
	}
}

/*
 * Generic callback for constant spatial constraints applied to rotations
 *
 * The rotation axis is copied into VEC.
 *
 * In the case of single axis constraints, the rotation axis is directly the one constrained to.
 * For planar constraints (2 axis), the rotation axis is the normal of the plane.
 *
 * The following only applies when CON_NOFLIP is not set.
 * The vector is then modified to always point away from the screen (in global space)
 * This insures that the rotation is always logically following the mouse.
 * (ie: not doing counterclockwise rotations when the mouse moves clockwise).
 */

static void applyAxisConstraintRot(TransInfo *t, TransData *td, float vec[3], float *angle)
{
	if (!td && t->con.mode & CON_APPLY) {
		int mode = t->con.mode & (CON_AXIS0 | CON_AXIS1 | CON_AXIS2);

		switch (mode) {
			case CON_AXIS0:
			case (CON_AXIS1 | CON_AXIS2):
				copy_v3_v3(vec, t->con.mtx[0]);
				break;
			case CON_AXIS1:
			case (CON_AXIS0 | CON_AXIS2):
				copy_v3_v3(vec, t->con.mtx[1]);
				break;
			case CON_AXIS2:
			case (CON_AXIS0 | CON_AXIS1):
				copy_v3_v3(vec, t->con.mtx[2]);
				break;
		}
		/* don't flip axis if asked to or if num input */
		if (angle && (mode & CON_NOFLIP) == 0 && hasNumInput(&t->num) == 0) {
			if (dot_v3v3(vec, t->viewinv[2]) > 0.0f) {
				*angle = -(*angle);
			}
		}
	}
}

/*
 * Callback for object based spatial constraints applied to rotations
 *
 * The rotation axis is copied into VEC.
 *
 * In the case of single axis constraints, the rotation axis is directly the one constrained to.
 * For planar constraints (2 axis), the rotation axis is the normal of the plane.
 *
 * The following only applies when CON_NOFLIP is not set.
 * The vector is then modified to always point away from the screen (in global space)
 * This insures that the rotation is always logically following the mouse.
 * (ie: not doing counterclockwise rotations when the mouse moves clockwise).
 */

static void applyObjectConstraintRot(TransInfo *t, TransData *td, float vec[3], float *angle)
{
	if (t->con.mode & CON_APPLY) {
		int mode = t->con.mode & (CON_AXIS0 | CON_AXIS1 | CON_AXIS2);
		float tmp_axismtx[3][3];
		float (*axismtx)[3];

		/* on setup call, use first object */
		if (td == NULL) {
			td = t->data;
		}

		if (t->flag & T_EDIT) {
			mul_m3_m3m3(tmp_axismtx, t->obedit_mat, td->axismtx);
			axismtx = tmp_axismtx;
		}
		else {
			axismtx = td->axismtx;
		}

		switch (mode) {
			case CON_AXIS0:
			case (CON_AXIS1 | CON_AXIS2):
				copy_v3_v3(vec, axismtx[0]);
				break;
			case CON_AXIS1:
			case (CON_AXIS0 | CON_AXIS2):
				copy_v3_v3(vec, axismtx[1]);
				break;
			case CON_AXIS2:
			case (CON_AXIS0 | CON_AXIS1):
				copy_v3_v3(vec, axismtx[2]);
				break;
		}
		if (angle && (mode & CON_NOFLIP) == 0 && hasNumInput(&t->num) == 0) {
			if (dot_v3v3(vec, t->viewinv[2]) > 0.0f) {
				*angle = -(*angle);
			}
		}
	}
}

/*--------------------- INTERNAL SETUP CALLS ------------------*/

void setConstraint(TransInfo *t, float space[3][3], int mode, const char text[])
{
	BLI_strncpy(t->con.text + 1, text, sizeof(t->con.text) - 1);
	copy_m3_m3(t->con.mtx, space);
	t->con.mode = mode;
	getConstraintMatrix(t);

	startConstraint(t);

	t->con.drawExtra = NULL;
	t->con.applyVec = applyAxisConstraintVec;
	t->con.applySize = applyAxisConstraintSize;
	t->con.applyRot = applyAxisConstraintRot;
	t->redraw = TREDRAW_HARD;
}

/* applies individual td->axismtx constraints */
void setAxisMatrixConstraint(TransInfo *t, int mode, const char text[])
{
	if (t->total == 1) {
		float axismtx[3][3];
		if (t->flag & T_EDIT) {
			mul_m3_m3m3(axismtx, t->obedit_mat, t->data->axismtx);
		}
		else {
			copy_m3_m3(axismtx, t->data->axismtx);
		}

		setConstraint(t, axismtx, mode, text);
	}
	else {
		BLI_strncpy(t->con.text + 1, text, sizeof(t->con.text) - 1);
		copy_m3_m3(t->con.mtx, t->data->axismtx);
		t->con.mode = mode;
		getConstraintMatrix(t);

		startConstraint(t);

		t->con.drawExtra = drawObjectConstraint;
		t->con.applyVec = applyObjectConstraintVec;
		t->con.applySize = applyObjectConstraintSize;
		t->con.applyRot = applyObjectConstraintRot;
		t->redraw = TREDRAW_HARD;
	}
}

void setLocalConstraint(TransInfo *t, int mode, const char text[])
{
	/* edit-mode now allows local transforms too */
	if (t->flag & T_EDIT) {
		setConstraint(t, t->obedit_mat, mode, text);
	}
	else {
		setAxisMatrixConstraint(t, mode, text);
	}
}

/*
 * Set the constraint according to the user defined orientation
 *
 * ftext is a format string passed to BLI_snprintf. It will add the name of
 * the orientation where %s is (logically).
 */
void setUserConstraint(TransInfo *t, short orientation, int mode, const char ftext[])
{
	char text[40];

	switch (orientation) {
		case V3D_MANIP_GLOBAL:
		{
			float mtx[3][3];
			BLI_snprintf(text, sizeof(text), ftext, IFACE_("global"));
			unit_m3(mtx);
			setConstraint(t, mtx, mode, text);
			break;
		}
		case V3D_MANIP_LOCAL:
			BLI_snprintf(text, sizeof(text), ftext, IFACE_("local"));
			setLocalConstraint(t, mode, text);
			break;
		case V3D_MANIP_NORMAL:
			BLI_snprintf(text, sizeof(text), ftext, IFACE_("normal"));
			if (checkUseAxisMatrix(t)) {
				setAxisMatrixConstraint(t, mode, text);
			}
			else {
				setConstraint(t, t->spacemtx, mode, text);
			}
			break;
		case V3D_MANIP_VIEW:
			BLI_snprintf(text, sizeof(text), ftext, IFACE_("view"));
			setConstraint(t, t->spacemtx, mode, text);
			break;
		case V3D_MANIP_GIMBAL:
			BLI_snprintf(text, sizeof(text), ftext, IFACE_("gimbal"));
			setConstraint(t, t->spacemtx, mode, text);
			break;
		default: /* V3D_MANIP_CUSTOM */
			BLI_snprintf(text, sizeof(text), ftext, t->spacename);
			setConstraint(t, t->spacemtx, mode, text);
			break;
	}

	t->con.orientation = orientation;

	t->con.mode |= CON_USER;
}

/*----------------- DRAWING CONSTRAINTS -------------------*/

void drawConstraint(TransInfo *t)
{
	TransCon *tc = &(t->con);

	if (!ELEM(t->spacetype, SPACE_VIEW3D, SPACE_IMAGE, SPACE_NODE))
		return;
	if (!(tc->mode & CON_APPLY))
		return;
	if (t->flag & T_USES_MANIPULATOR)
		return;
	if (t->flag & T_NO_CONSTRAINT)
		return;

	if (tc->drawExtra) {
		tc->drawExtra(t);
	}
	else {
		if (tc->mode & CON_SELECT) {
			float vec[3];
			char col2[3] = {255, 255, 255};
			int depth_test_enabled;

			convertViewVec(t, vec, (t->mval[0] - t->con.imval[0]), (t->mval[1] - t->con.imval[1]));
			add_v3_v3(vec, t->center_global);

			drawLine(t, t->center_global, tc->mtx[0], 'X', 0);
			drawLine(t, t->center_global, tc->mtx[1], 'Y', 0);
			drawLine(t, t->center_global, tc->mtx[2], 'Z', 0);

			glColor3ubv((GLubyte *)col2);

			depth_test_enabled = glIsEnabled(GL_DEPTH_TEST);
			if (depth_test_enabled)
				glDisable(GL_DEPTH_TEST);

			setlinestyle(1);
<<<<<<< HEAD
			GPUBegin(GL_LINE_STRIP);
			glVertex3fv(tc->center);
=======
			glBegin(GL_LINES);
			glVertex3fv(t->center_global);
>>>>>>> 7da189b4
			glVertex3fv(vec);
			glEnd();
			setlinestyle(0);

			if (depth_test_enabled)
				glEnable(GL_DEPTH_TEST);
		}

		if (tc->mode & CON_AXIS0) {
			drawLine(t, t->center_global, tc->mtx[0], 'X', DRAWLIGHT);
		}
		if (tc->mode & CON_AXIS1) {
			drawLine(t, t->center_global, tc->mtx[1], 'Y', DRAWLIGHT);
		}
		if (tc->mode & CON_AXIS2) {
			drawLine(t, t->center_global, tc->mtx[2], 'Z', DRAWLIGHT);
		}
	}
}

/* called from drawview.c, as an extra per-window draw option */
void drawPropCircle(const struct bContext *C, TransInfo *t)
{
	if (t->flag & T_PROP_EDIT) {
		RegionView3D *rv3d = CTX_wm_region_view3d(C);
		float tmat[4][4], imat[4][4];
		int depth_test_enabled;

		UI_ThemeColor(TH_GRID);

		if (t->spacetype == SPACE_VIEW3D && rv3d != NULL) {
			copy_m4_m4(tmat, rv3d->viewmat);
			invert_m4_m4(imat, tmat);
		}
		else {
			unit_m4(tmat);
			unit_m4(imat);
		}

		gpuPushMatrix(GPU_MODELVIEW_MATRIX);

		if (t->spacetype == SPACE_VIEW3D) {
			/* pass */
		}
		else if (t->spacetype == SPACE_IMAGE) {
<<<<<<< HEAD
			float aspx, aspy;

			if (t->options & CTX_MASK) {
				/* untested - mask aspect is TODO */
				ED_space_image_get_aspect(t->sa->spacedata.first, &aspx, &aspy);
			}
			else if (t->options & CTX_PAINT_CURVE) {
				aspx = aspy = 1.0f;
			}
			else {
				ED_space_image_get_uv_aspect(t->sa->spacedata.first, &aspx, &aspy);
			}
			gpuScale(GPU_MODELVIEW_MATRIX, 1.0f / aspx, 1.0f / aspy, 1.0f);
=======
			glScalef(1.0f / t->aspect[0], 1.0f / t->aspect[1], 1.0f);
>>>>>>> 7da189b4
		}
		else if (ELEM(t->spacetype, SPACE_IPO, SPACE_ACTION)) {
			/* only scale y */
			rcti *mask = &t->ar->v2d.mask;
			rctf *datamask = &t->ar->v2d.cur;
			float xsize = BLI_rctf_size_x(datamask);
			float ysize = BLI_rctf_size_y(datamask);
			float xmask = BLI_rcti_size_x(mask);
			float ymask = BLI_rcti_size_y(mask);
			gpuScale(GPU_MODELVIEW_MATRIX, 1.0f, (ysize / xsize) * (xmask / ymask), 1.0f);
		}

		depth_test_enabled = glIsEnabled(GL_DEPTH_TEST);
		if (depth_test_enabled)
			glDisable(GL_DEPTH_TEST);

		set_inverted_drawing(1);
		drawcircball(GL_LINE_LOOP, t->center_global, t->prop_size, imat);
		set_inverted_drawing(0);

		if (depth_test_enabled)
			glEnable(GL_DEPTH_TEST);

		gpuPopMatrix(GPU_MODELVIEW_MATRIX);
	}
}

static void drawObjectConstraint(TransInfo *t)
{
	/* Draw the first one lighter because that's the one who controls the others.
	 * Meaning the transformation is projected on that one and just copied on the others
	 * constraint space.
	 * In a nutshell, the object with light axis is controlled by the user and the others follow.
	 * Without drawing the first light, users have little clue what they are doing.
	 */
	short options = DRAWLIGHT;
	TransData *td = t->data;
	int i;
	float tmp_axismtx[3][3];

	for (i = 0; i < t->total; i++, td++) {
		float co[3];
		float (*axismtx)[3];

		if (t->flag & T_PROP_EDIT) {
			/* we're sorted, so skip the rest */
			if (td->factor == 0.0f) {
				break;
			}
		}

		if (t->flag & T_OBJECT) {
			copy_v3_v3(co, td->ob->obmat[3]);
			axismtx = td->axismtx;
		}
		else if (t->flag & T_EDIT) {
			mul_v3_m4v3(co, t->obedit->obmat, td->center);

			mul_m3_m3m3(tmp_axismtx, t->obedit_mat, td->axismtx);
			axismtx = tmp_axismtx;
		}
		else if (t->flag & T_POSE) {
			mul_v3_m4v3(co, t->poseobj->obmat, td->center);
			axismtx = td->axismtx;
		}
		else {
			copy_v3_v3(co, td->center);
			axismtx = td->axismtx;
		}

		if (t->con.mode & CON_AXIS0) {
			drawLine(t, co, axismtx[0], 'X', options);
		}
		if (t->con.mode & CON_AXIS1) {
			drawLine(t, co, axismtx[1], 'Y', options);
		}
		if (t->con.mode & CON_AXIS2) {
			drawLine(t, co, axismtx[2], 'Z', options);
		}
		options &= ~DRAWLIGHT;
	}
}

/*--------------------- START / STOP CONSTRAINTS ---------------------- */

void startConstraint(TransInfo *t)
{
	t->con.mode |= CON_APPLY;
	*t->con.text = ' ';
	t->num.idx_max = min_ii(getConstraintSpaceDimension(t) - 1, t->idx_max);
}

void stopConstraint(TransInfo *t)
{
	t->con.mode &= ~(CON_APPLY | CON_SELECT);
	*t->con.text = '\0';
	t->num.idx_max = t->idx_max;
}

void getConstraintMatrix(TransInfo *t)
{
	float mat[3][3];
	invert_m3_m3(t->con.imtx, t->con.mtx);
	unit_m3(t->con.pmtx);

	if (!(t->con.mode & CON_AXIS0)) {
		zero_v3(t->con.pmtx[0]);
	}

	if (!(t->con.mode & CON_AXIS1)) {
		zero_v3(t->con.pmtx[1]);
	}

	if (!(t->con.mode & CON_AXIS2)) {
		zero_v3(t->con.pmtx[2]);
	}

	mul_m3_m3m3(mat, t->con.pmtx, t->con.imtx);
	mul_m3_m3m3(t->con.pmtx, t->con.mtx, mat);
}

/*------------------------- MMB Select -------------------------------*/

void initSelectConstraint(TransInfo *t, float mtx[3][3])
{
	copy_m3_m3(t->con.mtx, mtx);
	t->con.mode |= CON_APPLY;
	t->con.mode |= CON_SELECT;

	setNearestAxis(t);
	t->con.drawExtra = NULL;
	t->con.applyVec = applyAxisConstraintVec;
	t->con.applySize = applyAxisConstraintSize;
	t->con.applyRot = applyAxisConstraintRot;
}

void selectConstraint(TransInfo *t)
{
	if (t->con.mode & CON_SELECT) {
		setNearestAxis(t);
		startConstraint(t);
	}
}

void postSelectConstraint(TransInfo *t)
{
	if (!(t->con.mode & CON_SELECT))
		return;

	t->con.mode &= ~CON_AXIS0;
	t->con.mode &= ~CON_AXIS1;
	t->con.mode &= ~CON_AXIS2;
	t->con.mode &= ~CON_SELECT;

	setNearestAxis(t);

	startConstraint(t);
	t->redraw = TREDRAW_HARD;
}

static void setNearestAxis2d(TransInfo *t)
{
	/* no correction needed... just use whichever one is lower */
	if (abs(t->mval[0] - t->con.imval[0]) < abs(t->mval[1] - t->con.imval[1])) {
		t->con.mode |= CON_AXIS1;
		BLI_strncpy(t->con.text, IFACE_(" along Y axis"), sizeof(t->con.text));
	}
	else {
		t->con.mode |= CON_AXIS0;
		BLI_strncpy(t->con.text, IFACE_(" along X axis"), sizeof(t->con.text));
	}
}

static void setNearestAxis3d(TransInfo *t)
{
	float zfac;
	float mvec[3], proj[3];
	float len[3];
	int i;

	/* calculate mouse movement */
	mvec[0] = (float)(t->mval[0] - t->con.imval[0]);
	mvec[1] = (float)(t->mval[1] - t->con.imval[1]);
	mvec[2] = 0.0f;

	/* we need to correct axis length for the current zoomlevel of view,
	 * this to prevent projected values to be clipped behind the camera
	 * and to overflow the short integers.
	 * The formula used is a bit stupid, just a simplification of the subtraction
	 * of two 2D points 30 pixels apart (that's the last factor in the formula) after
	 * projecting them with ED_view3d_win_to_delta and then get the length of that vector.
	 */
	zfac = mul_project_m4_v3_zfac(t->persmat, t->center);
	zfac = len_v3(t->persinv[0]) * 2.0f / t->ar->winx * zfac * 30.0f;

	for (i = 0; i < 3; i++) {
		float axis[3], axis_2d[2];

		copy_v3_v3(axis, t->con.mtx[i]);

		mul_v3_fl(axis, zfac);
		/* now we can project to get window coordinate */
		add_v3_v3(axis, t->center_global);
		projectFloatView(t, axis, axis_2d);

		sub_v2_v2v2(axis, axis_2d, t->center2d);
		axis[2] = 0.0f;

		if (normalize_v3(axis) > 1e-3f) {
			project_v3_v3v3(proj, mvec, axis);
			sub_v3_v3v3(axis, mvec, proj);
			len[i] = normalize_v3(axis);
		}
		else {
			len[i] = 1e10f;
		}
	}

	if (len[0] <= len[1] && len[0] <= len[2]) {
		if (t->modifiers & MOD_CONSTRAINT_PLANE) {
			t->con.mode |= (CON_AXIS1 | CON_AXIS2);
			BLI_snprintf(t->con.text, sizeof(t->con.text), IFACE_(" locking %s X axis"), t->spacename);
		}
		else {
			t->con.mode |= CON_AXIS0;
			BLI_snprintf(t->con.text, sizeof(t->con.text), IFACE_(" along %s X axis"), t->spacename);
		}
	}
	else if (len[1] <= len[0] && len[1] <= len[2]) {
		if (t->modifiers & MOD_CONSTRAINT_PLANE) {
			t->con.mode |= (CON_AXIS0 | CON_AXIS2);
			BLI_snprintf(t->con.text, sizeof(t->con.text), IFACE_(" locking %s Y axis"), t->spacename);
		}
		else {
			t->con.mode |= CON_AXIS1;
			BLI_snprintf(t->con.text, sizeof(t->con.text), IFACE_(" along %s Y axis"), t->spacename);
		}
	}
	else if (len[2] <= len[1] && len[2] <= len[0]) {
		if (t->modifiers & MOD_CONSTRAINT_PLANE) {
			t->con.mode |= (CON_AXIS0 | CON_AXIS1);
			BLI_snprintf(t->con.text, sizeof(t->con.text), IFACE_(" locking %s Z axis"), t->spacename);
		}
		else {
			t->con.mode |= CON_AXIS2;
			BLI_snprintf(t->con.text, sizeof(t->con.text), IFACE_(" along %s Z axis"), t->spacename);
		}
	}
}

void setNearestAxis(TransInfo *t)
{
	/* clear any prior constraint flags */
	t->con.mode &= ~CON_AXIS0;
	t->con.mode &= ~CON_AXIS1;
	t->con.mode &= ~CON_AXIS2;

	/* constraint setting - depends on spacetype */
	if (t->spacetype == SPACE_VIEW3D) {
		/* 3d-view */
		setNearestAxis3d(t);
	}
	else {
		/* assume that this means a 2D-Editor */
		setNearestAxis2d(t);
	}

	getConstraintMatrix(t);
}

/*-------------- HELPER FUNCTIONS ----------------*/

char constraintModeToChar(TransInfo *t)
{
	if ((t->con.mode & CON_APPLY) == 0) {
		return '\0';
	}
	switch (t->con.mode & (CON_AXIS0 | CON_AXIS1 | CON_AXIS2)) {
		case (CON_AXIS0):
		case (CON_AXIS1 | CON_AXIS2):
			return 'X';
		case (CON_AXIS1):
		case (CON_AXIS0 | CON_AXIS2):
			return 'Y';
		case (CON_AXIS2):
		case (CON_AXIS0 | CON_AXIS1):
			return 'Z';
		default:
			return '\0';
	}
}


bool isLockConstraint(TransInfo *t)
{
	int mode = t->con.mode;

	if ((mode & (CON_AXIS0 | CON_AXIS1)) == (CON_AXIS0 | CON_AXIS1))
		return true;

	if ((mode & (CON_AXIS1 | CON_AXIS2)) == (CON_AXIS1 | CON_AXIS2))
		return true;

	if ((mode & (CON_AXIS0 | CON_AXIS2)) == (CON_AXIS0 | CON_AXIS2))
		return true;

	return false;
}

/*
 * Returns the dimension of the constraint space.
 *
 * For that reason, the flags always needs to be set to properly evaluate here,
 * even if they aren't actually used in the callback function. (Which could happen
 * for weird constraints not yet designed. Along a path for example.)
 */

int getConstraintSpaceDimension(TransInfo *t)
{
	int n = 0;

	if (t->con.mode & CON_AXIS0)
		n++;

	if (t->con.mode & CON_AXIS1)
		n++;

	if (t->con.mode & CON_AXIS2)
		n++;

	return n;
/*
 * Someone willing to do it cryptically could do the following instead:
 *
 * return t->con & (CON_AXIS0|CON_AXIS1|CON_AXIS2);
 *
 * Based on the assumptions that the axis flags are one after the other and start at 1
 */
}<|MERGE_RESOLUTION|>--- conflicted
+++ resolved
@@ -738,13 +738,8 @@
 				glDisable(GL_DEPTH_TEST);
 
 			setlinestyle(1);
-<<<<<<< HEAD
-			GPUBegin(GL_LINE_STRIP);
-			glVertex3fv(tc->center);
-=======
-			glBegin(GL_LINES);
+			GPUBegin(GL_LINES);
 			glVertex3fv(t->center_global);
->>>>>>> 7da189b4
 			glVertex3fv(vec);
 			glEnd();
 			setlinestyle(0);
@@ -790,23 +785,7 @@
 			/* pass */
 		}
 		else if (t->spacetype == SPACE_IMAGE) {
-<<<<<<< HEAD
-			float aspx, aspy;
-
-			if (t->options & CTX_MASK) {
-				/* untested - mask aspect is TODO */
-				ED_space_image_get_aspect(t->sa->spacedata.first, &aspx, &aspy);
-			}
-			else if (t->options & CTX_PAINT_CURVE) {
-				aspx = aspy = 1.0f;
-			}
-			else {
-				ED_space_image_get_uv_aspect(t->sa->spacedata.first, &aspx, &aspy);
-			}
-			gpuScale(GPU_MODELVIEW_MATRIX, 1.0f / aspx, 1.0f / aspy, 1.0f);
-=======
-			glScalef(1.0f / t->aspect[0], 1.0f / t->aspect[1], 1.0f);
->>>>>>> 7da189b4
+			gpuScale(GPU_MODELVIEW_MATRIX, 1.0f / t->aspect[0], 1.0f / t->aspect[1], 1.0f);
 		}
 		else if (ELEM(t->spacetype, SPACE_IPO, SPACE_ACTION)) {
 			/* only scale y */
