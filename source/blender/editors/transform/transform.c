--- conflicted
+++ resolved
@@ -4334,14 +4334,8 @@
 	BMVert *v, *v2, *first;
 	BMLoop *l, *l1, *l2;
 	TransDataSlideVert *tempsv;
-<<<<<<< HEAD
 	BMBVHTree *btree = BMBVH_NewBVH(em, 0, NULL, NULL);
 	SmallHash table;
-=======
-	int i, j, numsel, numadded=0, timesthrough = 0, vertsel=0;
-	/* UV correction vars */
-	GHash **uvarray= NULL;
->>>>>>> 84d06f25
 	SlideData *sld = MEM_callocN(sizeof(*sld), "sld");
 	View3D *v3d = t->sa ? t->sa->spacedata.first : NULL;
 	RegionView3D *rv3d = t->ar ? t->ar->regiondata : NULL; /* background mode support */
@@ -4437,15 +4431,8 @@
 			if (!BM_GetIndex(BM_OtherEdgeVert(e, v)))
 				break;
 
-<<<<<<< HEAD
 			v = BM_OtherEdgeVert(e, v);
 		} while (e != first->e);
-=======
-	look = vertlist;
-	nearest = NULL;
-	while(look) {
-		tempsv  = BLI_ghash_lookup(vertgh,(EditVert*)look->link);
->>>>>>> 84d06f25
 
 		BM_SetIndex(v, 0);
 
