--- conflicted
+++ resolved
@@ -84,28 +84,11 @@
 
 static void InputTrackBall(TransInfo *UNUSED(t), MouseInput *mi, const double mval[2], float output[3])
 {
-<<<<<<< HEAD
-	struct InputTrackBall_Data *data = mi->data;
-	float dxy[2];
-	float dxy_accum[2];
-
-	dxy[0] = (mi->imval[1] - mval[1]);
-	dxy[1] = (mval[0] - mi->imval[0]);
-
-	sub_v2_v2v2(dxy_accum, dxy, data->value_prev);
-
-	add_v2_v2(data->value_prev, dxy_accum);
-
-	if (mi->precision) {
-		mul_v2_fl(dxy_accum, 1.0f / 30.0f);
-	}
-=======
 	output[0] = (float)(mi->imval[1] - mval[1]);
 	output[1] = (float)(mval[0] - mi->imval[0]);
->>>>>>> f6c11062
-
-	add_v2_v2(data->value_accum, dxy_accum);
-	mul_v2_v2fl(output, data->value_accum, mi->factor);
+
+	output[0] *= mi->factor;
+	output[1] *= mi->factor;
 }
 
 static void InputHorizontalRatio(TransInfo *t, MouseInput *UNUSED(mi), const double mval[2], float output[3])
