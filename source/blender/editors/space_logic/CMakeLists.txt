--- conflicted
+++ resolved
@@ -19,13 +19,7 @@
 #
 # ***** END GPL LICENSE BLOCK *****
 
-<<<<<<< HEAD
-FILE(GLOB SRC *.c)
-
-SET(INC
-=======
 set(INC
->>>>>>> 6d201907
 	../include
 	../../blenkernel
 	../../blenlib
@@ -36,11 +30,6 @@
 	../../../../intern/guardedalloc
 )
 
-<<<<<<< HEAD
-IF(WITH_GAMEENGINE)
-	ADD_DEFINITIONS(-DGAMEBLENDER)
-ENDIF(WITH_GAMEENGINE)
-=======
 set(SRC
 	logic_buttons.c
 	logic_ops.c
@@ -53,6 +42,5 @@
 if(WITH_GAMEENGINE)
 	add_definitions(-DWITH_GAMEENGINE)
 endif()
->>>>>>> 6d201907
 
 blenderlib(bf_editor_space_logic "${SRC}" "${INC}")