--- conflicted
+++ resolved
@@ -285,11 +285,7 @@
   const bke::CurvesSurfaceTransforms transforms{curves_ob, &surface_ob};
 
   const MFace *mfaces = (const MFace *)CustomData_get_layer(&surface_me.fdata, CD_MFACE);
-<<<<<<< HEAD
-  const Span<float3> positions = surface_me.positions();
-=======
   const Span<float3> positions = surface_me.vert_positions();
->>>>>>> a7e1815c
 
   for (const int new_hair_i : IndexRange(hair_num)) {
     const int curve_i = new_hair_i;
@@ -546,13 +542,8 @@
   CurvesGeometry &curves = CurvesGeometry::wrap(curves_id.geometry);
 
   const Mesh &surface_mesh = *static_cast<const Mesh *>(surface_ob.data);
-<<<<<<< HEAD
-  const Span<float3> surface_positions = surface_mesh.positions();
+  const Span<float3> surface_positions = surface_mesh.vert_positions();
   const Span<int> corner_verts = surface_mesh.corner_verts();
-=======
-  const Span<float3> surface_positions = surface_mesh.vert_positions();
-  const Span<MLoop> loops = surface_mesh.loops();
->>>>>>> a7e1815c
   const Span<MLoopTri> surface_looptris = surface_mesh.looptris();
   VArraySpan<float2> surface_uv_map;
   if (curves_id.surface_uv_map != nullptr) {
@@ -611,15 +602,9 @@
             const float2 &uv0 = surface_uv_map[corner0];
             const float2 &uv1 = surface_uv_map[corner1];
             const float2 &uv2 = surface_uv_map[corner2];
-<<<<<<< HEAD
             const float3 &p0_su = surface_positions[corner_verts[corner0]];
             const float3 &p1_su = surface_positions[corner_verts[corner1]];
             const float3 &p2_su = surface_positions[corner_verts[corner2]];
-=======
-            const float3 &p0_su = surface_positions[loops[corner0].v];
-            const float3 &p1_su = surface_positions[loops[corner1].v];
-            const float3 &p2_su = surface_positions[loops[corner2].v];
->>>>>>> a7e1815c
             float3 bary_coords;
             interp_weights_tri_v3(bary_coords, p0_su, p1_su, p2_su, new_first_point_pos_su);
             const float2 uv = attribute_math::mix3(bary_coords, uv0, uv1, uv2);
@@ -653,15 +638,9 @@
           const MLoopTri &looptri = surface_looptris[lookup_result.looptri_index];
           const float3 &bary_coords = lookup_result.bary_weights;
 
-<<<<<<< HEAD
           const float3 &p0_su = surface_positions[corner_verts[looptri.tri[0]]];
           const float3 &p1_su = surface_positions[corner_verts[looptri.tri[1]]];
           const float3 &p2_su = surface_positions[corner_verts[looptri.tri[2]]];
-=======
-          const float3 &p0_su = surface_positions[loops[looptri.tri[0]].v];
-          const float3 &p1_su = surface_positions[loops[looptri.tri[1]].v];
-          const float3 &p2_su = surface_positions[loops[looptri.tri[2]].v];
->>>>>>> a7e1815c
 
           float3 new_first_point_pos_su;
           interp_v3_v3v3v3(new_first_point_pos_su, p0_su, p1_su, p2_su, bary_coords);
