--- conflicted
+++ resolved
@@ -99,12 +99,8 @@
 	int keep_smooth_curves;
 	int keep_keyframes;
 
-<<<<<<< HEAD
 	int include_material_textures;
-=======
-	int export_texture_type;
 	int export_animation_type;
->>>>>>> 14bb6a96
 	int use_texture_copies;
 	int active_uv_only;
 
@@ -203,12 +199,7 @@
 	export_settings.keep_keyframes = keep_keyframes != 0 || sampling_rate < 1;
 
 	export_settings.active_uv_only = active_uv_only != 0;
-<<<<<<< HEAD
-	export_settings.include_material_textures = include_material_textures != 0;
-=======
-	export_settings.export_texture_type = export_texture_type;
 	export_settings.export_animation_type = export_animation_type;
->>>>>>> 14bb6a96
 	export_settings.use_texture_copies = use_texture_copies != 0;
 
 	export_settings.triangulate = triangulate != 0;
@@ -309,9 +300,6 @@
 		uiItemR(row, imfptr, "active_uv_only", 0, NULL, ICON_NONE);
 
 		row = uiLayoutRow(box, false);
-		uiItemR(row, imfptr, "export_texture_type_selection", 0, "", ICON_NONE);
-
-		row = uiLayoutRow(box, false);
 		uiItemR(row, imfptr, "use_texture_copies", 1, NULL, ICON_NONE);
 
 	}
@@ -343,14 +331,9 @@
 	}
 	else if (ui_section == BC_UI_SECTION_ANIMATION) {
 
-<<<<<<< HEAD
-	row = uiLayoutRow(box, false);
-	uiItemR(row, imfptr, "include_material_textures", 0, NULL, ICON_NONE);
-=======
 		/* ====================== */
 		/* Animation Data options */
 		/* ====================== */
->>>>>>> 14bb6a96
 
 		row = uiLayoutRow(box, false);
 		uiItemR(row, imfptr, "include_animations", 0, NULL, ICON_NONE);
@@ -438,21 +421,9 @@
 	};
 
 	static const EnumPropertyItem prop_bc_export_transformation_type[] = {
-<<<<<<< HEAD
-		{BC_TRANSFORMATION_TYPE_MATRIX, "matrix", 0, "Matrix", "Use <matrix> to specify transformations"},
-		{BC_TRANSFORMATION_TYPE_TRANSROTLOC, "transrotloc", 0, "TransRotLoc", "Use <translate>, <rotate>, <scale> to specify transformations"},
-		{0, NULL, 0, NULL, NULL}
-=======
 		{ BC_TRANSFORMATION_TYPE_MATRIX, "matrix", 0, "Matrix", "Use <matrix> to specify transformations" },
 		{ BC_TRANSFORMATION_TYPE_TRANSROTLOC, "transrotloc", 0, "TransRotLoc", "Use <translate>, <rotate>, <scale> to specify transformations" },
 		{ 0, NULL, 0, NULL, NULL }
-	};
-
-	static const EnumPropertyItem prop_bc_export_texture_type[] = {
-		{ BC_TEXTURE_TYPE_MAT, "mat", 0, "Materials", "Export Materials" },
-	{ BC_TEXTURE_TYPE_UV, "uv", 0, "UV Textures", "Export UV Textures (Face textures) as materials" },
-	{ 0, NULL, 0, NULL, NULL }
->>>>>>> 14bb6a96
 	};
 
 	static const EnumPropertyItem prop_bc_export_animation_type[] = {
@@ -530,16 +501,11 @@
 	RNA_def_int(func, "sampling_rate", 1, 1, INT_MAX,
 		"Sampling Rate", "The distance between 2 keyframes. 1 means: Every frame is keyed", 1, INT_MAX);
 
-<<<<<<< HEAD
-=======
 	RNA_def_boolean(func, "keep_smooth_curves", 0,
 		"Keep Smooth curves", "Export also the curve handles (if available).\nThis does only work when the inverse parent matrix is the Unity matrix\nOtherwise you may end up with odd results\n");
 
 	RNA_def_boolean(func, "keep_keyframes", 0,
 		"Keep Keyframes", "Use existing keyframes as additional sample points.\nThis helps when you want to keep manual tweeks");
-
-
->>>>>>> 14bb6a96
 
 	RNA_def_boolean(func, "active_uv_only", 0, "Only Selected UV Map",
 	                "Export only the selected UV Map");
