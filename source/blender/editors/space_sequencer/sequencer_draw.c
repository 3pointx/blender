/*
 * ***** BEGIN GPL LICENSE BLOCK *****
 *
 * This program is free software; you can redistribute it and/or
 * modify it under the terms of the GNU General Public License
 * as published by the Free Software Foundation; either version 2
 * of the License, or (at your option) any later version.
 *
 * This program is distributed in the hope that it will be useful,
 * but WITHOUT ANY WARRANTY; without even the implied warranty of
 * MERCHANTABILITY or FITNESS FOR A PARTICULAR PURPOSE.  See the
 * GNU General Public License for more details.
 *
 * You should have received a copy of the GNU General Public License
 * along with this program; if not, write to the Free Software Foundation,
 * Inc., 51 Franklin Street, Fifth Floor, Boston, MA 02110-1301, USA.
 *
 * The Original Code is Copyright (C) 2001-2002 by NaN Holding BV.
 * All rights reserved.
 *
 * Contributor(s): Blender Foundation, 2003-2009
 *
 * ***** END GPL LICENSE BLOCK *****
 */

/** \file blender/editors/space_sequencer/sequencer_draw.c
 *  \ingroup spseq
 */


#include <string.h>
#include <math.h>

#include "BLI_blenlib.h"
#include "BLI_math.h"
#include "BLI_utildefines.h"
#include "BLI_threads.h"

#include "IMB_imbuf_types.h"

#include "DNA_scene_types.h"
#include "DNA_mask_types.h"
#include "DNA_screen_types.h"
#include "DNA_space_types.h"
#include "DNA_userdef_types.h"
#include "DNA_sound_types.h"

#include "BKE_context.h"
#include "BKE_global.h"
#include "BKE_main.h"
#include "BKE_sequencer.h"
#include "BKE_sound.h"

#include "IMB_colormanagement.h"
#include "IMB_imbuf.h"

#include "BIF_gl.h"
#include "BIF_glutil.h"

#include "ED_anim_api.h"
#include "ED_gpencil.h"
#include "ED_markers.h"
#include "ED_mask.h"
#include "ED_sequencer.h"
#include "ED_space_api.h"
#include "ED_screen.h"

#include "UI_interface.h"
#include "UI_resources.h"
#include "UI_view2d.h"

#include "WM_api.h"

#include "MEM_guardedalloc.h"

/* own include */
#include "sequencer_intern.h"


#define SEQ_LEFTHANDLE   1
#define SEQ_RIGHTHANDLE  2

#define SEQ_HANDLE_SIZE_MIN  7.0f
#define SEQ_HANDLE_SIZE_MAX 40.0f


/* Note, Don't use SEQ_BEGIN/SEQ_END while drawing!
 * it messes up transform, - Campbell */
<<<<<<< HEAD
=======
#undef SEQ_BEGIN
#undef SEQP_BEGIN
#undef SEQ_END

static void draw_shadedstrip(Sequence *seq, unsigned char col[3], float x1, float y1, float x2, float y2);
>>>>>>> 5a893d09

void get_seq_color3ubv(Scene *curscene, Sequence *seq, unsigned char col[3])
{
	unsigned char blendcol[3];
	SolidColorVars *colvars = (SolidColorVars *)seq->effectdata;

	switch (seq->type) {
		case SEQ_TYPE_IMAGE:
			UI_GetThemeColor3ubv(TH_SEQ_IMAGE, col);
			break;

		case SEQ_TYPE_META:
			UI_GetThemeColor3ubv(TH_SEQ_META, col);
			break;

		case SEQ_TYPE_MOVIE:
			UI_GetThemeColor3ubv(TH_SEQ_MOVIE, col);
			break;

		case SEQ_TYPE_MOVIECLIP:
			UI_GetThemeColor3ubv(TH_SEQ_MOVIECLIP, col);
			break;

		case SEQ_TYPE_MASK:
			UI_GetThemeColor3ubv(TH_SEQ_MASK, col); /* TODO */
			break;

		case SEQ_TYPE_SCENE:
			UI_GetThemeColor3ubv(TH_SEQ_SCENE, col);
		
			if (seq->scene == curscene) {
				UI_GetColorPtrShade3ubv(col, col, 20);
			}
			break;
		
		/* transitions */
		case SEQ_TYPE_CROSS:
		case SEQ_TYPE_GAMCROSS:
		case SEQ_TYPE_WIPE:
			UI_GetThemeColor3ubv(TH_SEQ_TRANSITION, col);

			/* slightly offset hue to distinguish different effects */
			if (seq->type == SEQ_TYPE_CROSS)    rgb_byte_set_hue_float_offset(col, 0.04);
			if (seq->type == SEQ_TYPE_GAMCROSS) rgb_byte_set_hue_float_offset(col, 0.08);
			if (seq->type == SEQ_TYPE_WIPE)     rgb_byte_set_hue_float_offset(col, 0.12);
			break;

		/* effects */
		case SEQ_TYPE_TRANSFORM:
		case SEQ_TYPE_SPEED:
		case SEQ_TYPE_ADD:
		case SEQ_TYPE_SUB:
		case SEQ_TYPE_MUL:
		case SEQ_TYPE_ALPHAOVER:
		case SEQ_TYPE_ALPHAUNDER:
		case SEQ_TYPE_OVERDROP:
		case SEQ_TYPE_GLOW:
		case SEQ_TYPE_MULTICAM:
		case SEQ_TYPE_ADJUSTMENT:
		case SEQ_TYPE_GAUSSIAN_BLUR:
			UI_GetThemeColor3ubv(TH_SEQ_EFFECT, col);

			/* slightly offset hue to distinguish different effects */
			if      (seq->type == SEQ_TYPE_ADD)           rgb_byte_set_hue_float_offset(col, 0.04);
			else if (seq->type == SEQ_TYPE_SUB)           rgb_byte_set_hue_float_offset(col, 0.08);
			else if (seq->type == SEQ_TYPE_MUL)           rgb_byte_set_hue_float_offset(col, 0.12);
			else if (seq->type == SEQ_TYPE_ALPHAOVER)     rgb_byte_set_hue_float_offset(col, 0.16);
			else if (seq->type == SEQ_TYPE_ALPHAUNDER)    rgb_byte_set_hue_float_offset(col, 0.20);
			else if (seq->type == SEQ_TYPE_OVERDROP)      rgb_byte_set_hue_float_offset(col, 0.24);
			else if (seq->type == SEQ_TYPE_GLOW)          rgb_byte_set_hue_float_offset(col, 0.28);
			else if (seq->type == SEQ_TYPE_TRANSFORM)     rgb_byte_set_hue_float_offset(col, 0.36);
			else if (seq->type == SEQ_TYPE_MULTICAM)      rgb_byte_set_hue_float_offset(col, 0.32);
			else if (seq->type == SEQ_TYPE_ADJUSTMENT)    rgb_byte_set_hue_float_offset(col, 0.40);
			else if (seq->type == SEQ_TYPE_GAUSSIAN_BLUR) rgb_byte_set_hue_float_offset(col, 0.42);
			break;

		case SEQ_TYPE_COLOR:
			rgb_float_to_uchar(col, colvars->col);
			break;

		case SEQ_TYPE_SOUND_RAM:
			UI_GetThemeColor3ubv(TH_SEQ_AUDIO, col);
			blendcol[0] = blendcol[1] = blendcol[2] = 128;
			if (seq->flag & SEQ_MUTE) UI_GetColorPtrBlendShade3ubv(col, blendcol, col, 0.5, 20);
			break;
		
		default:
			col[0] = 10; col[1] = 255; col[2] = 40;
			break;
	}
}

static void drawseqwave(const bContext *C, SpaceSeq *sseq, Scene *scene, Sequence *seq, float x1, float y1, float x2, float y2, float stepsize)
{
	/*
	 * x1 is the starting x value to draw the wave,
	 * x2 the end x value, same for y1 and y2
	 * stepsize is width of a pixel.
	 */
	if ((sseq->flag & SEQ_ALL_WAVEFORMS) || (seq->flag & SEQ_AUDIO_DRAW_WAVEFORM)) {
		int i, j, pos;
		int length = floor((x2 - x1) / stepsize) + 1;
		float ymid = (y1 + y2) / 2;
		float yscale = (y2 - y1) / 2;
		float samplestep;
		float startsample, endsample;
		float value;
		bSound *sound = seq->sound;
		
		SoundWaveform *waveform;
		
		if (!sound->mutex)
			sound->mutex = BLI_mutex_alloc();
		
		BLI_mutex_lock(sound->mutex);
		if (!seq->sound->waveform) {
			if(!(sound->flags & SOUND_FLAGS_WAVEFORM_LOADING)) {
				/* prevent sounds from reloading */
				seq->sound->flags |= SOUND_FLAGS_WAVEFORM_LOADING;
				BLI_mutex_unlock(sound->mutex);
				sequencer_preview_add_sound(C, seq);
			}
			else {
				BLI_mutex_unlock(sound->mutex);				
			}
			return;  /* nothing to draw */
		}
		BLI_mutex_unlock(sound->mutex);
		
		waveform = seq->sound->waveform;
		
		startsample = floor((seq->startofs + seq->anim_startofs) / FPS * SOUND_WAVE_SAMPLES_PER_SECOND);
		endsample = ceil((seq->startofs + seq->anim_startofs + seq->enddisp - seq->startdisp) / FPS * SOUND_WAVE_SAMPLES_PER_SECOND);
		samplestep = (endsample - startsample) * stepsize / (x2 - x1);

		if (length > floor((waveform->length - startsample) / samplestep))
			length = floor((waveform->length - startsample) / samplestep);

		glBegin(GL_LINE_STRIP);
		for (i = 0; i < length; i++) {
			pos = startsample + i * samplestep;

			value = waveform->data[pos * 3];

			for (j = pos + 1; (j < waveform->length) && (j < pos + samplestep); j++) {
				if (value > waveform->data[j * 3])
					value = waveform->data[j * 3];
			}

			glVertex2f(x1 + i * stepsize, ymid + value * yscale);
		}
		glEnd();

		glBegin(GL_LINE_STRIP);
		for (i = 0; i < length; i++) {
			pos = startsample + i * samplestep;

			value = waveform->data[pos * 3 + 1];

			for (j = pos + 1; (j < waveform->length) && (j < pos + samplestep); j++) {
				if (value < waveform->data[j * 3 + 1])
					value = waveform->data[j * 3 + 1];
			}

			glVertex2f(x1 + i * stepsize, ymid + value * yscale);
		}
		glEnd();
	}
}

static void drawmeta_stipple(int value)
{
	if (value) {
		glEnable(GL_POLYGON_STIPPLE);
		glPolygonStipple(stipple_halftone);
		
		glEnable(GL_LINE_STIPPLE);
		glLineStipple(1, 0x8888);
	}
	else {
		glDisable(GL_POLYGON_STIPPLE);
		glDisable(GL_LINE_STIPPLE);
	}
}

static void drawmeta_contents(Scene *scene, Sequence *seqm, float x1, float y1, float x2, float y2)
{
	/* note: this used to use SEQ_BEGIN/SEQ_END, but it messes up the
	 * seq->depth value, (needed by transform when doing overlap checks)
	 * so for now, just use the meta's immediate children, could be fixed but
	 * its only drawing - campbell */
	Sequence *seq;
	unsigned char col[4];

	int chan_min = MAXSEQ;
	int chan_max = 0;
	int chan_range = 0;
	float draw_range = y2 - y1;
	float draw_height;

	glEnable(GL_BLEND);
	glBlendFunc(GL_SRC_ALPHA, GL_ONE_MINUS_SRC_ALPHA);

	if (seqm->flag & SEQ_MUTE)
		drawmeta_stipple(1);

	for (seq = seqm->seqbase.first; seq; seq = seq->next) {
		chan_min = min_ii(chan_min, seq->machine);
		chan_max = max_ii(chan_max, seq->machine);
	}

	chan_range = (chan_max - chan_min) + 1;
	draw_height = draw_range / chan_range;

	col[3] = 196; /* alpha, used for all meta children */

	for (seq = seqm->seqbase.first; seq; seq = seq->next) {
		if ((seq->startdisp > x2 || seq->enddisp < x1) == 0) {
			float y_chan = (seq->machine - chan_min) / (float)(chan_range) * draw_range;
			float x1_chan = seq->startdisp;
			float x2_chan = seq->enddisp;
			float y1_chan, y2_chan;

			if ((seqm->flag & SEQ_MUTE) == 0 && (seq->flag & SEQ_MUTE))
				drawmeta_stipple(1);

			get_seq_color3ubv(scene, seq, col);

			glColor4ubv(col);
			
			/* clamp within parent sequence strip bounds */
			if (x1_chan < x1) x1_chan = x1;
			if (x2_chan > x2) x2_chan = x2;

			y1_chan = y1 + y_chan + (draw_height * SEQ_STRIP_OFSBOTTOM);
			y2_chan = y1 + y_chan + (draw_height * SEQ_STRIP_OFSTOP);

			glRectf(x1_chan,  y1_chan, x2_chan,  y2_chan);

			UI_GetColorPtrShade3ubv(col, col, -30);
			glColor4ubv(col);
			fdrawbox(x1_chan,  y1_chan, x2_chan,  y2_chan);

			if ((seqm->flag & SEQ_MUTE) == 0 && (seq->flag & SEQ_MUTE))
				drawmeta_stipple(0);
		}
	}

	if (seqm->flag & SEQ_MUTE)
		drawmeta_stipple(0);
	
	glDisable(GL_BLEND);
}

/* clamp handles to defined size in pixel space */
static float draw_seq_handle_size_get_clamped(Sequence *seq, const float pixelx)
{
	const float minhandle = pixelx * SEQ_HANDLE_SIZE_MIN;
	const float maxhandle = pixelx * SEQ_HANDLE_SIZE_MAX;
	return CLAMPIS(seq->handsize, minhandle, maxhandle);
}

/* draw a handle, for each end of a sequence strip */
static void draw_seq_handle(View2D *v2d, Sequence *seq, const float handsize_clamped, const short direction)
{
	float v1[2], v2[2], v3[2], rx1 = 0; //for triangles and rect
	float x1, x2, y1, y2;
	unsigned int whichsel = 0;
	
	x1 = seq->startdisp;
	x2 = seq->enddisp;
	
	y1 = seq->machine + SEQ_STRIP_OFSBOTTOM;
	y2 = seq->machine + SEQ_STRIP_OFSTOP;

	/* set up co-ordinates/dimensions for either left or right handle */
	if (direction == SEQ_LEFTHANDLE) {
		rx1 = x1;
		
		v1[0] = x1 + handsize_clamped / 4; v1[1] = y1 + ( ((y1 + y2) / 2.0f - y1) / 2);
		v2[0] = x1 + handsize_clamped / 4; v2[1] = y2 - ( ((y1 + y2) / 2.0f - y1) / 2);
		v3[0] = v2[0] + handsize_clamped / 4; v3[1] = (y1 + y2) / 2.0f;
		
		whichsel = SEQ_LEFTSEL;
	}
	else if (direction == SEQ_RIGHTHANDLE) {
		rx1 = x2 - handsize_clamped * 0.75f;
		
		v1[0] = x2 - handsize_clamped / 4; v1[1] = y1 + ( ((y1 + y2) / 2.0f - y1) / 2);
		v2[0] = x2 - handsize_clamped / 4; v2[1] = y2 - ( ((y1 + y2) / 2.0f - y1) / 2);
		v3[0] = v2[0] - handsize_clamped / 4; v3[1] = (y1 + y2) / 2.0f;
		
		whichsel = SEQ_RIGHTSEL;
	}
	
	/* draw! */
	if (seq->type < SEQ_TYPE_EFFECT || 
	    BKE_sequence_effect_get_num_inputs(seq->type) == 0)
	{
		glEnable(GL_BLEND);
		
		glBlendFunc(GL_SRC_ALPHA, GL_ONE_MINUS_SRC_ALPHA);
		
		if (seq->flag & whichsel) glColor4ub(0, 0, 0, 80);
		else if (seq->flag & SELECT) glColor4ub(255, 255, 255, 30);
		else glColor4ub(0, 0, 0, 22);
		
		//glRectf(rx1, y1, rx2, y2);
		
		if (seq->flag & whichsel) glColor4ub(255, 255, 255, 200);
		else glColor4ub(0, 0, 0, 50);
		
		glEnable(GL_POLYGON_SMOOTH);
		glBegin(GL_TRIANGLES);
		glVertex2fv(v1); glVertex2fv(v2); glVertex2fv(v3);
		glEnd();
		
		glDisable(GL_POLYGON_SMOOTH);
		glDisable(GL_BLEND);
	}
	
	if ((G.moving & G_TRANSFORM_SEQ) || (seq->flag & whichsel)) {
		const char col[4] = {255, 255, 255, 255};
		char numstr[32];
		size_t numstr_len;

		if (direction == SEQ_LEFTHANDLE) {
			numstr_len = BLI_snprintf(numstr, sizeof(numstr), "%d", seq->startdisp);
			x1 = rx1;
			y1 -= 0.45f;
		}
		else {
			numstr_len = BLI_snprintf(numstr, sizeof(numstr), "%d", seq->enddisp - 1);
			x1 = x2 - handsize_clamped * 0.75f;
			y1 = y2 + 0.05f;
		}
		UI_view2d_text_cache_add(v2d, x1, y1, numstr, numstr_len, col);
	}
}

/* draw info text on a sequence strip */
static void draw_seq_text(View2D *v2d, Sequence *seq, float x1, float x2, float y1, float y2, const unsigned char background_col[3])
{
	rctf rect;
	char str[32 + FILE_MAX];
	size_t str_len;
	const char *name = seq->name + 2;
	char col[4];

	/* note, all strings should include 'name' */
	if (name[0] == '\0')
		name = BKE_sequence_give_name(seq);

	if (seq->type == SEQ_TYPE_META || seq->type == SEQ_TYPE_ADJUSTMENT) {
		str_len = BLI_snprintf(str, sizeof(str), "%s | %d", name, seq->len);
	}
	else if (seq->type == SEQ_TYPE_SCENE) {
		if (seq->scene) {
			if (seq->scene_camera) {
				str_len = BLI_snprintf(str, sizeof(str), "%s: %s (%s) | %d",
				                       name, seq->scene->id.name + 2, ((ID *)seq->scene_camera)->name + 2, seq->len);
			}
			else {
				str_len = BLI_snprintf(str, sizeof(str), "%s: %s | %d",
				                       name, seq->scene->id.name + 2, seq->len);
			}
		}
		else {
			str_len = BLI_snprintf(str, sizeof(str), "%s | %d",
			                       name, seq->len);
		}
	}
	else if (seq->type == SEQ_TYPE_MOVIECLIP) {
		if (seq->clip && strcmp(name, seq->clip->id.name + 2) != 0) {
			str_len = BLI_snprintf(str, sizeof(str), "%s: %s | %d",
			                       name, seq->clip->id.name + 2, seq->len);
		}
		else {
			str_len = BLI_snprintf(str, sizeof(str), "%s | %d",
			                       name, seq->len);
		}
	}
	else if (seq->type == SEQ_TYPE_MASK) {
		if (seq->mask && strcmp(name, seq->mask->id.name + 2) != 0) {
			str_len = BLI_snprintf(str, sizeof(str), "%s: %s | %d",
			                       name, seq->mask->id.name + 2, seq->len);
		}
		else {
			str_len = BLI_snprintf(str, sizeof(str), "%s | %d",
			                       name, seq->len);
		}
	}
	else if (seq->type == SEQ_TYPE_MULTICAM) {
		str_len = BLI_snprintf(str, sizeof(str), "Cam %s: %d",
		                       name, seq->multicam_source);
	}
	else if (seq->type == SEQ_TYPE_IMAGE) {
		str_len = BLI_snprintf(str, sizeof(str), "%s: %s%s | %d",
		                       name, seq->strip->dir, seq->strip->stripdata->name, seq->len);
	}
	else if (seq->type & SEQ_TYPE_EFFECT) {
		str_len = BLI_snprintf(str, sizeof(str), "%s | %d",
		                       name, seq->len);
	}
	else if (seq->type == SEQ_TYPE_SOUND_RAM) {
		if (seq->sound) {
			str_len = BLI_snprintf(str, sizeof(str), "%s: %s | %d",
			                       name, seq->sound->name, seq->len);
		}
		else {
			str_len = BLI_snprintf(str, sizeof(str), "%s | %d",
			                       name, seq->len);
		}
	}
	else if (seq->type == SEQ_TYPE_MOVIE) {
		str_len = BLI_snprintf(str, sizeof(str), "%s: %s%s | %d",
		                       name, seq->strip->dir, seq->strip->stripdata->name, seq->len);
	}
	else {
		/* should never get here!, but might with files from future */
		BLI_assert(0);

		str_len = BLI_snprintf(str, sizeof(str), "%s | %d",
		                       name, seq->len);
	}
	
	if (seq->flag & SELECT) {
		col[0] = col[1] = col[2] = 255;
	}
	else if ((((int)background_col[0] + (int)background_col[1] + (int)background_col[2]) / 3) < 50) {
		col[0] = col[1] = col[2] = 80; /* use lighter text color for dark background */
	}
	else {
		col[0] = col[1] = col[2] = 0;
	}
	col[3] = 255;

	rect.xmin = x1;
	rect.ymin = y1;
	rect.xmax = x2;
	rect.ymax = y2;

	UI_view2d_text_cache_add_rectf(v2d, &rect, str, str_len, col);
}

/* draw code vertex array storage */
static float strip_vertex_storage[36][2];
static char strip_color_storage[36][3];
const static unsigned short strip_element_buffer[] = {9, 10, 8, 11, 7, 12, 6, 13, 5, 14, 4, 15, 3, 16, 2, 17, 1, 18, 0, 19, 35, 20,
                                       34, 21, 33, 22, 32, 23, 31, 24, 30, 25, 29, 26, 28, 27};

static float calculate_cuddly_radius_x(float x1, float x2, float aspect)
{
	return 0.25f * min_ff((SEQ_STRIP_OFSTOP - SEQ_STRIP_OFSBOTTOM) * 0.25f / aspect, 2.0 * (x2 - x1));	
}

static void generate_strip_vertices(float x1, float y1, float x2, float y2, float aspect)
{
	float ymid1, ymid2;

	int i;
	float h = (y2 - y1);
	float cuddly_radius = h * 0.25f;
	float cuddly_radius_x = calculate_cuddly_radius_x(x1, x2, aspect);
	
	ymid1 = h * 0.25f + y1;
	ymid2 = h * 0.65f + y1;

	/* center of polygon */
	strip_vertex_storage[0][0] = x1;
	strip_vertex_storage[0][1] = ymid1;

	strip_vertex_storage[1][0] = x1;
	strip_vertex_storage[1][1] = ymid2;

	strip_vertex_storage[18][0] = x2;
	strip_vertex_storage[18][1] = ymid2;

	strip_vertex_storage[19][0] = x2;
	strip_vertex_storage[19][1] = ymid1;

	/* corners of polygon */
	for (i = 0; i < 8; i++) {
		strip_vertex_storage[i + 2][0] = x1 + cuddly_radius_x - cuddly_radius_x * cos(i * M_PI / 14.0);
		strip_vertex_storage[i + 2][1] = y2 - cuddly_radius + cuddly_radius * sin(i * M_PI / 14.0);
	}

	for (i = 0; i < 8; i++) {
		strip_vertex_storage[i + 10][0] = x2 - cuddly_radius_x + cuddly_radius_x * sin(i * M_PI / 14.0);
		strip_vertex_storage[i + 10][1] = y2 - cuddly_radius + cuddly_radius * cos(i * M_PI / 14.0);
	}

	for (i = 0; i < 8; i++) {
		strip_vertex_storage[i + 20][0] = x2 - cuddly_radius_x + cuddly_radius_x * cos(i * M_PI / 14.0);
		strip_vertex_storage[i + 20][1] = y1 + cuddly_radius - cuddly_radius * sin(i * M_PI / 14.0);
	}

	for (i = 0; i < 8; i++) {
		strip_vertex_storage[i + 28][0] = x1 + cuddly_radius_x - cuddly_radius_x * sin(i * M_PI / 14.0);
		strip_vertex_storage[i + 28][1] = y1 + cuddly_radius - cuddly_radius * cos(i * M_PI / 14.0);
	}

	glVertexPointer(2, GL_FLOAT, 0, strip_vertex_storage);
}

/* draws a shaded strip, made from gradient + flat color + gradient */
void draw_shadedstrip(Sequence *seq, unsigned char col[3], float x1, float y1, float x2, float y2)
{
	float ymid1, ymid2;

	ymid1 = (y2 - y1) * 0.25f + y1;
	ymid2 = (y2 - y1) * 0.65f + y1;

	if (seq->flag & SEQ_MUTE) {
		glEnable(GL_POLYGON_STIPPLE);
		glPolygonStipple(stipple_halftone);
	}
	
	glShadeModel(GL_SMOOTH);
	glBegin(GL_QUADS);
	
	if (seq->flag & SEQ_INVALID_EFFECT) { col[0] = 255; col[1] = 0; col[2] = 255; }
	else if (seq->flag & SELECT) UI_GetColorPtrShade3ubv(col, col, -50);
	/* else UI_GetColorPtrShade3ubv(col, col, 0); */ /* DO NOTHING */
	
	glColor3ubv(col);
	
	glVertex2f(x1, y1);
	glVertex2f(x2, y1);

	if (seq->flag & SEQ_INVALID_EFFECT) { col[0] = 255; col[1] = 0; col[2] = 255; }
	else if (seq->flag & SELECT) UI_GetColorPtrBlendShade3ubv(col, col, col, 0.0, 5);
	else UI_GetColorPtrShade3ubv(col, col, -5);

	glColor3ubv((GLubyte *)col);
	
	glVertex2f(x2, ymid1);
	glVertex2f(x1, ymid1);
	
	glEnd();
	
	glRectf(x1,  ymid1,  x2,  ymid2);

	glBegin(GL_QUADS);
	
	glVertex2f(x1, ymid2);
	glVertex2f(x2, ymid2);
	
	if (seq->flag & SELECT) UI_GetColorPtrShade3ubv(col, col, -15);
	else UI_GetColorPtrShade3ubv(col, col, 25);
	
	glColor3ubv((GLubyte *)col);
	
	glVertex2f(x2, y2);
	glVertex2f(x1, y2);
	
	glEnd();

	if (seq->flag & SEQ_MUTE) {
		glDisable(GL_POLYGON_STIPPLE);
	}
}

static void draw_shaded_cuddly_strip(Sequence *seq, unsigned char col[3])
{
	unsigned char center_col[3];
	unsigned char lower_col[3];
	int i;

	/* calculate strip colors (must take care to properly update col, since it will be returned to other functions later) */
	if (seq->flag & SEQ_INVALID_EFFECT) { lower_col[0] = 255; lower_col[1] = 0; lower_col[2] = 255; }
	else if (seq->flag & SELECT) UI_GetColorPtrShade3ubv(col, lower_col, -50);
	else copy_v3_v3_char((char *)lower_col, (char *)col);

	if (seq->flag & SEQ_INVALID_EFFECT) { center_col[0] = 255; center_col[1] = 0; center_col[2] = 255; }
	else if (seq->flag & SELECT) UI_GetColorPtrBlendShade3ubv(lower_col, lower_col, center_col, 0.0, 5);
	else UI_GetColorPtrShade3ubv(lower_col, center_col, -5);

	if (seq->flag & SELECT) UI_GetColorPtrShade3ubv(center_col, col, -15);
	else UI_GetColorPtrShade3ubv(center_col, col, 25);

	if (seq->flag & SEQ_MUTE) {
		glEnable(GL_POLYGON_STIPPLE);
		glPolygonStipple(stipple_halftone);
	}

	glShadeModel(GL_SMOOTH);

	/* first copy the color to the central part of the polygon */
	copy_v3_v3_char((char *)strip_color_storage[0], (char *)center_col);
	copy_v3_v3_char((char *)strip_color_storage[1], (char *)center_col);
	copy_v3_v3_char((char *)strip_color_storage[18], (char *)center_col);
	copy_v3_v3_char((char *)strip_color_storage[19], (char *)center_col);

	/* handle the corners */

	/* lower part */
	for (i = 0; i < 8; i++)
		interp_v3_v3v3_char((char *)strip_color_storage[20 + i], (char *)center_col, (char *)lower_col, sin(i * M_PI / 14.0));

	for (i = 0; i < 8; i++)
		interp_v3_v3v3_char((char *)strip_color_storage[28 + i], (char *)center_col, (char *)lower_col, cos(i * M_PI / 14.0));


	/* high part */
	for (i = 0; i < 8; i++)
		interp_v3_v3v3_char((char *)strip_color_storage[2 + i], (char *)center_col, (char *)col, sin(i * M_PI / 14.0));

	for (i = 0; i < 8; i++)
		interp_v3_v3v3_char((char *)strip_color_storage[10 + i], (char *)center_col, (char *)col, cos(i * M_PI / 14.0));

	glColorPointer(3, GL_UNSIGNED_BYTE, 0, strip_color_storage);
	glEnableClientState(GL_COLOR_ARRAY);

	glDrawRangeElements(GL_TRIANGLE_STRIP, 0, 35, ARRAY_SIZE(strip_element_buffer), GL_UNSIGNED_SHORT, strip_element_buffer);

	glDisableClientState(GL_COLOR_ARRAY);

	if (seq->flag & SEQ_MUTE) {
		glDisable(GL_POLYGON_STIPPLE);
	}
}

/*
 * Draw a sequence strip, bounds check already made
 * ARegion is currently only used to get the windows width in pixels
 * so wave file sample drawing precision is zoom adjusted
 */
static void draw_seq_strip(const bContext *C, SpaceSeq *sseq, Scene *scene, ARegion *ar, Sequence *seq, int outline_tint, float pixelx, float aspect)
{
	View2D *v2d = &ar->v2d;
	float x1, x2, y1, y2, xchild;
	unsigned char col[3], background_col[3], is_single_image;
	const float handsize_clamped = draw_seq_handle_size_get_clamped(seq, pixelx);

	/* we need to know if this is a single image/color or not for drawing */
	is_single_image = (char)BKE_sequence_single_check(seq);
	
	/* body */
	x1 = (seq->startstill) ? seq->start : seq->startdisp;
	y1 = seq->machine + SEQ_STRIP_OFSBOTTOM;
	x2 = (seq->endstill) ? (seq->start + seq->len) : seq->enddisp;
	y2 = seq->machine + SEQ_STRIP_OFSTOP;

	xchild = x1 + calculate_cuddly_radius_x(x1, x2, aspect);
	/* get the correct color per strip type*/
	//get_seq_color3ubv(scene, seq, col);
	get_seq_color3ubv(scene, seq, background_col);
	
	/* draw the main strip body */
	if (is_single_image) {  /* single image */
		generate_strip_vertices(BKE_sequence_tx_get_final_left(seq, false), y1, BKE_sequence_tx_get_final_right(seq, false), y2, aspect);
		draw_shaded_cuddly_strip(seq, background_col);
	}
	else {  /* normal operation */
		generate_strip_vertices(x1, y1, x2, y2, aspect);
		draw_shaded_cuddly_strip(seq, background_col);
	}
	
	draw_seq_handle(v2d, seq, handsize_clamped, SEQ_LEFTHANDLE);
	draw_seq_handle(v2d, seq, handsize_clamped, SEQ_RIGHTHANDLE);
	
	/* draw the strip outline */
	x1 = seq->startdisp;
	x2 = seq->enddisp;
	
	generate_strip_vertices(x1, y1, x2, y2, aspect);

	/* draw sound wave */
	if (seq->type == SEQ_TYPE_SOUND_RAM) {
		if(!(sseq->flag & SEQ_NO_WAVEFORMS)) {
			drawseqwave(C, sseq, scene, seq, x1, y1, x2, y2, BLI_rctf_size_x(&ar->v2d.cur) / ar->winx);
		}
	}

	/* draw lock */
	if (seq->flag & SEQ_LOCK) {
		glEnable(GL_POLYGON_STIPPLE);
		glEnable(GL_BLEND);

		/* light stripes */
		glColor4ub(255, 255, 255, 32);
		glPolygonStipple(stipple_diag_stripes_pos);
		//glRectf(x1, y1, x2, y2);

		glDrawArrays(GL_POLYGON, 0, 36);
		/* dark stripes */
		glColor4ub(0, 0, 0, 32);
		glPolygonStipple(stipple_diag_stripes_neg);
		glRectf(x1, y1, x2, y2);

		glDisable(GL_POLYGON_STIPPLE);
		glDisable(GL_BLEND);
	}

	if (!BKE_sequence_is_valid_check(seq)) {
		glEnable(GL_POLYGON_STIPPLE);

		/* panic! */
		glColor4ub(255, 0, 0, 255);
		glPolygonStipple(stipple_diag_stripes_pos);
		//glRectf(x1, y1, x2, y2);
		glDrawArrays(GL_POLYGON, 0, 36);

		glDisable(GL_POLYGON_STIPPLE);
	}

	get_seq_color3ubv(scene, seq, col);
	if ((G.moving & G_TRANSFORM_SEQ) && (seq->flag & SELECT)) {
		if (seq->flag & SEQ_OVERLAP) {
			col[0] = 255; col[1] = col[2] = 40;
		}
		else
			UI_GetColorPtrShade3ubv(col, col, 120 + outline_tint);
	}
	else
		UI_GetColorPtrShade3ubv(col, col, outline_tint);
	
	glColor3ubv((GLubyte *)col);
	
	if (seq->flag & SEQ_MUTE) {
		glEnable(GL_LINE_STIPPLE);
		glLineStipple(1, 0x8888);
	}
	
<<<<<<< HEAD
	glDrawArrays(GL_LINE_LOOP, 0, 36);

	//uiDrawBoxShade(GL_LINE_LOOP, x1, y1, x2, y2, 0.0, 0.1, 0.0);
=======
	UI_draw_roundbox_shade_x(GL_LINE_LOOP, x1, y1, x2, y2, 0.0, 0.1, 0.0);
>>>>>>> 5a893d09
	
	if (seq->flag & SEQ_MUTE) {
		glDisable(GL_LINE_STIPPLE);
	}
	
	if (seq->type == SEQ_TYPE_META) {
		drawmeta_contents(scene, seq, x1, y1, x2, y2);
	}
	
	/* calculate if seq is long enough to print a name */
	x1 = seq->startdisp + handsize_clamped;
	x2 = seq->enddisp   - handsize_clamped;

	/* info text on the strip */
	if (x1 < v2d->cur.xmin) x1 = v2d->cur.xmin;
	else if (x1 > v2d->cur.xmax) x1 = v2d->cur.xmax;
	if (x2 < v2d->cur.xmin) x2 = v2d->cur.xmin;
	else if (x2 > v2d->cur.xmax) x2 = v2d->cur.xmax;

	/* nice text here would require changing the view matrix for texture text */
	if ((x2 - x1) / pixelx > 32) {
		draw_seq_text(v2d, seq, x1, x2, y1, y2, background_col);
	}
	
	/* lastly, draw strip parent indicator */
	if (seq->parent && seq->parent->machine != seq->machine) {
		Sequence *parent = seq->parent;
		float x1_par, x2_par, xpar;
		float ypar, yseq, cuddly_par;
		x1_par = parent->startdisp;
		x2_par = parent->enddisp;
		y1 = seq->machine + SEQ_STRIP_OFSBOTTOM;
		y2 = seq->machine + SEQ_STRIP_OFSTOP;
		
		cuddly_par = calculate_cuddly_radius_x(x1_par, x2_par, aspect);
		
		xpar = max_ff(x1_par + cuddly_par, xchild);
		xpar = min_ff(x2_par - cuddly_par, xpar);

		if (seq->machine > parent->machine) {
			yseq = seq->machine + SEQ_STRIP_OFSBOTTOM;
			ypar = parent->machine + SEQ_STRIP_OFSTOP;
		}		
		else {
			yseq = seq->machine + SEQ_STRIP_OFSTOP;
			ypar = parent->machine + SEQ_STRIP_OFSBOTTOM;	
		}
		
		glBegin(GL_TRIANGLES);
		glColor3f(0.5f, 0.5f, 0.5f);
		glVertex2f(xpar, ypar);
		glColor3f(0.9f, 0.9f, 1.0f);
		glVertex2f(xchild + 0.05f / aspect, yseq);
		glVertex2f(xchild, yseq);
		glEnd();
	}
}

static Sequence *special_seq_update = NULL;

static void UNUSED_FUNCTION(set_special_seq_update) (int val)
{
//	int x;

	/* if mouse over a sequence && LEFTMOUSE */
	if (val) {
// XXX		special_seq_update = find_nearest_seq(&x);
	}
	else {
		special_seq_update = NULL;
	}
}

ImBuf *sequencer_ibuf_get(struct Main *bmain, Scene *scene, SpaceSeq *sseq, int cfra, int frame_ofs)
{
	SeqRenderData context;
	ImBuf *ibuf;
	int rectx, recty;
	float render_size;
	float proxy_size = 100.0;
	short is_break = G.is_break;

	render_size = sseq->render_size;
	if (render_size == 99) {
		render_size = 100;
	}
	if (render_size == 0) {
		render_size = scene->r.size;
	}
	else {
		proxy_size = render_size;
	}

	if (render_size < 0) {
		return NULL;
	}

	rectx = (render_size * (float)scene->r.xsch) / 100.0f + 0.5f;
	recty = (render_size * (float)scene->r.ysch) / 100.0f + 0.5f;

	context = BKE_sequencer_new_render_data(bmain->eval_ctx, bmain, scene, rectx, recty, proxy_size);

	/* sequencer could start rendering, in this case we need to be sure it wouldn't be canceled
	 * by Esc pressed somewhere in the past
	 */
	G.is_break = false;

	if (special_seq_update)
		ibuf = BKE_sequencer_give_ibuf_direct(&context, cfra + frame_ofs, special_seq_update);
	else if (!U.prefetchframes) // XXX || (G.f & G_PLAYANIM) == 0) {
		ibuf = BKE_sequencer_give_ibuf(&context, cfra + frame_ofs, sseq->chanshown);
	else
		ibuf = BKE_sequencer_give_ibuf_threaded(&context, cfra + frame_ofs, sseq->chanshown);

	/* restore state so real rendering would be canceled (if needed) */
	G.is_break = is_break;

	return ibuf;
}

static void sequencer_check_scopes(SequencerScopes *scopes, ImBuf *ibuf)
{
	if (scopes->reference_ibuf != ibuf) {
		if (scopes->zebra_ibuf) {
			IMB_freeImBuf(scopes->zebra_ibuf);
			scopes->zebra_ibuf = NULL;
		}

		if (scopes->waveform_ibuf) {
			IMB_freeImBuf(scopes->waveform_ibuf);
			scopes->waveform_ibuf = NULL;
		}

		if (scopes->sep_waveform_ibuf) {
			IMB_freeImBuf(scopes->sep_waveform_ibuf);
			scopes->sep_waveform_ibuf = NULL;
		}

		if (scopes->vector_ibuf) {
			IMB_freeImBuf(scopes->vector_ibuf);
			scopes->vector_ibuf = NULL;
		}

		if (scopes->histogram_ibuf) {
			IMB_freeImBuf(scopes->histogram_ibuf);
			scopes->histogram_ibuf = NULL;
		}
	}
}

static ImBuf *sequencer_make_scope(Scene *scene, ImBuf *ibuf, ImBuf *(*make_scope_cb) (ImBuf *ibuf))
{
	ImBuf *display_ibuf = IMB_dupImBuf(ibuf);
	ImBuf *scope;
	
	IMB_colormanagement_imbuf_make_display_space(display_ibuf, &scene->view_settings,
		                                             &scene->display_settings);

	scope = make_scope_cb(display_ibuf);

	IMB_freeImBuf(display_ibuf);

	return scope;
}

void draw_image_seq(const bContext *C, Scene *scene, ARegion *ar, SpaceSeq *sseq, int cfra, int frame_ofs, bool draw_overlay, bool draw_backdrop)
{
	struct Main *bmain = CTX_data_main(C);
	struct ImBuf *ibuf = NULL;
	struct ImBuf *scope = NULL;
	struct View2D *v2d = &ar->v2d;
	/* int rectx, recty; */ /* UNUSED */
	float viewrectx, viewrecty;
	float render_size = 0.0;
	float proxy_size = 100.0;
	float col[3];
	GLuint texid;
	GLuint last_texid;
	void *display_buffer;
	void *cache_handle = NULL;
	const bool is_imbuf = ED_space_sequencer_check_show_imbuf(sseq);
	int format, type;
	bool glsl_used = false;

	if (G.is_rendering == false && (scene->r.seq_flag & R_SEQ_GL_PREV) == 0) {
		/* stop all running jobs, except screen one. currently previews frustrate Render
		 * needed to make so sequencer's rendering doesn't conflict with compositor
		 */
		WM_jobs_kill_type(CTX_wm_manager(C), NULL, WM_JOB_TYPE_COMPOSITE);

		if ((scene->r.seq_flag & R_SEQ_GL_PREV) == 0) {
			/* in case of final rendering used for preview, kill all previews,
			 * otherwise threading conflict will happen in rendering module
			 */
			WM_jobs_kill_type(CTX_wm_manager(C), NULL, WM_JOB_TYPE_RENDER_PREVIEW);
		}
	}

	render_size = sseq->render_size;
	if (render_size == 0) {
		render_size = scene->r.size;
	}
	else {
		proxy_size = render_size;
	}
	if (render_size < 0) {
		return;
	}

	viewrectx = (render_size * (float)scene->r.xsch) / 100.0f;
	viewrecty = (render_size * (float)scene->r.ysch) / 100.0f;

	/* rectx = viewrectx + 0.5f; */ /* UNUSED */
	/* recty = viewrecty + 0.5f; */ /* UNUSED */

	if (sseq->mainb == SEQ_DRAW_IMG_IMBUF) {
		viewrectx *= scene->r.xasp / scene->r.yasp;
		viewrectx /= proxy_size / 100.0f;
		viewrecty /= proxy_size / 100.0f;
	}

	if ((!draw_overlay || sseq->overlay_type == SEQ_DRAW_OVERLAY_REFERENCE) && !draw_backdrop) {
		UI_GetThemeColor3fv(TH_SEQ_PREVIEW, col);
		glClearColor(col[0], col[1], col[2], 0.0);
		glClear(GL_COLOR_BUFFER_BIT);
	}

	/* only initialize the preview if a render is in progress */
	if (G.is_rendering)
		return;

	ibuf = sequencer_ibuf_get(bmain, scene, sseq, cfra, frame_ofs);
	
	if (ibuf == NULL)
		return;

	if (ibuf->rect == NULL && ibuf->rect_float == NULL)
		return;

	if (sseq->mainb != SEQ_DRAW_IMG_IMBUF || sseq->zebra != 0) {
		SequencerScopes *scopes = &sseq->scopes;

		sequencer_check_scopes(scopes, ibuf);

		switch (sseq->mainb) {
			case SEQ_DRAW_IMG_IMBUF:
				if (!scopes->zebra_ibuf) {
					ImBuf *display_ibuf = IMB_dupImBuf(ibuf);

					if (display_ibuf->rect_float) {
						IMB_colormanagement_imbuf_make_display_space(display_ibuf, &scene->view_settings,
						                                             &scene->display_settings);
					}
					scopes->zebra_ibuf = make_zebra_view_from_ibuf(display_ibuf, sseq->zebra);
					IMB_freeImBuf(display_ibuf);
				}
				scope = scopes->zebra_ibuf;
				break;
			case SEQ_DRAW_IMG_WAVEFORM:
				if ((sseq->flag & SEQ_DRAW_COLOR_SEPARATED) != 0) {
					if (!scopes->sep_waveform_ibuf)
						scopes->sep_waveform_ibuf = sequencer_make_scope(scene, ibuf, make_sep_waveform_view_from_ibuf);
					scope = scopes->sep_waveform_ibuf;
				}
				else {
					if (!scopes->waveform_ibuf)
						scopes->waveform_ibuf = sequencer_make_scope(scene, ibuf, make_waveform_view_from_ibuf);
					scope = scopes->waveform_ibuf;
				}
				break;
			case SEQ_DRAW_IMG_VECTORSCOPE:
				if (!scopes->vector_ibuf)
					scopes->vector_ibuf = sequencer_make_scope(scene, ibuf, make_vectorscope_view_from_ibuf);
				scope = scopes->vector_ibuf;
				break;
			case SEQ_DRAW_IMG_HISTOGRAM:
				if (!scopes->histogram_ibuf)
					scopes->histogram_ibuf = sequencer_make_scope(scene, ibuf, make_histogram_view_from_ibuf);
				scope = scopes->histogram_ibuf;
				break;
		}

		/* future files may have new scopes we don't catch above */
		if (scope) {
			scopes->reference_ibuf = ibuf;
			viewrectx = scope->x;
			viewrecty = scope->y;
		}
		else {
			scopes->reference_ibuf = NULL;
		}
	}

	/* without this colors can flicker from previous opengl state */
	glColor4ub(255, 255, 255, 255);

	if (!draw_backdrop) {
		UI_view2d_totRect_set(v2d, viewrectx + 0.5f, viewrecty + 0.5f);
		UI_view2d_curRect_validate(v2d);
		
		/* setting up the view - actual drawing starts here */
		UI_view2d_view_ortho(v2d);
		
		/* only draw alpha for main buffer */
		if (sseq->mainb == SEQ_DRAW_IMG_IMBUF) {
			if (sseq->flag & SEQ_USE_ALPHA) {
				glEnable(GL_BLEND);
				glBlendFunc(GL_SRC_ALPHA, GL_ONE_MINUS_SRC_ALPHA);
				
				fdrawcheckerboard(v2d->tot.xmin, v2d->tot.ymin, v2d->tot.xmax, v2d->tot.ymax);
				glColor4f(1.0, 1.0, 1.0, 1.0);
			}
		}
	}
	
	if (scope) {
		IMB_freeImBuf(ibuf);
		ibuf = scope;

		if (ibuf->rect_float && ibuf->rect == NULL) {
			IMB_rect_from_float(ibuf);
		}

		display_buffer = (unsigned char *)ibuf->rect;
		format = GL_RGBA;
		type = GL_UNSIGNED_BYTE;
	}
	else {
		bool force_fallback = false;

		force_fallback |= (U.image_draw_method != IMAGE_DRAW_METHOD_GLSL);
		force_fallback |= (ibuf->dither != 0.0f);

		if (force_fallback) {
			/* Fallback to CPU based color space conversion */
			glsl_used = false;
			format = GL_RGBA;
			type = GL_UNSIGNED_BYTE;
			display_buffer = NULL;
		}
		else if (ibuf->rect_float) {
			display_buffer = ibuf->rect_float;

			if (ibuf->channels == 4) {
				format = GL_RGBA;
			}
			else if (ibuf->channels == 3) {
				format = GL_RGB;
			}
			else {
				BLI_assert(!"Incompatible number of channels for float buffer in sequencer");
				format = GL_RGBA;
				display_buffer = NULL;
			}

			type = GL_FLOAT;

			if (ibuf->float_colorspace) {
				glsl_used = IMB_colormanagement_setup_glsl_draw_from_space_ctx(C, ibuf->float_colorspace, ibuf->dither, true);
			}
			else {
				glsl_used = IMB_colormanagement_setup_glsl_draw_ctx(C, ibuf->dither, true);
			}
		}
		else if (ibuf->rect) {
			display_buffer = ibuf->rect;
			format = GL_RGBA;
			type = GL_UNSIGNED_BYTE;

			glsl_used = IMB_colormanagement_setup_glsl_draw_from_space_ctx(C, ibuf->rect_colorspace, ibuf->dither, false);
		}
		else {
			format = GL_RGBA;
			type = GL_UNSIGNED_BYTE;
			display_buffer = NULL;
		}

		/* there's a data to be displayed, but GLSL is not initialized
		 * properly, in this case we fallback to CPU-based display transform
		 */
		if ((ibuf->rect || ibuf->rect_float) && !glsl_used) {
			display_buffer = IMB_display_buffer_acquire_ctx(C, ibuf, &cache_handle);
			format = GL_RGBA;
			type = GL_UNSIGNED_BYTE;
		}
	}

	glTexEnvi(GL_TEXTURE_ENV, GL_TEXTURE_ENV_MODE, GL_MODULATE);
	glColor4f(1.0, 1.0, 1.0, 1.0);

	last_texid = glaGetOneInteger(GL_TEXTURE_2D);
	glEnable(GL_TEXTURE_2D);
	glGenTextures(1, (GLuint *)&texid);

	glBindTexture(GL_TEXTURE_2D, texid);

	glTexParameteri(GL_TEXTURE_2D, GL_TEXTURE_MIN_FILTER, GL_NEAREST);
	glTexParameteri(GL_TEXTURE_2D, GL_TEXTURE_MAG_FILTER, GL_NEAREST);

	if (type == GL_FLOAT)
		glTexImage2D(GL_TEXTURE_2D, 0, GL_RGBA16F_ARB, ibuf->x, ibuf->y, 0, format, type, display_buffer);
	else
		glTexImage2D(GL_TEXTURE_2D, 0, GL_RGBA8, ibuf->x, ibuf->y, 0, format, type, display_buffer);

	if (draw_backdrop) {
		glMatrixMode(GL_PROJECTION);
		glPushMatrix();
		glLoadIdentity();
		glMatrixMode(GL_MODELVIEW);
		glPushMatrix();
		glLoadIdentity();		
	}
	glBegin(GL_QUADS);

	if (draw_overlay) {
		if (sseq->overlay_type == SEQ_DRAW_OVERLAY_RECT) {
			rctf tot_clip;
			tot_clip.xmin = v2d->tot.xmin + (fabsf(BLI_rctf_size_x(&v2d->tot)) * scene->ed->over_border.xmin);
			tot_clip.ymin = v2d->tot.ymin + (fabsf(BLI_rctf_size_y(&v2d->tot)) * scene->ed->over_border.ymin);
			tot_clip.xmax = v2d->tot.xmin + (fabsf(BLI_rctf_size_x(&v2d->tot)) * scene->ed->over_border.xmax);
			tot_clip.ymax = v2d->tot.ymin + (fabsf(BLI_rctf_size_y(&v2d->tot)) * scene->ed->over_border.ymax);

			glTexCoord2f(scene->ed->over_border.xmin, scene->ed->over_border.ymin); glVertex2f(tot_clip.xmin, tot_clip.ymin);
			glTexCoord2f(scene->ed->over_border.xmin, scene->ed->over_border.ymax); glVertex2f(tot_clip.xmin, tot_clip.ymax);
			glTexCoord2f(scene->ed->over_border.xmax, scene->ed->over_border.ymax); glVertex2f(tot_clip.xmax, tot_clip.ymax);
			glTexCoord2f(scene->ed->over_border.xmax, scene->ed->over_border.ymin); glVertex2f(tot_clip.xmax, tot_clip.ymin);
		}
		else if (sseq->overlay_type == SEQ_DRAW_OVERLAY_REFERENCE) {
			glTexCoord2f(0.0f, 0.0f); glVertex2f(v2d->tot.xmin, v2d->tot.ymin);
			glTexCoord2f(0.0f, 1.0f); glVertex2f(v2d->tot.xmin, v2d->tot.ymax);
			glTexCoord2f(1.0f, 1.0f); glVertex2f(v2d->tot.xmax, v2d->tot.ymax);
			glTexCoord2f(1.0f, 0.0f); glVertex2f(v2d->tot.xmax, v2d->tot.ymin);
		}
	}
	else if (draw_backdrop) {
		float aspect = BLI_rcti_size_x(&ar->winrct) / (float)BLI_rcti_size_y(&ar->winrct);	
		float image_aspect = viewrectx/viewrecty;
		float imagex, imagey;
		
		if (aspect >= image_aspect) {
			imagex = image_aspect/aspect;
			imagey = 1.0f;
		}
		else {
			imagex = 1.0f;	
			imagey = aspect/image_aspect;
		}
		
		glTexCoord2f(0.0f, 0.0f); glVertex2f(-imagex, -imagey);
		glTexCoord2f(0.0f, 1.0f); glVertex2f(-imagex, imagey);
		glTexCoord2f(1.0f, 1.0f); glVertex2f(imagex, imagey);
		glTexCoord2f(1.0f, 0.0f); glVertex2f(imagex, -imagey);		
	}
	else {
		glTexCoord2f(0.0f, 0.0f); glVertex2f(v2d->tot.xmin, v2d->tot.ymin);
		glTexCoord2f(0.0f, 1.0f); glVertex2f(v2d->tot.xmin, v2d->tot.ymax);
		glTexCoord2f(1.0f, 1.0f); glVertex2f(v2d->tot.xmax, v2d->tot.ymax);
		glTexCoord2f(1.0f, 0.0f); glVertex2f(v2d->tot.xmax, v2d->tot.ymin);
	}
	glEnd();
	
	if (draw_backdrop) {
		glPopMatrix();
		glMatrixMode(GL_PROJECTION);
		glPopMatrix();
		glMatrixMode(GL_MODELVIEW);
		
	}
	
	glBindTexture(GL_TEXTURE_2D, last_texid);
	glDisable(GL_TEXTURE_2D);
	if (sseq->mainb == SEQ_DRAW_IMG_IMBUF && sseq->flag & SEQ_USE_ALPHA)
		glDisable(GL_BLEND);
	glDeleteTextures(1, &texid);

	if (glsl_used)
		IMB_colormanagement_finish_glsl_draw();

	if (cache_handle)
		IMB_display_buffer_release(cache_handle);

	if (!scope)
		IMB_freeImBuf(ibuf);
	
	if (draw_backdrop) {
		return;
	}
	
	if (sseq->mainb == SEQ_DRAW_IMG_IMBUF) {

		float x1 = v2d->tot.xmin;
		float y1 = v2d->tot.ymin;
		float x2 = v2d->tot.xmax;
		float y2 = v2d->tot.ymax;

		/* border */
		setlinestyle(3);

		UI_ThemeColorBlendShade(TH_WIRE, TH_BACK, 1.0, 0);

		glBegin(GL_LINE_LOOP);
		glVertex2f(x1 - 0.5f, y1 - 0.5f);
		glVertex2f(x1 - 0.5f, y2 + 0.5f);
		glVertex2f(x2 + 0.5f, y2 + 0.5f);
		glVertex2f(x2 + 0.5f, y1 - 0.5f);
		glEnd();

		/* safety border */
		if ((sseq->flag & SEQ_DRAW_SAFE_MARGINS) != 0) {
			float fac = 0.1;

			float a = fac * (x2 - x1);
			x1 += a;
			x2 -= a;

			a = fac * (y2 - y1);
			y1 += a;
			y2 -= a;

			glPolygonMode(GL_FRONT_AND_BACK, GL_LINE);

			UI_draw_roundbox_corner_set(UI_CNR_ALL);
			UI_draw_roundbox_gl_mode(GL_LINE_LOOP, x1, y1, x2, y2, 12.0);

			glPolygonMode(GL_FRONT_AND_BACK, GL_FILL);

		}

		setlinestyle(0);
	}
	
	if (sseq->flag & SEQ_SHOW_GPENCIL) {
		if (is_imbuf) {
			/* draw grease-pencil (image aligned) */
			ED_gpencil_draw_2dimage(C);
		}
	}
	
	/* ortho at pixel level */
	UI_view2d_view_restore(C);
	
	if (sseq->flag & SEQ_SHOW_GPENCIL) {
		if (is_imbuf) {
			/* draw grease-pencil (screen aligned) */
			ED_gpencil_draw_view2d(C, 0);
		}
	}


	/* NOTE: sequencer mask editing isnt finished, the draw code is working but editing not,
	 * for now just disable drawing since the strip frame will likely be offset */

	//if (sc->mode == SC_MODE_MASKEDIT) {
	if (0 && sseq->mainb == SEQ_DRAW_IMG_IMBUF) {
		Mask *mask = BKE_sequencer_mask_get(scene);

		if (mask) {
			int width, height;
			float aspx = 1.0f, aspy = 1.0f;
			// ED_mask_get_size(C, &width, &height);

			//Scene *scene = CTX_data_scene(C);
			width = (scene->r.size * scene->r.xsch) / 100;
			height = (scene->r.size * scene->r.ysch) / 100;

			ED_mask_draw_region(mask, ar,
			                    0, 0, 0,  /* TODO */
			                    width, height,
			                    aspx, aspy,
			                    false, true,
			                    NULL, C);
		}
	}
}

#if 0
void drawprefetchseqspace(Scene *scene, ARegion *UNUSED(ar), SpaceSeq *sseq)
{
	int rectx, recty;
	int render_size = sseq->render_size;
	int proxy_size = 100.0; 
	if (render_size == 0) {
		render_size = scene->r.size;
	}
	else {
		proxy_size = render_size;
	}
	if (render_size < 0) {
		return;
	}

	rectx = (render_size * scene->r.xsch) / 100;
	recty = (render_size * scene->r.ysch) / 100;

	if (sseq->mainb != SEQ_DRAW_SEQUENCE) {
		give_ibuf_prefetch_request(
		    rectx, recty, (scene->r.cfra), sseq->chanshown,
		    proxy_size);
	}
}
#endif

/* draw backdrop of the sequencer strips view */
static void draw_seq_backdrop(View2D *v2d)
{
	int i;
	
	/* darker gray overlay over the view backdrop */
	UI_ThemeColorShade(TH_BACK, -20);
	glRectf(v2d->cur.xmin,  -1.0,  v2d->cur.xmax,  1.0);

	/* Alternating horizontal stripes */
	i = max_ii(1, ((int)v2d->cur.ymin) - 1);

	glBegin(GL_QUADS);
	while (i < v2d->cur.ymax) {
		if (((int)i) & 1)
			UI_ThemeColorShade(TH_BACK, -15);
		else
			UI_ThemeColorShade(TH_BACK, -25);
			
		glVertex2f(v2d->cur.xmax, i);
		glVertex2f(v2d->cur.xmin, i);
		glVertex2f(v2d->cur.xmin, i + 1);
		glVertex2f(v2d->cur.xmax, i + 1);

		i += 1.0;
	}
	glEnd();
	
	/* Darker lines separating the horizontal bands */
	i = max_ii(1, ((int)v2d->cur.ymin) - 1);
	UI_ThemeColor(TH_GRID);
	
	glBegin(GL_LINES);
	while (i < v2d->cur.ymax) {
		glVertex2f(v2d->cur.xmax, i);
		glVertex2f(v2d->cur.xmin, i);
			
		i += 1.0;
	}
	glEnd();
}

/* draw the contents of the sequencer strips view */
static void draw_seq_strips(const bContext *C, Editing *ed, ARegion *ar, float aspect)
{
	Scene *scene = CTX_data_scene(C);
	View2D *v2d = &ar->v2d;
	SpaceSeq *sseq = CTX_wm_space_seq(C);
	Sequence *last_seq = BKE_sequencer_active_get(scene);
	int sel = 0, j;
	float pixelx = BLI_rctf_size_x(&v2d->cur) / BLI_rcti_size_x(&v2d->mask);
	
	glEnableClientState(GL_VERTEX_ARRAY);

	/* loop through twice, first unselected, then selected */
	for (j = 0; j < 2; j++) {
		Sequence *seq;
		int outline_tint = (j) ? -60 : -150; /* highlighting around strip edges indicating selection */
		
		/* loop through strips, checking for those that are visible */
		for (seq = ed->seqbasep->first; seq; seq = seq->next) {
			/* boundbox and selection tests for NOT drawing the strip... */
			if ((seq->flag & SELECT) != sel) continue;
			else if (seq == last_seq) continue;
			else if (min_ii(seq->startdisp, seq->start) > v2d->cur.xmax) continue;
			else if (max_ii(seq->enddisp, seq->start + seq->len) < v2d->cur.xmin) continue;
			else if (seq->machine + 1.0f < v2d->cur.ymin) continue;
			else if (seq->machine > v2d->cur.ymax) continue;
			
			/* strip passed all tests unscathed... so draw it now */
			draw_seq_strip(C, sseq, scene, ar, seq, outline_tint, pixelx, aspect);
		}
		
		/* draw selected next time round */
		sel = SELECT;
	}
	
	/* draw the last selected last (i.e. 'active' in other parts of Blender), removes some overlapping error */
	if (last_seq)
		draw_seq_strip(C, sseq, scene, ar, last_seq, 120, pixelx, aspect);

	glDisableClientState(GL_VERTEX_ARRAY);
}

static void seq_draw_sfra_efra(Scene *scene, View2D *v2d)
{
	const Editing *ed = BKE_sequencer_editing_get(scene, false);
	const int frame_sta = PSFRA;
	const int frame_end = PEFRA + 1;

	glEnable(GL_BLEND);
	
	/* draw darkened area outside of active timeline 
	 * frame range used is preview range or scene range */
	UI_ThemeColorShadeAlpha(TH_BACK, -25, -100);

	if (frame_sta < frame_end) {
		glRectf(v2d->cur.xmin, v2d->cur.ymin, (float)frame_sta, v2d->cur.ymax);
		glRectf((float)frame_end, v2d->cur.ymin, v2d->cur.xmax, v2d->cur.ymax);
	}
	else {
		glRectf(v2d->cur.xmin, v2d->cur.ymin, v2d->cur.xmax, v2d->cur.ymax);
	}

	UI_ThemeColorShade(TH_BACK, -60);
	/* thin lines where the actual frames are */
	fdrawline(frame_sta, v2d->cur.ymin, frame_sta, v2d->cur.ymax);
	fdrawline(frame_end, v2d->cur.ymin, frame_end, v2d->cur.ymax);

	if (ed && !BLI_listbase_is_empty(&ed->metastack)) {
		MetaStack *ms = ed->metastack.last;

		glColor4ub(255, 255, 255, 8);
		glRectf(ms->disp_range[0], v2d->cur.ymin, ms->disp_range[1], v2d->cur.ymax);

		UI_ThemeColorShade(TH_BACK, -40);

		fdrawline(ms->disp_range[0], v2d->cur.ymin, ms->disp_range[0], v2d->cur.ymax);
		fdrawline(ms->disp_range[1], v2d->cur.ymin, ms->disp_range[1], v2d->cur.ymax);
	}

	glDisable(GL_BLEND);
}

/* Draw Timeline/Strip Editor Mode for Sequencer */
void draw_timeline_seq(const bContext *C, ARegion *ar)
{
	Scene *scene = CTX_data_scene(C);
	Editing *ed = BKE_sequencer_editing_get(scene, false);
	SpaceSeq *sseq = CTX_wm_space_seq(C);
	View2D *v2d = &ar->v2d;
	View2DScrollers *scrollers;
	short unit = 0, flag = 0;
	float col[3];
	float aspect;
	
	/* clear and setup matrix */
	UI_GetThemeColor3fv(TH_BACK, col);
	if (ed && ed->metastack.first) 
		glClearColor(col[0], col[1], col[2] - 0.1f, 0.0f);
	else 
		glClearColor(col[0], col[1], col[2], 0.0f);
	glClear(GL_COLOR_BUFFER_BIT);

	aspect = UI_view2d_view_ortho(v2d);
	
	
	/* calculate extents of sequencer strips/data 
	 * NOTE: needed for the scrollers later
	 */
	boundbox_seq(scene, &v2d->tot);
	
	
	/* draw backdrop */
	draw_seq_backdrop(v2d);

	/* regular grid-pattern over the rest of the view (i.e. 25-frame grid lines) */
	// NOTE: the gridlines are currently spaced every 25 frames, which is only fine for 25 fps, but maybe not for 30...
	UI_view2d_constant_grid_draw(v2d);

	if (sseq->backdrop) {
		draw_image_seq(C, scene, ar, sseq, scene->r.cfra, 0, false, true);
		UI_SetTheme(SPACE_SEQ, RGN_TYPE_WINDOW);		
		UI_view2d_view_ortho(v2d);
	}
		
	ED_region_draw_cb_draw(C, ar, REGION_DRAW_PRE_VIEW);
	
	seq_draw_sfra_efra(scene, v2d);

	/* sequence strips (if there is data available to be drawn) */
	if (ed) {
		/* draw the data */
		draw_seq_strips(C, ed, ar, aspect);
		
		/* text draw cached (for sequence names), in pixelspace now */
		UI_view2d_text_cache_draw(ar);
	}
	
	/* current frame */
	UI_view2d_view_ortho(v2d);
	if ((sseq->flag & SEQ_DRAWFRAMES) == 0)      flag |= DRAWCFRA_UNIT_SECONDS;
	if ((sseq->flag & SEQ_NO_DRAW_CFRANUM) == 0) flag |= DRAWCFRA_SHOW_NUMBOX;
	ANIM_draw_cfra(C, v2d, flag);
	
	/* markers */
	UI_view2d_view_orthoSpecial(ar, v2d, 1);
	ED_markers_draw(C, DRAW_MARKERS_LINES | DRAW_MARKERS_MARGIN);
	
	/* preview range */
	UI_view2d_view_ortho(v2d);
	ANIM_draw_previewrange(C, v2d, 1);

	/* overlap playhead */
	if (scene->ed && scene->ed->over_flag & SEQ_EDIT_OVERLAY_SHOW) {
		int cfra_over = (scene->ed->over_flag & SEQ_EDIT_OVERLAY_ABS) ? scene->ed->over_cfra : scene->r.cfra + scene->ed->over_ofs;
		glColor3f(0.2, 0.2, 0.2);
		// glRectf(cfra_over, v2d->cur.ymin, scene->ed->over_ofs + scene->r.cfra + 1, v2d->cur.ymax);

		glBegin(GL_LINES);
		glVertex2f(cfra_over, v2d->cur.ymin);
		glVertex2f(cfra_over, v2d->cur.ymax);
		glEnd();

	}
	
	/* callback */
	ED_region_draw_cb_draw(C, ar, REGION_DRAW_POST_VIEW);

	/* reset view matrix */
	UI_view2d_view_restore(C);

	/* scrollers */
	unit = (sseq->flag & SEQ_DRAWFRAMES) ? V2D_UNIT_FRAMES : V2D_UNIT_SECONDS;
	scrollers = UI_view2d_scrollers_calc(C, v2d, unit, V2D_GRID_CLAMP, V2D_UNIT_VALUES, V2D_GRID_CLAMP);
	UI_view2d_scrollers_draw(C, v2d, scrollers);
	UI_view2d_scrollers_free(scrollers);
}

<|MERGE_RESOLUTION|>--- conflicted
+++ resolved
@@ -86,14 +86,9 @@
 
 /* Note, Don't use SEQ_BEGIN/SEQ_END while drawing!
  * it messes up transform, - Campbell */
-<<<<<<< HEAD
-=======
 #undef SEQ_BEGIN
 #undef SEQP_BEGIN
 #undef SEQ_END
-
-static void draw_shadedstrip(Sequence *seq, unsigned char col[3], float x1, float y1, float x2, float y2);
->>>>>>> 5a893d09
 
 void get_seq_color3ubv(Scene *curscene, Sequence *seq, unsigned char col[3])
 {
@@ -819,13 +814,9 @@
 		glLineStipple(1, 0x8888);
 	}
 	
-<<<<<<< HEAD
 	glDrawArrays(GL_LINE_LOOP, 0, 36);
 
-	//uiDrawBoxShade(GL_LINE_LOOP, x1, y1, x2, y2, 0.0, 0.1, 0.0);
-=======
-	UI_draw_roundbox_shade_x(GL_LINE_LOOP, x1, y1, x2, y2, 0.0, 0.1, 0.0);
->>>>>>> 5a893d09
+	//UI_draw_roundbox_shade_x(GL_LINE_LOOP, x1, y1, x2, y2, 0.0, 0.1, 0.0);
 	
 	if (seq->flag & SEQ_MUTE) {
 		glDisable(GL_LINE_STIPPLE);
