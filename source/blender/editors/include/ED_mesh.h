--- conflicted
+++ resolved
@@ -556,22 +556,10 @@
 bool ED_mesh_color_ensure(struct Mesh *me, const char *name);
 int ED_mesh_color_add(
     struct Mesh *me, const char *name, bool active_set, bool do_init, struct ReportList *reports);
-<<<<<<< HEAD
-bool ED_mesh_color_remove_index(struct Mesh *me, int n);
-bool ED_mesh_color_remove_active(struct Mesh *me);
-bool ED_mesh_color_remove_named(struct Mesh *me, const char *name);
-
-int ED_mesh_sculpt_color_add(
-    struct Mesh *me, const char *name, bool active_set, bool do_init, struct ReportList *reports);
-bool ED_mesh_sculpt_color_remove_index(struct Mesh *me, int n);
-bool ED_mesh_sculpt_color_remove_active(struct Mesh *me);
-bool ED_mesh_sculpt_color_remove_named(struct Mesh *me, const char *name);
-=======
 int ED_mesh_sculpt_color_add(struct Mesh *me,
                              const char *name,
                              bool do_init,
                              struct ReportList *reports);
->>>>>>> d48c7a04
 
 void ED_mesh_report_mirror(struct wmOperator *op, int totmirr, int totfail);
 void ED_mesh_report_mirror_ex(struct wmOperator *op, int totmirr, int totfail, char selectmode);
