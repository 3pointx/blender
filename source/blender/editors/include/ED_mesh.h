/**
 * $Id:
 *
 * ***** BEGIN GPL LICENSE BLOCK *****
 *
 * This program is free software; you can redistribute it and/or
 * modify it under the terms of the GNU General Public License
 * as published by the Free Software Foundation; either version 2
 * of the License, or (at your option) any later version. 
 *
 * This program is distributed in the hope that it will be useful,
 * but WITHOUT ANY WARRANTY; without even the implied warranty of
 * MERCHANTABILITY or FITNESS FOR A PARTICULAR PURPOSE.  See the
 * GNU General Public License for more details.
 *
 * You should have received a copy of the GNU General Public License
 * along with this program; if not, write to the Free Software Foundation,
 * Inc., 59 Temple Place - Suite 330, Boston, MA  02111-1307, USA.
 *
 * The Original Code is Copyright (C) 2008 Blender Foundation.
 * All rights reserved.
 *
 * 
 * Contributor(s): Blender Foundation
 *
 * ***** END GPL LICENSE BLOCK *****
 */
#ifndef ED_MESH_H
#define ED_MESH_H

struct ID;
struct View3D;
struct ARegion;
struct EditMesh;
struct EditVert;
struct EditEdge;
struct EditFace;
struct bContext;
struct wmWindowManager;
struct wmKeyConfig;
struct ReportList;
struct EditSelection;
struct ViewContext;
struct bDeformGroup;
struct MDeformWeight;
struct MDeformVert;
struct Scene;
struct Mesh;
struct MCol;
struct UvVertMap;
struct UvMapVert;
struct CustomData;
struct BMEditSelection;
struct BMesh;
struct BMVert;
struct BMEdge;
struct BMFace;
struct UvVertMap;
struct UvMapVert;
struct Material;
struct Object;
struct rcti;

// edge and face flag both
#define EM_FGON		2
// face flag
#define EM_FGON_DRAW	1

/* editbutflag */
#define B_CLOCKWISE		1
#define B_KEEPORIG		2
#define B_BEAUTY		4
#define B_SMOOTH		8
#define B_BEAUTY_SHORT  	16
#define B_AUTOFGON		32
#define B_KNIFE			0x80
#define B_PERCENTSUBD		0x40
//#define B_MESH_X_MIRROR		0x100 // deprecated, use mesh
#define B_JOINTRIA_UV		0x200
#define B_JOINTRIA_VCOL		0X400
#define B_JOINTRIA_SHARP	0X800
#define B_JOINTRIA_MAT		0X1000
#define B_FRACTAL		0x2000
#define B_SPHERE		0x4000

/* bmeshutils.c */

void EDBM_RecalcNormals(struct BMEditMesh *em);

void EDBM_MakeEditBMesh(struct ToolSettings *ts, struct Scene *scene, struct Object *ob);
void EDBM_FreeEditBMesh(struct BMEditMesh *tm);
void EDBM_LoadEditBMesh(struct Scene *scene, struct Object *ob);

void EDBM_init_index_arrays(struct BMEditMesh *tm, int forvert, int foredge, int forface);
void EDBM_free_index_arrays(struct BMEditMesh *tm);
struct BMVert *EDBM_get_vert_for_index(struct BMEditMesh *tm, int index);
struct BMEdge *EDBM_get_edge_for_index(struct BMEditMesh *tm, int index);
struct BMFace *EDBM_get_face_for_index(struct BMEditMesh *tm, int index);
struct BMFace *EDBM_get_actFace(struct BMEditMesh *em, int sloppy);

/*flushes based on the current select mode.  if in vertex select mode,
  verts select/deselect edges and faces, if in edge select mode,
  edges select/deselect faces and vertices, and in face select mode faces select/deselect
  edges and vertices.*/
void EDBM_selectmode_flush(struct BMEditMesh *em);

int EDBM_get_actSelection(struct BMEditMesh *em, struct BMEditSelection *ese);

/*exactly the same as EDBM_selectmode_flush, but you pass in the selectmode
  instead of using the current one*/
void EDBM_select_flush(struct BMEditMesh *em, int selectmode);
void EDBM_deselect_flush(struct BMEditMesh *em);

void EDBM_selectmode_set(struct BMEditMesh *em);
void EDBM_convertsel(struct BMEditMesh *em, short oldmode, short selectmode);

void EDBM_editselection_center(struct BMEditMesh *em, float *center, struct BMEditSelection *ese);
void EDBM_editselection_plane(struct BMEditMesh *em, float *plane, struct BMEditSelection *ese);
void EDBM_editselection_normal(float *normal, struct BMEditSelection *ese);
int EDBM_vertColorCheck(struct BMEditMesh *em);

void EDBM_pin_mesh(struct BMEditMesh *em, int swap);
void EDBM_unpin_mesh(struct BMEditMesh *em, int swap);

void EDBM_hide_mesh(struct BMEditMesh *em, int swap);
void EDBM_reveal_mesh(struct BMEditMesh *em);

int			EDBM_check_backbuf(unsigned int index);
int			EDBM_mask_init_backbuf_border(struct ViewContext *vc, short mcords[][2], short tot, short xmin, short ymin, short xmax, short ymax);
void		EDBM_free_backbuf(void);
int			EDBM_init_backbuf_border(struct ViewContext *vc, short xmin, short ymin, short xmax, short ymax);
int			EDBM_init_backbuf_circle(struct ViewContext *vc, short xs, short ys, short rads);

void EDBM_select_swap(struct BMEditMesh *em); /* exported for UV */
void EDBM_set_actFace(struct BMEditMesh *em, struct BMFace *efa);

int EDBM_texFaceCheck(struct BMEditMesh *em);
struct MTexPoly *EDBM_get_active_mtexpoly(struct BMEditMesh *em, struct BMFace **act_efa, int sloppy);

void EDBM_free_uv_vert_map(struct UvVertMap *vmap);
struct UvMapVert *EDBM_get_uv_map_vert(struct UvVertMap *vmap, unsigned int v);
struct UvVertMap *EDBM_make_uv_vert_map(struct BMEditMesh *em, int selected, int do_face_idx_array, float *limit);

void EDBM_toggle_select_all(struct BMEditMesh *em);
void EDBM_set_flag_all(struct BMEditMesh *em, int flag);

/* meshtools.c */

intptr_t	mesh_octree_table(struct Object *ob, struct BMEditMesh *em, float *co, char mode);
struct BMVert   *editmesh_get_x_mirror_vert(struct Object *ob, struct BMEditMesh *em, float *co);
int			mesh_get_x_mirror_vert(struct Object *ob, int index);
<<<<<<< HEAD
int			*mesh_get_x_mirror_faces(struct Object *ob, struct BMEditMesh *em);
=======
int			*mesh_get_x_mirror_faces(struct Object *ob, struct EditMesh *em);

int			join_mesh_exec(struct bContext *C, struct wmOperator *op);
int			join_mesh_shapes_exec(struct bContext *C, struct wmOperator *op);
>>>>>>> ffe13aeb

/* mesh_ops.c */
void		ED_operatortypes_mesh(void);
void		ED_operatormacros_mesh(void);
void		ED_keymap_mesh(struct wmKeyConfig *keyconf);


/* editmesh.c */

void		ED_spacetypes_init(void);
void		ED_keymap_mesh(struct wmKeyConfig *keyconf);

struct EditMesh *make_editMesh(struct Scene *scene, struct Object *ob);
void		load_editMesh(struct Scene *scene, struct Object *ob, struct EditMesh *em);
void		remake_editMesh(struct Scene *scene, struct Object *ob);
void		free_editMesh(struct EditMesh *em);

void		recalc_editnormals(struct EditMesh *em);

void		EM_init_index_arrays(struct EditMesh *em, int forVert, int forEdge, int forFace);
void		EM_free_index_arrays(void);
struct EditVert	*EM_get_vert_for_index(int index);
struct EditEdge	*EM_get_edge_for_index(int index);
struct EditFace	*EM_get_face_for_index(int index);
int			EM_texFaceCheck(struct EditMesh *em);
int			EM_vertColorCheck(struct EditMesh *em);

void		undo_push_mesh(struct bContext *C, char *name);


/* editmesh_lib.c */

struct EditFace	*EM_get_actFace(struct EditMesh *em, int sloppy);
void             EM_set_actFace(struct EditMesh *em, struct EditFace *efa);
float            EM_face_area(struct EditFace *efa);
void             EM_add_data_layer(struct EditMesh *em, struct CustomData *data, int type);

void		EM_select_edge(struct EditEdge *eed, int sel);
void		EM_select_face(struct EditFace *efa, int sel);
void		EM_select_face_fgon(struct EditMesh *em, struct EditFace *efa, int val);
void		EM_select_swap(struct EditMesh *em);
void		EM_toggle_select_all(struct EditMesh *em);
void		EM_select_all(struct EditMesh *em);
void		EM_deselect_all(struct EditMesh *em);
void		EM_selectmode_flush(struct EditMesh *em);
void		EM_deselect_flush(struct EditMesh *em);
void		EM_selectmode_set(struct EditMesh *em);
void		EM_select_flush(struct EditMesh *em);
void		EM_convertsel(struct EditMesh *em, short oldmode, short selectmode);
void		EM_validate_selections(struct EditMesh *em);

			/* exported to transform */
int			EM_get_actSelection(struct EditMesh *em, struct EditSelection *ese);
void		EM_editselection_normal(float *normal, struct EditSelection *ese);
void		EM_editselection_plane(float *plane, struct EditSelection *ese);
void		EM_editselection_center(float *center, struct EditSelection *ese);			

struct UvVertMap *EM_make_uv_vert_map(struct EditMesh *em, int selected, int do_face_idx_array, float *limit);
struct UvMapVert *EM_get_uv_map_vert(struct UvVertMap *vmap, unsigned int v);
void              EM_free_uv_vert_map(struct UvVertMap *vmap);

<<<<<<< HEAD
=======
void		EM_add_data_layer(struct EditMesh *em, struct CustomData *data, int type);
void		EM_free_data_layer(struct EditMesh *em, struct CustomData *data, int type);

void		EM_make_hq_normals(struct EditMesh *em);
void		EM_solidify(struct EditMesh *em, float dist);

int			EM_deselect_nth(struct EditMesh *em, int nth);

>>>>>>> ffe13aeb
/* editmesh_mods.c */
extern unsigned int bm_vertoffs, bm_solidoffs, bm_wireoffs;

void		EM_cache_x_mirror_vert(struct Object *ob, struct EditMesh *em);
int			mouse_mesh(struct bContext *C, short mval[2], short extend);
int			EM_check_backbuf(unsigned int index);
int			EM_mask_init_backbuf_border(struct ViewContext *vc, short mcords[][2], short tot, short xmin, short ymin, short xmax, short ymax);
void		EM_free_backbuf(void);
int			EM_init_backbuf_border(struct ViewContext *vc, short xmin, short ymin, short xmax, short ymax);
int			EM_init_backbuf_circle(struct ViewContext *vc, short xs, short ys, short rads);

void		EM_hide_mesh(struct EditMesh *em, int swap);
void		EM_reveal_mesh(struct EditMesh *em);

void		EM_automerge(struct Scene *scene, struct Object *obedit, int update);

/* editface.c */
struct MTFace	*EM_get_active_mtface(struct EditMesh *em, struct EditFace **act_efa, struct MCol **mcol, int sloppy);
int face_select(struct bContext *C, struct Object *ob, short mval[2], int extend);
void face_borderselect(struct bContext *C, struct Object *ob, struct rcti *rect, int select, int extend);
void selectall_tface(struct Object *ob, int action);
void select_linked_tfaces(struct bContext *C, struct Object *ob, short mval[2], int mode);

/* object_vgroup.c */

#define WEIGHT_REPLACE 1
#define WEIGHT_ADD 2
#define WEIGHT_SUBTRACT 3

struct bDeformGroup		*ED_vgroup_add(struct Object *ob);
struct bDeformGroup		*ED_vgroup_add_name(struct Object *ob, char *name);
void					ED_vgroup_select_by_name(struct Object *ob, char *name);
void					ED_vgroup_data_create(struct ID *id);
int						ED_vgroup_give_array(struct ID *id, struct MDeformVert **dvert_arr, int *dvert_tot);

void		ED_vgroup_vert_add(struct Object *ob, struct bDeformGroup *dg, int vertnum,  float weight, int assignmode);
void		ED_vgroup_vert_remove(struct Object *ob, struct bDeformGroup *dg, int vertnum);
float		ED_vgroup_vert_weight(struct Object *ob, struct bDeformGroup *dg, int vertnum);

struct MDeformWeight	*ED_vgroup_weight_verify(struct MDeformVert *dv, int defgroup);
struct MDeformWeight	*ED_vgroup_weight_get(struct MDeformVert *dv, int defgroup);

/**
 * findnearestvert
 * 
 * dist (in/out): minimal distance to the nearest and at the end, actual distance
 * sel: selection bias
 * 		if SELECT, selected vertice are given a 5 pixel bias to make them farter than unselect verts
 * 		if 0, unselected vertice are given the bias
 * strict: if 1, the vertice corresponding to the sel parameter are ignored and not just biased 
 */

struct BMVert *EDBM_findnearestvert(struct ViewContext *vc, int *dist, short sel, short strict);
struct BMEdge *EDBM_findnearestedge(struct ViewContext *vc, int *dist);
struct BMFace *EDBM_findnearestface(struct ViewContext *vc, int *dist);

/*needed by edge slide*/
struct EditVert *editedge_getOtherVert(struct EditEdge *eed, struct EditVert *eve);
struct EditVert *editedge_getSharedVert(struct EditEdge *eed, struct EditEdge *eed2);
int editedge_containsVert(struct EditEdge *eed, struct EditVert *eve);
int editface_containsVert(struct EditFace *efa, struct EditVert *eve);
int editface_containsEdge(struct EditFace *efa, struct EditEdge *eed);
short sharesFace(struct EditMesh *em, struct EditEdge *e1, struct EditEdge *e2);

/* mesh_data.c */

void ED_mesh_geometry_add(struct Mesh *mesh, struct ReportList *reports, int verts, int edges, int faces);
void ED_mesh_transform(struct Mesh *me, float *mat);
void ED_mesh_calc_normals(struct Mesh *me);
void ED_mesh_material_add(struct Mesh *me, struct Material *ma);
void ED_mesh_update(struct Mesh *mesh, struct bContext *C, int calc_edges);

int ED_mesh_uv_texture_add(struct bContext *C, struct Scene *scene, struct Object *ob, struct Mesh *me);
int ED_mesh_uv_texture_remove(struct bContext *C, struct Object *ob, struct Mesh *me);
int ED_mesh_color_add(struct bContext *C, struct Scene *scene, struct Object *ob, struct Mesh *me);
int ED_mesh_color_remove(struct bContext *C, struct Object *ob, struct Mesh *me);

#endif /* ED_MESH_H */<|MERGE_RESOLUTION|>--- conflicted
+++ resolved
@@ -149,14 +149,10 @@
 intptr_t	mesh_octree_table(struct Object *ob, struct BMEditMesh *em, float *co, char mode);
 struct BMVert   *editmesh_get_x_mirror_vert(struct Object *ob, struct BMEditMesh *em, float *co);
 int			mesh_get_x_mirror_vert(struct Object *ob, int index);
-<<<<<<< HEAD
 int			*mesh_get_x_mirror_faces(struct Object *ob, struct BMEditMesh *em);
-=======
-int			*mesh_get_x_mirror_faces(struct Object *ob, struct EditMesh *em);
 
 int			join_mesh_exec(struct bContext *C, struct wmOperator *op);
 int			join_mesh_shapes_exec(struct bContext *C, struct wmOperator *op);
->>>>>>> ffe13aeb
 
 /* mesh_ops.c */
 void		ED_operatortypes_mesh(void);
@@ -218,17 +214,11 @@
 struct UvMapVert *EM_get_uv_map_vert(struct UvVertMap *vmap, unsigned int v);
 void              EM_free_uv_vert_map(struct UvVertMap *vmap);
 
-<<<<<<< HEAD
-=======
-void		EM_add_data_layer(struct EditMesh *em, struct CustomData *data, int type);
-void		EM_free_data_layer(struct EditMesh *em, struct CustomData *data, int type);
-
 void		EM_make_hq_normals(struct EditMesh *em);
 void		EM_solidify(struct EditMesh *em, float dist);
 
 int			EM_deselect_nth(struct EditMesh *em, int nth);
 
->>>>>>> ffe13aeb
 /* editmesh_mods.c */
 extern unsigned int bm_vertoffs, bm_solidoffs, bm_wireoffs;
 
