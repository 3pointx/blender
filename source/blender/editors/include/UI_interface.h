--- conflicted
+++ resolved
@@ -35,12 +35,9 @@
 /* Struct Declarations */
 
 struct ARegion;
-<<<<<<< HEAD
-struct AssetMetaData;
-=======
 struct AssetFilterSettings;
 struct AssetHandle;
->>>>>>> eb96f0cf
+struct AssetMetaData;
 struct AutoComplete;
 struct EnumPropertyItem;
 struct FileDirEntry;
@@ -777,11 +774,7 @@
 void UI_but_drag_set_asset(uiBut *but,
                            const struct AssetHandle *asset,
                            const char *path,
-<<<<<<< HEAD
-                           int id_type,
                            struct AssetMetaData *metadata,
-=======
->>>>>>> eb96f0cf
                            int import_type, /* eFileAssetImportType */
                            int icon,
                            struct ImBuf *imb,
