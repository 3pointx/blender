--- conflicted
+++ resolved
@@ -2391,13 +2391,10 @@
                              const char *name);
 void uiTemplateNodeSocket(uiLayout *layout, struct bContext *C, float color[4]);
 
-<<<<<<< HEAD
-=======
 /**
  * Draw the main CacheFile properties and operators (file path, scale, etc.), that is those which
  * do not have their own dedicated template functions.
  */
->>>>>>> bc66cd98
 void uiTemplateCacheFile(uiLayout *layout,
                          const struct bContext *C,
                          struct PointerRNA *ptr,
