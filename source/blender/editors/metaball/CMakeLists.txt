# $Id: CMakeLists.txt 12931 2007-12-17 18:20:48Z theeth $
# ***** BEGIN GPL LICENSE BLOCK *****
#
# This program is free software; you can redistribute it and/or
# modify it under the terms of the GNU General Public License
# as published by the Free Software Foundation; either version 2
# of the License, or (at your option) any later version.
#
# This program is distributed in the hope that it will be useful,
# but WITHOUT ANY WARRANTY; without even the implied warranty of
# MERCHANTABILITY or FITNESS FOR A PARTICULAR PURPOSE.  See the
# GNU General Public License for more details.
#
# You should have received a copy of the GNU General Public License
# along with this program; if not, write to the Free Software Foundation,
# Inc., 51 Franklin Street, Fifth Floor, Boston, MA 02110-1301, USA.
#
# Contributor(s): Jacques Beaurain.
#
# ***** END GPL LICENSE BLOCK *****

<<<<<<< HEAD
FILE(GLOB SRC *.c)

SET(INC
=======
set(INC
>>>>>>> 6d201907
	../include
	../../blenkernel
	../../blenlib
	../../makesdna
	../../makesrna
	../../render/extern/include
	../../windowmanager
	../../../../intern/guardedalloc
)

<<<<<<< HEAD
BLENDERLIB(bf_editor_metaball "${SRC}" "${INC}")
=======
set(SRC
	mball_edit.c
	mball_ops.c

	mball_intern.h
)

blenderlib(bf_editor_metaball "${SRC}" "${INC}")
>>>>>>> 6d201907
<|MERGE_RESOLUTION|>--- conflicted
+++ resolved
@@ -19,13 +19,7 @@
 #
 # ***** END GPL LICENSE BLOCK *****
 
-<<<<<<< HEAD
-FILE(GLOB SRC *.c)
-
-SET(INC
-=======
 set(INC
->>>>>>> 6d201907
 	../include
 	../../blenkernel
 	../../blenlib
@@ -36,9 +30,6 @@
 	../../../../intern/guardedalloc
 )
 
-<<<<<<< HEAD
-BLENDERLIB(bf_editor_metaball "${SRC}" "${INC}")
-=======
 set(SRC
 	mball_edit.c
 	mball_ops.c
@@ -46,5 +37,4 @@
 	mball_intern.h
 )
 
-blenderlib(bf_editor_metaball "${SRC}" "${INC}")
->>>>>>> 6d201907
+blenderlib(bf_editor_metaball "${SRC}" "${INC}")