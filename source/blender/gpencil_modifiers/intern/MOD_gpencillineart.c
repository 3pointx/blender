--- conflicted
+++ resolved
@@ -511,7 +511,6 @@
   uiItemR(col, ptr, "use_material_mask_match", 0, IFACE_("Match All Masks"), ICON_NONE);
 }
 
-<<<<<<< HEAD
 static void intersection_panel_draw_header(const bContext *UNUSED(C), Panel *panel)
 {
   uiLayout *layout = panel->layout;
@@ -526,28 +525,19 @@
   uiItemR(layout, ptr, "use_intersection_filter", 0, IFACE_("Filter Intersection"), ICON_NONE);
 }
 
-=======
->>>>>>> 2d35eed3
 static void intersection_panel_draw(const bContext *UNUSED(C), Panel *panel)
 {
   uiLayout *layout = panel->layout;
   PointerRNA *ptr = gpencil_modifier_panel_get_property_pointers(panel, NULL);
 
   const bool is_baked = RNA_boolean_get(ptr, "is_baked");
-<<<<<<< HEAD
   const bool use_isec = RNA_boolean_get(ptr, "use_intersection");
   const bool use_isec_filter = RNA_boolean_get(ptr, "use_intersection_filter");
-=======
->>>>>>> 2d35eed3
-  uiLayoutSetEnabled(layout, !is_baked);
-
-  uiLayoutSetPropSep(layout, true);
-
-<<<<<<< HEAD
+  uiLayoutSetEnabled(layout, !is_baked);
+
+  uiLayoutSetPropSep(layout, true);
+
   uiLayoutSetActive(layout, use_isec && use_isec_filter);
-=======
-  uiLayoutSetActive(layout, RNA_boolean_get(ptr, "use_intersection"));
->>>>>>> 2d35eed3
 
   uiLayout *row = uiLayoutRow(layout, true);
   uiLayoutSetPropDecorate(row, false);
@@ -563,10 +553,7 @@
   uiLayout *col = uiLayoutColumn(layout, true);
   uiItemR(col, ptr, "use_intersection_match", 0, IFACE_("Match All Masks"), ICON_NONE);
 }
-<<<<<<< HEAD
-
-=======
->>>>>>> 2d35eed3
+
 static void face_mark_panel_draw_header(const bContext *UNUSED(C), Panel *panel)
 {
   uiLayout *layout = panel->layout;
