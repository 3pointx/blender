/*
 * This program is free software; you can redistribute it and/or
 * modify it under the terms of the GNU General Public License
 * as published by the Free Software Foundation; either version 2
 * of the License, or (at your option) any later version.
 *
 * This program is distributed in the hope that it will be useful,
 * but WITHOUT ANY WARRANTY; without even the implied warranty of
 * MERCHANTABILITY or FITNESS FOR A PARTICULAR PURPOSE.  See the
 * GNU General Public License for more details.
 *
 * You should have received a copy of the GNU General Public License
 * along with this program; if not, write to the Free Software Foundation,
 * Inc., 51 Franklin Street, Fifth Floor, Boston, MA 02110-1301, USA.
 *
 * The Original Code is Copyright (C) 2017, Blender Foundation
 * This is a new part of Blender
 */

/** \file
 * \ingroup modifiers
 */

#include <stdio.h>

#include "BLI_utildefines.h"

#include "BLI_math_vector.h"

#include "BLT_translation.h"

#include "DNA_collection_types.h"
#include "DNA_defaults.h"
#include "DNA_gpencil_modifier_types.h"
#include "DNA_gpencil_types.h"
#include "DNA_material_types.h"
#include "DNA_object_types.h"
#include "DNA_scene_types.h"
#include "DNA_screen_types.h"

#include "MOD_gpencil_lineart.h"
#include "lineart/MOD_lineart.h"

#include "BKE_collection.h"
#include "BKE_context.h"
#include "BKE_global.h"
#include "BKE_gpencil.h"
#include "BKE_gpencil_modifier.h"
#include "BKE_lib_query.h"
#include "BKE_main.h"
#include "BKE_screen.h"

#include "UI_interface.h"
#include "UI_resources.h"

#include "BKE_modifier.h"
#include "RNA_access.h"

#include "DEG_depsgraph.h"
#include "DEG_depsgraph_query.h"

#include "MOD_gpencil_lineart.h"
#include "MOD_gpencil_modifiertypes.h"
#include "MOD_gpencil_ui_common.h"

#include "WM_api.h"
#include "WM_types.h"

static void initData(GpencilModifierData *md)
{
  LineartGpencilModifierData *gpmd = (LineartGpencilModifierData *)md;

  BLI_assert(MEMCMP_STRUCT_AFTER_IS_ZERO(gpmd, modifier));

  MEMCPY_STRUCT_AFTER(gpmd, DNA_struct_default_get(LineartGpencilModifierData), modifier);
}

static void copyData(const GpencilModifierData *md, GpencilModifierData *target)
{
  BKE_gpencil_modifier_copydata_generic(md, target);
}

static void generate_strokes_actual(
    GpencilModifierData *md, Depsgraph *depsgraph, Object *ob, bGPDlayer *gpl, bGPDframe *gpf)
{
  LineartGpencilModifierData *lmd = (LineartGpencilModifierData *)md;

  if (G.debug_value == 4000) {
    printf("LRT: Generating from modifier.\n");
  }

  MOD_lineart_gpencil_generate(
      lmd->cache,
      depsgraph,
      ob,
      gpl,
      gpf,
      lmd->source_type,
      lmd->source_type == LRT_SOURCE_OBJECT ? (void *)lmd->source_object :
                                              (void *)lmd->source_collection,
      lmd->level_start,
      lmd->use_multiple_levels ? lmd->level_end : lmd->level_start,
      lmd->target_material ? BKE_gpencil_object_material_index_get(ob, lmd->target_material) : 0,
      lmd->edge_types,
      lmd->mask_switches,
      lmd->material_mask_bits,
      lmd->intersection_mask,
      lmd->thickness,
      lmd->opacity,
      lmd->source_vertex_group,
      lmd->vgname,
      lmd->flags);
}

static bool isModifierDisabled(GpencilModifierData *md)
{
  LineartGpencilModifierData *lmd = (LineartGpencilModifierData *)md;

  if ((lmd->target_layer[0] == '\0') || (lmd->target_material == NULL)) {
    return true;
  }

  if (lmd->source_type == LRT_SOURCE_OBJECT && !lmd->source_object) {
    return true;
  }

  if (lmd->source_type == LRT_SOURCE_COLLECTION && !lmd->source_collection) {
    return true;
  }

  /* Preventing calculation in depsgraph when baking frames. */
  if (lmd->flags & LRT_GPENCIL_IS_BAKED) {
    return true;
  }

  return false;
}
static void generateStrokes(GpencilModifierData *md, Depsgraph *depsgraph, Object *ob)
{
  LineartGpencilModifierData *lmd = (LineartGpencilModifierData *)md;
  bGPdata *gpd = ob->data;

  /* Guard early, don't trigger calculation when no grease-pencil frame is present.
   * Probably should disable in the #isModifierDisabled() function
   * but we need additional argument for depsgraph and `gpd`. */
  bGPDlayer *gpl = BKE_gpencil_layer_get_by_name(gpd, lmd->target_layer, 1);
  if (gpl == NULL) {
    return;
  }
  /* Need to call this or we don't get active frame (user may haven't selected any one). */
  BKE_gpencil_frame_active_set(depsgraph, gpd);
  bGPDframe *gpf = gpl->actframe;
  if (gpf == NULL) {
    return;
  }

  /* Check all parameters required are filled. */
  if (isModifierDisabled(md)) {
    return;
  }

  LineartCache *local_lc = gpd->runtime.lineart_cache;
  if (!gpd->runtime.lineart_cache) {
    MOD_lineart_compute_feature_lines(
        depsgraph, lmd, &gpd->runtime.lineart_cache, (!(ob->dtx & OB_DRAW_IN_FRONT)));
    MOD_lineart_destroy_render_data(lmd);
  }
  else {
    if (!(lmd->flags & LRT_GPENCIL_USE_CACHE)) {
      MOD_lineart_compute_feature_lines(
          depsgraph, lmd, &local_lc, (!(ob->dtx & OB_DRAW_IN_FRONT)));
      MOD_lineart_destroy_render_data(lmd);
    }
    MOD_lineart_chain_clear_picked_flag(local_lc);
    lmd->cache = local_lc;
  }

  generate_strokes_actual(md, depsgraph, ob, gpl, gpf);

  if (!(lmd->flags & LRT_GPENCIL_USE_CACHE)) {
    /* Clear local cache. */
    if (local_lc != gpd->runtime.lineart_cache) {
      MOD_lineart_clear_cache(&local_lc);
    }
    /* Restore the original cache pointer so the modifiers below still have access to the "global"
     * cache. */
    lmd->cache = gpd->runtime.lineart_cache;
  }

  WM_main_add_notifier(NA_EDITED | NC_GPENCIL, NULL);
}

static void bakeModifier(Main *UNUSED(bmain),
                         Depsgraph *depsgraph,
                         GpencilModifierData *md,
                         Object *ob)
{
  bGPdata *gpd = ob->data;
  LineartGpencilModifierData *lmd = (LineartGpencilModifierData *)md;

  bGPDlayer *gpl = BKE_gpencil_layer_get_by_name(gpd, lmd->target_layer, 1);
  if (gpl == NULL) {
    return;
  }
  bGPDframe *gpf = gpl->actframe;
  if (gpf == NULL) {
    return;
  }

  if (!gpd->runtime.lineart_cache) {
    /* Only calculate for this modifier, thus no need to get maximum values from all line art
     * modifiers in the stack. */
    lmd->edge_types_override = lmd->edge_types;
    lmd->level_end_override = lmd->level_end;

    MOD_lineart_compute_feature_lines(
        depsgraph, lmd, &gpd->runtime.lineart_cache, (!(ob->dtx & OB_DRAW_IN_FRONT)));
    MOD_lineart_destroy_render_data(lmd);
  }

  generate_strokes_actual(md, depsgraph, ob, gpl, gpf);

  MOD_lineart_clear_cache(&gpd->runtime.lineart_cache);
}

static bool isDisabled(GpencilModifierData *md, int UNUSED(userRenderParams))
{
  return isModifierDisabled(md);
}

static void add_this_collection(Collection *c,
                                const ModifierUpdateDepsgraphContext *ctx,
                                const int mode)
{
  if (!c) {
    return;
  }
  FOREACH_COLLECTION_VISIBLE_OBJECT_RECURSIVE_BEGIN (c, ob, mode) {
    if (ELEM(ob->type, OB_MESH, OB_MBALL, OB_CURVE, OB_SURF, OB_FONT)) {
      if (ob->lineart.usage != OBJECT_LRT_EXCLUDE) {
        DEG_add_object_relation(ctx->node, ob, DEG_OB_COMP_GEOMETRY, "Line Art Modifier");
        DEG_add_object_relation(ctx->node, ob, DEG_OB_COMP_TRANSFORM, "Line Art Modifier");
      }
    }
    if (ob->type == OB_EMPTY && (ob->transflag & OB_DUPLICOLLECTION)) {
      add_this_collection(ob->instance_collection, ctx, mode);
    }
  }
  FOREACH_COLLECTION_VISIBLE_OBJECT_RECURSIVE_END;
}

static void updateDepsgraph(GpencilModifierData *md,
                            const ModifierUpdateDepsgraphContext *ctx,
                            const int mode)
{
  DEG_add_object_relation(ctx->node, ctx->object, DEG_OB_COMP_TRANSFORM, "Line Art Modifier");

  LineartGpencilModifierData *lmd = (LineartGpencilModifierData *)md;
  if (lmd->source_type == LRT_SOURCE_OBJECT && lmd->source_object) {
    DEG_add_object_relation(
        ctx->node, lmd->source_object, DEG_OB_COMP_GEOMETRY, "Line Art Modifier");
    DEG_add_object_relation(
        ctx->node, lmd->source_object, DEG_OB_COMP_TRANSFORM, "Line Art Modifier");
  }
  else {
    add_this_collection(ctx->scene->master_collection, ctx, mode);
  }
  if (lmd->calculation_flags & LRT_USE_CUSTOM_CAMERA) {
    DEG_add_object_relation(
        ctx->node, lmd->source_camera, DEG_OB_COMP_TRANSFORM, "Line Art Modifier");
    DEG_add_object_relation(
        ctx->node, lmd->source_camera, DEG_OB_COMP_PARAMETERS, "Line Art Modifier");
  }
  else {
    DEG_add_object_relation(
        ctx->node, ctx->scene->camera, DEG_OB_COMP_TRANSFORM, "Line Art Modifier");
    DEG_add_object_relation(
        ctx->node, ctx->scene->camera, DEG_OB_COMP_PARAMETERS, "Line Art Modifier");
  }
}

static void foreachIDLink(GpencilModifierData *md, Object *ob, IDWalkFunc walk, void *userData)
{
  LineartGpencilModifierData *lmd = (LineartGpencilModifierData *)md;

  walk(userData, ob, (ID **)&lmd->target_material, IDWALK_CB_USER);
  walk(userData, ob, (ID **)&lmd->source_collection, IDWALK_CB_NOP);

  walk(userData, ob, (ID **)&lmd->source_object, IDWALK_CB_NOP);
  walk(userData, ob, (ID **)&lmd->source_camera, IDWALK_CB_NOP);
  walk(userData, ob, (ID **)&lmd->light_contour_object, IDWALK_CB_NOP);
}

static void panel_draw(const bContext *UNUSED(C), Panel *panel)
{
  uiLayout *layout = panel->layout;

  PointerRNA ob_ptr;
  PointerRNA *ptr = gpencil_modifier_panel_get_property_pointers(panel, &ob_ptr);

  PointerRNA obj_data_ptr = RNA_pointer_get(&ob_ptr, "data");

  const int source_type = RNA_enum_get(ptr, "source_type");
  const bool is_baked = RNA_boolean_get(ptr, "is_baked");

  uiLayoutSetPropSep(layout, true);
  uiLayoutSetEnabled(layout, !is_baked);

  if (!BKE_gpencil_is_first_lineart_in_stack(ob_ptr.data, ptr->data)) {
    uiItemR(layout, ptr, "use_cache", 0, NULL, ICON_NONE);
  }

  uiItemR(layout, ptr, "source_type", 0, NULL, ICON_NONE);

  if (source_type == LRT_SOURCE_OBJECT) {
    uiItemR(layout, ptr, "source_object", 0, NULL, ICON_OBJECT_DATA);
  }
  else if (source_type == LRT_SOURCE_COLLECTION) {
    uiItemR(layout, ptr, "source_collection", 0, NULL, ICON_OUTLINER_COLLECTION);
  }
  else {
    /* Source is Scene. */
  }
  uiItemPointerR(layout, ptr, "target_layer", &obj_data_ptr, "layers", NULL, ICON_GREASEPENCIL);

  /* Material has to be used by grease pencil object already, it was possible to assign materials
   * without this requirement in earlier versions of blender. */
  bool material_valid = false;
  PointerRNA material_ptr = RNA_pointer_get(ptr, "target_material");
  if (!RNA_pointer_is_null(&material_ptr)) {
    Material *current_material = material_ptr.data;
    Object *ob = ob_ptr.data;
    material_valid = BKE_gpencil_object_material_index_get(ob, current_material) != -1;
  }
  uiLayout *row = uiLayoutRow(layout, true);
  uiLayoutSetRedAlert(row, !material_valid);
  uiItemPointerR(
      row, ptr, "target_material", &obj_data_ptr, "materials", NULL, ICON_SHADING_TEXTURE);

  gpencil_modifier_panel_end(layout, ptr);
}

static void edge_types_panel_draw(const bContext *UNUSED(C), Panel *panel)
{
  uiLayout *layout = panel->layout;
  PointerRNA ob_ptr;
  PointerRNA *ptr = gpencil_modifier_panel_get_property_pointers(panel, &ob_ptr);

  const bool is_baked = RNA_boolean_get(ptr, "is_baked");
  const bool use_cache = RNA_boolean_get(ptr, "use_cache");
  const bool is_first = BKE_gpencil_is_first_lineart_in_stack(ob_ptr.data, ptr->data);

  uiLayoutSetEnabled(layout, !is_baked);

  uiLayoutSetPropSep(layout, true);

  uiLayout *col = uiLayoutColumn(layout, true);

  uiItemR(col, ptr, "use_contour", 0, IFACE_("Contour"), ICON_NONE);
  uiItemR(col, ptr, "use_loose", 0, IFACE_("Loose"), ICON_NONE);
  uiItemR(col, ptr, "use_material", 0, IFACE_("Material Borders"), ICON_NONE);
  uiItemR(col, ptr, "use_edge_mark", 0, IFACE_("Edge Marks"), ICON_NONE);
  uiItemR(col, ptr, "use_intersection", 0, IFACE_("Intersections"), ICON_NONE);

  uiLayout *sub = uiLayoutRowWithHeading(col, false, IFACE_("Crease"));
  uiItemR(sub, ptr, "use_crease", 0, "", ICON_NONE);
  uiLayout *entry = uiLayoutRow(sub, false);
  uiLayoutSetActive(entry, RNA_boolean_get(ptr, "use_crease") || is_first);
  if (use_cache && !is_first) {
    uiItemL(entry, IFACE_("Angle Cached"), ICON_INFO);
  }
  else {
    uiItemR(entry, ptr, "crease_threshold", UI_ITEM_R_SLIDER, " ", ICON_NONE);
  }

  sub = uiLayoutRowWithHeading(col, false, IFACE_("Light Contour"));
  uiItemR(sub, ptr, "use_light_contour", 0, "", ICON_NONE);
  entry = uiLayoutRow(sub, false);
  uiLayoutSetActive(entry, (RNA_boolean_get(ptr, "use_light_contour")) || is_first);
  if (use_cache && !is_first) {
    uiItemL(entry, IFACE_("Reference Cached"), ICON_INFO);
  }
  else {
    uiItemR(entry, ptr, "light_contour_object", 0, "", ICON_NONE);
  }

  uiItemR(layout, ptr, "use_overlap_edge_type_support", 0, IFACE_("Allow Overlap"), ICON_NONE);
}

static void options_panel_draw(const bContext *UNUSED(C), Panel *panel)
{
  uiLayout *layout = panel->layout;
  PointerRNA ob_ptr;
  PointerRNA *ptr = gpencil_modifier_panel_get_property_pointers(panel, &ob_ptr);

  const bool is_baked = RNA_boolean_get(ptr, "is_baked");
  const bool use_cache = RNA_boolean_get(ptr, "use_cache");
  const bool is_first = BKE_gpencil_is_first_lineart_in_stack(ob_ptr.data, ptr->data);

  uiLayoutSetPropSep(layout, true);
  uiLayoutSetEnabled(layout, !is_baked);

  if (use_cache && !is_first) {
    uiItemL(layout, "Cached from the first line art modifier.", ICON_INFO);
    return;
  }

  uiLayout *row = uiLayoutRowWithHeading(layout, false, IFACE_("Custom Camera"));
  uiItemR(row, ptr, "use_custom_camera", 0, "", 0);
  uiLayout *subrow = uiLayoutRow(row, true);
  uiLayoutSetActive(subrow, RNA_boolean_get(ptr, "use_custom_camera"));
  uiLayoutSetPropSep(subrow, true);
  uiItemR(subrow, ptr, "source_camera", 0, "", ICON_OBJECT_DATA);

  uiItemR(layout, ptr, "overscan", 0, NULL, ICON_NONE);

  uiItemR(layout, ptr, "use_remove_doubles", 0, NULL, ICON_NONE);
  uiItemR(layout, ptr, "use_edge_overlap", 0, IFACE_("Overlapping Edges As Contour"), ICON_NONE);
  uiItemR(layout, ptr, "use_object_instances", 0, NULL, ICON_NONE);
  uiItemR(layout, ptr, "use_clip_plane_boundaries", 0, NULL, ICON_NONE);
  uiItemR(layout, ptr, "use_crease_on_smooth", 0, IFACE_("Crease On Smooth"), ICON_NONE);
  uiItemR(layout, ptr, "use_crease_on_sharp", 0, IFACE_("Crease On Sharp"), ICON_NONE);
  uiItemR(layout, ptr, "use_back_face_culling", 0, NULL, ICON_NONE);
}

static void style_panel_draw(const bContext *UNUSED(C), Panel *panel)
{
  uiLayout *layout = panel->layout;
  PointerRNA *ptr = gpencil_modifier_panel_get_property_pointers(panel, NULL);

  const bool is_baked = RNA_boolean_get(ptr, "is_baked");

  uiLayoutSetPropSep(layout, true);
  uiLayoutSetEnabled(layout, !is_baked);

  uiItemR(layout, ptr, "thickness", UI_ITEM_R_SLIDER, NULL, ICON_NONE);

  uiItemR(layout, ptr, "opacity", UI_ITEM_R_SLIDER, NULL, ICON_NONE);
}

static void occlusion_panel_draw(const bContext *UNUSED(C), Panel *panel)
{
  uiLayout *layout = panel->layout;
  PointerRNA ob_ptr;
  PointerRNA *ptr = gpencil_modifier_panel_get_property_pointers(panel, &ob_ptr);

  const bool is_baked = RNA_boolean_get(ptr, "is_baked");

  const bool use_multiple_levels = RNA_boolean_get(ptr, "use_multiple_levels");
  const bool show_in_front = RNA_boolean_get(&ob_ptr, "show_in_front");

  uiLayoutSetPropSep(layout, true);
  uiLayoutSetEnabled(layout, !is_baked);

  if (!show_in_front) {
    uiItemL(layout, IFACE_("Object is not in front"), ICON_INFO);
  }

  layout = uiLayoutColumn(layout, false);
  uiLayoutSetActive(layout, show_in_front);

  uiItemR(layout, ptr, "use_multiple_levels", 0, IFACE_("Range"), ICON_NONE);

  if (use_multiple_levels) {
    uiLayout *col = uiLayoutColumn(layout, true);
    uiItemR(col, ptr, "level_start", 0, NULL, ICON_NONE);
    uiItemR(col, ptr, "level_end", 0, IFACE_("End"), ICON_NONE);
  }
  else {
    uiItemR(layout, ptr, "level_start", 0, IFACE_("Level"), ICON_NONE);
  }
}

static bool anything_showing_through(PointerRNA *ptr)
{
  const bool use_multiple_levels = RNA_boolean_get(ptr, "use_multiple_levels");
  const int level_start = RNA_int_get(ptr, "level_start");
  const int level_end = RNA_int_get(ptr, "level_end");
  if (use_multiple_levels) {
    return (MAX2(level_start, level_end) > 0);
  }
  return (level_start > 0);
}

static void material_mask_panel_draw_header(const bContext *UNUSED(C), Panel *panel)
{
  uiLayout *layout = panel->layout;
  PointerRNA ob_ptr;
  PointerRNA *ptr = gpencil_modifier_panel_get_property_pointers(panel, &ob_ptr);

  const bool is_baked = RNA_boolean_get(ptr, "is_baked");
  const bool show_in_front = RNA_boolean_get(&ob_ptr, "show_in_front");

  uiLayoutSetEnabled(layout, !is_baked);
  uiLayoutSetActive(layout, show_in_front && anything_showing_through(ptr));

  uiItemR(layout, ptr, "use_material_mask", 0, IFACE_("Material Mask"), ICON_NONE);
}

static void material_mask_panel_draw(const bContext *UNUSED(C), Panel *panel)
{
  uiLayout *layout = panel->layout;
  PointerRNA *ptr = gpencil_modifier_panel_get_property_pointers(panel, NULL);

  const bool is_baked = RNA_boolean_get(ptr, "is_baked");
  uiLayoutSetEnabled(layout, !is_baked);
  uiLayoutSetActive(layout, anything_showing_through(ptr));

  uiLayoutSetPropSep(layout, true);

  uiLayoutSetEnabled(layout, RNA_boolean_get(ptr, "use_material_mask"));

  uiLayout *col = uiLayoutColumn(layout, true);
  uiLayout *sub = uiLayoutRowWithHeading(col, true, IFACE_("Masks"));

  PropertyRNA *prop = RNA_struct_find_property(ptr, "use_material_mask_bits");
  for (int i = 0; i < 8; i++) {
    uiItemFullR(sub, ptr, prop, i, 0, UI_ITEM_R_TOGGLE, " ", ICON_NONE);
    if (i == 3) {
      sub = uiLayoutRow(col, true);
    }
  }

  uiItemR(layout, ptr, "use_material_mask_match", 0, IFACE_("Exact Match"), ICON_NONE);
}

static void intersection_panel_draw_header(const bContext *UNUSED(C), Panel *panel)
{
  uiLayout *layout = panel->layout;
  PointerRNA *ptr = gpencil_modifier_panel_get_property_pointers(panel, NULL);

  const bool is_baked = RNA_boolean_get(ptr, "is_baked");
  const bool use_isec = RNA_boolean_get(ptr, "use_intersection");

  uiLayoutSetEnabled(layout, !is_baked);
  uiLayoutSetActive(layout, use_isec);

  uiItemR(layout, ptr, "use_intersection_filter", 0, IFACE_("Filter Intersection"), ICON_NONE);
}

static void intersection_panel_draw(const bContext *UNUSED(C), Panel *panel)
{
  uiLayout *layout = panel->layout;
  PointerRNA *ptr = gpencil_modifier_panel_get_property_pointers(panel, NULL);

  const bool is_baked = RNA_boolean_get(ptr, "is_baked");
  const bool use_isec = RNA_boolean_get(ptr, "use_intersection");
  const bool use_isec_filter = RNA_boolean_get(ptr, "use_intersection_filter");
  uiLayoutSetEnabled(layout, !is_baked);

  uiLayoutSetPropSep(layout, true);

  uiLayoutSetActive(layout, use_isec && use_isec_filter);

  uiLayout *col = uiLayoutColumn(layout, true);
  uiLayout *sub = uiLayoutRowWithHeading(col, true, IFACE_("Collection Masks"));

  PropertyRNA *prop = RNA_struct_find_property(ptr, "use_intersection_mask");
  for (int i = 0; i < 8; i++) {
    uiItemFullR(sub, ptr, prop, i, 0, UI_ITEM_R_TOGGLE, " ", ICON_NONE);
    if (i == 3) {
      sub = uiLayoutRow(col, true);
    }
  }

  uiItemR(layout, ptr, "use_intersection_match", 0, IFACE_("Exact Match"), ICON_NONE);
}

static void face_mark_panel_draw_header(const bContext *UNUSED(C), Panel *panel)
{
  uiLayout *layout = panel->layout;
  PointerRNA ob_ptr;
  PointerRNA *ptr = gpencil_modifier_panel_get_property_pointers(panel, &ob_ptr);

  const bool is_baked = RNA_boolean_get(ptr, "is_baked");
  const bool use_cache = RNA_boolean_get(ptr, "use_cache");
  const bool is_first = BKE_gpencil_is_first_lineart_in_stack(ob_ptr.data, ptr->data);

  if (!use_cache || is_first) {
    uiLayoutSetEnabled(layout, !is_baked);
    uiItemR(layout, ptr, "use_face_mark", 0, IFACE_("Face Mark Filtering"), ICON_NONE);
  }
  else {
    uiItemL(layout, IFACE_("Face Mark Filtering"), ICON_NONE);
  }
}

static void face_mark_panel_draw(const bContext *UNUSED(C), Panel *panel)
{
  uiLayout *layout = panel->layout;
  PointerRNA ob_ptr;
  PointerRNA *ptr = gpencil_modifier_panel_get_property_pointers(panel, &ob_ptr);

  const bool is_baked = RNA_boolean_get(ptr, "is_baked");
  const bool use_mark = RNA_boolean_get(ptr, "use_face_mark");
  const bool use_cache = RNA_boolean_get(ptr, "use_cache");
  const bool is_first = BKE_gpencil_is_first_lineart_in_stack(ob_ptr.data, ptr->data);

  uiLayoutSetEnabled(layout, !is_baked);

  uiLayoutSetPropSep(layout, true);

  uiLayoutSetActive(layout, use_mark);

  if (!use_cache || is_first) {
    uiItemR(layout, ptr, "use_face_mark_invert", 0, NULL, ICON_NONE);
    uiItemR(layout, ptr, "use_face_mark_boundaries", 0, NULL, ICON_NONE);
    uiItemR(layout, ptr, "use_face_mark_keep_contour", 0, NULL, ICON_NONE);
  }
  else {
    uiItemL(layout, "Cached with the first line art modifier.", ICON_INFO);
  }
}

static void chaining_panel_draw(const bContext *UNUSED(C), Panel *panel)
{
  PointerRNA ob_ptr;
  PointerRNA *ptr = gpencil_modifier_panel_get_property_pointers(panel, &ob_ptr);

  uiLayout *layout = panel->layout;

  const bool is_baked = RNA_boolean_get(ptr, "is_baked");
  const bool use_cache = RNA_boolean_get(ptr, "use_cache");
  const bool is_first = BKE_gpencil_is_first_lineart_in_stack(ob_ptr.data, ptr->data);
  const bool is_geom = RNA_boolean_get(ptr, "use_geometry_space_chain");

  uiLayoutSetPropSep(layout, true);
  uiLayoutSetEnabled(layout, !is_baked);

  if (use_cache && !is_first) {
    uiItemL(layout, "Cached from the first line art modifier.", ICON_INFO);
    return;
  }

  uiLayout *col = uiLayoutColumnWithHeading(layout, true, IFACE_("Chain"));
  uiItemR(col, ptr, "use_fuzzy_intersections", 0, NULL, ICON_NONE);
  uiItemR(col, ptr, "use_fuzzy_all", 0, NULL, ICON_NONE);

  uiItemR(col, ptr, "use_loose_edge_chain", 0, IFACE_("Loose Edges"), ICON_NONE);
  uiItemR(col, ptr, "use_loose_as_contour", 0, IFACE_("Loose Edges As Contour"), ICON_NONE);
  uiItemR(col, ptr, "use_geometry_space_chain", 0, IFACE_("Geometry Space"), ICON_NONE);

  uiItemR(layout,
          ptr,
          "chaining_image_threshold",
          0,
          is_geom ? IFACE_("Geometry Threshold") : NULL,
          ICON_NONE);

  uiItemR(layout, ptr, "smooth_tolerance", UI_ITEM_R_SLIDER, NULL, ICON_NONE);
  uiItemR(layout, ptr, "split_angle", UI_ITEM_R_SLIDER, NULL, ICON_NONE);
}

static void vgroup_panel_draw(const bContext *UNUSED(C), Panel *panel)
{
  PointerRNA ob_ptr;
  PointerRNA *ptr = gpencil_modifier_panel_get_property_pointers(panel, &ob_ptr);

  uiLayout *layout = panel->layout;

  const bool is_baked = RNA_boolean_get(ptr, "is_baked");
  const bool use_cache = RNA_boolean_get(ptr, "use_cache");
  const bool is_first = BKE_gpencil_is_first_lineart_in_stack(ob_ptr.data, ptr->data);

  uiLayoutSetPropSep(layout, true);
  uiLayoutSetEnabled(layout, !is_baked);

  if (use_cache && !is_first) {
    uiItemL(layout, "Cached from the first line art modifier.", ICON_INFO);
    return;
  }

  uiLayout *col = uiLayoutColumn(layout, true);

  uiLayout *row = uiLayoutRow(col, true);

  uiItemR(row, ptr, "source_vertex_group", 0, IFACE_("Filter Source"), ICON_GROUP_VERTEX);
  uiItemR(row, ptr, "invert_source_vertex_group", UI_ITEM_R_TOGGLE, "", ICON_ARROW_LEFTRIGHT);

  uiItemR(col, ptr, "use_output_vertex_group_match_by_name", 0, NULL, ICON_NONE);

  const bool match_output = RNA_boolean_get(ptr, "use_output_vertex_group_match_by_name");
  if (!match_output) {
    uiItemPointerR(
        col, ptr, "vertex_group", &ob_ptr, "vertex_groups", IFACE_("Target"), ICON_NONE);
  }
}

static void bake_panel_draw(const bContext *UNUSED(C), Panel *panel)
{
  uiLayout *layout = panel->layout;
  PointerRNA ob_ptr;
  PointerRNA *ptr = gpencil_modifier_panel_get_property_pointers(panel, &ob_ptr);

  const bool is_baked = RNA_boolean_get(ptr, "is_baked");

  uiLayoutSetPropSep(layout, true);

  if (is_baked) {
    uiLayout *col = uiLayoutColumn(layout, false);
    uiLayoutSetPropSep(col, false);
    uiItemL(col, IFACE_("Modifier has baked data"), ICON_NONE);
    uiItemR(
        col, ptr, "is_baked", UI_ITEM_R_TOGGLE, IFACE_("Continue Without Clearing"), ICON_NONE);
  }

  uiLayout *col = uiLayoutColumn(layout, false);
  uiLayoutSetEnabled(col, !is_baked);
  uiItemO(col, NULL, ICON_NONE, "OBJECT_OT_lineart_bake_strokes");
  uiItemO(col, NULL, ICON_NONE, "OBJECT_OT_lineart_bake_strokes_all");

  col = uiLayoutColumn(layout, false);
  uiItemO(col, NULL, ICON_NONE, "OBJECT_OT_lineart_clear");
  uiItemO(col, NULL, ICON_NONE, "OBJECT_OT_lineart_clear_all");
}

static void composition_panel_draw(const bContext *UNUSED(C), Panel *panel)
{
  PointerRNA ob_ptr;
  PointerRNA *ptr = gpencil_modifier_panel_get_property_pointers(panel, &ob_ptr);

  uiLayout *layout = panel->layout;

  const bool show_in_front = RNA_boolean_get(&ob_ptr, "show_in_front");

  uiLayoutSetPropSep(layout, true);

  if (show_in_front) {
    uiItemL(layout, IFACE_("Object is shown in front"), ICON_ERROR);
  }

  uiLayout *col = uiLayoutColumn(layout, false);
  uiLayoutSetActive(col, !show_in_front);

  uiItemR(col, ptr, "stroke_offset", UI_ITEM_R_SLIDER, NULL, ICON_NONE);
  uiItemR(col, ptr, "offset_towards_custom_camera", 0, IFACE_("Towards Custom Camera"), ICON_NONE);
}

static void panelRegister(ARegionType *region_type)
{
  PanelType *panel_type = gpencil_modifier_panel_register(
      region_type, eGpencilModifierType_Lineart, panel_draw);

  gpencil_modifier_subpanel_register(
      region_type, "edge_types", "Edge Types", NULL, edge_types_panel_draw, panel_type);
  gpencil_modifier_subpanel_register(
      region_type, "geometry", "Geometry Processing", NULL, options_panel_draw, panel_type);
  gpencil_modifier_subpanel_register(
      region_type, "style", "Style", NULL, style_panel_draw, panel_type);
  PanelType *occlusion_panel = gpencil_modifier_subpanel_register(
      region_type, "occlusion", "Occlusion", NULL, occlusion_panel_draw, panel_type);
  gpencil_modifier_subpanel_register(region_type,
                                     "material_mask",
                                     "",
                                     material_mask_panel_draw_header,
                                     material_mask_panel_draw,
                                     occlusion_panel);
  gpencil_modifier_subpanel_register(region_type,
                                     "intersection",
                                     "",
                                     intersection_panel_draw_header,
                                     intersection_panel_draw,
                                     panel_type);
  gpencil_modifier_subpanel_register(
      region_type, "face_mark", "", face_mark_panel_draw_header, face_mark_panel_draw, panel_type);
  gpencil_modifier_subpanel_register(
      region_type, "chaining", "Chaining", NULL, chaining_panel_draw, panel_type);
  gpencil_modifier_subpanel_register(
      region_type, "vgroup", "Vertex Weight Transfer", NULL, vgroup_panel_draw, panel_type);
  gpencil_modifier_subpanel_register(
<<<<<<< HEAD
      region_type, "composition", "Composition", NULL, composition_panel_draw, panel_type);
  gpencil_modifier_subpanel_register(
      region_type, "baking", "Baking", NULL, baking_panel_draw, panel_type);
=======
      region_type, "bake", "Bake", NULL, bake_panel_draw, panel_type);
>>>>>>> 6ee14c96
}

GpencilModifierTypeInfo modifierType_Gpencil_Lineart = {
    /* name. */ "Line Art",
    /* structName. */ "LineartGpencilModifierData",
    /* structSize. */ sizeof(LineartGpencilModifierData),
    /* type. */ eGpencilModifierTypeType_Gpencil,
    /* flags. */ eGpencilModifierTypeFlag_SupportsEditmode,

    /* copyData. */ copyData,

    /* deformStroke. */ NULL,
    /* generateStrokes. */ generateStrokes,
    /* bakeModifier. */ bakeModifier,
    /* remapTime. */ NULL,

    /* initData. */ initData,
    /* freeData. */ NULL,
    /* isDisabled. */ isDisabled,
    /* updateDepsgraph. */ updateDepsgraph,
    /* dependsOnTime. */ NULL,
    /* foreachIDLink. */ foreachIDLink,
    /* foreachTexLink. */ NULL,
    /* panelRegister. */ panelRegister,
};<|MERGE_RESOLUTION|>--- conflicted
+++ resolved
@@ -768,13 +768,9 @@
   gpencil_modifier_subpanel_register(
       region_type, "vgroup", "Vertex Weight Transfer", NULL, vgroup_panel_draw, panel_type);
   gpencil_modifier_subpanel_register(
-<<<<<<< HEAD
       region_type, "composition", "Composition", NULL, composition_panel_draw, panel_type);
   gpencil_modifier_subpanel_register(
-      region_type, "baking", "Baking", NULL, baking_panel_draw, panel_type);
-=======
       region_type, "bake", "Bake", NULL, bake_panel_draw, panel_type);
->>>>>>> 6ee14c96
 }
 
 GpencilModifierTypeInfo modifierType_Gpencil_Lineart = {
