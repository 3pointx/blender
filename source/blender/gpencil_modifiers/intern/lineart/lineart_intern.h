/* SPDX-License-Identifier: GPL-2.0-or-later
 * Copyright 2019 Blender Foundation. All rights reserved. */

/** \file
 * \ingroup editors
 */

#pragma once

#include "BLI_linklist.h"
#include "BLI_listbase.h"
#include "BLI_math.h"
#include "BLI_threads.h"

#include "DNA_lineart_types.h"

#include <math.h>
#include <string.h>

struct LineartEdge;
struct LineartRenderBuffer;
struct LineartStaticMemPool;
struct LineartStaticMemPoolNode;

void *lineart_list_append_pointer_pool(ListBase *list,
                                       struct LineartStaticMemPool *smp,
                                       void *data);
void *lineart_list_append_pointer_pool_sized(ListBase *list,
                                             struct LineartStaticMemPool *smp,
                                             void *data,
                                             int size);
void *lineart_list_append_pointer_pool_thread(ListBase *list,
                                              struct LineartStaticMemPool *smp,
                                              void *data);
void *lineart_list_append_pointer_pool_sized_thread(ListBase *list,
                                                    LineartStaticMemPool *smp,
                                                    void *data,
                                                    int size);
void *list_push_pointer_static(ListBase *list, struct LineartStaticMemPool *smp, void *p);
void *list_push_pointer_static_sized(ListBase *list,
                                     struct LineartStaticMemPool *smp,
                                     void *p,
                                     int size);

void *lineart_list_pop_pointer_no_free(ListBase *list);
void lineart_list_remove_pointer_item_no_free(ListBase *list, LinkData *lip);

struct LineartStaticMemPoolNode *lineart_mem_new_static_pool(struct LineartStaticMemPool *smp,
                                                             size_t size);
void *lineart_mem_acquire(struct LineartStaticMemPool *smp, size_t size);
void *lineart_mem_acquire_thread(struct LineartStaticMemPool *smp, size_t size);
void lineart_mem_destroy(struct LineartStaticMemPool *smp);

void lineart_prepend_edge_direct(void **list_head, void *node);
void lineart_prepend_pool(LinkNode **first, struct LineartStaticMemPool *smp, void *link);

void lineart_matrix_ortho_44d(double (*mProjection)[4],
                              double xMin,
                              double xMax,
                              double yMin,
                              double yMax,
                              double zMin,
                              double zMax);
void lineart_matrix_perspective_44d(
    double (*mProjection)[4], double fFov_rad, double fAspect, double zMin, double zMax);

int lineart_count_intersection_segment_count(struct LineartRenderBuffer *rb);

void lineart_count_and_print_render_buffer_memory(struct LineartRenderBuffer *rb);

#define LRT_ITER_ALL_LINES_BEGIN \
  { \
    LineartEdge *e; \
    for (int __i = 0; __i < rb->pending_edges.next; __i++) { \
      e = rb->pending_edges.array[__i];

#define LRT_ITER_ALL_LINES_NEXT ; /* Doesn't do anything now with new array setup. */

#define LRT_ITER_ALL_LINES_END \
  LRT_ITER_ALL_LINES_NEXT \
  } \
  }

#define LRT_BOUND_AREA_CROSSES(b1, b2) \
  ((b1)[0] < (b2)[1] && (b1)[1] > (b2)[0] && (b1)[3] < (b2)[2] && (b1)[2] > (b2)[3])

<<<<<<< HEAD
/* Initial bounding area row/column count */
=======
/* Initial bounding area row/column count, setting 4 is the simplest way algorithm could function
 * efficiently. */
>>>>>>> ec3b3892
#define LRT_BA_ROWS 10

#ifdef __cplusplus
extern "C" {
#endif

void lineart_sort_adjacent_items(LineartAdjacentEdge *ai, int length);

#ifdef __cplusplus
}
#endif

#ifndef __cplusplus /* Compatibility code for atomics, only for C. */

#  if defined __has_include /* Try to use C11 atomics support. */
#    if __has_include(<stdatomic.h>)
#      include <stdatomic.h>
#      define lineart_atomic_load(p) atomic_load((volatile size_t *)p)
#      define lineart_atomic_store(p, d) atomic_store((volatile size_t *)p, (size_t)d)
#    endif
#  endif

#  ifdef _MSC_VER /* Atomics walkaround for windows. */
#    define WIN32_LEAN_AND_MEAN
#    include <windows.h>
#    define lineart_atomic_load(p) (MemoryBarrier(), *(p))
#    define lineart_atomic_store(p, d) \
      do { \
        *(p) = (d); \
        MemoryBarrier(); \
      } while (0)
#  endif

#  if !defined lineart_atomic_load /* Fallback */
#    include "atomic_ops.h"
#    define lineart_atomic_load(p) atomic_add_and_fetch_z((size_t *)p, 0)
#    define lineart_atomic_store(p, d) atomic_add_and_fetch_z((size_t *)p, (size_t)d)
#  endif

#endif /* !__cplusplus */<|MERGE_RESOLUTION|>--- conflicted
+++ resolved
@@ -84,12 +84,7 @@
 #define LRT_BOUND_AREA_CROSSES(b1, b2) \
   ((b1)[0] < (b2)[1] && (b1)[1] > (b2)[0] && (b1)[3] < (b2)[2] && (b1)[2] > (b2)[3])
 
-<<<<<<< HEAD
 /* Initial bounding area row/column count */
-=======
-/* Initial bounding area row/column count, setting 4 is the simplest way algorithm could function
- * efficiently. */
->>>>>>> ec3b3892
 #define LRT_BA_ROWS 10
 
 #ifdef __cplusplus
