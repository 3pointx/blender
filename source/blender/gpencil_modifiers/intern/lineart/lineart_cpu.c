--- conflicted
+++ resolved
@@ -4648,12 +4648,8 @@
         }
       }
     }
-<<<<<<< HEAD
     if (ec->type == LRT_EDGE_FLAG_INTERSECTION &&
         (mask_switches & LRT_GPENCIL_INTERSECTION_FILTER)) {
-=======
-    if (ec->type & LRT_EDGE_FLAG_INTERSECTION) {
->>>>>>> 5eeaf4cc
       if (mask_switches & LRT_GPENCIL_INTERSECTION_MATCH) {
         if (ec->intersection_mask != intersection_mask) {
           continue;
