--- conflicted
+++ resolved
@@ -53,11 +53,6 @@
 
 #include "lineart_intern.h"
 
-<<<<<<< HEAD
-#include "atomic_ops.h"
-
-=======
->>>>>>> 432c4c74
 typedef struct LineartIsecSingle {
   float v1[3], v2[3];
   LineartTriangle *tri1, *tri2;
@@ -127,16 +122,6 @@
 
 static void lineart_add_edge_to_array(LineartPendingEdges *pe, LineartEdge *e);
 
-<<<<<<< HEAD
-static void lineart_bounding_area_link_triangle_cas(LineartRenderBuffer *rb,
-                                                    LineartBoundingArea *root_ba,
-                                                    LineartTriangle *tri,
-                                                    double *LRUB,
-                                                    int recursive,
-                                                    int recursive_level,
-                                                    bool do_intersection,
-                                                    struct LineartIsecThread *th);
-=======
 static void lineart_bounding_area_link_triangle(LineartRenderBuffer *rb,
                                                 LineartBoundingArea *root_ba,
                                                 LineartTriangle *tri,
@@ -145,7 +130,6 @@
                                                 int recursive_level,
                                                 bool do_intersection,
                                                 struct LineartIsecThread *th);
->>>>>>> 432c4c74
 
 static void lineart_free_bounding_area_memory(LineartBoundingArea *ba, bool recursive);
 
@@ -366,18 +350,9 @@
 
 static void lineart_bounding_area_triangle_reallocate(LineartBoundingArea *ba)
 {
-<<<<<<< HEAD
-  LineartTriangle **new_array = MEM_callocN(sizeof(LineartTriangle *) * ba->max_triangle_count * 2,
-                                            "new ba_triangle_array");
-  memcpy(new_array, ba->linked_triangles, sizeof(LineartTriangle *) * ba->max_triangle_count);
-  ba->max_triangle_count *= 2;
-  MEM_freeN(ba->linked_triangles);
-  ba->linked_triangles = new_array;
-=======
   ba->max_triangle_count *= 2;
   ba->linked_triangles = MEM_recallocN(ba->linked_triangles,
                                        sizeof(LineartTriangle *) * ba->max_triangle_count);
->>>>>>> 432c4c74
 }
 
 static void lineart_bounding_area_line_add(LineartBoundingArea *ba, LineartEdge *e)
@@ -3129,7 +3104,6 @@
     if (lineart_triangle_2v_intersection_math(tri->v[0], tri->v[1], t2, 0, v1)) {
       next = v2;
       last = v1;
-<<<<<<< HEAD
     }
 
     if (lineart_triangle_2v_intersection_math(tri->v[1], tri->v[2], t2, last, next)) {
@@ -3148,41 +3122,26 @@
     }
 
     if (lineart_triangle_2v_intersection_math(t2->v[0], t2->v[1], tri, last, next)) {
-=======
-    }
-
-    if (lineart_triangle_2v_intersection_math(tri->v[1], tri->v[2], t2, last, next)) {
->>>>>>> 432c4c74
       if (last) {
         return true;
       }
       next = v2;
       last = v1;
     }
-<<<<<<< HEAD
     if (lineart_triangle_2v_intersection_math(t2->v[1], t2->v[2], tri, last, next)) {
-=======
-    if (lineart_triangle_2v_intersection_math(tri->v[2], tri->v[0], t2, last, next)) {
->>>>>>> 432c4c74
       if (last) {
         return true;
       }
       next = v2;
       last = v1;
     }
-<<<<<<< HEAD
     if (lineart_triangle_2v_intersection_math(t2->v[2], t2->v[0], tri, last, next)) {
-=======
-
-    if (lineart_triangle_2v_intersection_math(t2->v[0], t2->v[1], tri, last, next)) {
->>>>>>> 432c4c74
       if (last) {
         return true;
       }
       next = v2;
       last = v1;
     }
-<<<<<<< HEAD
   }
   return false;
 }
@@ -3251,7 +3210,7 @@
 }
 
 /* This function initializes two things:
- * 1) Triangle array scheduling info, for each worker thread to get it's chunk from the scheduler.
+ * 1) Triangle array scheduling info, for each worker thread to get its chunk from the scheduler.
  * 2) Per-thread intersection result array. Does not store actual #LineartEdge, these results will
  * be finalized by #lineart_create_edges_from_isec_data
  */
@@ -3271,83 +3230,9 @@
     it->current = 0;
     it->thread_id = i;
     it->rb = rb;
-=======
-    if (lineart_triangle_2v_intersection_math(t2->v[1], t2->v[2], tri, last, next)) {
-      if (last) {
-        return true;
-      }
-      next = v2;
-      last = v1;
-    }
-    if (lineart_triangle_2v_intersection_math(t2->v[2], t2->v[0], tri, last, next)) {
-      if (last) {
-        return true;
-      }
-      next = v2;
-      last = v1;
-    }
-  }
-  return false;
-}
-
-static void lineart_add_isec_thread(LineartIsecThread *th,
-                                    const double *v1,
-                                    const double *v2,
-                                    LineartTriangle *tri1,
-                                    LineartTriangle *tri2)
-{
-  if (th->current == th->max) {
-
-    LineartIsecSingle *new_array = MEM_mallocN(sizeof(LineartIsecSingle) * th->max * 2,
-                                               "LineartIsecSingle");
-    memcpy(new_array, th->array, sizeof(LineartIsecSingle) * th->max);
-    th->max *= 2;
-    MEM_freeN(th->array);
-    th->array = new_array;
-  }
-  LineartIsecSingle *is = &th->array[th->current];
-  copy_v3fl_v3db(is->v1, v1);
-  copy_v3fl_v3db(is->v2, v2);
-  is->tri1 = tri1;
-  is->tri2 = tri2;
-  th->current++;
-}
-
-#define LRT_ISECT_TRIANGLE_PER_THREAD 4096
-
-static bool lineart_schedule_new_triangle_task(LineartIsecThread *th)
-{
-  LineartRenderBuffer *rb = th->rb;
-  int remaining = LRT_ISECT_TRIANGLE_PER_THREAD;
-
-  BLI_spin_lock(&rb->lock_task);
-  LineartElementLinkNode *eln = rb->isect_scheduled_up_to;
-
-  if (!eln) {
-    BLI_spin_unlock(&rb->lock_task);
-    return false;
-  }
-
-  th->pending_from = eln;
-  th->index_from = rb->isect_scheduled_up_to_index;
-
-  while (remaining > 0 && eln) {
-    int remaining_this_eln = eln->element_count - rb->isect_scheduled_up_to_index;
-    int added_count = MIN2(remaining, remaining_this_eln);
-    remaining -= added_count;
-    if (remaining || added_count == remaining_this_eln) {
-      eln = eln->next;
-      rb->isect_scheduled_up_to = eln;
-      rb->isect_scheduled_up_to_index = 0;
-    }
-    else {
-      rb->isect_scheduled_up_to_index += added_count;
-    }
->>>>>>> 432c4c74
-  }
-}
-
-<<<<<<< HEAD
+  }
+}
+
 static void lineart_destroy_isec_thread(LineartIsecData *d)
 {
   for (int i = 0; i < d->thread_count; i++) {
@@ -3364,73 +3249,6 @@
 {
   BLI_assert(th != NULL);
 
-  if (!th) {
-    return;
-  }
-
-  /* Testing_triangle->testing[0] is used to store pairing triangle reference.
-   * See definition of LineartTriangleThread for more info. */
-  LineartTriangle *testing_triangle;
-  LineartTriangleThread *tt;
-=======
-  th->pending_to = eln ? eln : rb->triangle_buffer_pointers.last;
-  th->index_to = rb->isect_scheduled_up_to_index;
-
-  BLI_spin_unlock(&rb->lock_task);
-
-  return true;
-}
-
-/* This function initializes two things:
- * 1) Triangle array scheduling info, for each worker thread to get its chunk from the scheduler.
- * 2) Per-thread intersection result array. Does not store actual #LineartEdge, these results will
- * be finalized by #lineart_create_edges_from_isec_data
- */
-static void lineart_init_isec_thread(LineartIsecData *d, LineartRenderBuffer *rb, int thread_count)
-{
-  d->threads = MEM_callocN(sizeof(LineartIsecThread) * thread_count, "LineartIsecThread arr");
-  d->rb = rb;
-  d->thread_count = thread_count;
->>>>>>> 432c4c74
-
-  rb->isect_scheduled_up_to = rb->triangle_buffer_pointers.first;
-  rb->isect_scheduled_up_to_index = 0;
-
-  for (int i = 0; i < thread_count; i++) {
-    LineartIsecThread *it = &d->threads[i];
-    it->array = MEM_mallocN(sizeof(LineartIsecSingle) * 100, "LineartIsecSingle arr");
-    it->max = 100;
-    it->current = 0;
-    it->thread_id = i;
-    it->rb = rb;
-  }
-}
-
-static void lineart_destroy_isec_thread(LineartIsecData *d)
-{
-  for (int i = 0; i < d->thread_count; i++) {
-    LineartIsecThread *it = &d->threads[i];
-    MEM_freeN(it->array);
-  }
-  MEM_freeN(d->threads);
-}
-
-static void lineart_triangle_intersect_in_bounding_area(LineartTriangle *tri,
-                                                        LineartBoundingArea *ba,
-                                                        LineartIsecThread *th,
-                                                        int up_to)
-{
-  BLI_assert(th != NULL);
-
-<<<<<<< HEAD
-  /* If this _is_ the smallest subdiv bounding area, then do the intersections there. */
-  for (int i = 0; i < up_to; i++) {
-    do {
-      testing_triangle = (LineartTriangle *)atomic_load_z((size_t *)&ba->linked_triangles[i]);
-    } while (UNLIKELY(testing_triangle == NULL));
-
-    tt = (LineartTriangleThread *)testing_triangle;
-=======
   if (!th) {
     return;
   }
@@ -3443,7 +3261,6 @@
      * See definition of LineartTriangleThread for more info. */
     LineartTriangle *testing_triangle = ba->linked_triangles[i];
     LineartTriangleThread *tt = (LineartTriangleThread *)testing_triangle;
->>>>>>> 432c4c74
 
     if (testing_triangle == tri || tt->testing_e[th->thread_id] == (LineartEdge *)tri) {
       continue;
@@ -3973,14 +3790,6 @@
                                         LineartBoundingArea *root,
                                         int recursive_level)
 {
-<<<<<<< HEAD
-
-  LineartBoundingArea *ba = lineart_mem_acquire_thread(&rb->render_data_pool,
-                                                       sizeof(LineartBoundingArea) * 4);
-  LineartTriangle *tri;
-  LineartBoundingArea *ba = root->child;
-=======
->>>>>>> 432c4c74
 
   LineartBoundingArea *ba = lineart_mem_acquire_thread(&rb->render_data_pool,
                                                        sizeof(LineartBoundingArea) * 4);
@@ -4024,15 +3833,8 @@
   }
 
   for (int i = 0; i < root->triangle_count; i++) {
-<<<<<<< HEAD
-    do {
-      tri = (LineartTriangle *)atomic_load_z((size_t *)&root->linked_triangles[i]);
-      /* Need to wait for worker threads to fill in the last few triangles. */
-    } while (UNLIKELY(tri == NULL));
-=======
     LineartTriangle *tri = root->linked_triangles[i];
 
->>>>>>> 432c4c74
     double b[4];
     b[0] = MIN3(tri->v[0]->fbcoord[0], tri->v[1]->fbcoord[0], tri->v[2]->fbcoord[0]);
     b[1] = MAX3(tri->v[0]->fbcoord[0], tri->v[1]->fbcoord[0], tri->v[2]->fbcoord[0]);
@@ -4042,22 +3844,6 @@
     /* Re-link triangles into child tiles, not doing intersection lines during this because this
      * batch of triangles are all tested with each other for intersecctions. */
     if (LRT_BOUND_AREA_CROSSES(b, &ba[0].l)) {
-<<<<<<< HEAD
-      lineart_bounding_area_link_triangle_cas(
-          rb, &ba[0], tri, b, 0, recursive_level + 1, false, NULL);
-    }
-    if (LRT_BOUND_AREA_CROSSES(b, &ba[1].l)) {
-      lineart_bounding_area_link_triangle_cas(
-          rb, &ba[1], tri, b, 0, recursive_level + 1, false, NULL);
-    }
-    if (LRT_BOUND_AREA_CROSSES(b, &ba[2].l)) {
-      lineart_bounding_area_link_triangle_cas(
-          rb, &ba[2], tri, b, 0, recursive_level + 1, false, NULL);
-    }
-    if (LRT_BOUND_AREA_CROSSES(b, &ba[3].l)) {
-      lineart_bounding_area_link_triangle_cas(
-          rb, &ba[3], tri, b, 0, recursive_level + 1, false, NULL);
-=======
       lineart_bounding_area_link_triangle(rb, &ba[0], tri, b, 0, recursive_level + 1, false, NULL);
     }
     if (LRT_BOUND_AREA_CROSSES(b, &ba[1].l)) {
@@ -4068,20 +3854,12 @@
     }
     if (LRT_BOUND_AREA_CROSSES(b, &ba[3].l)) {
       lineart_bounding_area_link_triangle(rb, &ba[3], tri, b, 0, recursive_level + 1, false, NULL);
->>>>>>> 432c4c74
     }
   }
 
   /* At this point the child tiles are fully initialized and it's safe for new triangles to be
-<<<<<<< HEAD
-   * inserted, so assign root->child for #lineart_bounding_area_link_triangle_cas to use. */
-  root->child = ba;
-=======
    * inserted, so assign root->child for #lineart_bounding_area_link_triangle to use. */
   root->child = ba;
-
-  rb->bounding_area_count += 3;
->>>>>>> 432c4c74
 }
 
 static bool lineart_bounding_area_edge_intersect(LineartRenderBuffer *UNUSED(fb),
@@ -4174,16 +3952,6 @@
  * duplicated intersection lines.
  *
  */
-<<<<<<< HEAD
-static void lineart_bounding_area_link_triangle_cas(LineartRenderBuffer *rb,
-                                                    LineartBoundingArea *root_ba,
-                                                    LineartTriangle *tri,
-                                                    double *LRUB,
-                                                    int recursive,
-                                                    int recursive_level,
-                                                    bool do_intersection,
-                                                    struct LineartIsecThread *th)
-=======
 static void lineart_bounding_area_link_triangle(LineartRenderBuffer *rb,
                                                 LineartBoundingArea *root_ba,
                                                 LineartTriangle *tri,
@@ -4192,7 +3960,6 @@
                                                 int recursive_level,
                                                 bool do_intersection,
                                                 struct LineartIsecThread *th)
->>>>>>> 432c4c74
 {
   if (!lineart_bounding_area_triangle_intersect(rb, tri, root_ba)) {
     return;
@@ -4212,79 +3979,15 @@
       b[3] = MIN3(tri->v[0]->fbcoord[1], tri->v[1]->fbcoord[1], tri->v[2]->fbcoord[1]);
       B1 = b;
     }
-<<<<<<< HEAD
-    /* Continue adding into the child. */
-    for (int iba = 0; iba < 4; iba++) {
-      if (LRT_BOUND_AREA_CROSSES(B1, &old_ba->child[iba].l)) {
-        lineart_bounding_area_link_triangle_cas(
-=======
     for (int iba = 0; iba < 4; iba++) {
       if (LRT_BOUND_AREA_CROSSES(B1, &old_ba->child[iba].l)) {
         lineart_bounding_area_link_triangle(
->>>>>>> 432c4c74
             rb, &old_ba->child[iba], tri, B1, recursive, recursive_level + 1, do_intersection, th);
       }
     }
     return;
   }
 
-<<<<<<< HEAD
-  while (1) {
-    uint32_t old_tri_index = old_ba->triangle_count;
-    uint32_t new_tri_index = old_tri_index + 1;
-    uint32_t max_triangles = old_ba->max_triangle_count;
-
-    /* If there are still space left in this tile for insertion. */
-    if (old_tri_index < max_triangles) {
-
-      /* Use atomic compare and swap to get a index, we can't use atomic increment here because it
-       * could overflow the index when multiple threads are incrementing. */
-      uint32_t success_old_index = atomic_cas_uint32(
-          &old_ba->triangle_count, old_tri_index, new_tri_index);
-
-      if (success_old_index != old_tri_index) {
-        /* Too bad, other threads grabbed this index, we retry. */
-        continue;
-      }
-
-      /* Successfully grabbed a viable index to insert the triangle into.
-       * Insert into [old_tri_index] for correct array offset starting from [0]. */
-      atomic_store_z((size_t *)&old_ba->linked_triangles[old_tri_index], (size_t)tri);
-
-      /* Do intersections in place. */
-      if (do_intersection && rb->use_intersections) {
-        lineart_triangle_intersect_in_bounding_area(tri, old_ba, th, old_tri_index);
-      }
-      break;
-    }
-    else { /* We need to wait for either splitting or array extension to be done. */
-
-      /* Splitting/extending can only be operated by one thread. */
-      BLI_spin_lock(&old_ba->lock);
-
-      if (recursive_level < rb->tile_recursive_level) {
-        if (!old_ba->child) {
-          /* old_ba->child==NULL, means we are the thread that's doing the splitting. */
-          lineart_bounding_area_split(rb, old_ba, recursive_level);
-        } /* Otherwise other thread has completed the splitting process. */
-      }
-      else {
-        if (max_triangles == old_ba->max_triangle_count) {
-          /* Means we are the thread that's doing the extension. */
-          lineart_bounding_area_triangle_reallocate(old_ba);
-        } /* Otherwise other thread has completed the extending the array. */
-      }
-
-      /* Job done, allow other threads to add into new tile. */
-      BLI_spin_unlock(&old_ba->lock);
-
-      /* Of course we still have our own triangle needs to be added. */
-      lineart_bounding_area_link_triangle_cas(
-          rb, root_ba, tri, LRUB, recursive, recursive_level, do_intersection, th);
-
-      break;
-    }
-=======
   /* When splitting tiles, triangles are relinked into new tiles by a single thread, #th is NULL
    * in that situation. */
   if (th) {
@@ -4329,7 +4032,6 @@
     /* Of course we still have our own triangle needs to be added. */
     lineart_bounding_area_link_triangle(
         rb, root_ba, tri, LRUB, recursive, recursive_level, do_intersection, th);
->>>>>>> 432c4c74
   }
 }
 
@@ -4598,11 +4300,7 @@
           _dir_control++;
           for (co = x1; co <= x2; co++) {
             for (r = y1; r <= y2; r++) {
-<<<<<<< HEAD
-              lineart_bounding_area_link_triangle_cas(
-=======
               lineart_bounding_area_link_triangle(
->>>>>>> 432c4c74
                   rb,
                   &rb->initial_bounding_areas[r * rb->tile_count_x + co],
                   tri,
@@ -4707,21 +4405,6 @@
   TaskPool *tp = BLI_task_pool_create(NULL, TASK_PRIORITY_HIGH);
   for (int i = 0; i < rb->thread_count; i++) {
     BLI_task_pool_push(tp, (TaskRunFunction)lineart_add_triangles_worker, &d.threads[i], 0, NULL);
-<<<<<<< HEAD
-  }
-  BLI_task_pool_work_and_wait(tp);
-  BLI_task_pool_free(tp);
-
-  /* Create actual lineart edges from intersection results.  */
-  lineart_create_edges_from_isec_data(&d);
-
-  lineart_destroy_isec_thread(&d);
-
-  if (G.debug_value == 4000) {
-    double t_elapsed = PIL_check_seconds_timer() - t_start;
-    printf("Line art intersection time: %f\n", t_elapsed);
-=======
->>>>>>> 432c4c74
   }
   BLI_task_pool_work_and_wait(tp);
   BLI_task_pool_free(tp);
