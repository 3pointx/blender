/* SPDX-License-Identifier: GPL-2.0-or-later
 * Copyright 2019 Blender Foundation. All rights reserved. */

/* \file
 * \ingroup editors
 */

#include "MOD_gpencil_lineart.h"
#include "MOD_lineart.h"

#include "BLI_edgehash.h"
#include "BLI_linklist.h"
#include "BLI_listbase.h"
#include "BLI_math.h"
#include "BLI_task.h"
#include "BLI_utildefines.h"

#include "PIL_time.h"

#include "BKE_camera.h"
#include "BKE_collection.h"
#include "BKE_customdata.h"
#include "BKE_deform.h"
#include "BKE_editmesh.h"
#include "BKE_global.h"
#include "BKE_gpencil.h"
#include "BKE_gpencil_geom.h"
#include "BKE_gpencil_modifier.h"
#include "BKE_lib_id.h"
#include "BKE_material.h"
#include "BKE_mesh.h"
#include "BKE_mesh_mapping.h"
#include "BKE_mesh_runtime.h"
#include "BKE_object.h"
#include "BKE_pointcache.h"
#include "BKE_scene.h"
#include "DEG_depsgraph_query.h"
#include "DNA_camera_types.h"
#include "DNA_collection_types.h"
#include "DNA_gpencil_types.h"
#include "DNA_light_types.h"
#include "DNA_material_types.h"
#include "DNA_mesh_types.h"
#include "DNA_meshdata_types.h"
#include "DNA_modifier_types.h"
#include "DNA_scene_types.h"
#include "MEM_guardedalloc.h"

#include "bmesh.h"
#include "bmesh_class.h"
#include "bmesh_tools.h"

#include "lineart_intern.h"

typedef struct LineartIsecSingle {
  float v1[3], v2[3];
  LineartTriangle *tri1, *tri2;
} LineartIsecSingle;
typedef struct LineartIsecThread {
  int thread_id;
  /* Thread triangle data. */
  /* Used to roughly spread the load. */
  int count_pending;
  /* An array of triangle element link nodes. */
  LineartElementLinkNode **pending_triangle_nodes;
  /* Count of above array. */
  int current_pending;
  int max_pending;

  /* Thread intersection result data. */
  LineartIsecSingle *array;
  int current;
  int max;
  int count_test;

  /* For individual thread reference.*/
  LineartRenderBuffer *rb;
} LineartIsecThread;
typedef struct LineartIsecData {
  LineartRenderBuffer *rb;
  LineartIsecThread *threads;
  int thread_count;
} LineartIsecData;

static LineartBoundingArea *lineart_edge_first_bounding_area(LineartRenderBuffer *rb,
                                                             LineartEdge *e);

static void lineart_bounding_area_link_edge(LineartRenderBuffer *rb,
                                            LineartBoundingArea *root_ba,
                                            LineartEdge *e);

static LineartBoundingArea *lineart_bounding_area_next(LineartBoundingArea *this,
                                                       LineartEdge *e,
                                                       double x,
                                                       double y,
                                                       double k,
                                                       int positive_x,
                                                       int positive_y,
                                                       double *next_x,
                                                       double *next_y);

static bool lineart_get_edge_bounding_areas(LineartRenderBuffer *rb,
                                            LineartEdge *e,
                                            int *rowbegin,
                                            int *rowend,
                                            int *colbegin,
                                            int *colend);

static void lineart_bounding_area_link_triangle(LineartRenderBuffer *rb,
                                                LineartBoundingArea *root_ba,
                                                LineartTriangle *tri,
                                                double *LRUB,
                                                int recursive,
                                                int recursive_level,
                                                bool do_intersection,
                                                bool do_lock,
                                                LineartIsecThread *th);

static bool lineart_triangle_edge_image_space_occlusion(SpinLock *spl,
                                                        const LineartTriangle *tri,
                                                        const LineartEdge *e,
                                                        const double *override_camera_loc,
                                                        const bool override_cam_is_persp,
                                                        const bool allow_overlapping_edges,
                                                        const double vp[4][4],
                                                        const double *camera_dir,
                                                        const float cam_shift_x,
                                                        const float cam_shift_y,
                                                        double *from,
                                                        double *to);

static void lineart_add_edge_to_list(LineartPendingEdges *pe, LineartEdge *e);

static LineartCache *lineart_init_cache(void);

static void lineart_discard_segment(LineartRenderBuffer *rb, LineartEdgeSegment *es)
{
  BLI_spin_lock(&rb->lock_cuts);

  memset(es, 0, sizeof(LineartEdgeSegment));

  /* Storing the node for potentially reuse the memory for new segment data.
   * Line Art data is not freed after all calculations are done. */
  BLI_addtail(&rb->wasted_cuts, es);

  BLI_spin_unlock(&rb->lock_cuts);
}

static LineartEdgeSegment *lineart_give_segment(LineartRenderBuffer *rb)
{
  BLI_spin_lock(&rb->lock_cuts);

  /* See if there is any already allocated memory we can reuse. */
  if (rb->wasted_cuts.first) {
    LineartEdgeSegment *es = (LineartEdgeSegment *)BLI_pophead(&rb->wasted_cuts);
    BLI_spin_unlock(&rb->lock_cuts);
    memset(es, 0, sizeof(LineartEdgeSegment));
    return es;
  }
  BLI_spin_unlock(&rb->lock_cuts);

  /* Otherwise allocate some new memory. */
  return (LineartEdgeSegment *)lineart_mem_acquire_thread(&rb->render_data_pool,
                                                          sizeof(LineartEdgeSegment));
}

/**
 * Cuts the edge in image space and mark occlusion level for each segment.
 */
static void lineart_edge_cut(LineartRenderBuffer *rb,
                             LineartEdge *e,
                             double start,
                             double end,
                             uchar material_mask_bits,
                             uchar mat_occlusion)
{
  LineartEdgeSegment *es, *ies, *next_es, *prev_es;
  LineartEdgeSegment *cut_start_before = 0, *cut_end_before = 0;
  LineartEdgeSegment *ns = 0, *ns2 = 0;
  int untouched = 0;

  /* If for some reason the occlusion function may give a result that has zero length, or reversed
   * in direction, or NAN, we take care of them here. */
  if (LRT_DOUBLE_CLOSE_ENOUGH(start, end)) {
    return;
  }
  if (LRT_DOUBLE_CLOSE_ENOUGH(start, 1) || LRT_DOUBLE_CLOSE_ENOUGH(end, 0)) {
    return;
  }
  if (UNLIKELY(start != start)) {
    start = 0;
  }
  if (UNLIKELY(end != end)) {
    end = 0;
  }

  if (start > end) {
    double t = start;
    start = end;
    end = t;
  }

  /* Begin looking for starting position of the segment. */
  /* Not using a list iteration macro because of it more clear when using for loops to iterate
   * through the segments. */
  for (es = e->segments.first; es; es = es->next) {
    if (LRT_DOUBLE_CLOSE_ENOUGH(es->at, start)) {
      cut_start_before = es;
      ns = cut_start_before;
      break;
    }
    if (es->next == NULL) {
      break;
    }
    ies = es->next;
    if (ies->at > start + 1e-09 && start > es->at) {
      cut_start_before = ies;
      ns = lineart_give_segment(rb);
      break;
    }
  }
  if (!cut_start_before && LRT_DOUBLE_CLOSE_ENOUGH(1, end)) {
    untouched = 1;
  }
  for (es = cut_start_before; es; es = es->next) {
    /* We tried to cut at existing cutting point (e.g. where the line's occluded by a triangle
     * strip). */
    if (LRT_DOUBLE_CLOSE_ENOUGH(es->at, end)) {
      cut_end_before = es;
      ns2 = cut_end_before;
      break;
    }
    /* This check is to prevent `es->at == 1.0` (where we don't need to cut because we are at the
     * end point). */
    if (!es->next && LRT_DOUBLE_CLOSE_ENOUGH(1, end)) {
      cut_end_before = es;
      ns2 = cut_end_before;
      untouched = 1;
      break;
    }
    /* When an actual cut is needed in the line. */
    if (es->at > end) {
      cut_end_before = es;
      ns2 = lineart_give_segment(rb);
      break;
    }
  }

  /* When we still can't find any existing cut in the line, we allocate new ones. */
  if (ns == NULL) {
    ns = lineart_give_segment(rb);
  }
  if (ns2 == NULL) {
    if (untouched) {
      ns2 = ns;
      cut_end_before = ns2;
    }
    else {
      ns2 = lineart_give_segment(rb);
    }
  }

  if (cut_start_before) {
    if (cut_start_before != ns) {
      /* Insert cutting points for when a new cut is needed. */
      ies = cut_start_before->prev ? cut_start_before->prev : NULL;
      ns->occlusion = ies ? ies->occlusion : 0;
      ns->material_mask_bits = ies->material_mask_bits;
      BLI_insertlinkbefore(&e->segments, cut_start_before, ns);
    }
    /* Otherwise we already found a existing cutting point, no need to insert a new one. */
  }
  else {
    /* We have yet to reach a existing cutting point even after we searched the whole line, so we
     * append the new cut to the end. */
    ies = e->segments.last;
    ns->occlusion = ies->occlusion;
    ns->material_mask_bits = ies->material_mask_bits;
    BLI_addtail(&e->segments, ns);
  }
  if (cut_end_before) {
    /* The same manipulation as on "cut_start_before". */
    if (cut_end_before != ns2) {
      ies = cut_end_before->prev ? cut_end_before->prev : NULL;
      ns2->occlusion = ies ? ies->occlusion : 0;
      ns2->material_mask_bits = ies ? ies->material_mask_bits : 0;
      BLI_insertlinkbefore(&e->segments, cut_end_before, ns2);
    }
  }
  else {
    ies = e->segments.last;
    ns2->occlusion = ies->occlusion;
    ns2->material_mask_bits = ies->material_mask_bits;
    BLI_addtail(&e->segments, ns2);
  }

  /* If we touched the cut list, we assign the new cut position based on new cut position,
   * this way we accommodate precision lost due to multiple cut inserts. */
  ns->at = start;
  if (!untouched) {
    ns2->at = end;
  }
  else {
    /* For the convenience of the loop below. */
    ns2 = ns2->next;
  }

  /* Register 1 level of occlusion for all touched segments. */
  for (es = ns; es && es != ns2; es = es->next) {
    es->occlusion += mat_occlusion;
    es->material_mask_bits |= material_mask_bits;
  }

  /* Reduce adjacent cutting points of the same level, which saves memory. */
  char min_occ = 127;
  prev_es = NULL;
  for (es = e->segments.first; es; es = next_es) {
    next_es = es->next;

    if (prev_es && prev_es->occlusion == es->occlusion &&
        prev_es->material_mask_bits == es->material_mask_bits) {
      BLI_remlink(&e->segments, es);
      /* This puts the node back to the render buffer, if more cut happens, these unused nodes get
       * picked first. */
      lineart_discard_segment(rb, es);
      continue;
    }

    min_occ = MIN2(min_occ, es->occlusion);

    prev_es = es;
  }
  e->min_occ = min_occ;
}

/**
 * To see if given line is connected to an adjacent intersection line.
 */
BLI_INLINE bool lineart_occlusion_is_adjacent_intersection(LineartEdge *e, LineartTriangle *tri)
{
  LineartVertIntersection *v1 = (void *)e->v1;
  LineartVertIntersection *v2 = (void *)e->v2;
  return ((v1->base.flag && v1->intersecting_with == tri) ||
          (v2->base.flag && v2->intersecting_with == tri));
}

static void lineart_bounding_area_triangle_add(LineartRenderBuffer *rb,
                                               LineartBoundingArea *ba,
                                               LineartTriangle *tri)
{ /* In case of too many triangles concentrating in one point, do not add anymore, these triangles
   * will be either narrower than a single pixel, or will still be added into the list of other
   * less dense areas. */
  if (ba->triangle_count >= 65535) {
    return;
  }
  if (ba->triangle_count >= ba->max_triangle_count) {
    LineartTriangle **new_array = lineart_mem_acquire_thread(
        &rb->render_data_pool, sizeof(LineartTriangle *) * ba->max_triangle_count * 2);
    memcpy(new_array, ba->linked_triangles, sizeof(LineartTriangle *) * ba->max_triangle_count);
    ba->max_triangle_count *= 2;
    ba->linked_triangles = new_array;
  }
  ba->linked_triangles[ba->triangle_count] = tri;
  ba->triangle_count++;
}

static void lineart_bounding_area_line_add(LineartRenderBuffer *rb,
                                           LineartBoundingArea *ba,
                                           LineartEdge *edge)
{
  /* In case of too many lines concentrating in one point, do not add anymore, these lines will
   * be either shorter than a single pixel, or will still be added into the list of other less
   * dense areas. */
  if (ba->line_count >= 65535) {
    return;
  }
  if (ba->line_count >= ba->max_line_count) {
    LineartEdge **new_array = lineart_mem_acquire(&rb->render_data_pool,
                                                  sizeof(LineartEdge *) * ba->max_line_count * 2);
    memcpy(new_array, ba->linked_lines, sizeof(LineartEdge *) * ba->max_line_count);
    ba->max_line_count *= 2;
    ba->linked_lines = new_array;
  }
  ba->linked_lines[ba->line_count] = edge;
  ba->line_count++;
}

static void lineart_occlusion_single_line(LineartRenderBuffer *rb, LineartEdge *e, int thread_id)
{
  double x = e->v1->fbcoord[0], y = e->v1->fbcoord[1];
  LineartBoundingArea *ba = lineart_edge_first_bounding_area(rb, e);
  LineartBoundingArea *nba = ba;
  LineartTriangleThread *tri;

  /* These values are used for marching along the line. */
  double l, r;
  double k = (e->v2->fbcoord[1] - e->v1->fbcoord[1]) /
             (e->v2->fbcoord[0] - e->v1->fbcoord[0] + 1e-30);
  int positive_x = (e->v2->fbcoord[0] - e->v1->fbcoord[0]) > 0 ?
                       1 :
                       (e->v2->fbcoord[0] == e->v1->fbcoord[0] ? 0 : -1);
  int positive_y = (e->v2->fbcoord[1] - e->v1->fbcoord[1]) > 0 ?
                       1 :
                       (e->v2->fbcoord[1] == e->v1->fbcoord[1] ? 0 : -1);

  while (nba) {

    for (int i = 0; i < nba->triangle_count; i++) {
      tri = (LineartTriangleThread *)nba->linked_triangles[i];
      /* If we are already testing the line in this thread, then don't do it. */
      if (tri->testing_e[thread_id] == e || (tri->base.flags & LRT_TRIANGLE_INTERSECTION_ONLY) ||
          /* Ignore this triangle if an intersection line directly comes from it, */
          lineart_occlusion_is_adjacent_intersection(e, (LineartTriangle *)tri) ||
          /* Or if this triangle isn't effectively occluding anything nor it's providing a
           * material flag. */
          ((!tri->base.mat_occlusion) && (!tri->base.material_mask_bits))) {
        continue;
      }
      tri->testing_e[thread_id] = e;
      if (lineart_triangle_edge_image_space_occlusion(&rb->lock_task,
                                                      (const LineartTriangle *)tri,
                                                      e,
                                                      rb->camera_pos,
                                                      rb->cam_is_persp,
                                                      rb->allow_overlapping_edges,
                                                      rb->view_projection,
                                                      rb->view_vector,
                                                      rb->shift_x,
                                                      rb->shift_y,
                                                      &l,
                                                      &r)) {
        lineart_edge_cut(rb, e, l, r, tri->base.material_mask_bits, tri->base.mat_occlusion);
        if (e->min_occ > rb->max_occlusion_level) {
          /* No need to calculate any longer on this line because no level more than set value is
           * going to show up in the rendered result. */
          return;
        }
      }
    }
    /* Marching along `e->v1` to `e->v2`, searching each possible bounding areas it may touch. */
    nba = lineart_bounding_area_next(nba, e, x, y, k, positive_x, positive_y, &x, &y);
  }
}

static int lineart_occlusion_make_task_info(LineartRenderBuffer *rb, LineartRenderTaskInfo *rti)
{
  LineartEdge *data;
  int i;
  int res = 0;
  int starting_index;

  BLI_spin_lock(&rb->lock_task);

  starting_index = rb->scheduled_count;
  rb->scheduled_count += LRT_THREAD_EDGE_COUNT;

  BLI_spin_unlock(&rb->lock_task);

  if (starting_index >= rb->pending_edges.next) {
    res = 0;
  }
  else {
    rti->pending_edges.array = &rb->pending_edges.array[starting_index];
    int remaining = rb->pending_edges.next - starting_index;
    rti->pending_edges.max = MIN2(remaining, LRT_THREAD_EDGE_COUNT);
    res = 1;
  }

  return res;
}

static void lineart_occlusion_worker(TaskPool *__restrict UNUSED(pool), LineartRenderTaskInfo *rti)
{
  LineartRenderBuffer *rb = rti->rb;
  LineartEdge *eip;

  while (lineart_occlusion_make_task_info(rb, rti)) {
    for (int i = 0; i < rti->pending_edges.max; i++) {
      eip = rti->pending_edges.array[i];
      lineart_occlusion_single_line(rb, eip, rti->thread_id);
    }
  }
}

/**
 * All internal functions starting with lineart_main_ is called inside
 * #MOD_lineart_compute_feature_lines function.
 * This function handles all occlusion calculation.
 */
static void lineart_main_occlusion_begin(LineartRenderBuffer *rb)
{
  int thread_count = rb->thread_count;
  LineartRenderTaskInfo *rti = MEM_callocN(sizeof(LineartRenderTaskInfo) * thread_count,
                                           "Task Pool");
  int i;

  /* The "last" entry is used to store worker progress in the whole list.
   * These list themselves are single-direction linked, with list.first being the head. */
  rb->contour.last = rb->contour.first;
  rb->crease.last = rb->crease.first;
  rb->intersection.last = rb->intersection.first;
  rb->material.last = rb->material.first;
  rb->edge_mark.last = rb->edge_mark.first;
  rb->floating.last = rb->floating.first;
  rb->light_contour.last = rb->light_contour.first;

  TaskPool *tp = BLI_task_pool_create(NULL, TASK_PRIORITY_HIGH);

  for (i = 0; i < thread_count; i++) {
    rti[i].thread_id = i;
    rti[i].rb = rb;
    BLI_task_pool_push(tp, (TaskRunFunction)lineart_occlusion_worker, &rti[i], 0, NULL);
  }
  BLI_task_pool_work_and_wait(tp);
  BLI_task_pool_free(tp);

  MEM_freeN(rti);
}

/**
 * Test if v lies with in the triangle formed by v0, v1, and v2.
 * Returns false when v is exactly on the edge.
 *
 * For v to be inside the triangle, it needs to be at the same side of v0->v1, v1->v2, and
 * `v2->v0`, where the "side" is determined by checking the sign of `cross(v1-v0, v1-v)` and so on.
 */
static bool lineart_point_inside_triangle(const double v[2],
                                          const double v0[2],
                                          const double v1[2],
                                          const double v2[2])
{
  double cl, c;

  cl = (v0[0] - v[0]) * (v1[1] - v[1]) - (v0[1] - v[1]) * (v1[0] - v[0]);
  c = cl;

  cl = (v1[0] - v[0]) * (v2[1] - v[1]) - (v1[1] - v[1]) * (v2[0] - v[0]);
  if (c * cl <= 0) {
    return false;
  }

  c = cl;

  cl = (v2[0] - v[0]) * (v0[1] - v[1]) - (v2[1] - v[1]) * (v0[0] - v[0]);
  if (c * cl <= 0) {
    return false;
  }

  c = cl;

  cl = (v0[0] - v[0]) * (v1[1] - v[1]) - (v0[1] - v[1]) * (v1[0] - v[0]);
  if (c * cl <= 0) {
    return false;
  }

  return true;
}

static int lineart_point_on_line_segment(double v[2], double v0[2], double v1[2])
{
  /* `c1 != c2` by default. */
  double c1 = 1, c2 = 0;
  double l0[2], l1[2];

  sub_v2_v2v2_db(l0, v, v0);
  sub_v2_v2v2_db(l1, v, v1);

  if (v1[0] == v0[0] && v1[1] == v0[1]) {
    return 0;
  }

  if (!LRT_DOUBLE_CLOSE_ENOUGH(v1[0], v0[0])) {
    c1 = ratiod(v0[0], v1[0], v[0]);
  }
  else {
    if (LRT_DOUBLE_CLOSE_ENOUGH(v[0], v1[0])) {
      c2 = ratiod(v0[1], v1[1], v[1]);
      return (c2 >= -DBL_TRIANGLE_LIM && c2 <= 1 + DBL_TRIANGLE_LIM);
    }
    else {
      return false;
    }
  }

  if (!LRT_DOUBLE_CLOSE_ENOUGH(v1[1], v0[1])) {
    c2 = ratiod(v0[1], v1[1], v[1]);
  }
  else {
    if (LRT_DOUBLE_CLOSE_ENOUGH(v[1], v1[1])) {
      c1 = ratiod(v0[0], v1[0], v[0]);
      return (c1 >= -DBL_TRIANGLE_LIM && c1 <= 1 + DBL_TRIANGLE_LIM);
    }
    else {
      return false;
    }
  }

  if (LRT_DOUBLE_CLOSE_ENOUGH(c1, c2) && c1 >= 0 && c1 <= 1) {
    return 1;
  }

  return 0;
}

/**
 * Same algorithm as lineart_point_inside_triangle(), but returns differently:
 * 0-outside 1-on the edge 2-inside.
 */
static int lineart_point_triangle_relation(double v[2], double v0[2], double v1[2], double v2[2])
{
  double cl, c;
  double r;
  if (lineart_point_on_line_segment(v, v0, v1) || lineart_point_on_line_segment(v, v1, v2) ||
      lineart_point_on_line_segment(v, v2, v0)) {
    return 1;
  }

  cl = (v0[0] - v[0]) * (v1[1] - v[1]) - (v0[1] - v[1]) * (v1[0] - v[0]);
  c = cl;

  cl = (v1[0] - v[0]) * (v2[1] - v[1]) - (v1[1] - v[1]) * (v2[0] - v[0]);
  if ((r = c * cl) < 0) {
    return 0;
  }

  c = cl;

  cl = (v2[0] - v[0]) * (v0[1] - v[1]) - (v2[1] - v[1]) * (v0[0] - v[0]);
  if ((r = c * cl) < 0) {
    return 0;
  }

  c = cl;

  cl = (v0[0] - v[0]) * (v1[1] - v[1]) - (v0[1] - v[1]) * (v1[0] - v[0]);
  if ((r = c * cl) < 0) {
    return 0;
  }

  if (r == 0) {
    return 1;
  }

  return 2;
}

/**
 * Similar with #lineart_point_inside_triangle, but in 3d.
 * Returns false when not co-planar.
 */
static bool lineart_point_inside_triangle3d(double v[3], double v0[3], double v1[3], double v2[3])
{
  double l[3], r[3];
  double N1[3], N2[3];
  double d;

  sub_v3_v3v3_db(l, v1, v0);
  sub_v3_v3v3_db(r, v, v1);
  cross_v3_v3v3_db(N1, l, r);

  sub_v3_v3v3_db(l, v2, v1);
  sub_v3_v3v3_db(r, v, v2);
  cross_v3_v3v3_db(N2, l, r);

  if ((d = dot_v3v3_db(N1, N2)) < 0) {
    return false;
  }

  sub_v3_v3v3_db(l, v0, v2);
  sub_v3_v3v3_db(r, v, v0);
  cross_v3_v3v3_db(N1, l, r);

  if ((d = dot_v3v3_db(N1, N2)) < 0) {
    return false;
  }

  sub_v3_v3v3_db(l, v1, v0);
  sub_v3_v3v3_db(r, v, v1);
  cross_v3_v3v3_db(N2, l, r);

  if ((d = dot_v3v3_db(N1, N2)) < 0) {
    return false;
  }

  return true;
}

/**
 * The following `lineart_memory_get_XXX_space` functions are for allocating new memory for some
 * modified geometries in the culling stage.
 */
static LineartElementLinkNode *lineart_memory_get_triangle_space(LineartRenderBuffer *rb)
{
  LineartElementLinkNode *eln;

  /* We don't need to allocate a whole bunch of triangles because the amount of clipped triangles
   * are relatively small. */
  LineartTriangle *render_triangles = lineart_mem_acquire(&rb->render_data_pool,
                                                          64 * rb->triangle_size);

  eln = lineart_list_append_pointer_pool_sized(&rb->triangle_buffer_pointers,
                                               &rb->render_data_pool,
                                               render_triangles,
                                               sizeof(LineartElementLinkNode));
  eln->element_count = 64;
  eln->flags |= LRT_ELEMENT_IS_ADDITIONAL;

  return eln;
}

static LineartElementLinkNode *lineart_memory_get_vert_space(LineartRenderBuffer *rb)
{
  LineartElementLinkNode *eln;

  LineartVert *render_vertices = lineart_mem_acquire(&rb->render_data_pool,
                                                     sizeof(LineartVert) * 64);

  eln = lineart_list_append_pointer_pool_sized(&rb->vertex_buffer_pointers,
                                               &rb->render_data_pool,
                                               render_vertices,
                                               sizeof(LineartElementLinkNode));
  eln->element_count = 64;
  eln->flags |= LRT_ELEMENT_IS_ADDITIONAL;

  return eln;
}

static LineartElementLinkNode *lineart_memory_get_edge_space(LineartRenderBuffer *rb)
{
  LineartElementLinkNode *eln;

  LineartEdge *render_edges = lineart_mem_acquire(&rb->render_data_pool, sizeof(LineartEdge) * 64);

  eln = lineart_list_append_pointer_pool_sized(&rb->line_buffer_pointers,
                                               &rb->render_data_pool,
                                               render_edges,
                                               sizeof(LineartElementLinkNode));
  eln->element_count = 64;
  eln->crease_threshold = rb->crease_threshold;
  eln->flags |= LRT_ELEMENT_IS_ADDITIONAL;

  return eln;
}

static void lineart_triangle_post(LineartTriangle *tri, LineartTriangle *orig)
{
  /* Just re-assign normal and set cull flag. */
  copy_v3_v3_db(tri->gn, orig->gn);
  tri->flags = LRT_CULL_GENERATED;
  tri->intersection_mask = orig->intersection_mask;
  tri->material_mask_bits = orig->material_mask_bits;
  tri->mat_occlusion = orig->mat_occlusion;
}

static void lineart_triangle_set_cull_flag(LineartTriangle *tri, uchar flag)
{
  uchar intersection_only = (tri->flags & LRT_TRIANGLE_INTERSECTION_ONLY);
  tri->flags = flag;
  tri->flags |= intersection_only;
}

static bool lineart_edge_match(LineartTriangle *tri, LineartEdge *e, int v1, int v2)
{
  return ((tri->v[v1] == e->v1 && tri->v[v2] == e->v2) ||
          (tri->v[v2] == e->v1 && tri->v[v1] == e->v2));
}

static void lineart_discard_duplicated_edges(LineartEdge *old_e, int v1id, int v2id)
{
  LineartEdge *e = old_e;
  e++;
  while (e->v1 && e->v2 && e->v1->index == v1id && e->v2->index == v2id) {
    e->flags |= LRT_EDGE_FLAG_CHAIN_PICKED;
    e++;
  }
}

/**
 * Does near-plane cut on 1 triangle only. When cutting with far-plane, the camera vectors gets
 * reversed by the caller so don't need to implement one in a different direction.
 */
static void lineart_triangle_cull_single(LineartRenderBuffer *rb,
                                         LineartTriangle *tri,
                                         int in0,
                                         int in1,
                                         int in2,
                                         double *cam_pos,
                                         double *view_dir,
                                         bool allow_boundaries,
                                         double (*vp)[4],
                                         Object *ob,
                                         int *r_v_count,
                                         int *r_e_count,
                                         int *r_t_count,
                                         LineartElementLinkNode *v_eln,
                                         LineartElementLinkNode *e_eln,
                                         LineartElementLinkNode *t_eln)
{
  double vv1[3], vv2[3], dot1, dot2;
  double a;
  int v_count = *r_v_count;
  int e_count = *r_e_count;
  int t_count = *r_t_count;
  uint16_t new_flag = 0;

  LineartEdge *new_e, *e, *old_e;
  LineartEdgeSegment *es;
  LineartTriangleAdjacent *ta;

  if (tri->flags & (LRT_CULL_USED | LRT_CULL_GENERATED | LRT_CULL_DISCARD)) {
    return;
  }

  /* See definition of tri->intersecting_verts and the usage in
   * lineart_geometry_object_load() for details. */
  ta = (void *)tri->intersecting_verts;

  LineartVert *vt = &((LineartVert *)v_eln->pointer)[v_count];
  LineartTriangle *tri1 = (void *)(((uchar *)t_eln->pointer) + rb->triangle_size * t_count);
  LineartTriangle *tri2 = (void *)(((uchar *)t_eln->pointer) + rb->triangle_size * (t_count + 1));

  new_e = &((LineartEdge *)e_eln->pointer)[e_count];
  /* Init `edge` to the last `edge` entry. */
  e = new_e;

#define INCREASE_EDGE \
  new_e = &((LineartEdge *)e_eln->pointer)[e_count]; \
  e_count++; \
  e = new_e; \
  es = lineart_mem_acquire(&rb->render_data_pool, sizeof(LineartEdgeSegment)); \
  BLI_addtail(&e->segments, es);

#define SELECT_EDGE(e_num, v1_link, v2_link, new_tri) \
  if (ta->e[e_num]) { \
    old_e = ta->e[e_num]; \
    new_flag = old_e->flags; \
    old_e->flags = LRT_EDGE_FLAG_CHAIN_PICKED; \
    lineart_discard_duplicated_edges(old_e, old_e->v1->index, old_e->v2->index); \
    INCREASE_EDGE \
    e->v1 = (v1_link); \
    e->v2 = (v2_link); \
    e->v1->index = (v1_link)->index; \
    e->v2->index = (v1_link)->index; \
    e->flags = new_flag; \
    e->object_ref = ob; \
    e->t1 = ((old_e->t1 == tri) ? (new_tri) : (old_e->t1)); \
    e->t2 = ((old_e->t2 == tri) ? (new_tri) : (old_e->t2)); \
    lineart_add_edge_to_list(&rb->pending_edges, e); \
  }

#define RELINK_EDGE(e_num, new_tri) \
  if (ta->e[e_num]) { \
    old_e = ta->e[e_num]; \
    old_e->t1 = ((old_e->t1 == tri) ? (new_tri) : (old_e->t1)); \
    old_e->t2 = ((old_e->t2 == tri) ? (new_tri) : (old_e->t2)); \
  }

#define REMOVE_TRIANGLE_EDGE \
  if (ta->e[0]) { \
    ta->e[0]->flags = LRT_EDGE_FLAG_CHAIN_PICKED; \
    lineart_discard_duplicated_edges(ta->e[0], ta->e[0]->v1->index, ta->e[0]->v2->index); \
  } \
  if (ta->e[1]) { \
    ta->e[1]->flags = LRT_EDGE_FLAG_CHAIN_PICKED; \
    lineart_discard_duplicated_edges(ta->e[1], ta->e[1]->v1->index, ta->e[1]->v2->index); \
  } \
  if (ta->e[2]) { \
    ta->e[2]->flags = LRT_EDGE_FLAG_CHAIN_PICKED; \
    lineart_discard_duplicated_edges(ta->e[2], ta->e[2]->v1->index, ta->e[2]->v2->index); \
  }

  switch (in0 + in1 + in2) {
    case 0: /* Triangle is visible. Ignore this triangle. */
      return;
    case 3:
      /* Triangle completely behind near plane, throw it away
       * also remove render lines form being computed. */
      lineart_triangle_set_cull_flag(tri, LRT_CULL_DISCARD);
      REMOVE_TRIANGLE_EDGE
      return;
    case 2:
      /* Two points behind near plane, cut those and
       * generate 2 new points, 3 lines and 1 triangle. */
      lineart_triangle_set_cull_flag(tri, LRT_CULL_USED);

      /**
       * (!in0) means "when point 0 is visible".
       * conditions for point 1, 2 are the same idea.
       *
       * \code{.txt}identify
       * 1-----|-------0
       * |     |   ---
       * |     |---
       * |  ---|
       * 2--   |
       *     (near)---------->(far)
       * Will become:
       *       |N******0
       *       |*  ***
       *       |N**
       *       |
       *       |
       *     (near)---------->(far)
       * \endcode
       */
      if (!in0) {

        /* Cut point for line 2---|-----0. */
        sub_v3_v3v3_db(vv1, tri->v[0]->gloc, cam_pos);
        sub_v3_v3v3_db(vv2, cam_pos, tri->v[2]->gloc);
        dot1 = dot_v3v3_db(vv1, view_dir);
        dot2 = dot_v3v3_db(vv2, view_dir);
        a = dot1 / (dot1 + dot2);
        /* Assign it to a new point. */
        interp_v3_v3v3_db(vt[0].gloc, tri->v[0]->gloc, tri->v[2]->gloc, a);
        mul_v4_m4v3_db(vt[0].fbcoord, vp, vt[0].gloc);
        vt[0].index = tri->v[2]->index;

        /* Cut point for line 1---|-----0. */
        sub_v3_v3v3_db(vv1, tri->v[0]->gloc, cam_pos);
        sub_v3_v3v3_db(vv2, cam_pos, tri->v[1]->gloc);
        dot1 = dot_v3v3_db(vv1, view_dir);
        dot2 = dot_v3v3_db(vv2, view_dir);
        a = dot1 / (dot1 + dot2);
        /* Assign it to another new point. */
        interp_v3_v3v3_db(vt[1].gloc, tri->v[0]->gloc, tri->v[1]->gloc, a);
        mul_v4_m4v3_db(vt[1].fbcoord, vp, vt[1].gloc);
        vt[1].index = tri->v[1]->index;

        /* New line connecting two new points. */
        INCREASE_EDGE
        if (allow_boundaries) {
          e->flags = LRT_EDGE_FLAG_CONTOUR;
          lineart_add_edge_to_list(&rb->pending_edges, e);
        }
        /* NOTE: inverting `e->v1/v2` (left/right point) doesn't matter as long as
         * `tri->edge` and `tri->v` has the same sequence. and the winding direction
         * can be either CW or CCW but needs to be consistent throughout the calculation. */
        e->v1 = &vt[1];
        e->v2 = &vt[0];
        /* Only one adjacent triangle, because the other side is the near plane. */
        /* Use `tl` or `tr` doesn't matter. */
        e->t1 = tri1;
        e->object_ref = ob;

        /* New line connecting original point 0 and a new point, only when it's a selected line. */
        SELECT_EDGE(2, tri->v[0], &vt[0], tri1)
        /* New line connecting original point 0 and another new point. */
        SELECT_EDGE(0, tri->v[0], &vt[1], tri1)

        /* Re-assign triangle point array to two new points. */
        tri1->v[0] = tri->v[0];
        tri1->v[1] = &vt[1];
        tri1->v[2] = &vt[0];

        lineart_triangle_post(tri1, tri);

        v_count += 2;
        t_count += 1;
      }
      else if (!in2) {
        sub_v3_v3v3_db(vv1, tri->v[2]->gloc, cam_pos);
        sub_v3_v3v3_db(vv2, cam_pos, tri->v[0]->gloc);
        dot1 = dot_v3v3_db(vv1, view_dir);
        dot2 = dot_v3v3_db(vv2, view_dir);
        a = dot1 / (dot1 + dot2);
        interp_v3_v3v3_db(vt[0].gloc, tri->v[2]->gloc, tri->v[0]->gloc, a);
        mul_v4_m4v3_db(vt[0].fbcoord, vp, vt[0].gloc);
        vt[0].index = tri->v[0]->index;

        sub_v3_v3v3_db(vv1, tri->v[2]->gloc, cam_pos);
        sub_v3_v3v3_db(vv2, cam_pos, tri->v[1]->gloc);
        dot1 = dot_v3v3_db(vv1, view_dir);
        dot2 = dot_v3v3_db(vv2, view_dir);
        a = dot1 / (dot1 + dot2);
        interp_v3_v3v3_db(vt[1].gloc, tri->v[2]->gloc, tri->v[1]->gloc, a);
        mul_v4_m4v3_db(vt[1].fbcoord, vp, vt[1].gloc);
        vt[1].index = tri->v[1]->index;

        INCREASE_EDGE
        if (allow_boundaries) {
          e->flags = LRT_EDGE_FLAG_CONTOUR;
          lineart_add_edge_to_list(&rb->pending_edges, e);
        }
        e->v1 = &vt[0];
        e->v2 = &vt[1];
        e->t1 = tri1;
        e->object_ref = ob;

        SELECT_EDGE(2, tri->v[2], &vt[0], tri1)
        SELECT_EDGE(1, tri->v[2], &vt[1], tri1)

        tri1->v[0] = &vt[0];
        tri1->v[1] = &vt[1];
        tri1->v[2] = tri->v[2];

        lineart_triangle_post(tri1, tri);

        v_count += 2;
        t_count += 1;
      }
      else if (!in1) {
        sub_v3_v3v3_db(vv1, tri->v[1]->gloc, cam_pos);
        sub_v3_v3v3_db(vv2, cam_pos, tri->v[2]->gloc);
        dot1 = dot_v3v3_db(vv1, view_dir);
        dot2 = dot_v3v3_db(vv2, view_dir);
        a = dot1 / (dot1 + dot2);
        interp_v3_v3v3_db(vt[0].gloc, tri->v[1]->gloc, tri->v[2]->gloc, a);
        mul_v4_m4v3_db(vt[0].fbcoord, vp, vt[0].gloc);
        vt[0].index = tri->v[2]->index;

        sub_v3_v3v3_db(vv1, tri->v[1]->gloc, cam_pos);
        sub_v3_v3v3_db(vv2, cam_pos, tri->v[0]->gloc);
        dot1 = dot_v3v3_db(vv1, view_dir);
        dot2 = dot_v3v3_db(vv2, view_dir);
        a = dot1 / (dot1 + dot2);
        interp_v3_v3v3_db(vt[1].gloc, tri->v[1]->gloc, tri->v[0]->gloc, a);
        mul_v4_m4v3_db(vt[1].fbcoord, vp, vt[1].gloc);
        vt[1].index = tri->v[0]->index;

        INCREASE_EDGE
        if (allow_boundaries) {
          e->flags = LRT_EDGE_FLAG_CONTOUR;
          lineart_add_edge_to_list(&rb->pending_edges, e);
        }
        e->v1 = &vt[1];
        e->v2 = &vt[0];
        e->t1 = tri1;
        e->object_ref = ob;

        SELECT_EDGE(1, tri->v[1], &vt[0], tri1)
        SELECT_EDGE(0, tri->v[1], &vt[1], tri1)

        tri1->v[0] = &vt[0];
        tri1->v[1] = tri->v[1];
        tri1->v[2] = &vt[1];

        lineart_triangle_post(tri1, tri);

        v_count += 2;
        t_count += 1;
      }
      break;
    case 1:
      /* One point behind near plane, cut those and
       * generate 2 new points, 4 lines and 2 triangles. */
      lineart_triangle_set_cull_flag(tri, LRT_CULL_USED);

      /**
       * (in0) means "when point 0 is invisible".
       * conditions for point 1, 2 are the same idea.
       * \code{.txt}
       * 0------|----------1
       *   --   |          |
       *     ---|          |
       *        |--        |
       *        |  ---     |
       *        |     ---  |
       *        |        --2
       *      (near)---------->(far)
       * Will become:
       *        |N*********1
       *        |*     *** |
       *        |*  ***    |
       *        |N**       |
       *        |  ***     |
       *        |     ***  |
       *        |        **2
       *      (near)---------->(far)
       * \endcode
       */
      if (in0) {
        /* Cut point for line 0---|------1. */
        sub_v3_v3v3_db(vv1, tri->v[1]->gloc, cam_pos);
        sub_v3_v3v3_db(vv2, cam_pos, tri->v[0]->gloc);
        dot1 = dot_v3v3_db(vv1, view_dir);
        dot2 = dot_v3v3_db(vv2, view_dir);
        a = dot2 / (dot1 + dot2);
        /* Assign to a new point. */
        interp_v3_v3v3_db(vt[0].gloc, tri->v[0]->gloc, tri->v[1]->gloc, a);
        mul_v4_m4v3_db(vt[0].fbcoord, vp, vt[0].gloc);
        vt[0].index = tri->v[0]->index;

        /* Cut point for line 0---|------2. */
        sub_v3_v3v3_db(vv1, tri->v[2]->gloc, cam_pos);
        sub_v3_v3v3_db(vv2, cam_pos, tri->v[0]->gloc);
        dot1 = dot_v3v3_db(vv1, view_dir);
        dot2 = dot_v3v3_db(vv2, view_dir);
        a = dot2 / (dot1 + dot2);
        /* Assign to other new point. */
        interp_v3_v3v3_db(vt[1].gloc, tri->v[0]->gloc, tri->v[2]->gloc, a);
        mul_v4_m4v3_db(vt[1].fbcoord, vp, vt[1].gloc);
        vt[1].index = tri->v[0]->index;

        /* New line connects two new points. */
        INCREASE_EDGE
        if (allow_boundaries) {
          e->flags = LRT_EDGE_FLAG_CONTOUR;
          lineart_add_edge_to_list(&rb->pending_edges, e);
        }
        e->v1 = &vt[1];
        e->v2 = &vt[0];
        e->t1 = tri1;
        e->object_ref = ob;

        /* New line connects new point 0 and old point 1,
         * this is a border line. */

        SELECT_EDGE(0, tri->v[1], &vt[0], tri1)
        SELECT_EDGE(2, tri->v[2], &vt[1], tri2)
        RELINK_EDGE(1, tri2)

        /* We now have one triangle closed. */
        tri1->v[0] = tri->v[1];
        tri1->v[1] = &vt[1];
        tri1->v[2] = &vt[0];
        /* Close the second triangle. */
        tri2->v[0] = &vt[1];
        tri2->v[1] = tri->v[1];
        tri2->v[2] = tri->v[2];

        lineart_triangle_post(tri1, tri);
        lineart_triangle_post(tri2, tri);

        v_count += 2;
        t_count += 2;
      }
      else if (in1) {

        sub_v3_v3v3_db(vv1, tri->v[1]->gloc, cam_pos);
        sub_v3_v3v3_db(vv2, cam_pos, tri->v[2]->gloc);
        dot1 = dot_v3v3_db(vv1, view_dir);
        dot2 = dot_v3v3_db(vv2, view_dir);
        a = dot1 / (dot1 + dot2);
        interp_v3_v3v3_db(vt[0].gloc, tri->v[1]->gloc, tri->v[2]->gloc, a);
        mul_v4_m4v3_db(vt[0].fbcoord, vp, vt[0].gloc);
        vt[0].index = tri->v[1]->index;

        sub_v3_v3v3_db(vv1, tri->v[1]->gloc, cam_pos);
        sub_v3_v3v3_db(vv2, cam_pos, tri->v[0]->gloc);
        dot1 = dot_v3v3_db(vv1, view_dir);
        dot2 = dot_v3v3_db(vv2, view_dir);
        a = dot1 / (dot1 + dot2);
        interp_v3_v3v3_db(vt[1].gloc, tri->v[1]->gloc, tri->v[0]->gloc, a);
        mul_v4_m4v3_db(vt[1].fbcoord, vp, vt[1].gloc);
        vt[1].index = tri->v[1]->index;

        INCREASE_EDGE
        if (allow_boundaries) {
          e->flags = LRT_EDGE_FLAG_CONTOUR;
          lineart_add_edge_to_list(&rb->pending_edges, e);
        }
        e->v1 = &vt[1];
        e->v2 = &vt[0];

        e->t1 = tri1;
        e->object_ref = ob;

        SELECT_EDGE(1, tri->v[2], &vt[0], tri1)
        SELECT_EDGE(0, tri->v[0], &vt[1], tri2)
        RELINK_EDGE(2, tri2)

        tri1->v[0] = tri->v[2];
        tri1->v[1] = &vt[1];
        tri1->v[2] = &vt[0];

        tri2->v[0] = &vt[1];
        tri2->v[1] = tri->v[2];
        tri2->v[2] = tri->v[0];

        lineart_triangle_post(tri1, tri);
        lineart_triangle_post(tri2, tri);

        v_count += 2;
        t_count += 2;
      }
      else if (in2) {

        sub_v3_v3v3_db(vv1, tri->v[2]->gloc, cam_pos);
        sub_v3_v3v3_db(vv2, cam_pos, tri->v[0]->gloc);
        dot1 = dot_v3v3_db(vv1, view_dir);
        dot2 = dot_v3v3_db(vv2, view_dir);
        a = dot1 / (dot1 + dot2);
        interp_v3_v3v3_db(vt[0].gloc, tri->v[2]->gloc, tri->v[0]->gloc, a);
        mul_v4_m4v3_db(vt[0].fbcoord, vp, vt[0].gloc);
        vt[0].index = tri->v[2]->index;

        sub_v3_v3v3_db(vv1, tri->v[2]->gloc, cam_pos);
        sub_v3_v3v3_db(vv2, cam_pos, tri->v[1]->gloc);
        dot1 = dot_v3v3_db(vv1, view_dir);
        dot2 = dot_v3v3_db(vv2, view_dir);
        a = dot1 / (dot1 + dot2);
        interp_v3_v3v3_db(vt[1].gloc, tri->v[2]->gloc, tri->v[1]->gloc, a);
        mul_v4_m4v3_db(vt[1].fbcoord, vp, vt[1].gloc);
        vt[1].index = tri->v[2]->index;

        INCREASE_EDGE
        if (allow_boundaries) {
          e->flags = LRT_EDGE_FLAG_CONTOUR;
          lineart_add_edge_to_list(&rb->pending_edges, e);
        }
        e->v1 = &vt[1];
        e->v2 = &vt[0];

        e->t1 = tri1;
        e->object_ref = ob;

        SELECT_EDGE(2, tri->v[0], &vt[0], tri1)
        SELECT_EDGE(1, tri->v[1], &vt[1], tri2)
        RELINK_EDGE(0, tri2)

        tri1->v[0] = tri->v[0];
        tri1->v[1] = &vt[1];
        tri1->v[2] = &vt[0];

        tri2->v[0] = &vt[1];
        tri2->v[1] = tri->v[0];
        tri2->v[2] = tri->v[1];

        lineart_triangle_post(tri1, tri);
        lineart_triangle_post(tri2, tri);

        v_count += 2;
        t_count += 2;
      }
      break;
  }
  *r_v_count = v_count;
  *r_e_count = e_count;
  *r_t_count = t_count;

#undef INCREASE_EDGE
#undef SELECT_EDGE
#undef RELINK_EDGE
#undef REMOVE_TRIANGLE_EDGE
}

/**
 * This function cuts triangles with near- or far-plane. Setting clip_far = true for cutting with
 * far-plane. For triangles that's crossing the plane, it will generate new 1 or 2 triangles with
 * new topology that represents the trimmed triangle. (which then became a triangle or a square
 * formed by two triangles)
 */
static void lineart_main_cull_triangles(LineartRenderBuffer *rb, bool clip_far)
{
  LineartTriangle *tri;
  LineartElementLinkNode *v_eln, *t_eln, *e_eln;
  double(*vp)[4] = rb->view_projection;
  int i;
  int v_count = 0, t_count = 0, e_count = 0;
  Object *ob;
  bool allow_boundaries = rb->allow_boundaries;
  double cam_pos[3];
  double clip_start = rb->near_clip, clip_end = rb->far_clip;
  double view_dir[3], clip_advance[3];

  copy_v3_v3_db(view_dir, rb->view_vector);
  copy_v3_v3_db(clip_advance, rb->view_vector);
  copy_v3_v3_db(cam_pos, rb->camera_pos);

  if (clip_far) {
    /* Move starting point to end plane. */
    mul_v3db_db(clip_advance, -clip_end);
    add_v3_v3_db(cam_pos, clip_advance);

    /* "reverse looking". */
    mul_v3db_db(view_dir, -1.0f);
  }
  else {
    /* Clip Near. */
    mul_v3db_db(clip_advance, -clip_start);
    add_v3_v3_db(cam_pos, clip_advance);
  }

  v_eln = lineart_memory_get_vert_space(rb);
  t_eln = lineart_memory_get_triangle_space(rb);
  e_eln = lineart_memory_get_edge_space(rb);

  /* Additional memory space for storing generated points and triangles. */
#define LRT_CULL_ENSURE_MEMORY \
  if (v_count > 60) { \
    v_eln->element_count = v_count; \
    v_eln = lineart_memory_get_vert_space(rb); \
    v_count = 0; \
  } \
  if (t_count > 60) { \
    t_eln->element_count = t_count; \
    t_eln = lineart_memory_get_triangle_space(rb); \
    t_count = 0; \
  } \
  if (e_count > 60) { \
    e_eln->element_count = e_count; \
    e_eln = lineart_memory_get_edge_space(rb); \
    e_count = 0; \
  }

#define LRT_CULL_DECIDE_INSIDE \
  /* These three represents points that are in the clipping range or not. */ \
  in0 = 0, in1 = 0, in2 = 0; \
  if (clip_far) { \
    /* Point outside far plane. */ \
    if (tri->v[0]->fbcoord[use_w] > clip_end) { \
      in0 = 1; \
    } \
    if (tri->v[1]->fbcoord[use_w] > clip_end) { \
      in1 = 1; \
    } \
    if (tri->v[2]->fbcoord[use_w] > clip_end) { \
      in2 = 1; \
    } \
  } \
  else { \
    /* Point inside near plane. */ \
    if (tri->v[0]->fbcoord[use_w] < clip_start) { \
      in0 = 1; \
    } \
    if (tri->v[1]->fbcoord[use_w] < clip_start) { \
      in1 = 1; \
    } \
    if (tri->v[2]->fbcoord[use_w] < clip_start) { \
      in2 = 1; \
    } \
  }

  int use_w = 3;
  int in0 = 0, in1 = 0, in2 = 0;

  if (!rb->cam_is_persp) {
    clip_start = -1;
    clip_end = 1;
    use_w = 2;
  }

  /* Then go through all the other triangles. */
  LISTBASE_FOREACH (LineartElementLinkNode *, eln, &rb->triangle_buffer_pointers) {
    if (eln->flags & LRT_ELEMENT_IS_ADDITIONAL) {
      continue;
    }
    ob = eln->object_ref;
    for (i = 0; i < eln->element_count; i++) {
      /* Select the triangle in the array. */
      tri = (void *)(((uchar *)eln->pointer) + rb->triangle_size * i);

      if (tri->flags & LRT_CULL_DISCARD) {
        continue;
      }

      LRT_CULL_DECIDE_INSIDE
      LRT_CULL_ENSURE_MEMORY
      lineart_triangle_cull_single(rb,
                                   tri,
                                   in0,
                                   in1,
                                   in2,
                                   cam_pos,
                                   view_dir,
                                   allow_boundaries,
                                   vp,
                                   ob,
                                   &v_count,
                                   &e_count,
                                   &t_count,
                                   v_eln,
                                   e_eln,
                                   t_eln);
    }
    t_eln->element_count = t_count;
    v_eln->element_count = v_count;
  }

#undef LRT_CULL_ENSURE_MEMORY
#undef LRT_CULL_DECIDE_INSIDE
}

/**
 * Adjacent data is only used during the initial stages of computing.
 * So we can free it using this function when it is not needed anymore.
 */
static void lineart_main_free_adjacent_data(LineartRenderBuffer *rb)
{
  LinkData *ld;
  while ((ld = BLI_pophead(&rb->triangle_adjacent_pointers)) != NULL) {
    MEM_freeN(ld->data);
  }
  LISTBASE_FOREACH (LineartElementLinkNode *, eln, &rb->triangle_buffer_pointers) {
    LineartTriangle *tri = eln->pointer;
    int i;
    for (i = 0; i < eln->element_count; i++) {
      /* See definition of tri->intersecting_verts and the usage in
       * lineart_geometry_object_load() for detailed. */
      tri->intersecting_verts = NULL;
      tri = (LineartTriangle *)(((uchar *)tri) + rb->triangle_size);
    }
  }
}

static void lineart_main_perspective_division(LineartRenderBuffer *rb)
{
  LineartVert *vt;
  int i;

  LISTBASE_FOREACH (LineartElementLinkNode *, eln, &rb->vertex_buffer_pointers) {
    vt = eln->pointer;
    for (i = 0; i < eln->element_count; i++) {
      if (rb->cam_is_persp) {
        /* Do not divide Z, we use Z to back transform cut points in later chaining process. */
        vt[i].fbcoord[0] /= vt[i].fbcoord[3];
        vt[i].fbcoord[1] /= vt[i].fbcoord[3];
        /* Re-map z into (0-1) range, because we no longer need NDC (Normalized Device Coordinates)
         * at the moment.
         * The algorithm currently doesn't need Z for operation, we use W instead. If Z is needed
         * in the future, the line below correctly transforms it to view space coordinates. */
        // `vt[i].fbcoord[2] = -2 * vt[i].fbcoord[2] / (far - near) - (far + near) / (far - near);
      }
      /* Shifting is always needed. */
      vt[i].fbcoord[0] -= rb->shift_x * 2;
      vt[i].fbcoord[1] -= rb->shift_y * 2;
    }
  }
}

static void lineart_main_discard_out_of_frame_edges(LineartRenderBuffer *rb)
{
  LineartEdge *e;
  int i;

#define LRT_VERT_OUT_OF_BOUND(v) \
  (v && (v->fbcoord[0] < -1 || v->fbcoord[0] > 1 || v->fbcoord[1] < -1 || v->fbcoord[1] > 1))

  LISTBASE_FOREACH (LineartElementLinkNode *, eln, &rb->line_buffer_pointers) {
    e = (LineartEdge *)eln->pointer;
    for (i = 0; i < eln->element_count; i++) {
      if ((LRT_VERT_OUT_OF_BOUND(e[i].v1) && LRT_VERT_OUT_OF_BOUND(e[i].v2))) {
        e[i].flags = LRT_EDGE_FLAG_CHAIN_PICKED;
      }
    }
  }
}

typedef struct LineartEdgeNeighbor {
  int e;
  uint16_t flags;
  int v1, v2;
} LineartEdgeNeighbor;

typedef struct VertData {
  MVert *mvert;
  LineartVert *v_arr;
  double (*model_view)[4];
  double (*model_view_proj)[4];
} VertData;

static void lineart_mvert_transform_task(void *__restrict userdata,
                                         const int i,
                                         const TaskParallelTLS *__restrict UNUSED(tls))
{
  VertData *vert_task_data = (VertData *)userdata;
  MVert *m_v = &vert_task_data->mvert[i];
  double co[4];
  LineartVert *v = &vert_task_data->v_arr[i];
  copy_v3db_v3fl(co, m_v->co);
  mul_v3_m4v3_db(v->gloc, vert_task_data->model_view, co);
  mul_v4_m4v3_db(v->fbcoord, vert_task_data->model_view_proj, co);
  v->index = i;
}

#define LRT_EDGE_FLAG_TYPE_MAX_BITS 6

static int lineart_edge_type_duplication_count(char eflag)
{
  int count = 0;
  /* See eLineartEdgeFlag for details. */
  for (int i = 0; i < LRT_EDGE_FLAG_TYPE_MAX_BITS; i++) {
    if (eflag & (1 << i)) {
      count++;
    }
  }
  return count;
}

/**
 * Because we have a variable size for #LineartTriangle, we need an access helper.
 * See #LineartTriangleThread for more info.
 */
static LineartTriangle *lineart_triangle_from_index(LineartRenderBuffer *rb,
                                                    LineartTriangle *rt_array,
                                                    int index)
{
  char *b = (char *)rt_array;
  b += (index * rb->triangle_size);
  return (LineartTriangle *)b;
}

typedef struct EdgeFeatData {
  LineartRenderBuffer *rb;
  Mesh *me;
  const MLoopTri *mlooptri;
  LineartTriangle *tri_array;
  LineartVert *v_array;
  float crease_threshold;
  bool use_auto_smooth;
  bool use_freestyle_face;
  int freestyle_face_index;
  bool use_freestyle_edge;
  int freestyle_edge_index;
  LineartEdgeNeighbor *edge_nabr;
} EdgeFeatData;

typedef struct EdgeFeatReduceData {
  int feat_edges;
} EdgeFeatReduceData;

static void feat_data_sum_reduce(const void *__restrict UNUSED(userdata),
                                 void *__restrict chunk_join,
                                 void *__restrict chunk)
<<<<<<< HEAD
{
  EdgeFeatReduceData *feat_chunk_join = (EdgeFeatReduceData *)chunk_join;
  EdgeFeatReduceData *feat_chunk = (EdgeFeatReduceData *)chunk;
  feat_chunk_join->feat_edges += feat_chunk->feat_edges;
}

static void lineart_identify_mlooptri_feature_edges(void *__restrict userdata,
                                                    const int i,
                                                    const TaskParallelTLS *__restrict tls)
{
  EdgeFeatData *e_feat_data = (EdgeFeatData *)userdata;
  EdgeFeatReduceData *reduce_data = (EdgeFeatReduceData *)tls->userdata_chunk;
  Mesh *me = e_feat_data->me;
  LineartEdgeNeighbor *edge_nabr = e_feat_data->edge_nabr;
  const MLoopTri *mlooptri = e_feat_data->mlooptri;

  uint16_t edge_flag_result = 0;

=======
{
  EdgeFeatReduceData *feat_chunk_join = (EdgeFeatReduceData *)chunk_join;
  EdgeFeatReduceData *feat_chunk = (EdgeFeatReduceData *)chunk;
  feat_chunk_join->feat_edges += feat_chunk->feat_edges;
}

static void lineart_identify_mlooptri_feature_edges(void *__restrict userdata,
                                                    const int i,
                                                    const TaskParallelTLS *__restrict tls)
{
  EdgeFeatData *e_feat_data = (EdgeFeatData *)userdata;
  EdgeFeatReduceData *reduce_data = (EdgeFeatReduceData *)tls->userdata_chunk;
  Mesh *me = e_feat_data->me;
  LineartEdgeNeighbor *edge_nabr = e_feat_data->edge_nabr;
  const MLoopTri *mlooptri = e_feat_data->mlooptri;

  uint16_t edge_flag_result = 0;

>>>>>>> 03aba804
  /* Because the Edge Neighbour array contains loop edge pairs, we only need to process the first
   * edge in the pair. Otherwise we would add the same edge that the loops represent twice. */
  if (i < edge_nabr[i].e) {
    return;
  }

  bool face_mark_filtered = false;
  bool enable_face_mark = (e_feat_data->use_freestyle_face && e_feat_data->rb->filter_face_mark);
  bool only_contour = false;
  if (enable_face_mark) {
    FreestyleFace *ff1, *ff2;
    int index = e_feat_data->freestyle_face_index;
    if (index > -1) {
      ff1 = &((FreestyleFace *)me->pdata.layers[index].data)[mlooptri[i / 3].poly];
    }
    if (edge_nabr[i].e > -1) {
      ff2 = &((FreestyleFace *)me->pdata.layers[index].data)[mlooptri[edge_nabr[i].e / 3].poly];
    }
    else {
      /* Handle mesh boundary cases: We want mesh boundaries to respect
       * `filter_face_mark_boundaries` option the same way as face mark boundaries, and the code
       * path is simper when it's assuming both ff1 and ff2 not NULL.   */
      ff2 = ff1;
    }
    if (e_feat_data->rb->filter_face_mark_boundaries ^ e_feat_data->rb->filter_face_mark_invert) {
      if ((ff1->flag & FREESTYLE_FACE_MARK) || (ff2->flag & FREESTYLE_FACE_MARK)) {
        face_mark_filtered = true;
      }
    }
    else {
      if ((ff1->flag & FREESTYLE_FACE_MARK) && (ff2->flag & FREESTYLE_FACE_MARK) && (ff2 != ff1)) {
        face_mark_filtered = true;
      }
    }
    if (e_feat_data->rb->filter_face_mark_invert) {
      face_mark_filtered = !face_mark_filtered;
    }
    if (!face_mark_filtered) {
      edge_nabr[i].flags = LRT_EDGE_FLAG_INHIBIT;
      if (e_feat_data->rb->filter_face_mark_keep_contour) {
        only_contour = true;
      }
    }
  }

  if (enable_face_mark && !face_mark_filtered && !only_contour) {
    return;
  }

  /* Mesh boundary */
  if (edge_nabr[i].e == -1) {
    edge_nabr[i].flags = LRT_EDGE_FLAG_CONTOUR;
    reduce_data->feat_edges += 1;
    return;
  }

  LineartTriangle *tri1, *tri2;
  LineartVert *vert;
  LineartRenderBuffer *rb = e_feat_data->rb;

  int f1 = i / 3, f2 = edge_nabr[i].e / 3;

  /* The mesh should already be triangulated now, so we can assume each face is a triangle. */
  tri1 = lineart_triangle_from_index(rb, e_feat_data->tri_array, f1);
  tri2 = lineart_triangle_from_index(rb, e_feat_data->tri_array, f2);

  vert = &e_feat_data->v_array[edge_nabr[i].v1];

  double view_vector_persp[3];
  double *view_vector = view_vector_persp;
  double dot_1 = 0, dot_2 = 0;
  double result;
  bool material_back_face = ((tri1->flags | tri2->flags) & LRT_TRIANGLE_MAT_BACK_FACE_CULLING);

  if (rb->use_contour || rb->use_back_face_culling || material_back_face) {
    if (rb->cam_is_persp) {
      sub_v3_v3v3_db(view_vector, rb->camera_pos, vert->gloc);
    }
    else {
      view_vector = rb->view_vector;
    }

    dot_1 = dot_v3v3_db(view_vector, tri1->gn);
    dot_2 = dot_v3v3_db(view_vector, tri2->gn);

    if ((result = dot_1 * dot_2) <= 0 && (dot_1 + dot_2)) {
      edge_flag_result |= LRT_EDGE_FLAG_CONTOUR;
    }

    if (rb->use_back_face_culling) {
      if (dot_1 < 0) {
        tri1->flags |= LRT_CULL_DISCARD;
      }
      if (dot_2 < 0) {
        tri2->flags |= LRT_CULL_DISCARD;
      }
    }
    if (material_back_face) {
      if (tri1->flags & LRT_TRIANGLE_MAT_BACK_FACE_CULLING && dot_1 < 0) {
        tri1->flags |= LRT_CULL_DISCARD;
      }
      if (tri2->flags & LRT_TRIANGLE_MAT_BACK_FACE_CULLING && dot_2 < 0) {
        tri2->flags |= LRT_CULL_DISCARD;
      }
    }
  }

  if (!only_contour) {

    if (rb->use_crease) {
      bool do_crease = true;
      if (!rb->force_crease && !e_feat_data->use_auto_smooth &&
          (me->mpoly[mlooptri[f1].poly].flag & ME_SMOOTH) &&
          (me->mpoly[mlooptri[f2].poly].flag & ME_SMOOTH)) {
        do_crease = false;
      }
      if (do_crease && (dot_v3v3_db(tri1->gn, tri2->gn) < e_feat_data->crease_threshold)) {
        edge_flag_result |= LRT_EDGE_FLAG_CREASE;
      }
    }

    int mat1 = me->mpoly[mlooptri[f1].poly].mat_nr;
    int mat2 = me->mpoly[mlooptri[f2].poly].mat_nr;

    if (rb->use_material && mat1 != mat2) {
      edge_flag_result |= LRT_EDGE_FLAG_MATERIAL;
    }
  }
  else {                     /* only_contour */
    if (!edge_flag_result) { /* Other edge types inhibited */
      return;
    }
  }

  int real_edges[3];
  BKE_mesh_looptri_get_real_edges(me, &mlooptri[i / 3], real_edges);

  if (real_edges[i % 3] >= 0) {
    MEdge *medge = &me->medge[real_edges[i % 3]];

    if (rb->use_crease && rb->sharp_as_crease && (medge->flag & ME_SHARP)) {
      edge_flag_result |= LRT_EDGE_FLAG_CREASE;
    }

    if (rb->use_edge_marks && e_feat_data->use_freestyle_edge) {
      FreestyleEdge *fe;
      int index = e_feat_data->freestyle_edge_index;
      fe = &((FreestyleEdge *)me->edata.layers[index].data)[real_edges[i % 3]];
      if (fe->flag & FREESTYLE_EDGE_MARK) {
        edge_flag_result |= LRT_EDGE_FLAG_EDGE_MARK;
      }
    }
  }

  edge_nabr[i].flags = edge_flag_result;

  if (edge_flag_result) {
    /* Only allocate for feature edge (instead of all edges) to save memory.
     * If allow duplicated edges, one edge gets added multiple times if it has multiple types.
     */
    reduce_data->feat_edges += e_feat_data->rb->allow_duplicated_types ?
                                   lineart_edge_type_duplication_count(edge_flag_result) :
                                   1;
  }
}

typedef struct LooseEdgeData {
  int loose_count;
  int loose_max;
  MEdge **loose_array;
  Mesh *me;
} LooseEdgeData;

static void lineart_loose_data_reallocate(LooseEdgeData *loose_data, int count)
{
  MEdge **new_arr = MEM_callocN(sizeof(MEdge *) * count, "loose edge array");
  if (loose_data->loose_array) {
    memcpy(new_arr, loose_data->loose_array, sizeof(MEdge *) * loose_data->loose_max);
    MEM_freeN(loose_data->loose_array);
<<<<<<< HEAD
  }
  loose_data->loose_max = count;
  loose_data->loose_array = new_arr;
=======
  }
  loose_data->loose_max = count;
  loose_data->loose_array = new_arr;
}

static void lineart_join_loose_edge_arr(LooseEdgeData *loose_data, LooseEdgeData *to_be_joined)
{
  if (!to_be_joined->loose_array) {
    return;
  }
  int new_count = loose_data->loose_count + to_be_joined->loose_count;
  if (new_count >= loose_data->loose_max) {
    lineart_loose_data_reallocate(loose_data, new_count);
  }
  memcpy(&loose_data->loose_array[loose_data->loose_count],
         to_be_joined->loose_array,
         sizeof(MEdge *) * to_be_joined->loose_count);
  loose_data->loose_count += to_be_joined->loose_count;
  MEM_freeN(to_be_joined->loose_array);
}

static void lineart_add_loose_edge(LooseEdgeData *loose_data, MEdge *e)
{
  if (loose_data->loose_count >= loose_data->loose_max) {
    int min_amount = MAX2(100, loose_data->loose_count * 2);
    lineart_loose_data_reallocate(loose_data, min_amount);
  }
  loose_data->loose_array[loose_data->loose_count] = e;
  loose_data->loose_count++;
}

static void lineart_identify_loose_edges(void *__restrict UNUSED(userdata),
                                         const int i,
                                         const TaskParallelTLS *__restrict tls)
{
  LooseEdgeData *loose_data = (LooseEdgeData *)tls->userdata_chunk;
  Mesh *me = loose_data->me;

  if (me->medge[i].flag & ME_LOOSEEDGE) {
    lineart_add_loose_edge(loose_data, &me->medge[i]);
  }
}

static void loose_data_sum_reduce(const void *__restrict UNUSED(userdata),
                                  void *__restrict chunk_join,
                                  void *__restrict chunk)
{
  LooseEdgeData *final = (LooseEdgeData *)chunk_join;
  LooseEdgeData *loose_chunk = (LooseEdgeData *)chunk;
  lineart_join_loose_edge_arr(final, loose_chunk);
>>>>>>> 03aba804
}

static void lineart_join_loose_edge_arr(LooseEdgeData *loose_data, LooseEdgeData *to_be_joined)
{
  if (!to_be_joined->loose_array) {
    return;
  }
  int new_count = loose_data->loose_count + to_be_joined->loose_count;
  if (new_count >= loose_data->loose_max) {
    lineart_loose_data_reallocate(loose_data, new_count);
  }
  memcpy(&loose_data->loose_array[loose_data->loose_count],
         to_be_joined->loose_array,
         sizeof(MEdge *) * to_be_joined->loose_count);
  loose_data->loose_count += to_be_joined->loose_count;
  MEM_freeN(to_be_joined->loose_array);
}

static void lineart_add_loose_edge(LooseEdgeData *loose_data, MEdge *e)
{
  if (loose_data->loose_count >= loose_data->loose_max) {
    int min_amount = MAX2(100, loose_data->loose_count * 2);
    lineart_loose_data_reallocate(loose_data, min_amount);
  }
  loose_data->loose_array[loose_data->loose_count] = e;
  loose_data->loose_count++;
}

static void lineart_identify_loose_edges(void *__restrict userdata,
                                         const int i,
                                         const TaskParallelTLS *__restrict UNUSED(tls))
{
  LooseEdgeData *loose_data = (LooseEdgeData *)userdata;
  Mesh *me = loose_data->me;

  if (me->medge[i].flag & ME_LOOSEEDGE) {
    lineart_add_loose_edge(loose_data, &me->medge[i]);
  }
}

static void loose_data_sum_reduce(const void *__restrict UNUSED(userdata),
                                  void *__restrict chunk_join,
                                  void *__restrict chunk)
{
  LooseEdgeData *final = (LooseEdgeData *)chunk_join;
  LooseEdgeData *loose_chunk = (LooseEdgeData *)chunk;
  lineart_join_loose_edge_arr(final, loose_chunk);
}

static void lineart_add_edge_to_list(LineartPendingEdges *pe, LineartEdge *e)
{
  if (pe->next >= pe->max || !pe->max) {
    if (!pe->max) {
      pe->max = 1000;
    }

    LineartEdge **new_array = MEM_mallocN(sizeof(LineartEdge *) * pe->max * 2,
                                          "LineartPendingEdges array");
    if (LIKELY(pe->array)) {
      memcpy(new_array, pe->array, sizeof(LineartEdge *) * pe->max);
      MEM_freeN(pe->array);
    }
    pe->max *= 2;
    pe->array = new_array;
  }
  pe->array[pe->next] = e;
  pe->next++;
}

static void lineart_add_edge_to_list_thread(LineartObjectInfo *obi, LineartEdge *e)
{
  lineart_add_edge_to_list(&obi->pending_edges, e);
}

/* Note: For simplicity, this function doesn't actually do anything if you already have data in
 * #pe.  */
static void lineart_finalize_object_edge_list_reserve(LineartPendingEdges *pe, int count)
{
  if (pe->max || pe->array) {
    return;
  }

  pe->max = count;
  LineartEdge **new_array = MEM_mallocN(sizeof(LineartEdge *) * pe->max,
                                        "LineartPendingEdges array final");
  pe->array = new_array;
}

static void lineart_finalize_object_edge_list(LineartPendingEdges *pe, LineartObjectInfo *obi)
{
  if (!obi->pending_edges.array) {
    return;
  }
  memcpy(&pe->array[pe->next],
         obi->pending_edges.array,
         sizeof(LineartEdge *) * obi->pending_edges.next);
  MEM_freeN(obi->pending_edges.array);
  pe->next += obi->pending_edges.next;
}

static void lineart_triangle_adjacent_assign(LineartTriangle *tri,
                                             LineartTriangleAdjacent *rta,
                                             LineartEdge *e)
{
  if (lineart_edge_match(tri, e, 0, 1)) {
    rta->e[0] = e;
  }
  else if (lineart_edge_match(tri, e, 1, 2)) {
    rta->e[1] = e;
  }
  else if (lineart_edge_match(tri, e, 2, 0)) {
    rta->e[2] = e;
  }
}

typedef struct TriData {
  LineartObjectInfo *ob_info;
  const MLoopTri *mlooptri;
  LineartVert *vert_arr;
  LineartTriangle *tri_arr;
  int lineart_triangle_size;
  LineartTriangleAdjacent *tri_adj;
} TriData;

static void lineart_load_tri_task(void *__restrict userdata,
                                  const int i,
                                  const TaskParallelTLS *__restrict UNUSED(tls))
{
  TriData *tri_task_data = (TriData *)userdata;
  Mesh *me = tri_task_data->ob_info->original_me;
  LineartObjectInfo *ob_info = tri_task_data->ob_info;
  const MLoopTri *mlooptri = &tri_task_data->mlooptri[i];
  LineartVert *vert_arr = tri_task_data->vert_arr;
  LineartTriangle *tri = tri_task_data->tri_arr;

  tri = (LineartTriangle *)(((uchar *)tri) + tri_task_data->lineart_triangle_size * i);

  int v1 = me->mloop[mlooptri->tri[0]].v;
  int v2 = me->mloop[mlooptri->tri[1]].v;
  int v3 = me->mloop[mlooptri->tri[2]].v;

  tri->v[0] = &vert_arr[v1];
  tri->v[1] = &vert_arr[v2];
  tri->v[2] = &vert_arr[v3];

  /* Material mask bits and occlusion effectiveness assignment. */
  Material *mat = BKE_object_material_get(ob_info->original_ob,
                                          me->mpoly[mlooptri->poly].mat_nr + 1);
  tri->material_mask_bits |= ((mat && (mat->lineart.flags & LRT_MATERIAL_MASK_ENABLED)) ?
                                  mat->lineart.material_mask_bits :
                                  0);
  tri->mat_occlusion |= (mat ? mat->lineart.mat_occlusion : 1);
  tri->flags |= (mat && (mat->blend_flag & MA_BL_CULL_BACKFACE)) ?
                    LRT_TRIANGLE_MAT_BACK_FACE_CULLING :
                    0;

  tri->intersection_mask = ob_info->override_intersection_mask;

  double gn[3];
  float no[3];
  normal_tri_v3(no, me->mvert[v1].co, me->mvert[v2].co, me->mvert[v3].co);
  copy_v3db_v3fl(gn, no);
  mul_v3_mat3_m4v3_db(tri->gn, ob_info->normal, gn);
  normalize_v3_db(tri->gn);

  if (ob_info->usage == OBJECT_LRT_INTERSECTION_ONLY) {
    tri->flags |= LRT_TRIANGLE_INTERSECTION_ONLY;
  }
  else if (ob_info->usage == OBJECT_LRT_NO_INTERSECTION ||
           ob_info->usage == OBJECT_LRT_OCCLUSION_ONLY) {
    tri->flags |= LRT_TRIANGLE_NO_INTERSECTION;
  }

  /* Re-use this field to refer to adjacent info, will be cleared after culling stage. */
  tri->intersecting_verts = (void *)&tri_task_data->tri_adj[i];
}
typedef struct EdgeNeighborData {
  LineartEdgeNeighbor *edge_nabr;
  LineartAdjacentEdge *adj_e;
  MLoopTri *mlooptri;
  MLoop *mloop;
} EdgeNeighborData;

static void lineart_edge_neighbor_init_task(void *__restrict userdata,
                                            const int i,
                                            const TaskParallelTLS *__restrict UNUSED(tls))
{
  EdgeNeighborData *en_data = (EdgeNeighborData *)userdata;
  LineartAdjacentEdge *adj_e = &en_data->adj_e[i];
  MLoopTri *looptri = &en_data->mlooptri[i / 3];
  LineartEdgeNeighbor *edge_nabr = &en_data->edge_nabr[i];
  MLoop *mloop = en_data->mloop;

  adj_e->e = i;
  adj_e->v1 = mloop[looptri->tri[i % 3]].v;
  adj_e->v2 = mloop[looptri->tri[(i + 1) % 3]].v;
  if (adj_e->v1 > adj_e->v2) {
    SWAP(unsigned int, adj_e->v1, adj_e->v2);
  }
  edge_nabr->e = -1;

  edge_nabr->v1 = adj_e->v1;
  edge_nabr->v2 = adj_e->v2;
  edge_nabr->flags = 0;
}

static LineartEdgeNeighbor *lineart_build_edge_neighbor(Mesh *me, int total_edges)
{
  /* Because the mesh is traingulated, so me->totedge should be reliable? */
  LineartAdjacentEdge *adj_e = MEM_mallocN(sizeof(LineartAdjacentEdge) * total_edges,
                                           "LineartAdjacentEdge arr");
  LineartEdgeNeighbor *edge_nabr = MEM_mallocN(sizeof(LineartEdgeNeighbor) * total_edges,
                                               "LineartEdgeNeighbor arr");

  MLoopTri *mlooptri = me->runtime.looptris.array;

  TaskParallelSettings en_settings;
  BLI_parallel_range_settings_defaults(&en_settings);
  /* Set the minimum amount of edges a thread has to process. */
  en_settings.min_iter_per_thread = 50000;
<<<<<<< HEAD

  EdgeNeighborData en_data;
  en_data.adj_e = adj_e;
  en_data.edge_nabr = edge_nabr;
  en_data.mlooptri = mlooptri;
  en_data.mloop = me->mloop;

  BLI_task_parallel_range(0, total_edges, &en_data, lineart_edge_neighbor_init_task, &en_settings);

  lineart_sort_adjacent_items(adj_e, total_edges);

  for (int i = 0; i < total_edges - 1; i++) {
    if (adj_e[i].v1 == adj_e[i + 1].v1 && adj_e[i].v2 == adj_e[i + 1].v2) {
      edge_nabr[adj_e[i].e].e = adj_e[i + 1].e;
      edge_nabr[adj_e[i + 1].e].e = adj_e[i].e;
    }
  }

  MEM_freeN(adj_e);

  return edge_nabr;
}

static void lineart_geometry_object_load(LineartObjectInfo *ob_info, LineartRenderBuffer *re_buf)
{
  LineartElementLinkNode *elem_link_node;
  LineartVert *la_v_arr;
  LineartEdge *la_edge_arr;
  LineartEdgeSegment *la_seg_arr;
  LineartTriangle *la_tri_arr;

  Mesh *me = ob_info->original_me;

=======

  EdgeNeighborData en_data;
  en_data.adj_e = adj_e;
  en_data.edge_nabr = edge_nabr;
  en_data.mlooptri = mlooptri;
  en_data.mloop = me->mloop;

  BLI_task_parallel_range(0, total_edges, &en_data, lineart_edge_neighbor_init_task, &en_settings);

  lineart_sort_adjacent_items(adj_e, total_edges);

  for (int i = 0; i < total_edges - 1; i++) {
    if (adj_e[i].v1 == adj_e[i + 1].v1 && adj_e[i].v2 == adj_e[i + 1].v2) {
      edge_nabr[adj_e[i].e].e = adj_e[i + 1].e;
      edge_nabr[adj_e[i + 1].e].e = adj_e[i].e;
    }
  }

  MEM_freeN(adj_e);

  return edge_nabr;
}

static void lineart_geometry_object_load(LineartObjectInfo *ob_info, LineartRenderBuffer *re_buf)
{
  LineartElementLinkNode *elem_link_node;
  LineartVert *la_v_arr;
  LineartEdge *la_edge_arr;
  LineartEdgeSegment *la_seg_arr;
  LineartTriangle *la_tri_arr;

  Mesh *me = ob_info->original_me;

>>>>>>> 03aba804
  if (!me->totedge) {
    return;
  }

  /* Triangulate. */
  const MLoopTri *mlooptri = BKE_mesh_runtime_looptri_ensure(me);
  const int tot_tri = BKE_mesh_runtime_looptri_len(me);

  /* Check if we should look for custom data tags like Freestyle edges or faces. */
  bool can_find_freestyle_edge = false;
  int layer_index = CustomData_get_active_layer_index(&me->edata, CD_FREESTYLE_EDGE);
  if (layer_index != -1) {
    can_find_freestyle_edge = true;
  }

  bool can_find_freestyle_face = false;
  layer_index = CustomData_get_active_layer_index(&me->pdata, CD_FREESTYLE_FACE);
  if (layer_index != -1) {
    can_find_freestyle_face = true;
  }

  /* If we allow duplicated edges, one edge should get added multiple times if is has been
   * classified as more than one edge type. This is so we can create multiple different line type
   * chains containing the same edge. */
  la_v_arr = lineart_mem_acquire_thread(&re_buf->render_data_pool,
                                        sizeof(LineartVert) * me->totvert);
  la_tri_arr = lineart_mem_acquire_thread(&re_buf->render_data_pool,
                                          tot_tri * re_buf->triangle_size);

  Object *orig_ob = ob_info->original_ob;

  BLI_spin_lock(&re_buf->lock_task);
  elem_link_node = lineart_list_append_pointer_pool_sized_thread(&re_buf->vertex_buffer_pointers,
                                                                 &re_buf->render_data_pool,
                                                                 la_v_arr,
                                                                 sizeof(LineartElementLinkNode));
  BLI_spin_unlock(&re_buf->lock_task);

  elem_link_node->element_count = me->totvert;
  elem_link_node->object_ref = orig_ob;
<<<<<<< HEAD
  ob_info->eln = elem_link_node;
=======
  ob_info->v_eln = elem_link_node;
>>>>>>> 03aba804

  bool use_auto_smooth = false;
  float crease_angle = 0;
  if (orig_ob->lineart.flags & OBJECT_LRT_OWN_CREASE) {
    crease_angle = cosf(M_PI - orig_ob->lineart.crease_threshold);
  }
  else if (ob_info->original_me->flag & ME_AUTOSMOOTH) {
    crease_angle = cosf(ob_info->original_me->smoothresh);
    use_auto_smooth = true;
  }
  else {
    crease_angle = re_buf->crease_threshold;
  }

  /* FIXME(Yiming): Hack for getting clean 3D text, the seam that extruded text object creates
   * erroneous detection on creases. Future configuration should allow options. */
  if (orig_ob->type == OB_FONT) {
    elem_link_node->flags |= LRT_ELEMENT_BORDER_ONLY;
  }

  BLI_spin_lock(&re_buf->lock_task);
  elem_link_node = lineart_list_append_pointer_pool_sized_thread(&re_buf->triangle_buffer_pointers,
                                                                 &re_buf->render_data_pool,
                                                                 la_tri_arr,
                                                                 sizeof(LineartElementLinkNode));
  BLI_spin_unlock(&re_buf->lock_task);
<<<<<<< HEAD

  int usage = ob_info->usage;

=======

  int usage = ob_info->usage;

>>>>>>> 03aba804
  elem_link_node->element_count = tot_tri;
  elem_link_node->object_ref = orig_ob;
  elem_link_node->flags |= (usage == OBJECT_LRT_NO_INTERSECTION ? LRT_ELEMENT_NO_INTERSECTION : 0);

  /* Note this memory is not from pool, will be deleted after culling. */
  LineartTriangleAdjacent *tri_adj = MEM_callocN(sizeof(LineartTriangleAdjacent) * tot_tri,
                                                 "LineartTriangleAdjacent");
  /* Link is minimal so we use pool anyway. */
  BLI_spin_lock(&re_buf->lock_task);
  lineart_list_append_pointer_pool_thread(
      &re_buf->triangle_adjacent_pointers, &re_buf->render_data_pool, tri_adj);
  BLI_spin_unlock(&re_buf->lock_task);

  /* Convert all vertices to lineart verts. */
  TaskParallelSettings vert_settings;
  BLI_parallel_range_settings_defaults(&vert_settings);
  /* Set the minimum amount of verts a thread has to process. */
  vert_settings.min_iter_per_thread = 4000;

  VertData vert_data;
  vert_data.mvert = me->mvert;
  vert_data.v_arr = la_v_arr;
  vert_data.model_view = ob_info->model_view;
  vert_data.model_view_proj = ob_info->model_view_proj;

  BLI_task_parallel_range(
      0, me->totvert, &vert_data, lineart_mvert_transform_task, &vert_settings);
  /* Register a global index increment. See #lineart_triangle_share_edge() and
   * #lineart_main_load_geometries() for detailed. It's okay that global_vindex might eventually
   * overflow, in such large scene it's virtually impossible for two vertex of the same numeric
   * index to come close together. */
  ob_info->global_i_offset = me->totvert;

  /* Convert all mesh triangles into lineart triangles.
   * Also create an edge map to get connectivity between edges and triangles. */
  TaskParallelSettings tri_settings;
  BLI_parallel_range_settings_defaults(&tri_settings);
  /* Set the minimum amount of triangles a thread has to process. */
  tri_settings.min_iter_per_thread = 4000;

  TriData tri_data;
  tri_data.ob_info = ob_info;
  tri_data.mlooptri = mlooptri;
  tri_data.vert_arr = la_v_arr;
  tri_data.tri_arr = la_tri_arr;
  tri_data.lineart_triangle_size = re_buf->triangle_size;
  tri_data.tri_adj = tri_adj;

  unsigned int total_edges = tot_tri * 3;

  BLI_task_parallel_range(0, tot_tri, &tri_data, lineart_load_tri_task, &tri_settings);

  /* Check for contour lines in the mesh.
   * IE check if the triangle edges lies in area where the triangles go from front facing to back
   * facing.
   */
  EdgeFeatReduceData edge_reduce = {0};
  TaskParallelSettings edge_feat_settings;
  BLI_parallel_range_settings_defaults(&edge_feat_settings);
  /* Set the minimum amount of edges a thread has to process. */
  edge_feat_settings.min_iter_per_thread = 4000;
  edge_feat_settings.userdata_chunk = &edge_reduce;
  edge_feat_settings.userdata_chunk_size = sizeof(EdgeFeatReduceData);
  edge_feat_settings.func_reduce = feat_data_sum_reduce;

  EdgeFeatData edge_feat_data = {0};
  edge_feat_data.rb = re_buf;
  edge_feat_data.me = me;
  edge_feat_data.mlooptri = mlooptri;
  edge_feat_data.edge_nabr = lineart_build_edge_neighbor(me, total_edges);
  edge_feat_data.tri_array = la_tri_arr;
  edge_feat_data.v_array = la_v_arr;
  edge_feat_data.crease_threshold = crease_angle;
  edge_feat_data.use_auto_smooth = use_auto_smooth;
  edge_feat_data.use_freestyle_face = can_find_freestyle_face;
  edge_feat_data.use_freestyle_edge = can_find_freestyle_edge;
  if (edge_feat_data.use_freestyle_face) {
    edge_feat_data.freestyle_face_index = CustomData_get_layer_index(&me->pdata,
                                                                     CD_FREESTYLE_FACE);
  }
  if (edge_feat_data.use_freestyle_edge) {
    edge_feat_data.freestyle_edge_index = CustomData_get_layer_index(&me->edata,
                                                                     CD_FREESTYLE_EDGE);
  }

  BLI_task_parallel_range(0,
                          total_edges,
                          &edge_feat_data,
                          lineart_identify_mlooptri_feature_edges,
                          &edge_feat_settings);

  LooseEdgeData loose_data = {0};
  if (re_buf->use_loose) {
    /* Only identifying floating edges at this point because other edges has been taken care of
     * inside #lineart_identify_mlooptri_feature_edges function. */
    TaskParallelSettings edge_loose_settings;
    BLI_parallel_range_settings_defaults(&edge_loose_settings);
    edge_loose_settings.min_iter_per_thread = 4000;
<<<<<<< HEAD
=======
    edge_loose_settings.func_reduce = loose_data_sum_reduce;
    edge_loose_settings.userdata_chunk = &loose_data;
    edge_loose_settings.userdata_chunk_size = sizeof(LooseEdgeData);
>>>>>>> 03aba804
    loose_data.me = me;
    BLI_task_parallel_range(
        0, me->totedge, &loose_data, lineart_identify_loose_edges, &edge_loose_settings);
  }

  int allocate_la_e = edge_reduce.feat_edges + loose_data.loose_count;

  la_edge_arr = lineart_mem_acquire_thread(&re_buf->render_data_pool,
                                           sizeof(LineartEdge) * allocate_la_e);
  la_seg_arr = lineart_mem_acquire_thread(&re_buf->render_data_pool,
                                          sizeof(LineartEdgeSegment) * allocate_la_e);
  BLI_spin_lock(&re_buf->lock_task);
  elem_link_node = lineart_list_append_pointer_pool_sized_thread(&re_buf->line_buffer_pointers,
                                                                 &re_buf->render_data_pool,
                                                                 la_edge_arr,
                                                                 sizeof(LineartElementLinkNode));
  BLI_spin_unlock(&re_buf->lock_task);
  elem_link_node->element_count = allocate_la_e;
  elem_link_node->object_ref = orig_ob;

  // Start of the edge/seg arr
  LineartEdge *la_edge;
  LineartEdgeSegment *la_seg;
  la_edge = la_edge_arr;
  la_seg = la_seg_arr;

  for (int i = 0; i < total_edges; i++) {
    LineartEdgeNeighbor *edge_nabr = &edge_feat_data.edge_nabr[i];

    if (i < edge_nabr->e) {
      continue;
    }

    /* Not a feature line, so we skip. */
    if (edge_nabr->flags == 0) {
      continue;
    }

    bool edge_added = false;

    /* See eLineartEdgeFlag for details. */
    for (int flag_bit = 0; flag_bit < LRT_EDGE_FLAG_TYPE_MAX_BITS; flag_bit++) {
      char use_type = 1 << flag_bit;
      if (!(use_type & edge_nabr->flags)) {
        continue;
      }

      la_edge->v1 = &la_v_arr[edge_nabr->v1];
      la_edge->v2 = &la_v_arr[edge_nabr->v2];
<<<<<<< HEAD
=======
      la_edge->v1_obindex = la_edge->v1->index;
      la_edge->v2_obindex = la_edge->v2->index;
>>>>>>> 03aba804
      int findex = i / 3;
      la_edge->t1 = lineart_triangle_from_index(re_buf, la_tri_arr, findex);
      if (!edge_added) {
        lineart_triangle_adjacent_assign(la_edge->t1, &tri_adj[findex], la_edge);
      }
      if (edge_nabr->e != -1) {
        findex = edge_nabr->e / 3;
        la_edge->t2 = lineart_triangle_from_index(re_buf, la_tri_arr, findex);
        if (!edge_added) {
          lineart_triangle_adjacent_assign(la_edge->t2, &tri_adj[findex], la_edge);
        }
      }
      la_edge->flags = use_type;
      la_edge->object_ref = orig_ob;
      BLI_addtail(&la_edge->segments, la_seg);
      if (usage == OBJECT_LRT_INHERIT || usage == OBJECT_LRT_INCLUDE ||
          usage == OBJECT_LRT_NO_INTERSECTION) {
        lineart_add_edge_to_list_thread(ob_info, la_edge);
      }

      edge_added = true;

      la_edge++;
      la_seg++;

      if (!re_buf->allow_duplicated_types) {
        break;
      }
    }
  }

  if (loose_data.loose_array) {
    for (int i = 0; i < loose_data.loose_count; i++) {
      la_edge->v1 = &la_v_arr[loose_data.loose_array[i]->v1];
      la_edge->v2 = &la_v_arr[loose_data.loose_array[i]->v2];
<<<<<<< HEAD
=======
      la_edge->v1_obindex = la_edge->v1->index;
      la_edge->v2_obindex = la_edge->v2->index;
>>>>>>> 03aba804
      la_edge->flags = LRT_EDGE_FLAG_LOOSE;
      la_edge->object_ref = orig_ob;
      BLI_addtail(&la_edge->segments, la_seg);
      if (usage == OBJECT_LRT_INHERIT || usage == OBJECT_LRT_INCLUDE ||
          usage == OBJECT_LRT_NO_INTERSECTION) {
        lineart_add_edge_to_list_thread(ob_info, la_edge);
      }
      la_edge++;
      la_seg++;
    }
    MEM_freeN(loose_data.loose_array);
  }

  MEM_freeN(edge_feat_data.edge_nabr);

  if (ob_info->free_use_mesh) {
    BKE_id_free(NULL, me);
  }
}

static void lineart_object_load_worker(TaskPool *__restrict UNUSED(pool),
                                       LineartObjectLoadTaskInfo *olti)
{
  // TODO
  //- Print size of pending objects.
  //- Try to feed this with an array instead of via the pool instead of a custom list
  //- Assign the number of objects instead of number of threads
  printf("thread start: %d\n", olti->thread_id);
  for (LineartObjectInfo *obi = olti->pending; obi; obi = obi->next) {
    lineart_geometry_object_load(obi, olti->rb);
    if (G.debug_value == 4000) {
      printf("thread id: %d processed: %d\n", olti->thread_id, obi->original_me->totpoly);
    }
  }
  printf("thread end: %d\n", olti->thread_id);
}

static uchar lineart_intersection_mask_check(Collection *c, Object *ob)
{
  LISTBASE_FOREACH (CollectionChild *, cc, &c->children) {
    uchar result = lineart_intersection_mask_check(cc->collection, ob);
    if (result) {
      return result;
    }
  }

  if (BKE_collection_has_object(c, (Object *)(ob->id.orig_id))) {
    if (c->lineart_flags & COLLECTION_LRT_USE_INTERSECTION_MASK) {
      return c->lineart_intersection_mask;
    }
  }

  return 0;
}

/**
 * See if this object in such collection is used for generating line art,
 * Disabling a collection for line art will doable all objects inside.
 */
static int lineart_usage_check(Collection *c, Object *ob, bool is_render)
{

  if (!c) {
    return OBJECT_LRT_INHERIT;
  }

  int object_has_special_usage = (ob->lineart.usage != OBJECT_LRT_INHERIT);

  if (object_has_special_usage) {
    return ob->lineart.usage;
  }

  if (c->gobject.first) {
    if (BKE_collection_has_object(c, (Object *)(ob->id.orig_id))) {
      if ((is_render && (c->flag & COLLECTION_HIDE_RENDER)) ||
          ((!is_render) && (c->flag & COLLECTION_HIDE_VIEWPORT))) {
        return OBJECT_LRT_EXCLUDE;
      }
      if (ob->lineart.usage == OBJECT_LRT_INHERIT) {
        switch (c->lineart_usage) {
          case COLLECTION_LRT_OCCLUSION_ONLY:
            return OBJECT_LRT_OCCLUSION_ONLY;
          case COLLECTION_LRT_EXCLUDE:
            return OBJECT_LRT_EXCLUDE;
          case COLLECTION_LRT_INTERSECTION_ONLY:
            return OBJECT_LRT_INTERSECTION_ONLY;
          case COLLECTION_LRT_NO_INTERSECTION:
            return OBJECT_LRT_NO_INTERSECTION;
        }
        return OBJECT_LRT_INHERIT;
      }
      return ob->lineart.usage;
    }
  }

  LISTBASE_FOREACH (CollectionChild *, cc, &c->children) {
    int result = lineart_usage_check(cc->collection, ob, is_render);
    if (result > OBJECT_LRT_INHERIT) {
      return result;
    }
  }

  return OBJECT_LRT_INHERIT;
}

static void lineart_geometry_load_assign_thread(LineartObjectLoadTaskInfo *olti_list,
                                                LineartObjectInfo *obi,
                                                int thread_count,
                                                int this_face_count)
{
  LineartObjectLoadTaskInfo *use_olti = olti_list;
  uint64_t min_face = use_olti->total_faces;
  for (int i = 0; i < thread_count; i++) {
    if (olti_list[i].total_faces < min_face) {
      min_face = olti_list[i].total_faces;
      use_olti = &olti_list[i];
    }
  }

  use_olti->total_faces += this_face_count;
  obi->next = use_olti->pending;
  use_olti->pending = obi;
}

static bool lineart_geometry_check_visible(double (*model_view_proj)[4],
                                           double shift_x,
                                           double shift_y,
                                           Object *use_ob)
{
  const BoundBox *bb = BKE_object_boundbox_get(use_ob);
  if (!bb) {
    /* For lights and empty stuff there will be no bbox. */
    return false;
  }

  double co[8][4];
  double tmp[3];
  for (int i = 0; i < 8; i++) {
    copy_v3db_v3fl(co[i], bb->vec[i]);
    copy_v3_v3_db(tmp, co[i]);
    mul_v4_m4v3_db(co[i], model_view_proj, tmp);
    co[i][0] -= shift_x * 2 * co[i][3];
    co[i][1] -= shift_y * 2 * co[i][3];
  }

  bool cond[6] = {true, true, true, true, true, true};
  /* Because for a point to be inside clip space, it must satisfy `-Wc <= XYCc <= Wc`, here if
   * all verts falls to the same side of the clip space border, we know it's outside view. */
  for (int i = 0; i < 8; i++) {
    cond[0] &= (co[i][0] < -co[i][3]);
    cond[1] &= (co[i][0] > co[i][3]);
    cond[2] &= (co[i][1] < -co[i][3]);
    cond[3] &= (co[i][1] > co[i][3]);
    cond[4] &= (co[i][2] < -co[i][3]);
    cond[5] &= (co[i][2] > co[i][3]);
  }
  for (int i = 0; i < 6; i++) {
    if (cond[i]) {
      return false;
    }
  }
  return true;
}

static void lineart_main_load_geometries(
    Depsgraph *depsgraph,
    Scene *scene,
    Object *camera /* Still use camera arg for convenience. */,
    LineartRenderBuffer *rb,
    bool allow_duplicates)
{
  double proj[4][4], view[4][4], result[4][4];
  float inv[4][4];
  Camera *cam = camera->data;
  float sensor = BKE_camera_sensor_size(cam->sensor_fit, cam->sensor_x, cam->sensor_y);
  int fit = BKE_camera_sensor_fit(cam->sensor_fit, rb->w, rb->h);
  double asp = ((double)rb->w / (double)rb->h);

  int bound_box_discard_count = 0;

  if (cam->type == CAM_PERSP) {
    if (fit == CAMERA_SENSOR_FIT_VERT && asp > 1) {
      sensor *= asp;
    }
    if (fit == CAMERA_SENSOR_FIT_HOR && asp < 1) {
      sensor /= asp;
    }
    const double fov = focallength_to_fov(cam->lens / (1 + rb->overscan), sensor);
    lineart_matrix_perspective_44d(proj, fov, asp, cam->clip_start, cam->clip_end);
  }
  else if (cam->type == CAM_ORTHO) {
    const double w = cam->ortho_scale / 2;
    lineart_matrix_ortho_44d(proj, -w, w, -w / asp, w / asp, cam->clip_start, cam->clip_end);
  }

  double t_start;

  if (G.debug_value == 4000) {
    t_start = PIL_check_seconds_timer();
  }

  invert_m4_m4(inv, rb->cam_obmat);
  mul_m4db_m4db_m4fl_uniq(result, proj, inv);
  copy_m4_m4_db(proj, result);
  copy_m4_m4_db(rb->view_projection, proj);

  unit_m4_db(view);
  copy_m4_m4_db(rb->view, view);

  BLI_listbase_clear(&rb->triangle_buffer_pointers);
  BLI_listbase_clear(&rb->vertex_buffer_pointers);

  int flags = DEG_ITER_OBJECT_FLAG_LINKED_DIRECTLY | DEG_ITER_OBJECT_FLAG_LINKED_VIA_SET |
              DEG_ITER_OBJECT_FLAG_VISIBLE;

  /* Instance duplicated & particles. */
  if (allow_duplicates) {
    flags |= DEG_ITER_OBJECT_FLAG_DUPLI;
  }

  int thread_count = rb->thread_count;

  /* This memory is in render buffer memory pool. So we don't need to free those after loading.
   */
  LineartObjectLoadTaskInfo *olti = lineart_mem_acquire(
      &rb->render_data_pool, sizeof(LineartObjectLoadTaskInfo) * thread_count);

  bool is_render = DEG_get_mode(depsgraph) == DAG_EVAL_RENDER;

  DEG_OBJECT_ITER_BEGIN (depsgraph, ob, flags) {
    LineartObjectInfo *obi = lineart_mem_acquire(&rb->render_data_pool, sizeof(LineartObjectInfo));
    obi->usage = lineart_usage_check(scene->master_collection, ob, is_render);
    obi->override_intersection_mask = lineart_intersection_mask_check(scene->master_collection,
                                                                      ob);
    Object *use_ob = DEG_get_evaluated_object(depsgraph, ob);
    Mesh *use_mesh;

    if (obi->usage == OBJECT_LRT_EXCLUDE) {
      continue;
    }

    /* Prepare the matrix used for transforming this specific object (instance). This has to be
     * done before mesh boundbox check because the function needs that. */
    mul_m4db_m4db_m4fl_uniq(obi->model_view_proj, rb->view_projection, ob->obmat);
    mul_m4db_m4db_m4fl_uniq(obi->model_view, rb->view, ob->obmat);

    if (!ELEM(use_ob->type, OB_MESH, OB_MBALL, OB_CURVES_LEGACY, OB_SURF, OB_FONT)) {
      continue;
    }

    if (!lineart_geometry_check_visible(obi->model_view_proj, rb->shift_x, rb->shift_y, use_ob)) {
      if (G.debug_value == 4000) {
        bound_box_discard_count++;
      }
      continue;
    }

    if (use_ob->type == OB_MESH) {
      use_mesh = BKE_object_get_evaluated_mesh(use_ob);
    }
    else {
      /* If DEG_ITER_OBJECT_FLAG_DUPLI is set, some curve objects may also have an evaluated mesh
       * object in the list. To avoid adding duplicate geometry, ignore evaluated curve objects
       * in those cases. */
      if (allow_duplicates && BKE_object_get_evaluated_mesh(ob) != NULL) {
        continue;
      }
      use_mesh = BKE_mesh_new_from_object(depsgraph, use_ob, true, true);
    }

    /* In case we still can not get any mesh geometry data from the object */
    if (!use_mesh) {
      continue;
    }

    if (ob->type != OB_MESH) {
      obi->free_use_mesh = true;
    }

    /* Make normal matrix. */
    float imat[4][4];
    invert_m4_m4(imat, ob->obmat);
    transpose_m4(imat);
    copy_m4d_m4(obi->normal, imat);

    obi->original_me = use_mesh;
    obi->original_ob = (ob->id.orig_id ? (Object *)ob->id.orig_id : (Object *)ob);
    lineart_geometry_load_assign_thread(olti, obi, thread_count, use_mesh->totpoly);
  }
  DEG_OBJECT_ITER_END;

  TaskPool *tp = BLI_task_pool_create(NULL, TASK_PRIORITY_HIGH);

  if (G.debug_value == 4000) {
    printf("thread count: %d\n", thread_count);
  }
  for (int i = 0; i < thread_count; i++) {
    olti[i].rb = rb;
    olti[i].thread_id = i;
    BLI_task_pool_push(tp, (TaskRunFunction)lineart_object_load_worker, &olti[i], 0, NULL);
  }
  BLI_task_pool_work_and_wait(tp);
  BLI_task_pool_free(tp);

  /* The step below is to serialize vertex index in the whole scene, so
   * lineart_triangle_share_edge() can work properly from the lack of triangle adjacent info. */
  int global_i = 0;

  int edge_count = 0;
  for (int i = 0; i < thread_count; i++) {
    for (LineartObjectInfo *obi = olti[i].pending; obi; obi = obi->next) {
      if (!obi->eln) {
        continue;
      }
      edge_count += obi->pending_edges.next;
    }
  }
  lineart_finalize_object_edge_list_reserve(&rb->pending_edges, edge_count);

  for (int i = 0; i < thread_count; i++) {
    for (LineartObjectInfo *obi = olti[i].pending; obi; obi = obi->next) {
      if (!obi->eln) {
        continue;
      }
      LineartVert *v = (LineartVert *)obi->eln->pointer;
      int v_count = obi->eln->element_count;
      for (int vi = 0; vi < v_count; vi++) {
        v[vi].index += global_i;
      }
      /* Register a global index increment. See #lineart_triangle_share_edge() and
       * #lineart_main_load_geometries() for detailed. It's okay that global_vindex might
       * eventually overflow, in such large scene it's virtually impossible for two vertex of the
       * same numeric index to come close together. */
      obi->global_i_offset = global_i;
      global_i += v_count;

      lineart_finalize_object_edge_list(&rb->pending_edges, obi);
    }
  }

  if (G.debug_value == 4000) {
    double t_elapsed = PIL_check_seconds_timer() - t_start;
    printf("Line art loading time: %lf\n", t_elapsed);
    printf("Discarded %d object from bound box check\n", bound_box_discard_count);
  }
}

/**
 * Returns the two other verts of the triangle given a vertex. Returns false if the given vertex
 * doesn't belong to this triangle.
 */
static bool lineart_triangle_get_other_verts(const LineartTriangle *tri,
                                             const LineartVert *vt,
                                             LineartVert **l,
                                             LineartVert **r)
{
  if (tri->v[0] == vt) {
    *l = tri->v[1];
    *r = tri->v[2];
    return true;
  }
  if (tri->v[1] == vt) {
    *l = tri->v[2];
    *r = tri->v[0];
    return true;
  }
  if (tri->v[2] == vt) {
    *l = tri->v[0];
    *r = tri->v[1];
    return true;
  }
  return false;
}

static bool lineart_edge_from_triangle(const LineartTriangle *tri,
                                       const LineartEdge *e,
                                       bool allow_overlapping_edges)
{
  /* Normally we just determine from the pointer address. */
  if (e->t1 == tri || e->t2 == tri) {
    return true;
  }
  /* If allows overlapping, then we compare the vertex coordinates one by one to determine if one
   * edge is from specific triangle. This is slower but can handle edge split cases very well. */
  if (allow_overlapping_edges) {
#define LRT_TRI_SAME_POINT(tri, i, pt) \
  ((LRT_DOUBLE_CLOSE_ENOUGH(tri->v[i]->gloc[0], pt->gloc[0]) && \
    LRT_DOUBLE_CLOSE_ENOUGH(tri->v[i]->gloc[1], pt->gloc[1]) && \
    LRT_DOUBLE_CLOSE_ENOUGH(tri->v[i]->gloc[2], pt->gloc[2])) || \
   (LRT_DOUBLE_CLOSE_ENOUGH(tri->v[i]->gloc[0], pt->gloc[0]) && \
    LRT_DOUBLE_CLOSE_ENOUGH(tri->v[i]->gloc[1], pt->gloc[1]) && \
    LRT_DOUBLE_CLOSE_ENOUGH(tri->v[i]->gloc[2], pt->gloc[2])))
    if ((LRT_TRI_SAME_POINT(tri, 0, e->v1) || LRT_TRI_SAME_POINT(tri, 1, e->v1) ||
         LRT_TRI_SAME_POINT(tri, 2, e->v1)) &&
        (LRT_TRI_SAME_POINT(tri, 0, e->v2) || LRT_TRI_SAME_POINT(tri, 1, e->v2) ||
         LRT_TRI_SAME_POINT(tri, 2, e->v2))) {
      return true;
    }
#undef LRT_TRI_SAME_POINT
  }
  return false;
}

/* Sorting three intersection points from min to max,
 * the order for each intersection is set in `lst[0]` to `lst[2]`. */
#define INTERSECT_SORT_MIN_TO_MAX_3(ia, ib, ic, lst) \
  { \
    lst[0] = LRT_MIN3_INDEX(ia, ib, ic); \
    lst[1] = (((ia <= ib && ib <= ic) || (ic <= ib && ib <= ia)) ? \
                  1 : \
                  (((ic <= ia && ia <= ib) || (ib < ia && ia <= ic)) ? 0 : 2)); \
    lst[2] = LRT_MAX3_INDEX(ia, ib, ic); \
  }

/* `ia ib ic` are ordered. */
#define INTERSECT_JUST_GREATER(is, order, num, index) \
  { \
    index = (num < is[order[0]] ? \
                 order[0] : \
                 (num < is[order[1]] ? order[1] : (num < is[order[2]] ? order[2] : -1))); \
  }

/* `ia ib ic` are ordered. */
#define INTERSECT_JUST_SMALLER(is, order, num, index) \
  { \
    index = (num > is[order[2]] ? \
                 order[2] : \
                 (num > is[order[1]] ? order[1] : (num > is[order[0]] ? order[0] : -1))); \
  }

/**
 * This is the main function to calculate
 * the occlusion status between 1(one) triangle and 1(one) line.
 * if returns true, then from/to will carry the occluded segments
 * in ratio from `e->v1` to `e->v2`. The line is later cut with these two values.
 *
 * TODO(@Yiming): This function uses a convoluted method that needs to be redesigned.
 *
 * 1) The #lineart_intersect_seg_seg() and #lineart_point_triangle_relation() are separate calls,
 * which would potentially return results that doesn't agree, especially when it's an edge
 * extruding from one of the triangle's point. To get the information using one math process can
 * solve this problem.
 *
 * 2) Currently using discrete a/b/c/pa/pb/pc/is[3] values for storing
 * intersection/edge_aligned/intersection_order info, which isn't optimal, needs a better
 * representation (likely a struct) for readability and clarity of code path.
 *
 * I keep this function as-is because it's still fast, and more importantly the output value
 * threshold is already in tune with the cutting function in the next stage.
 * While current "edge aligned" fix isn't ideal, it does solve most of the precision issue
 * especially in orthographic camera mode.
 */
static bool lineart_triangle_edge_image_space_occlusion(SpinLock *UNUSED(spl),
                                                        const LineartTriangle *tri,
                                                        const LineartEdge *e,
                                                        const double *override_camera_loc,
                                                        const bool override_cam_is_persp,
                                                        const bool allow_overlapping_edges,
                                                        const double vp[4][4],
                                                        const double *camera_dir,
                                                        const float cam_shift_x,
                                                        const float cam_shift_y,
                                                        double *from,
                                                        double *to)
{
  double is[3] = {0};
  int order[3];
  int LCross = -1, RCross = -1;
  int a, b, c;     /* Crossing info. */
  bool pa, pb, pc; /* Parallel info. */
  int st_l = 0, st_r = 0;

  double Lv[3];
  double Rv[3];
  double vd4[4];
  double Cv[3];
  double dot_l, dot_r, dot_la, dot_ra;
  double dot_f;
  double gloc[4], trans[4];
  double cut = -1;

  double *LFBC = e->v1->fbcoord, *RFBC = e->v2->fbcoord, *FBC0 = tri->v[0]->fbcoord,
         *FBC1 = tri->v[1]->fbcoord, *FBC2 = tri->v[2]->fbcoord;

  /* Overlapping not possible, return early. */
  if ((MAX3(FBC0[0], FBC1[0], FBC2[0]) < MIN2(LFBC[0], RFBC[0])) ||
      (MIN3(FBC0[0], FBC1[0], FBC2[0]) > MAX2(LFBC[0], RFBC[0])) ||
      (MAX3(FBC0[1], FBC1[1], FBC2[1]) < MIN2(LFBC[1], RFBC[1])) ||
      (MIN3(FBC0[1], FBC1[1], FBC2[1]) > MAX2(LFBC[1], RFBC[1])) ||
      (MIN3(FBC0[3], FBC1[3], FBC2[3]) > MAX2(LFBC[3], RFBC[3]))) {
    return false;
  }

  /* If the line is one of the edge in the triangle, then it's not occluded. */
  if (lineart_edge_from_triangle(tri, e, allow_overlapping_edges)) {
    return false;
  }

  /* Check if the line visually crosses one of the edge in the triangle. */
  a = lineart_intersect_seg_seg(LFBC, RFBC, FBC0, FBC1, &is[0], &pa);
  b = lineart_intersect_seg_seg(LFBC, RFBC, FBC1, FBC2, &is[1], &pb);
  c = lineart_intersect_seg_seg(LFBC, RFBC, FBC2, FBC0, &is[2], &pc);

  /* Sort the intersection distance. */
  INTERSECT_SORT_MIN_TO_MAX_3(is[0], is[1], is[2], order);

  sub_v3_v3v3_db(Lv, e->v1->gloc, tri->v[0]->gloc);
  sub_v3_v3v3_db(Rv, e->v2->gloc, tri->v[0]->gloc);

  copy_v3_v3_db(Cv, camera_dir);

  if (override_cam_is_persp) {
    copy_v3_v3_db(vd4, override_camera_loc);
  }
  else {
    copy_v4_v4_db(vd4, override_camera_loc);
  }
  if (override_cam_is_persp) {
    sub_v3_v3v3_db(Cv, vd4, tri->v[0]->gloc);
  }

  dot_l = dot_v3v3_db(Lv, tri->gn);
  dot_r = dot_v3v3_db(Rv, tri->gn);
  dot_f = dot_v3v3_db(Cv, tri->gn);

  /* NOTE(Yiming): When we don't use `dot_f==0` here, it's theoretically possible that _some_
   * faces in perspective mode would get erroneously caught in this condition where they really
   * are legit faces that would produce occlusion, but haven't encountered those yet in my test
   * files.
   */
  if (fabs(dot_f) < FLT_EPSILON) {
    return false;
  }

  /* If the edge doesn't visually cross any edge of the triangle... */
  if (!a && !b && !c) {
    /* And if both end point from the edge is outside of the triangle... */
    if (!(st_l = lineart_point_triangle_relation(LFBC, FBC0, FBC1, FBC2)) &&
        !(st_r = lineart_point_triangle_relation(RFBC, FBC0, FBC1, FBC2))) {
      return 0; /* We don't have any occlusion. */
    }
  }

  /* Whether two end points are inside/on_the_edge/outside of the triangle. */
  st_l = lineart_point_triangle_relation(LFBC, FBC0, FBC1, FBC2);
  st_r = lineart_point_triangle_relation(RFBC, FBC0, FBC1, FBC2);

  /* Determine the cut position. */

  dot_la = fabs(dot_l);
  if (dot_la < DBL_EPSILON) {
    dot_la = 0;
    dot_l = 0;
  }
  dot_ra = fabs(dot_r);
  if (dot_ra < DBL_EPSILON) {
    dot_ra = 0;
    dot_r = 0;
  }
  if (dot_l - dot_r == 0) {
    cut = 100000;
  }
  else if (dot_l * dot_r <= 0) {
    cut = dot_la / fabs(dot_l - dot_r);
  }
  else {
    cut = fabs(dot_r + dot_l) / fabs(dot_l - dot_r);
    cut = dot_ra > dot_la ? 1 - cut : cut;
  }

  /* Transform the cut from geometry space to image space. */
  if (override_cam_is_persp) {
    interp_v3_v3v3_db(gloc, e->v1->gloc, e->v2->gloc, cut);
    mul_v4_m4v3_db(trans, vp, gloc);
    mul_v3db_db(trans, (1 / trans[3]));
    trans[0] -= cam_shift_x * 2;
    trans[1] -= cam_shift_y * 2;
    /* To accommodate `k=0` and `k=inf` (vertical) lines. here the cut is in image space. */
    if (fabs(e->v1->fbcoord[0] - e->v2->fbcoord[0]) >
        fabs(e->v1->fbcoord[1] - e->v2->fbcoord[1])) {
      cut = ratiod(e->v1->fbcoord[0], e->v2->fbcoord[0], trans[0]);
    }
    else {
      cut = ratiod(e->v1->fbcoord[1], e->v2->fbcoord[1], trans[1]);
    }
  }

#define LRT_GUARD_NOT_FOUND \
  if (LCross < 0 || RCross < 0) { \
    return false; \
  }

  /* Determine the pair of edges that the line has crossed. The "|" symbol in the comment
   * indicates triangle boundary. DBL_TRIANGLE_LIM is needed to for floating point precision
   * tolerance. */

  if (st_l == 2) {
    /* Left side is in the triangle. */
    if (st_r == 2) {
      /* |   l---r   | */
      INTERSECT_JUST_SMALLER(is, order, DBL_TRIANGLE_LIM, LCross);
      INTERSECT_JUST_GREATER(is, order, 1 - DBL_TRIANGLE_LIM, RCross);
    }
    else if (st_r == 1) {
      /* |   l------r| */
      INTERSECT_JUST_SMALLER(is, order, DBL_TRIANGLE_LIM, LCross);
      INTERSECT_JUST_GREATER(is, order, 1 - DBL_TRIANGLE_LIM, RCross);
    }
    else if (st_r == 0) {
      /* |   l-------|------r */
      INTERSECT_JUST_SMALLER(is, order, DBL_TRIANGLE_LIM, LCross);
      INTERSECT_JUST_GREATER(is, order, 0, RCross);
    }
  }
  else if (st_l == 1) {
    /* Left side is on some edge of the triangle. */
    if (st_r == 2) {
      /* |l------r   | */
      INTERSECT_JUST_SMALLER(is, order, DBL_TRIANGLE_LIM, LCross);
      INTERSECT_JUST_GREATER(is, order, 1 - DBL_TRIANGLE_LIM, RCross);
    }
    else if (st_r == 1) {
      /* |l---------r| */
      INTERSECT_JUST_SMALLER(is, order, DBL_TRIANGLE_LIM, LCross);
      INTERSECT_JUST_GREATER(is, order, 1 - DBL_TRIANGLE_LIM, RCross);
    }
    else if (st_r == 0) {
      /*           |l----------|-------r (crossing the triangle) [OR]
       * r---------|l          |         (not crossing the triangle) */
      INTERSECT_JUST_GREATER(is, order, DBL_TRIANGLE_LIM, RCross);
      if (RCross >= 0 && LRT_ABC(RCross) && is[RCross] > (DBL_TRIANGLE_LIM)) {
        INTERSECT_JUST_SMALLER(is, order, DBL_TRIANGLE_LIM, LCross);
      }
      else {
        INTERSECT_JUST_SMALLER(is, order, DBL_TRIANGLE_LIM, RCross);
        if (RCross > 0) {
          INTERSECT_JUST_SMALLER(is, order, is[RCross], LCross);
        }
      }
      LRT_GUARD_NOT_FOUND
      /* We could have the edge being completely parallel to the triangle where there isn't a
       * viable occlusion result. */
      if ((LRT_PABC(LCross) && !LRT_ABC(LCross)) || (LRT_PABC(RCross) && !LRT_ABC(RCross))) {
        return false;
      }
    }
  }
  else if (st_l == 0) {
    /* Left side is outside of the triangle. */
    if (st_r == 2) {
      /* l---|---r   | */
      INTERSECT_JUST_SMALLER(is, order, 1 - DBL_TRIANGLE_LIM, LCross);
      INTERSECT_JUST_GREATER(is, order, 1 - DBL_TRIANGLE_LIM, RCross);
    }
    else if (st_r == 1) {
      /*           |r----------|-------l (crossing the triangle) [OR]
       * l---------|r          |         (not crossing the triangle) */
      INTERSECT_JUST_SMALLER(is, order, 1 - DBL_TRIANGLE_LIM, LCross);
      if (LCross >= 0 && LRT_ABC(LCross) && is[LCross] < (1 - DBL_TRIANGLE_LIM)) {
        INTERSECT_JUST_GREATER(is, order, 1 - DBL_TRIANGLE_LIM, RCross);
      }
      else {
        INTERSECT_JUST_GREATER(is, order, 1 - DBL_TRIANGLE_LIM, LCross);
        if (LCross > 0) {
          INTERSECT_JUST_GREATER(is, order, is[LCross], RCross);
        }
      }
      LRT_GUARD_NOT_FOUND
      /* The same logic applies as above case. */
      if ((LRT_PABC(LCross) && !LRT_ABC(LCross)) || (LRT_PABC(RCross) && !LRT_ABC(RCross))) {
        return false;
      }
    }
    else if (st_r == 0) {
      /*      l---|----|----r (crossing the triangle) [OR]
       * l----r   |    |      (not crossing the triangle) */
      INTERSECT_JUST_GREATER(is, order, -DBL_TRIANGLE_LIM, LCross);
      if (LCross >= 0 && LRT_ABC(LCross)) {
        INTERSECT_JUST_GREATER(is, order, is[LCross], RCross);
      }
      else {
        if (LCross >= 0) {
          INTERSECT_JUST_GREATER(is, order, is[LCross], LCross);
          if (LCross >= 0) {
            INTERSECT_JUST_GREATER(is, order, is[LCross], RCross);
          }
        }
      }
    }
  }

  LRT_GUARD_NOT_FOUND

  double LF = dot_l * dot_f, RF = dot_r * dot_f;

  /* Determine the start and end point of image space cut on a line. */
  if (LF <= 0 && RF <= 0 && (dot_l || dot_r)) {
    *from = MAX2(0, is[LCross]);
    *to = MIN2(1, is[RCross]);
    if (*from >= *to) {
      return false;
    }
    return true;
  }
  if (LF >= 0 && RF <= 0 && (dot_l || dot_r)) {
    *from = MAX2(cut, is[LCross]);
    *to = MIN2(1, is[RCross]);
    if (*from >= *to) {
      return false;
    }
    return true;
  }
  if (LF <= 0 && RF >= 0 && (dot_l || dot_r)) {
    *from = MAX2(0, is[LCross]);
    *to = MIN2(cut, is[RCross]);
    if (*from >= *to) {
      return false;
    }
    return true;
  }

  /* Unlikely, but here's the default failed value if anything fall through. */
  return false;
}

#undef INTERSECT_SORT_MIN_TO_MAX_3
#undef INTERSECT_JUST_GREATER
#undef INTERSECT_JUST_SMALLER

/**
 * At this stage of the computation we don't have triangle adjacent info anymore,
 * so we can only compare the global vert index.
 */
static bool lineart_triangle_share_edge(const LineartTriangle *l, const LineartTriangle *r)
{
  if (l->v[0]->index == r->v[0]->index) {
    if (l->v[1]->index == r->v[1]->index || l->v[1]->index == r->v[2]->index ||
        l->v[2]->index == r->v[2]->index || l->v[2]->index == r->v[1]->index) {
      return true;
    }
  }
  if (l->v[0]->index == r->v[1]->index) {
    if (l->v[1]->index == r->v[0]->index || l->v[1]->index == r->v[2]->index ||
        l->v[2]->index == r->v[2]->index || l->v[2]->index == r->v[0]->index) {
      return true;
    }
  }
  if (l->v[0]->index == r->v[2]->index) {
    if (l->v[1]->index == r->v[1]->index || l->v[1]->index == r->v[0]->index ||
        l->v[2]->index == r->v[0]->index || l->v[2]->index == r->v[1]->index) {
      return true;
    }
  }
  if (l->v[1]->index == r->v[0]->index) {
    if (l->v[2]->index == r->v[1]->index || l->v[2]->index == r->v[2]->index ||
        l->v[0]->index == r->v[2]->index || l->v[0]->index == r->v[1]->index) {
      return true;
    }
  }
  if (l->v[1]->index == r->v[1]->index) {
    if (l->v[2]->index == r->v[0]->index || l->v[2]->index == r->v[2]->index ||
        l->v[0]->index == r->v[2]->index || l->v[0]->index == r->v[0]->index) {
      return true;
    }
  }
  if (l->v[1]->index == r->v[2]->index) {
    if (l->v[2]->index == r->v[1]->index || l->v[2]->index == r->v[0]->index ||
        l->v[0]->index == r->v[0]->index || l->v[0]->index == r->v[1]->index) {
      return true;
    }
  }

  /* Otherwise not possible. */
  return false;
}

static LineartVert *lineart_triangle_share_point(const LineartTriangle *l,
                                                 const LineartTriangle *r)
{
  if (l->v[0] == r->v[0]) {
    return r->v[0];
  }
  if (l->v[0] == r->v[1]) {
    return r->v[1];
  }
  if (l->v[0] == r->v[2]) {
    return r->v[2];
  }
  if (l->v[1] == r->v[0]) {
    return r->v[0];
  }
  if (l->v[1] == r->v[1]) {
    return r->v[1];
  }
  if (l->v[1] == r->v[2]) {
    return r->v[2];
  }
  if (l->v[2] == r->v[0]) {
    return r->v[0];
  }
  if (l->v[2] == r->v[1]) {
    return r->v[1];
  }
  if (l->v[2] == r->v[2]) {
    return r->v[2];
  }
  return NULL;
}

static bool lineart_triangle_2v_intersection_math(
    LineartVert *v1, LineartVert *v2, LineartTriangle *t2, float *last, float *rv)
{
  double Lv[3];
  double Rv[3];
  double dot_l, dot_r;
  double gloc[3];
  LineartVert *l = v1, *r = v2;

  sub_v3_v3v3_db(Lv, l->gloc, t2->v[0]->gloc);
  sub_v3_v3v3_db(Rv, r->gloc, t2->v[0]->gloc);

  dot_l = dot_v3v3_db(Lv, t2->gn);
  dot_r = dot_v3v3_db(Rv, t2->gn);

  if (dot_l * dot_r > 0 || (!dot_l && !dot_r)) {
    return false;
  }

  dot_l = fabs(dot_l);
  dot_r = fabs(dot_r);

  interp_v3_v3v3_db(gloc, l->gloc, r->gloc, dot_l / (dot_l + dot_r));

  /* Due to precision issue, we might end up with the same point as the one we already detected.
   */
  if (last && LRT_DOUBLE_CLOSE_ENOUGH(last[0], gloc[0]) &&
      LRT_DOUBLE_CLOSE_ENOUGH(last[1], gloc[1]) && LRT_DOUBLE_CLOSE_ENOUGH(last[2], gloc[2])) {
    return false;
  }

  if (!(lineart_point_inside_triangle3d(gloc, t2->v[0]->gloc, t2->v[1]->gloc, t2->v[2]->gloc))) {
    return false;
  }

  copy_v3fl_v3db(rv, gloc);

  return true;
}

static bool lineart_triangle_intersect_math(LineartTriangle *tri,
                                            LineartTriangle *t2,
                                            float *v1,
                                            float *v2)
{
  float *next = v1, *last = NULL;
  LineartVert *sv1, *sv2;

  LineartVert *share = lineart_triangle_share_point(t2, tri);

  if (share) {
    /* If triangles have sharing points like `abc` and `acd`, then we only need to detect `bc`
     * against `acd` or `cd` against `abc`. */

    lineart_triangle_get_other_verts(tri, share, &sv1, &sv2);

    copy_v3fl_v3db(v1, share->gloc);

    if (!lineart_triangle_2v_intersection_math(sv1, sv2, t2, 0, v2)) {
      lineart_triangle_get_other_verts(t2, share, &sv1, &sv2);
      if (lineart_triangle_2v_intersection_math(sv1, sv2, tri, 0, v2)) {
        return true;
      }
    }
  }
  else {
    /* If not sharing any points, then we need to try all the possibilities. */

    if (lineart_triangle_2v_intersection_math(tri->v[0], tri->v[1], t2, 0, v1)) {
      next = v2;
      last = v1;
    }

    if (lineart_triangle_2v_intersection_math(tri->v[1], tri->v[2], t2, last, next)) {
      if (last) {
        return true;
      }
      next = v2;
      last = v1;
    }
    if (lineart_triangle_2v_intersection_math(tri->v[2], tri->v[0], t2, last, next)) {
      if (last) {
        return true;
      }
      next = v2;
      last = v1;
    }

    if (lineart_triangle_2v_intersection_math(t2->v[0], t2->v[1], tri, last, next)) {
      if (last) {
        return true;
      }
      next = v2;
      last = v1;
    }
    if (lineart_triangle_2v_intersection_math(t2->v[1], t2->v[2], tri, last, next)) {
      if (last) {
        return true;
      }
      next = v2;
      last = v1;
    }
    if (lineart_triangle_2v_intersection_math(t2->v[2], t2->v[0], tri, last, next)) {
      if (last) {
        return true;
      }
      next = v2;
      last = v1;
    }
  }
  return false;
}

static void lineart_add_isec_thread(LineartIsecThread *th,
                                    const float *v1,
                                    const float *v2,
                                    LineartTriangle *tri1,
                                    LineartTriangle *tri2)
{
  if (th->current == th->max) {

    LineartIsecSingle *new_array = MEM_mallocN(sizeof(LineartIsecSingle) * th->max * 2,
                                               "LineartIsecSingle");
    memcpy(new_array, th->array, sizeof(LineartIsecSingle) * th->max);
    th->max *= 2;
    MEM_freeN(th->array);
    th->array = new_array;
  }
  LineartIsecSingle *is = &th->array[th->current];
  copy_v3_v3(is->v1, v1);
  copy_v3_v3(is->v2, v2);
  is->tri1 = tri1;
  is->tri2 = tri2;
  th->current++;
}

static void lineart_add_eln_thread(LineartIsecThread *th, LineartElementLinkNode *eln)
{
  if (th->current_pending == th->max_pending) {

    LineartElementLinkNode **new_array = MEM_mallocN(
        sizeof(LineartElementLinkNode *) * th->max_pending * 2, "LineartIsecSingle");
    memcpy(
        new_array, th->pending_triangle_nodes, sizeof(LineartElementLinkNode *) * th->max_pending);
    th->max_pending *= 2;
    MEM_freeN(th->pending_triangle_nodes);
    th->pending_triangle_nodes = new_array;
  }
  th->pending_triangle_nodes[th->current_pending] = eln;
  th->count_pending += eln->element_count;
  th->current_pending++;
}

static void lineart_init_isec_thread(LineartIsecData *d, LineartRenderBuffer *rb, int thread_count)
{
  d->threads = MEM_callocN(sizeof(LineartIsecThread) * thread_count, "LineartIsecThread arr");
  d->rb = rb;
  d->thread_count = thread_count;
  for (int i = 0; i < thread_count; i++) {
    LineartIsecThread *it = &d->threads[i];
    it->array = MEM_mallocN(sizeof(LineartIsecSingle) * 100, "LineartIsecSingle arr");
    it->max = 100;
    it->current = 0;
    it->thread_id = i;
  }

#define OBJ_PER_ISEC_THREAD 8 /* Largely arbitrary, no need to be big. */
  for (int i = 0; i < thread_count; i++) {
    LineartIsecThread *it = &d->threads[i];
    it->pending_triangle_nodes = MEM_mallocN(
        sizeof(LineartElementLinkNode *) * OBJ_PER_ISEC_THREAD, "LineartIsec eln arr");
    it->max_pending = OBJ_PER_ISEC_THREAD;
    it->current_pending = 0;
    it->rb = rb;
  }
#undef OBJ_PER_ISEC_THREAD

  for (LineartElementLinkNode *eln = rb->triangle_buffer_pointers.first; eln; eln = eln->next) {
    /* Find threads with least triangle count inside. */
    LineartIsecThread *min_tri = &d->threads[0];
    for (int i = 0; i < thread_count; i++) {
      LineartIsecThread *it = &d->threads[i];
      if (min_tri->count_pending > it->count_pending) {
        min_tri = it;
      }
    }
    /* Assign it. */
    lineart_add_eln_thread(min_tri, eln);
  }
}

static void lineart_destroy_isec_thread(LineartIsecData *d)
{
  for (int i = 0; i < d->thread_count; i++) {
    LineartIsecThread *it = &d->threads[i];
    MEM_freeN(it->array);
    MEM_freeN(it->pending_triangle_nodes);
  }
  MEM_freeN(d->threads);
}

static void lineart_triangle_intersect_in_bounding_area(LineartRenderBuffer *rb,
                                                        LineartTriangle *tri,
                                                        LineartBoundingArea *ba,
                                                        LineartIsecThread *th)
{
  /* Testing_triangle->testing[0] is used to store pairing triangle reference.
   * See definition of LineartTriangleThread for more info. */
  LineartTriangle *testing_triangle;
  LineartTriangleThread *tt;

  double *G0 = tri->v[0]->gloc, *G1 = tri->v[1]->gloc, *G2 = tri->v[2]->gloc;

  /* If this is not the smallest subdiv bounding area. */
  if (ba->child) {
    lineart_triangle_intersect_in_bounding_area(rb, tri, &ba->child[0], th);
    lineart_triangle_intersect_in_bounding_area(rb, tri, &ba->child[1], th);
    lineart_triangle_intersect_in_bounding_area(rb, tri, &ba->child[2], th);
    lineart_triangle_intersect_in_bounding_area(rb, tri, &ba->child[3], th);
    return;
  }

  /* If this _is_ the smallest subdiv bounding area, then do the intersections there. */
  for (int i = 0; i < ba->triangle_count; i++) {
    testing_triangle = ba->linked_triangles[i];
    tt = (LineartTriangleThread *)testing_triangle;

    if (testing_triangle == tri || tt->testing_e[th->thread_id] == (LineartEdge *)tri) {
      continue;
    }
    tt->testing_e[th->thread_id] = (LineartEdge *)tri;

    if ((testing_triangle->flags & LRT_TRIANGLE_NO_INTERSECTION) ||
        ((testing_triangle->flags & LRT_TRIANGLE_INTERSECTION_ONLY) &&
         (tri->flags & LRT_TRIANGLE_INTERSECTION_ONLY))) {
      continue;
    }

    double *RG0 = testing_triangle->v[0]->gloc, *RG1 = testing_triangle->v[1]->gloc,
           *RG2 = testing_triangle->v[2]->gloc;

    /* Bounding box not overlapping or triangles share edges, not potential of intersecting. */
    if ((MIN3(G0[2], G1[2], G2[2]) > MAX3(RG0[2], RG1[2], RG2[2])) ||
        (MAX3(G0[2], G1[2], G2[2]) < MIN3(RG0[2], RG1[2], RG2[2])) ||
        (MIN3(G0[0], G1[0], G2[0]) > MAX3(RG0[0], RG1[0], RG2[0])) ||
        (MAX3(G0[0], G1[0], G2[0]) < MIN3(RG0[0], RG1[0], RG2[0])) ||
        (MIN3(G0[1], G1[1], G2[1]) > MAX3(RG0[1], RG1[1], RG2[1])) ||
        (MAX3(G0[1], G1[1], G2[1]) < MIN3(RG0[1], RG1[1], RG2[1])) ||
        lineart_triangle_share_edge(tri, testing_triangle)) {
      continue;
    }

    /* If we do need to compute intersection, then finally do it. */
    /* lineart_triangle_intersect(rb, tri, testing_triangle); */

    float iv1[3], iv2[3];
    if (lineart_triangle_intersect_math(tri, testing_triangle, iv1, iv2)) {
      lineart_add_isec_thread(th, iv1, iv2, tri, testing_triangle);
    }
  }
}

/**
 * The calculated view vector will point towards the far-plane from the camera position.
 */
static void lineart_main_get_view_vector(LineartRenderBuffer *rb)
{
  float direction[3] = {0, 0, 1};
  float trans[3];
  float inv[4][4];
  float obmat_no_scale[4][4];

  copy_m4_m4(obmat_no_scale, rb->cam_obmat);

  normalize_v3(obmat_no_scale[0]);
  normalize_v3(obmat_no_scale[1]);
  normalize_v3(obmat_no_scale[2]);
  invert_m4_m4(inv, obmat_no_scale);
  transpose_m4(inv);
  mul_v3_mat3_m4v3(trans, inv, direction);
  copy_m4_m4(rb->cam_obmat, obmat_no_scale);
  copy_v3db_v3fl(rb->view_vector, trans);
}

static void lineart_end_bounding_area_recursive(LineartBoundingArea *ba)
{
  BLI_spin_end(&ba->lock);
  if (ba->child) {
    for (int i = 0; i < 4; i++) {
      lineart_end_bounding_area_recursive(&ba->child[i]);
    }
  }
}

static void lineart_destroy_render_data(LineartRenderBuffer *rb)
{
  if (rb == NULL) {
    return;
  }

  memset(&rb->contour, 0, sizeof(ListBase));
  memset(&rb->crease, 0, sizeof(ListBase));
  memset(&rb->intersection, 0, sizeof(ListBase));
  memset(&rb->edge_mark, 0, sizeof(ListBase));
  memset(&rb->material, 0, sizeof(ListBase));
  memset(&rb->floating, 0, sizeof(ListBase));
  memset(&rb->light_contour, 0, sizeof(ListBase));

  BLI_listbase_clear(&rb->chains);
  BLI_listbase_clear(&rb->wasted_cuts);

  BLI_listbase_clear(&rb->vertex_buffer_pointers);
  BLI_listbase_clear(&rb->line_buffer_pointers);
  BLI_listbase_clear(&rb->triangle_buffer_pointers);

  BLI_spin_end(&rb->lock_task);
  BLI_spin_end(&rb->lock_cuts);
  BLI_spin_end(&rb->render_data_pool.lock_mem);

  for (int i = 0; i < rb->bounding_area_initial_count; i++) {
    lineart_end_bounding_area_recursive(&rb->initial_bounding_areas[i]);
  }

  if (rb->pending_edges.array) {
    MEM_freeN(rb->pending_edges.array);
  }

  lineart_mem_destroy(&rb->render_data_pool);
}

void MOD_lineart_destroy_render_data(LineartGpencilModifierData *lmd)
{
  LineartRenderBuffer *rb = lmd->render_buffer_ptr;

  lineart_destroy_render_data(rb);

  if (rb) {
    MEM_freeN(rb);
    lmd->render_buffer_ptr = NULL;
  }

  if (G.debug_value == 4000) {
    printf("LRT: Destroyed render data.\n");
  }
}

static LineartCache *lineart_init_cache(void)
{
  LineartCache *lc = MEM_callocN(sizeof(LineartCache), "Lineart Cache");
  return lc;
}

void MOD_lineart_clear_cache(struct LineartCache **lc)
{
  if (!(*lc)) {
    return;
  }
  lineart_mem_destroy(&((*lc)->chain_data_pool));
  MEM_freeN(*lc);
  (*lc) = NULL;
}

static LineartRenderBuffer *lineart_create_render_buffer(Scene *scene,
                                                         LineartGpencilModifierData *lmd,
                                                         Object *camera,
                                                         Object *active_camera,
                                                         LineartCache *lc)
{
  LineartRenderBuffer *rb = MEM_callocN(sizeof(LineartRenderBuffer), "Line Art render buffer");

  lmd->cache = lc;
  lmd->render_buffer_ptr = rb;
  lc->rb_edge_types = lmd->edge_types_override;

  if (!scene || !camera || !lc) {
    return NULL;
  }
  Camera *c = camera->data;
  double clipping_offset = 0;

  if (lmd->calculation_flags & LRT_ALLOW_CLIPPING_BOUNDARIES) {
    /* This way the clipped lines are "stably visible" by prevents depth buffer artifacts. */
    clipping_offset = 0.0001;
  }

  copy_v3db_v3fl(rb->camera_pos, camera->obmat[3]);
  if (active_camera) {
    copy_v3db_v3fl(rb->active_camera_pos, active_camera->obmat[3]);
  }
  copy_m4_m4(rb->cam_obmat, camera->obmat);

  if (lmd->calculation_flags & LRT_USE_ORTHO_TOLERANCE) {
    rotate_m4(rb->cam_obmat, 'X', DEG2RAD(0.1f));
    rotate_m4(rb->cam_obmat, 'Y', DEG2RAD(0.1f));
    rotate_m4(rb->cam_obmat, 'Z', DEG2RAD(0.1f));
  }

  rb->cam_is_persp = (c->type == CAM_PERSP);
  rb->near_clip = c->clip_start + clipping_offset;
  rb->far_clip = c->clip_end - clipping_offset;
  rb->w = scene->r.xsch;
  rb->h = scene->r.ysch;

  if (rb->cam_is_persp) {
    rb->tile_recursive_level = LRT_TILE_RECURSIVE_PERSPECTIVE;
  }
  else {
    rb->tile_recursive_level = LRT_TILE_RECURSIVE_ORTHO;
  }

  double asp = ((double)rb->w / (double)rb->h);
  int fit = BKE_camera_sensor_fit(c->sensor_fit, rb->w, rb->h);
  rb->shift_x = fit == CAMERA_SENSOR_FIT_HOR ? c->shiftx : c->shiftx / asp;
  rb->shift_y = fit == CAMERA_SENSOR_FIT_VERT ? c->shifty : c->shifty * asp;

  rb->overscan = lmd->overscan;

  rb->shift_x /= (1 + rb->overscan);
  rb->shift_y /= (1 + rb->overscan);

  if (lmd->light_contour_object) {
    Object *lo = lmd->light_contour_object;
    if (lo->type == OB_LAMP && ((Light *)lo->data)->type == LA_SUN) {
      rb->light_is_sun = true;
      float vec[3] = {0.0f, 0.0f, 1.0f};
      mul_mat3_m4_v3(lo->obmat, vec);
      copy_v3db_v3fl(rb->light_vector, vec);
    }
    else {
      copy_v3db_v3fl(rb->light_vector, lmd->light_contour_object->obmat[3]);
    }
  }

  rb->crease_threshold = cos(M_PI - lmd->crease_threshold);
  rb->chaining_image_threshold = lmd->chaining_image_threshold;
  rb->angle_splitting_threshold = lmd->angle_splitting_threshold;
  rb->chain_smooth_tolerance = lmd->chain_smooth_tolerance;

  rb->fuzzy_intersections = (lmd->calculation_flags & LRT_INTERSECTION_AS_CONTOUR) != 0;
  rb->fuzzy_everything = (lmd->calculation_flags & LRT_EVERYTHING_AS_CONTOUR) != 0;
  rb->allow_boundaries = (lmd->calculation_flags & LRT_ALLOW_CLIPPING_BOUNDARIES) != 0;
  rb->use_loose_as_contour = (lmd->calculation_flags & LRT_LOOSE_AS_CONTOUR) != 0;
  rb->use_loose_edge_chain = (lmd->calculation_flags & LRT_CHAIN_LOOSE_EDGES) != 0;
  rb->use_geometry_space_chain = (lmd->calculation_flags & LRT_CHAIN_GEOMETRY_SPACE) != 0;
  rb->use_image_boundary_trimming = (lmd->calculation_flags & LRT_USE_IMAGE_BOUNDARY_TRIMMING) !=
                                    0;

  /* See lineart_edge_from_triangle() for how this option may impact performance. */
  rb->allow_overlapping_edges = (lmd->calculation_flags & LRT_ALLOW_OVERLAPPING_EDGES) != 0;

  rb->allow_duplicated_types = (lmd->calculation_flags & LRT_ALLOW_OVERLAP_EDGE_TYPES) != 0;

  rb->force_crease = (lmd->calculation_flags & LRT_USE_CREASE_ON_SMOOTH_SURFACES) != 0;
  rb->sharp_as_crease = (lmd->calculation_flags & LRT_USE_CREASE_ON_SHARP_EDGES) != 0;

  rb->chain_preserve_details = (lmd->calculation_flags & LRT_CHAIN_PRESERVE_DETAILS) != 0;

  /* This is used to limit calculation to a certain level to save time, lines who have higher
   * occlusion levels will get ignored. */
  rb->max_occlusion_level = lmd->level_end_override;

  rb->use_back_face_culling = (lmd->calculation_flags & LRT_USE_BACK_FACE_CULLING) != 0;

  int16_t edge_types = lmd->edge_types_override;

  /* lmd->edge_types_override contains all used flags in the modifier stack. */
  rb->use_contour = (edge_types & LRT_EDGE_FLAG_CONTOUR) != 0;
  rb->use_crease = (edge_types & LRT_EDGE_FLAG_CREASE) != 0;
  rb->use_material = (edge_types & LRT_EDGE_FLAG_MATERIAL) != 0;
  rb->use_edge_marks = (edge_types & LRT_EDGE_FLAG_EDGE_MARK) != 0;
  rb->use_intersections = (edge_types & LRT_EDGE_FLAG_INTERSECTION) != 0;
  rb->use_loose = (edge_types & LRT_EDGE_FLAG_LOOSE) != 0;
  rb->use_light_contour = ((edge_types & LRT_EDGE_FLAG_LIGHT_CONTOUR) != 0 &&
                           (lmd->light_contour_object != NULL));

  rb->filter_face_mark_invert = (lmd->calculation_flags & LRT_FILTER_FACE_MARK_INVERT) != 0;
  rb->filter_face_mark = (lmd->calculation_flags & LRT_FILTER_FACE_MARK) != 0;
  rb->filter_face_mark_boundaries = (lmd->calculation_flags & LRT_FILTER_FACE_MARK_BOUNDARIES) !=
                                    0;
  rb->filter_face_mark_keep_contour = (lmd->calculation_flags &
                                       LRT_FILTER_FACE_MARK_KEEP_CONTOUR) != 0;

  rb->chain_data_pool = &lc->chain_data_pool;

  BLI_spin_init(&rb->lock_task);
  BLI_spin_init(&rb->lock_cuts);
  BLI_spin_init(&rb->render_data_pool.lock_mem);

  rb->thread_count = BKE_render_num_threads(&scene->r);

  return rb;
}

static int lineart_triangle_size_get(LineartRenderBuffer *rb)
{
  return sizeof(LineartTriangle) + (sizeof(LineartEdge *) * (rb->thread_count));
}

static void lineart_main_bounding_area_make_initial(LineartRenderBuffer *rb)
{
  /* Initial tile split is defined as 4 (subdivided as 4*4), increasing the value allows the
   * algorithm to build the acceleration structure for bigger scenes a little faster but not as
   * efficient at handling medium to small scenes. */
  int sp_w = LRT_BA_ROWS;
  int sp_h = LRT_BA_ROWS;
  int row, col;
  LineartBoundingArea *ba;
  int lock_group_inc = sp_w * sp_h / rb->thread_count;

  /* Because NDC (Normalized Device Coordinates) range is (-1,1),
   * so the span for each initial tile is double of that in the (0,1) range. */
  double span_w = (double)1 / sp_w * 2.0;
  double span_h = (double)1 / sp_h * 2.0;

  rb->tile_count_x = sp_w;
  rb->tile_count_y = sp_h;
  rb->width_per_tile = span_w;
  rb->height_per_tile = span_h;

  rb->bounding_area_initial_count = sp_w * sp_h;
  rb->initial_bounding_areas = lineart_mem_acquire(
      &rb->render_data_pool, sizeof(LineartBoundingArea) * rb->bounding_area_initial_count);
  for (int i = 0; i < rb->bounding_area_initial_count; i++) {
    BLI_spin_init(&rb->initial_bounding_areas[i].lock);
  }

  int i_ba = 0;

  /* Initialize tiles. */
  for (row = 0; row < sp_h; row++) {
    for (col = 0; col < sp_w; col++) {
      ba = &rb->initial_bounding_areas[row * LRT_BA_ROWS + col];

      /* Set the four direction limits. */
      ba->l = span_w * col - 1.0;
      ba->r = (col == sp_w - 1) ? 1.0 : (span_w * (col + 1) - 1.0);
      ba->u = 1.0 - span_h * row;
      ba->b = (row == sp_h - 1) ? -1.0 : (1.0 - span_h * (row + 1));

      ba->cx = (ba->l + ba->r) / 2;
      ba->cy = (ba->u + ba->b) / 2;

      /* Init linked_triangles array. */
      ba->max_triangle_count = LRT_TILE_SPLITTING_TRIANGLE_LIMIT;
      ba->max_line_count = LRT_TILE_EDGE_COUNT_INITIAL;
      ba->linked_triangles = lineart_mem_acquire(
          &rb->render_data_pool, sizeof(LineartTriangle *) * ba->max_triangle_count);
      ba->linked_lines = lineart_mem_acquire(&rb->render_data_pool,
                                             sizeof(LineartEdge *) * ba->max_line_count);

      /* Spatial lock assignment. */
      BLI_spin_init(&ba->lock);
      i_ba++;

      /* Link adjacent ones. */
      if (row) {
        lineart_list_append_pointer_pool(
            &ba->up,
            &rb->render_data_pool,
            &rb->initial_bounding_areas[(row - 1) * LRT_BA_ROWS + col]);
      }
      if (col) {
        lineart_list_append_pointer_pool(&ba->lp,
                                         &rb->render_data_pool,
                                         &rb->initial_bounding_areas[row * LRT_BA_ROWS + col - 1]);
      }
      if (row != sp_h - 1) {
        lineart_list_append_pointer_pool(
            &ba->bp,
            &rb->render_data_pool,
            &rb->initial_bounding_areas[(row + 1) * LRT_BA_ROWS + col]);
      }
      if (col != sp_w - 1) {
        lineart_list_append_pointer_pool(&ba->rp,
                                         &rb->render_data_pool,
                                         &rb->initial_bounding_areas[row * LRT_BA_ROWS + col + 1]);
      }
    }
  }
}

/**
 * Re-link adjacent tiles after one gets subdivided.
 */
static void lineart_bounding_areas_connect_new(LineartRenderBuffer *rb, LineartBoundingArea *root)
{
  LineartBoundingArea *ba = root->child, *tba;
  LinkData *lip2, *next_lip;
  LineartStaticMemPool *mph = &rb->render_data_pool;

  /* Inter-connection with newly created 4 child bounding areas. */
  lineart_list_append_pointer_pool(&ba[1].rp, mph, &ba[0]);
  lineart_list_append_pointer_pool(&ba[0].lp, mph, &ba[1]);
  lineart_list_append_pointer_pool(&ba[1].bp, mph, &ba[2]);
  lineart_list_append_pointer_pool(&ba[2].up, mph, &ba[1]);
  lineart_list_append_pointer_pool(&ba[2].rp, mph, &ba[3]);
  lineart_list_append_pointer_pool(&ba[3].lp, mph, &ba[2]);
  lineart_list_append_pointer_pool(&ba[3].up, mph, &ba[0]);
  lineart_list_append_pointer_pool(&ba[0].bp, mph, &ba[3]);

  /* Connect 4 child bounding areas to other areas that are
   * adjacent to their original parents. */
  LISTBASE_FOREACH (LinkData *, lip, &root->lp) {

    /* For example, we are dealing with parent's left side
     * "tba" represents each adjacent neighbor of the parent. */
    tba = lip->data;

    /* if this neighbor is adjacent to
     * the two new areas on the left side of the parent,
     * then add them to the adjacent list as well. */
    if (ba[1].u > tba->b && ba[1].b < tba->u) {
      lineart_list_append_pointer_pool(&ba[1].lp, mph, tba);
      lineart_list_append_pointer_pool(&tba->rp, mph, &ba[1]);
    }
    if (ba[2].u > tba->b && ba[2].b < tba->u) {
      lineart_list_append_pointer_pool(&ba[2].lp, mph, tba);
      lineart_list_append_pointer_pool(&tba->rp, mph, &ba[2]);
    }
  }
  LISTBASE_FOREACH (LinkData *, lip, &root->rp) {
    tba = lip->data;
    if (ba[0].u > tba->b && ba[0].b < tba->u) {
      lineart_list_append_pointer_pool(&ba[0].rp, mph, tba);
      lineart_list_append_pointer_pool(&tba->lp, mph, &ba[0]);
    }
    if (ba[3].u > tba->b && ba[3].b < tba->u) {
      lineart_list_append_pointer_pool(&ba[3].rp, mph, tba);
      lineart_list_append_pointer_pool(&tba->lp, mph, &ba[3]);
    }
  }
  LISTBASE_FOREACH (LinkData *, lip, &root->up) {
    tba = lip->data;
    if (ba[0].r > tba->l && ba[0].l < tba->r) {
      lineart_list_append_pointer_pool(&ba[0].up, mph, tba);
      lineart_list_append_pointer_pool(&tba->bp, mph, &ba[0]);
    }
    if (ba[1].r > tba->l && ba[1].l < tba->r) {
      lineart_list_append_pointer_pool(&ba[1].up, mph, tba);
      lineart_list_append_pointer_pool(&tba->bp, mph, &ba[1]);
    }
  }
  LISTBASE_FOREACH (LinkData *, lip, &root->bp) {
    tba = lip->data;
    if (ba[2].r > tba->l && ba[2].l < tba->r) {
      lineart_list_append_pointer_pool(&ba[2].bp, mph, tba);
      lineart_list_append_pointer_pool(&tba->up, mph, &ba[2]);
    }
    if (ba[3].r > tba->l && ba[3].l < tba->r) {
      lineart_list_append_pointer_pool(&ba[3].bp, mph, tba);
      lineart_list_append_pointer_pool(&tba->up, mph, &ba[3]);
    }
  }

  /* Then remove the parent bounding areas from
   * their original adjacent areas. */
  LISTBASE_FOREACH (LinkData *, lip, &root->lp) {
    for (lip2 = ((LineartBoundingArea *)lip->data)->rp.first; lip2; lip2 = next_lip) {
      next_lip = lip2->next;
      tba = lip2->data;
      if (tba == root) {
        lineart_list_remove_pointer_item_no_free(&((LineartBoundingArea *)lip->data)->rp, lip2);
        if (ba[1].u > tba->b && ba[1].b < tba->u) {
          lineart_list_append_pointer_pool(&tba->rp, mph, &ba[1]);
        }
        if (ba[2].u > tba->b && ba[2].b < tba->u) {
          lineart_list_append_pointer_pool(&tba->rp, mph, &ba[2]);
        }
      }
    }
  }
  LISTBASE_FOREACH (LinkData *, lip, &root->rp) {
    for (lip2 = ((LineartBoundingArea *)lip->data)->lp.first; lip2; lip2 = next_lip) {
      next_lip = lip2->next;
      tba = lip2->data;
      if (tba == root) {
        lineart_list_remove_pointer_item_no_free(&((LineartBoundingArea *)lip->data)->lp, lip2);
        if (ba[0].u > tba->b && ba[0].b < tba->u) {
          lineart_list_append_pointer_pool(&tba->lp, mph, &ba[0]);
        }
        if (ba[3].u > tba->b && ba[3].b < tba->u) {
          lineart_list_append_pointer_pool(&tba->lp, mph, &ba[3]);
        }
      }
    }
  }
  LISTBASE_FOREACH (LinkData *, lip, &root->up) {
    for (lip2 = ((LineartBoundingArea *)lip->data)->bp.first; lip2; lip2 = next_lip) {
      next_lip = lip2->next;
      tba = lip2->data;
      if (tba == root) {
        lineart_list_remove_pointer_item_no_free(&((LineartBoundingArea *)lip->data)->bp, lip2);
        if (ba[0].r > tba->l && ba[0].l < tba->r) {
          lineart_list_append_pointer_pool(&tba->up, mph, &ba[0]);
        }
        if (ba[1].r > tba->l && ba[1].l < tba->r) {
          lineart_list_append_pointer_pool(&tba->up, mph, &ba[1]);
        }
      }
    }
  }
  LISTBASE_FOREACH (LinkData *, lip, &root->bp) {
    for (lip2 = ((LineartBoundingArea *)lip->data)->up.first; lip2; lip2 = next_lip) {
      next_lip = lip2->next;
      tba = lip2->data;
      if (tba == root) {
        lineart_list_remove_pointer_item_no_free(&((LineartBoundingArea *)lip->data)->up, lip2);
        if (ba[2].r > tba->l && ba[2].l < tba->r) {
          lineart_list_append_pointer_pool(&tba->bp, mph, &ba[2]);
        }
        if (ba[3].r > tba->l && ba[3].l < tba->r) {
          lineart_list_append_pointer_pool(&tba->bp, mph, &ba[3]);
        }
      }
    }
  }

  /* Finally clear parent's adjacent list. */
  BLI_listbase_clear(&root->lp);
  BLI_listbase_clear(&root->rp);
  BLI_listbase_clear(&root->up);
  BLI_listbase_clear(&root->bp);
}

static void lineart_bounding_areas_connect_recursive(LineartRenderBuffer *rb,
                                                     LineartBoundingArea *root)
{
  if (root->child) {
    lineart_bounding_areas_connect_new(rb, root);
    for (int i = 0; i < 4; i++) {
      lineart_bounding_areas_connect_recursive(rb, &root->child[i]);
    }
  }
}

static void lineart_main_bounding_areas_connect_post(LineartRenderBuffer *rb)
{
  int total_tile_initial = rb->tile_count_x * rb->tile_count_y;
  for (int i = 0; i < total_tile_initial; i++) {
    lineart_bounding_areas_connect_recursive(rb, &rb->initial_bounding_areas[i]);
  }
}

/**
 * Subdivide a tile after one tile contains too many triangles.
 */
static void lineart_bounding_area_split(LineartRenderBuffer *rb,
                                        LineartBoundingArea *root,
                                        int recursive_level)
{
  LineartBoundingArea *ba = lineart_mem_acquire_thread(&rb->render_data_pool,
                                                       sizeof(LineartBoundingArea) * 4);
  LineartTriangle *tri;

  ba[0].l = root->cx;
  ba[0].r = root->r;
  ba[0].u = root->u;
  ba[0].b = root->cy;
  ba[0].cx = (ba[0].l + ba[0].r) / 2;
  ba[0].cy = (ba[0].u + ba[0].b) / 2;

  ba[1].l = root->l;
  ba[1].r = root->cx;
  ba[1].u = root->u;
  ba[1].b = root->cy;
  ba[1].cx = (ba[1].l + ba[1].r) / 2;
  ba[1].cy = (ba[1].u + ba[1].b) / 2;

  ba[2].l = root->l;
  ba[2].r = root->cx;
  ba[2].u = root->cy;
  ba[2].b = root->b;
  ba[2].cx = (ba[2].l + ba[2].r) / 2;
  ba[2].cy = (ba[2].u + ba[2].b) / 2;

  ba[3].l = root->cx;
  ba[3].r = root->r;
  ba[3].u = root->cy;
  ba[3].b = root->b;
  ba[3].cx = (ba[3].l + ba[3].r) / 2;
  ba[3].cy = (ba[3].u + ba[3].b) / 2;

  root->child = ba;

  /* Do this in post add_triangle() now to avoid cross thread accessing. */
  /* lineart_bounding_areas_connect_new(rb, root); */

  /* Init linked_triangles array and lock reference. */
  for (int i = 0; i < 4; i++) {
    ba[i].max_triangle_count = LRT_TILE_SPLITTING_TRIANGLE_LIMIT;
    ba[i].max_line_count = LRT_TILE_EDGE_COUNT_INITIAL;
    ba[i].linked_triangles = lineart_mem_acquire_thread(
        &rb->render_data_pool, sizeof(LineartTriangle *) * LRT_TILE_SPLITTING_TRIANGLE_LIMIT);
    ba[i].linked_lines = lineart_mem_acquire_thread(
        &rb->render_data_pool, sizeof(LineartEdge *) * LRT_TILE_EDGE_COUNT_INITIAL);
    BLI_spin_init(&ba[i].lock);
  }

  for (int i = 0; i < root->triangle_count; i++) {
    tri = root->linked_triangles[i];
    LineartBoundingArea *cba = root->child;
    double b[4];
    b[0] = MIN3(tri->v[0]->fbcoord[0], tri->v[1]->fbcoord[0], tri->v[2]->fbcoord[0]);
    b[1] = MAX3(tri->v[0]->fbcoord[0], tri->v[1]->fbcoord[0], tri->v[2]->fbcoord[0]);
    b[2] = MAX3(tri->v[0]->fbcoord[1], tri->v[1]->fbcoord[1], tri->v[2]->fbcoord[1]);
    b[3] = MIN3(tri->v[0]->fbcoord[1], tri->v[1]->fbcoord[1], tri->v[2]->fbcoord[1]);
    if (LRT_BOUND_AREA_CROSSES(b, &cba[0].l)) {
      lineart_bounding_area_link_triangle(
          rb, &cba[0], tri, b, 0, recursive_level + 1, false, false, NULL);
    }
    if (LRT_BOUND_AREA_CROSSES(b, &cba[1].l)) {
      lineart_bounding_area_link_triangle(
          rb, &cba[1], tri, b, 0, recursive_level + 1, false, false, NULL);
    }
    if (LRT_BOUND_AREA_CROSSES(b, &cba[2].l)) {
      lineart_bounding_area_link_triangle(
          rb, &cba[2], tri, b, 0, recursive_level + 1, false, false, NULL);
    }
    if (LRT_BOUND_AREA_CROSSES(b, &cba[3].l)) {
      lineart_bounding_area_link_triangle(
          rb, &cba[3], tri, b, 0, recursive_level + 1, false, false, NULL);
    }
  }
}

static bool lineart_bounding_area_edge_intersect(LineartRenderBuffer *UNUSED(fb),
                                                 const double l[2],
                                                 const double r[2],
                                                 LineartBoundingArea *ba)
{
  double vx, vy;
  double converted[4];
  double c1, c;

  if (((converted[0] = (double)ba->l) > MAX2(l[0], r[0])) ||
      ((converted[1] = (double)ba->r) < MIN2(l[0], r[0])) ||
      ((converted[2] = (double)ba->b) > MAX2(l[1], r[1])) ||
      ((converted[3] = (double)ba->u) < MIN2(l[1], r[1]))) {
    return false;
  }

  vx = l[0] - r[0];
  vy = l[1] - r[1];

  c1 = vx * (converted[2] - l[1]) - vy * (converted[0] - l[0]);
  c = c1;

  c1 = vx * (converted[2] - l[1]) - vy * (converted[1] - l[0]);
  if (c1 * c <= 0) {
    return true;
  }
  c = c1;

  c1 = vx * (converted[3] - l[1]) - vy * (converted[0] - l[0]);
  if (c1 * c <= 0) {
    return true;
  }
  c = c1;

  c1 = vx * (converted[3] - l[1]) - vy * (converted[1] - l[0]);
  if (c1 * c <= 0) {
    return true;
  }
  c = c1;

  return false;
}

static bool lineart_bounding_area_triangle_intersect(LineartRenderBuffer *fb,
                                                     LineartTriangle *tri,
                                                     LineartBoundingArea *ba)
{
  double p1[2], p2[2], p3[2], p4[2];
  double *FBC1 = tri->v[0]->fbcoord, *FBC2 = tri->v[1]->fbcoord, *FBC3 = tri->v[2]->fbcoord;

  p3[0] = p1[0] = (double)ba->l;
  p2[1] = p1[1] = (double)ba->b;
  p2[0] = p4[0] = (double)ba->r;
  p3[1] = p4[1] = (double)ba->u;

  if ((FBC1[0] >= p1[0] && FBC1[0] <= p2[0] && FBC1[1] >= p1[1] && FBC1[1] <= p3[1]) ||
      (FBC2[0] >= p1[0] && FBC2[0] <= p2[0] && FBC2[1] >= p1[1] && FBC2[1] <= p3[1]) ||
      (FBC3[0] >= p1[0] && FBC3[0] <= p2[0] && FBC3[1] >= p1[1] && FBC3[1] <= p3[1])) {
    return true;
  }

  if (lineart_point_inside_triangle(p1, FBC1, FBC2, FBC3) ||
      lineart_point_inside_triangle(p2, FBC1, FBC2, FBC3) ||
      lineart_point_inside_triangle(p3, FBC1, FBC2, FBC3) ||
      lineart_point_inside_triangle(p4, FBC1, FBC2, FBC3)) {
    return true;
  }

  if (lineart_bounding_area_edge_intersect(fb, FBC1, FBC2, ba) ||
      lineart_bounding_area_edge_intersect(fb, FBC2, FBC3, ba) ||
      lineart_bounding_area_edge_intersect(fb, FBC3, FBC1, ba)) {
    return true;
  }

  return false;
}

/**
 * 1) Link triangles with bounding areas for later occlusion test.
 * 2) Test triangles with existing(added previously) triangles for intersection lines.
 */
static void lineart_bounding_area_link_triangle(LineartRenderBuffer *rb,
                                                LineartBoundingArea *root_ba,
                                                LineartTriangle *tri,
                                                double *LRUB,
                                                int recursive,
                                                int recursive_level,
                                                bool do_intersection,
                                                bool do_lock,
                                                struct LineartIsecThread *th)
{
  if (!lineart_bounding_area_triangle_intersect(rb, tri, root_ba)) {
    return;
  }

  /* Lock is spatial, pre-assigned during initial bounding area creation. We lock the entire
   * bounding area r/w access for now, so whether we split or do anything inside the bounding area,
   * it's not relevant to other threads. */
  if (do_lock) {
    BLI_spin_lock(&root_ba->lock);
  }

  if (root_ba->child == NULL) {
    lineart_bounding_area_triangle_add(rb, root_ba, tri);
    /* If splitting doesn't improve triangle separation, then shouldn't allow splitting anymore.
     * Here we use recursive limit. This is especially useful in orthographic render,
     * where a lot of faces could easily line up perfectly in image space,
     * which can not be separated by simply slicing the image tile. */
    if (root_ba->triangle_count >= LRT_TILE_SPLITTING_TRIANGLE_LIMIT && recursive &&
        recursive_level < rb->tile_recursive_level) {
      lineart_bounding_area_split(rb, root_ba, recursive_level);
    }
    if (recursive && do_intersection && rb->use_intersections) {
      lineart_triangle_intersect_in_bounding_area(rb, tri, root_ba, th);
    }
    if (do_lock) {
      BLI_spin_unlock(&root_ba->lock);
    }
  }
  else {
    if (do_lock) {
      BLI_spin_unlock(&root_ba->lock);
    }
    LineartBoundingArea *ba = root_ba->child;
    double *B1 = LRUB;
    double b[4];
    if (!LRUB) {
      b[0] = MIN3(tri->v[0]->fbcoord[0], tri->v[1]->fbcoord[0], tri->v[2]->fbcoord[0]);
      b[1] = MAX3(tri->v[0]->fbcoord[0], tri->v[1]->fbcoord[0], tri->v[2]->fbcoord[0]);
      b[2] = MAX3(tri->v[0]->fbcoord[1], tri->v[1]->fbcoord[1], tri->v[2]->fbcoord[1]);
      b[3] = MIN3(tri->v[0]->fbcoord[1], tri->v[1]->fbcoord[1], tri->v[2]->fbcoord[1]);
      B1 = b;
    }
    if (LRT_BOUND_AREA_CROSSES(B1, &ba[0].l)) {
      lineart_bounding_area_link_triangle(
          rb, &ba[0], tri, B1, recursive, recursive_level + 1, do_intersection, true, th);
    }
    if (LRT_BOUND_AREA_CROSSES(B1, &ba[1].l)) {
      lineart_bounding_area_link_triangle(
          rb, &ba[1], tri, B1, recursive, recursive_level + 1, do_intersection, true, th);
    }
    if (LRT_BOUND_AREA_CROSSES(B1, &ba[2].l)) {
      lineart_bounding_area_link_triangle(
          rb, &ba[2], tri, B1, recursive, recursive_level + 1, do_intersection, true, th);
    }
    if (LRT_BOUND_AREA_CROSSES(B1, &ba[3].l)) {
      lineart_bounding_area_link_triangle(
          rb, &ba[3], tri, B1, recursive, recursive_level + 1, do_intersection, true, th);
    }
  }
}

static void lineart_bounding_area_link_edge(LineartRenderBuffer *rb,
                                            LineartBoundingArea *root_ba,
                                            LineartEdge *e)
{
  if (root_ba->child == NULL) {
    lineart_bounding_area_line_add(rb, root_ba, e);
  }
  else {
    if (lineart_bounding_area_edge_intersect(
            rb, e->v1->fbcoord, e->v2->fbcoord, &root_ba->child[0])) {
      lineart_bounding_area_link_edge(rb, &root_ba->child[0], e);
    }
    if (lineart_bounding_area_edge_intersect(
            rb, e->v1->fbcoord, e->v2->fbcoord, &root_ba->child[1])) {
      lineart_bounding_area_link_edge(rb, &root_ba->child[1], e);
    }
    if (lineart_bounding_area_edge_intersect(
            rb, e->v1->fbcoord, e->v2->fbcoord, &root_ba->child[2])) {
      lineart_bounding_area_link_edge(rb, &root_ba->child[2], e);
    }
    if (lineart_bounding_area_edge_intersect(
            rb, e->v1->fbcoord, e->v2->fbcoord, &root_ba->child[3])) {
      lineart_bounding_area_link_edge(rb, &root_ba->child[3], e);
    }
  }
}

/**
 * Link lines to their respective bounding areas.
 */
static void lineart_main_link_lines(LineartRenderBuffer *rb)
{
  LRT_ITER_ALL_LINES_BEGIN
  {
    int r1, r2, c1, c2, row, col;
    if (lineart_get_edge_bounding_areas(rb, e, &r1, &r2, &c1, &c2)) {
      for (row = r1; row != r2 + 1; row++) {
        for (col = c1; col != c2 + 1; col++) {
          lineart_bounding_area_link_edge(
              rb, &rb->initial_bounding_areas[row * LRT_BA_ROWS + col], e);
        }
      }
    }
  }
  LRT_ITER_ALL_LINES_END
}

static bool lineart_get_triangle_bounding_areas(LineartRenderBuffer *rb,
                                                LineartTriangle *tri,
                                                int *rowbegin,
                                                int *rowend,
                                                int *colbegin,
                                                int *colend)
{
  double sp_w = rb->width_per_tile, sp_h = rb->height_per_tile;
  double b[4];

  if (!tri->v[0] || !tri->v[1] || !tri->v[2]) {
    return false;
  }

  b[0] = MIN3(tri->v[0]->fbcoord[0], tri->v[1]->fbcoord[0], tri->v[2]->fbcoord[0]);
  b[1] = MAX3(tri->v[0]->fbcoord[0], tri->v[1]->fbcoord[0], tri->v[2]->fbcoord[0]);
  b[2] = MIN3(tri->v[0]->fbcoord[1], tri->v[1]->fbcoord[1], tri->v[2]->fbcoord[1]);
  b[3] = MAX3(tri->v[0]->fbcoord[1], tri->v[1]->fbcoord[1], tri->v[2]->fbcoord[1]);

  if (b[0] > 1 || b[1] < -1 || b[2] > 1 || b[3] < -1) {
    return false;
  }

  (*colbegin) = (int)((b[0] + 1.0) / sp_w);
  (*colend) = (int)((b[1] + 1.0) / sp_w);
  (*rowend) = rb->tile_count_y - (int)((b[2] + 1.0) / sp_h) - 1;
  (*rowbegin) = rb->tile_count_y - (int)((b[3] + 1.0) / sp_h) - 1;

  if ((*colend) >= rb->tile_count_x) {
    (*colend) = rb->tile_count_x - 1;
  }
  if ((*rowend) >= rb->tile_count_y) {
    (*rowend) = rb->tile_count_y - 1;
  }
  if ((*colbegin) < 0) {
    (*colbegin) = 0;
  }
  if ((*rowbegin) < 0) {
    (*rowbegin) = 0;
  }

  return true;
}

static bool lineart_get_edge_bounding_areas(LineartRenderBuffer *rb,
                                            LineartEdge *e,
                                            int *rowbegin,
                                            int *rowend,
                                            int *colbegin,
                                            int *colend)
{
  double sp_w = rb->width_per_tile, sp_h = rb->height_per_tile;
  double b[4];

  if (!e->v1 || !e->v2) {
    return false;
  }

  if (e->v1->fbcoord[0] != e->v1->fbcoord[0] || e->v2->fbcoord[0] != e->v2->fbcoord[0]) {
    return false;
  }

  b[0] = MIN2(e->v1->fbcoord[0], e->v2->fbcoord[0]);
  b[1] = MAX2(e->v1->fbcoord[0], e->v2->fbcoord[0]);
  b[2] = MIN2(e->v1->fbcoord[1], e->v2->fbcoord[1]);
  b[3] = MAX2(e->v1->fbcoord[1], e->v2->fbcoord[1]);

  if (b[0] > 1 || b[1] < -1 || b[2] > 1 || b[3] < -1) {
    return false;
  }

  (*colbegin) = (int)((b[0] + 1.0) / sp_w);
  (*colend) = (int)((b[1] + 1.0) / sp_w);
  (*rowend) = rb->tile_count_y - (int)((b[2] + 1.0) / sp_h) - 1;
  (*rowbegin) = rb->tile_count_y - (int)((b[3] + 1.0) / sp_h) - 1;

  /* It's possible that the line stretches too much out to the side, resulting negative value. */
  if ((*rowend) < (*rowbegin)) {
    (*rowend) = rb->tile_count_y - 1;
  }

  if ((*colend) < (*colbegin)) {
    (*colend) = rb->tile_count_x - 1;
  }

  CLAMP((*colbegin), 0, rb->tile_count_x - 1);
  CLAMP((*rowbegin), 0, rb->tile_count_y - 1);
  CLAMP((*colend), 0, rb->tile_count_x - 1);
  CLAMP((*rowend), 0, rb->tile_count_y - 1);

  return true;
}

LineartBoundingArea *MOD_lineart_get_parent_bounding_area(LineartRenderBuffer *rb,
                                                          double x,
                                                          double y)
{
  double sp_w = rb->width_per_tile, sp_h = rb->height_per_tile;
  int col, row;

  if (x > 1 || x < -1 || y > 1 || y < -1) {
    return 0;
  }

  col = (int)((x + 1.0) / sp_w);
  row = rb->tile_count_y - (int)((y + 1.0) / sp_h) - 1;

  if (col >= rb->tile_count_x) {
    col = rb->tile_count_x - 1;
  }
  if (row >= rb->tile_count_y) {
    row = rb->tile_count_y - 1;
  }
  if (col < 0) {
    col = 0;
  }
  if (row < 0) {
    row = 0;
  }

  return &rb->initial_bounding_areas[row * LRT_BA_ROWS + col];
}

static LineartBoundingArea *lineart_get_bounding_area(LineartRenderBuffer *rb, double x, double y)
{
  LineartBoundingArea *iba;
  double sp_w = rb->width_per_tile, sp_h = rb->height_per_tile;
  int c = (int)((x + 1.0) / sp_w);
  int r = rb->tile_count_y - (int)((y + 1.0) / sp_h) - 1;
  if (r < 0) {
    r = 0;
  }
  if (c < 0) {
    c = 0;
  }
  if (r >= rb->tile_count_y) {
    r = rb->tile_count_y - 1;
  }
  if (c >= rb->tile_count_x) {
    c = rb->tile_count_x - 1;
  }

  iba = &rb->initial_bounding_areas[r * LRT_BA_ROWS + c];
  while (iba->child) {
    if (x > iba->cx) {
      if (y > iba->cy) {
        iba = &iba->child[0];
      }
      else {
        iba = &iba->child[3];
      }
    }
    else {
      if (y > iba->cy) {
        iba = &iba->child[1];
      }
      else {
        iba = &iba->child[2];
      }
    }
  }
  return iba;
}

LineartBoundingArea *MOD_lineart_get_bounding_area(LineartRenderBuffer *rb, double x, double y)
{
  LineartBoundingArea *ba;
  if ((ba = MOD_lineart_get_parent_bounding_area(rb, x, y)) != NULL) {
    return lineart_get_bounding_area(rb, x, y);
  }
  return NULL;
}

static void lineart_add_triangles_worker(TaskPool *__restrict UNUSED(pool), LineartIsecThread *th)
{
  for (int ei = 0; ei < th->current_pending; ei++) {
    LineartElementLinkNode *eln = th->pending_triangle_nodes[ei];
    LineartTriangle *tri = eln->pointer;
    int i, lim = eln->element_count;
    int x1, x2, y1, y2;
    int r, co;
    LineartRenderBuffer *rb = th->rb;

    for (i = 0; i < lim; i++) {
      if ((tri->flags & LRT_CULL_USED) || (tri->flags & LRT_CULL_DISCARD)) {
        tri = (void *)(((uchar *)tri) + rb->triangle_size);
        continue;
      }
      if (lineart_get_triangle_bounding_areas(rb, tri, &y1, &y2, &x1, &x2)) {
        for (co = x1; co <= x2; co++) {
          for (r = y1; r <= y2; r++) {
            lineart_bounding_area_link_triangle(rb,
                                                &rb->initial_bounding_areas[r * LRT_BA_ROWS + co],
                                                tri,
                                                0,
                                                1,
                                                0,
                                                (!(tri->flags & LRT_TRIANGLE_NO_INTERSECTION)),
                                                true,
                                                th);
          }
        }
      } /* Else throw away. */
      tri = (void *)(((uchar *)tri) + rb->triangle_size);
    }
  }
}

static void lineart_create_edges_from_isec_data(LineartIsecData *d)
{
  LineartRenderBuffer *rb = d->rb;
  double ZMax = rb->far_clip;
  double ZMin = rb->near_clip;

  for (int i = 0; i < d->thread_count; i++) {
    LineartIsecThread *th = &d->threads[i];
    if (G.debug_value == 4000) {
      printf("Thread %d isec generated %d lines.\n", i, th->current);
    }
    if (!th->current) {
      continue;
    }
    /* We don't care about removing duplicated vert in this method, chaning can handle that, and it
     * saves us from using locks and look up tables. */
    LineartVert *v = lineart_mem_acquire(&rb->render_data_pool,
                                         sizeof(LineartVert) * th->current * 2);
    LineartEdge *e = lineart_mem_acquire(&rb->render_data_pool, sizeof(LineartEdge) * th->current);
    LineartEdgeSegment *es = lineart_mem_acquire(&rb->render_data_pool,
                                                 sizeof(LineartEdgeSegment) * th->current);
    for (int j = 0; j < th->current; j++) {
      LineartVert *v1 = v;
      LineartVert *v2 = v + 1;
      LineartIsecSingle *is = &th->array[j];
      copy_v3db_v3fl(v1->gloc, is->v1);
      copy_v3db_v3fl(v2->gloc, is->v2);
      /* The intersection line has been generated only in geometry space, so we need to transform
       * them as well. */
      mul_v4_m4v3_db(v1->fbcoord, rb->view_projection, v1->gloc);
      mul_v4_m4v3_db(v2->fbcoord, rb->view_projection, v2->gloc);

      if (rb->cam_is_persp) {
        mul_v3db_db(v1->fbcoord, (1 / v1->fbcoord[3]));
        mul_v3db_db(v2->fbcoord, (1 / v2->fbcoord[3]));
      }

      v1->fbcoord[0] -= rb->shift_x * 2;
      v1->fbcoord[1] -= rb->shift_y * 2;
      v2->fbcoord[0] -= rb->shift_x * 2;
      v2->fbcoord[1] -= rb->shift_y * 2;

      /* This z transformation is not the same as the rest of the part, because the data don't go
       * through normal perspective division calls in the pipeline, but this way the 3D result and
       * occlusion on the generated line is correct, and we don't really use 2D for viewport stroke
       * generation anyway. */
      v1->fbcoord[2] = ZMin * ZMax / (ZMax - fabs(v1->fbcoord[2]) * (ZMax - ZMin));
      v2->fbcoord[2] = ZMin * ZMax / (ZMax - fabs(v2->fbcoord[2]) * (ZMax - ZMin));
      e->v1 = v1;
      e->v2 = v2;
      e->t1 = is->tri1;
      e->t2 = is->tri2;
      e->flags = LRT_EDGE_FLAG_INTERSECTION;
      e->intersection_mask = (is->tri1->intersection_mask | is->tri2->intersection_mask);
      BLI_addtail(&e->segments, es);

      lineart_add_edge_to_list(&rb->pending_edges, e);

      v += 2;
      e++;
      es++;
    }
  }
}

/**
 * Sequentially add triangles into render buffer. This also does intersection along the way.
 */
static void lineart_main_add_triangles(LineartRenderBuffer *rb)
{
  int i;

  double t_start;
  if (G.debug_value == 4000) {
    t_start = PIL_check_seconds_timer();
  }

  LineartIsecData d = {0};
  lineart_init_isec_thread(&d, rb, rb->thread_count);

  TaskPool *tp = BLI_task_pool_create(NULL, TASK_PRIORITY_HIGH);
  for (i = 0; i < rb->thread_count; i++) {
    BLI_task_pool_push(tp, (TaskRunFunction)lineart_add_triangles_worker, &d.threads[i], 0, NULL);
  }
  BLI_task_pool_work_and_wait(tp);
  BLI_task_pool_free(tp);

  lineart_create_edges_from_isec_data(&d);

  lineart_destroy_isec_thread(&d);

  if (G.debug_value == 4000) {
    double t_elapsed = PIL_check_seconds_timer() - t_start;
    printf("Line art intersection time: %lf\n", t_elapsed);
  }
}

/**
 * This function gets the tile for the point `e->v1`, and later use #lineart_bounding_area_next()
 * to get next along the way.
 */
static LineartBoundingArea *lineart_edge_first_bounding_area(LineartRenderBuffer *rb,
                                                             LineartEdge *e)
{
  double data[2] = {e->v1->fbcoord[0], e->v1->fbcoord[1]};
  double LU[2] = {-1, 1}, RU[2] = {1, 1}, LB[2] = {-1, -1}, RB[2] = {1, -1};
  double r = 1, sr = 1;
  bool p_unused;

  if (data[0] > -1 && data[0] < 1 && data[1] > -1 && data[1] < 1) {
    return lineart_get_bounding_area(rb, data[0], data[1]);
  }

  if (lineart_intersect_seg_seg(e->v1->fbcoord, e->v2->fbcoord, LU, RU, &sr, &p_unused) &&
      sr < r && sr > 0) {
    r = sr;
  }
  if (lineart_intersect_seg_seg(e->v1->fbcoord, e->v2->fbcoord, LB, RB, &sr, &p_unused) &&
      sr < r && sr > 0) {
    r = sr;
  }
  if (lineart_intersect_seg_seg(e->v1->fbcoord, e->v2->fbcoord, LB, LU, &sr, &p_unused) &&
      sr < r && sr > 0) {
    r = sr;
  }
  if (lineart_intersect_seg_seg(e->v1->fbcoord, e->v2->fbcoord, RB, RU, &sr, &p_unused) &&
      sr < r && sr > 0) {
    r = sr;
  }
  interp_v2_v2v2_db(data, e->v1->fbcoord, e->v2->fbcoord, r);

  return lineart_get_bounding_area(rb, data[0], data[1]);
}

/**
 * This march along one render line in image space and
 * get the next bounding area the line is crossing.
 */
static LineartBoundingArea *lineart_bounding_area_next(LineartBoundingArea *this,
                                                       LineartEdge *e,
                                                       double x,
                                                       double y,
                                                       double k,
                                                       int positive_x,
                                                       int positive_y,
                                                       double *next_x,
                                                       double *next_y)
{
  double rx, ry, ux, uy, lx, ly, bx, by;
  double r1, r2;
  LineartBoundingArea *ba;

  /* If we are marching towards the right. */
  if (positive_x > 0) {
    rx = this->r;
    ry = y + k * (rx - x);

    /* If we are marching towards the top. */
    if (positive_y > 0) {
      uy = this->u;
      ux = x + (uy - y) / k;
      r1 = ratiod(e->v1->fbcoord[0], e->v2->fbcoord[0], rx);
      r2 = ratiod(e->v1->fbcoord[0], e->v2->fbcoord[0], ux);
      if (MIN2(r1, r2) > 1) {
        return 0;
      }

      /* We reached the right side before the top side. */
      if (r1 <= r2) {
        LISTBASE_FOREACH (LinkData *, lip, &this->rp) {
          ba = lip->data;
          if (ba->u >= ry && ba->b < ry) {
            *next_x = rx;
            *next_y = ry;
            return ba;
          }
        }
      }
      /* We reached the top side before the right side. */
      else {
        LISTBASE_FOREACH (LinkData *, lip, &this->up) {
          ba = lip->data;
          if (ba->r >= ux && ba->l < ux) {
            *next_x = ux;
            *next_y = uy;
            return ba;
          }
        }
      }
    }
    /* If we are marching towards the bottom. */
    else if (positive_y < 0) {
      by = this->b;
      bx = x + (by - y) / k;
      r1 = ratiod(e->v1->fbcoord[0], e->v2->fbcoord[0], rx);
      r2 = ratiod(e->v1->fbcoord[0], e->v2->fbcoord[0], bx);
      if (MIN2(r1, r2) > 1) {
        return 0;
      }
      if (r1 <= r2) {
        LISTBASE_FOREACH (LinkData *, lip, &this->rp) {
          ba = lip->data;
          if (ba->u >= ry && ba->b < ry) {
            *next_x = rx;
            *next_y = ry;
            return ba;
          }
        }
      }
      else {
        LISTBASE_FOREACH (LinkData *, lip, &this->bp) {
          ba = lip->data;
          if (ba->r >= bx && ba->l < bx) {
            *next_x = bx;
            *next_y = by;
            return ba;
          }
        }
      }
    }
    /* If the line is completely horizontal, in which Y difference == 0. */
    else {
      r1 = ratiod(e->v1->fbcoord[0], e->v2->fbcoord[0], this->r);
      if (r1 > 1) {
        return 0;
      }
      LISTBASE_FOREACH (LinkData *, lip, &this->rp) {
        ba = lip->data;
        if (ba->u >= y && ba->b < y) {
          *next_x = this->r;
          *next_y = y;
          return ba;
        }
      }
    }
  }

  /* If we are marching towards the left. */
  else if (positive_x < 0) {
    lx = this->l;
    ly = y + k * (lx - x);

    /* If we are marching towards the top. */
    if (positive_y > 0) {
      uy = this->u;
      ux = x + (uy - y) / k;
      r1 = ratiod(e->v1->fbcoord[0], e->v2->fbcoord[0], lx);
      r2 = ratiod(e->v1->fbcoord[0], e->v2->fbcoord[0], ux);
      if (MIN2(r1, r2) > 1) {
        return 0;
      }
      if (r1 <= r2) {
        LISTBASE_FOREACH (LinkData *, lip, &this->lp) {
          ba = lip->data;
          if (ba->u >= ly && ba->b < ly) {
            *next_x = lx;
            *next_y = ly;
            return ba;
          }
        }
      }
      else {
        LISTBASE_FOREACH (LinkData *, lip, &this->up) {
          ba = lip->data;
          if (ba->r >= ux && ba->l < ux) {
            *next_x = ux;
            *next_y = uy;
            return ba;
          }
        }
      }
    }

    /* If we are marching towards the bottom. */
    else if (positive_y < 0) {
      by = this->b;
      bx = x + (by - y) / k;
      r1 = ratiod(e->v1->fbcoord[0], e->v2->fbcoord[0], lx);
      r2 = ratiod(e->v1->fbcoord[0], e->v2->fbcoord[0], bx);
      if (MIN2(r1, r2) > 1) {
        return 0;
      }
      if (r1 <= r2) {
        LISTBASE_FOREACH (LinkData *, lip, &this->lp) {
          ba = lip->data;
          if (ba->u >= ly && ba->b < ly) {
            *next_x = lx;
            *next_y = ly;
            return ba;
          }
        }
      }
      else {
        LISTBASE_FOREACH (LinkData *, lip, &this->bp) {
          ba = lip->data;
          if (ba->r >= bx && ba->l < bx) {
            *next_x = bx;
            *next_y = by;
            return ba;
          }
        }
      }
    }
    /* Again, horizontal. */
    else {
      r1 = ratiod(e->v1->fbcoord[0], e->v2->fbcoord[0], this->l);
      if (r1 > 1) {
        return 0;
      }
      LISTBASE_FOREACH (LinkData *, lip, &this->lp) {
        ba = lip->data;
        if (ba->u >= y && ba->b < y) {
          *next_x = this->l;
          *next_y = y;
          return ba;
        }
      }
    }
  }
  /* If the line is completely vertical, hence X difference == 0. */
  else {
    if (positive_y > 0) {
      r1 = ratiod(e->v1->fbcoord[1], e->v2->fbcoord[1], this->u);
      if (r1 > 1) {
        return 0;
      }
      LISTBASE_FOREACH (LinkData *, lip, &this->up) {
        ba = lip->data;
        if (ba->r > x && ba->l <= x) {
          *next_x = x;
          *next_y = this->u;
          return ba;
        }
      }
    }
    else if (positive_y < 0) {
      r1 = ratiod(e->v1->fbcoord[1], e->v2->fbcoord[1], this->b);
      if (r1 > 1) {
        return 0;
      }
      LISTBASE_FOREACH (LinkData *, lip, &this->bp) {
        ba = lip->data;
        if (ba->r > x && ba->l <= x) {
          *next_x = x;
          *next_y = this->b;
          return ba;
        }
      }
    }
    else {
      /* Segment has no length. */
      return 0;
    }
  }
  return 0;
}

bool MOD_lineart_compute_feature_lines(Depsgraph *depsgraph,
                                       LineartGpencilModifierData *lmd,
                                       LineartCache **cached_result,
                                       bool enable_stroke_depth_offset)
{
  LineartRenderBuffer *rb;
  Scene *scene = DEG_get_evaluated_scene(depsgraph);
  int intersections_only = 0; /* Not used right now, but preserve for future. */
  Object *use_camera;

  double t_start;

  if (G.debug_value == 4000) {
    t_start = PIL_check_seconds_timer();
  }

  if (lmd->calculation_flags & LRT_USE_CUSTOM_CAMERA) {
    if (!lmd->source_camera ||
        (use_camera = DEG_get_evaluated_object(depsgraph, lmd->source_camera))->type !=
            OB_CAMERA) {
      return false;
    }
  }
  else {

    BKE_scene_camera_switch_update(scene);

    if (!scene->camera) {
      return false;
    }
    use_camera = scene->camera;
  }

  LineartCache *lc = lineart_init_cache();
  *cached_result = lc;

  rb = lineart_create_render_buffer(scene, lmd, use_camera, scene->camera, lc);

  /* Triangle thread testing data size varies depending on the thread count.
   * See definition of LineartTriangleThread for details. */
  rb->triangle_size = lineart_triangle_size_get(rb);

  /* FIXME(Yiming): See definition of int #LineartRenderBuffer::_source_type for detailed. */
  rb->_source_type = lmd->source_type;
  rb->_source_collection = lmd->source_collection;
  rb->_source_object = lmd->source_object;

  /* Get view vector before loading geometries, because we detect feature lines there. */
  lineart_main_get_view_vector(rb);
  lineart_main_load_geometries(
      depsgraph, scene, use_camera, rb, lmd->calculation_flags & LRT_ALLOW_DUPLI_OBJECTS);

  if (!rb->vertex_buffer_pointers.first) {
    /* No geometry loaded, return early. */
    return true;
  }

  /* Initialize the bounding box acceleration structure, it's a lot like BVH in 3D. */
  lineart_main_bounding_area_make_initial(rb);

  /* We need to get cut into triangles that are crossing near/far plans, only this way can we get
   * correct coordinates of those clipped lines. Done in two steps,
   * setting clip_far==false for near plane. */
  lineart_main_cull_triangles(rb, false);
  /* `clip_far == true` for far plane. */
  lineart_main_cull_triangles(rb, true);

  /* At this point triangle adjacent info pointers is no longer needed, free them. */
  lineart_main_free_adjacent_data(rb);

  /* Do the perspective division after clipping is done. */
  lineart_main_perspective_division(rb);

  lineart_main_discard_out_of_frame_edges(rb);

  /* Triangle intersections are done here during sequential adding of them. Only after this,
   * triangles and lines are all linked with acceleration structure, and the 2D occlusion stage
   * can do its job. */
  lineart_main_add_triangles(rb);

  /* Re-link bounding areas because they have been subdivided by worker threads and we need
   * andjacent info. */
  lineart_main_bounding_areas_connect_post(rb);

  /* Link lines to acceleration structure, this can only be done after perspective division, if
   * we do it after triangles being added, the acceleration structure has already been
   * subdivided, this way we do less list manipulations. */
  lineart_main_link_lines(rb);

  /* "intersection_only" is preserved for being called in a standalone fashion.
   * If so the data will already be available at the stage. Otherwise we do the occlusion and
   * chaining etc. */

  if (!intersections_only) {

    /* Occlusion is work-and-wait. This call will not return before work is completed. */
    lineart_main_occlusion_begin(rb);

    /* Chaining is all single threaded. See lineart_chain.c
     * In this particular call, only lines that are geometrically connected (share the _exact_
     * same end point) will be chained together. */
    MOD_lineart_chain_feature_lines(rb);

    /* We are unable to take care of occlusion if we only connect end points, so here we do a
     * spit, where the splitting point could be any cut in e->segments. */
    MOD_lineart_chain_split_for_fixed_occlusion(rb);

    /* Then we connect chains based on the _proximity_ of their end points in image space, here's
     * the place threshold value gets involved. */
    MOD_lineart_chain_connect(rb);

    float *t_image = &lmd->chaining_image_threshold;
    /* This configuration ensures there won't be accidental lost of short unchained segments. */
    MOD_lineart_chain_discard_short(rb, MIN2(*t_image, 0.001f) - FLT_EPSILON);

    if (rb->chain_smooth_tolerance > FLT_EPSILON) {
      /* Keeping UI range of 0-1 for ease of read while scaling down the actual value for best
       * effective range in image-space (Coordinate only goes from -1 to 1). This value is
       * somewhat arbitrary, but works best for the moment. */
      MOD_lineart_smooth_chains(rb, rb->chain_smooth_tolerance / 50);
    }

    if (rb->use_image_boundary_trimming) {
      MOD_lineart_chain_clip_at_border(rb);
    }

    if (rb->angle_splitting_threshold > FLT_EPSILON) {
      MOD_lineart_chain_split_angle(rb, rb->angle_splitting_threshold);
    }

    if (enable_stroke_depth_offset && lmd->stroke_depth_offset > FLT_EPSILON) {
      MOD_lineart_chain_offset_towards_camera(
          rb, lmd->stroke_depth_offset, lmd->flags & LRT_GPENCIL_OFFSET_TOWARDS_CUSTOM_CAMERA);
    }

    /* Finally transfer the result list into cache. */
    memcpy(&lc->chains, &rb->chains, sizeof(ListBase));

    /* At last, we need to clear flags so we don't confuse GPencil generation calls. */
    MOD_lineart_chain_clear_picked_flag(lc);
  }

  if (G.debug_value == 4000) {
    lineart_count_and_print_render_buffer_memory(rb);

    double t_elapsed = PIL_check_seconds_timer() - t_start;
    printf("Line art total time: %lf\n", t_elapsed);
  }

  return true;
}

static int UNUSED_FUNCTION(lineart_rb_edge_types)(LineartRenderBuffer *rb)
{
  int types = 0;
  types |= rb->use_contour ? LRT_EDGE_FLAG_CONTOUR : 0;
  types |= rb->use_crease ? LRT_EDGE_FLAG_CREASE : 0;
  types |= rb->use_material ? LRT_EDGE_FLAG_MATERIAL : 0;
  types |= rb->use_edge_marks ? LRT_EDGE_FLAG_EDGE_MARK : 0;
  types |= rb->use_intersections ? LRT_EDGE_FLAG_INTERSECTION : 0;
  types |= rb->use_loose ? LRT_EDGE_FLAG_LOOSE : 0;
  types |= rb->use_light_contour ? LRT_EDGE_FLAG_LIGHT_CONTOUR : 0;
  return types;
}

static void lineart_gpencil_generate(LineartCache *cache,
                                     Depsgraph *depsgraph,
                                     Object *gpencil_object,
                                     float (*gp_obmat_inverse)[4],
                                     bGPDlayer *UNUSED(gpl),
                                     bGPDframe *gpf,
                                     int level_start,
                                     int level_end,
                                     int material_nr,
                                     Object *source_object,
                                     Collection *source_collection,
                                     int types,
                                     uchar mask_switches,
                                     uchar material_mask_bits,
                                     uchar intersection_mask,
                                     short thickness,
                                     float opacity,
                                     const char *source_vgname,
                                     const char *vgname,
                                     int modifier_flags)
{
  if (cache == NULL) {
    if (G.debug_value == 4000) {
      printf("NULL Lineart cache!\n");
    }
    return;
  }

  int stroke_count = 0;
  int color_idx = 0;

  Object *orig_ob = NULL;
  if (source_object) {
    orig_ob = source_object->id.orig_id ? (Object *)source_object->id.orig_id : source_object;
  }

  Collection *orig_col = NULL;
  if (source_collection) {
    orig_col = source_collection->id.orig_id ? (Collection *)source_collection->id.orig_id :
                                               source_collection;
  }

  /* (!orig_col && !orig_ob) means the whole scene is selected. */

  int enabled_types = cache->rb_edge_types;
  bool invert_input = modifier_flags & LRT_GPENCIL_INVERT_SOURCE_VGROUP;
  bool match_output = modifier_flags & LRT_GPENCIL_MATCH_OUTPUT_VGROUP;

  LISTBASE_FOREACH (LineartEdgeChain *, ec, &cache->chains) {

    if (ec->picked) {
      continue;
    }
    if (!(ec->type & (types & enabled_types))) {
      continue;
    }
    if (ec->level > level_end || ec->level < level_start) {
      continue;
    }
    if (orig_ob && orig_ob != ec->object_ref && ec->type != LRT_EDGE_FLAG_INTERSECTION) {
      continue;
    }
    if (orig_col && ec->object_ref) {
      if (BKE_collection_has_object_recursive_instanced(orig_col, (Object *)ec->object_ref)) {
        if (modifier_flags & LRT_GPENCIL_INVERT_COLLECTION) {
          continue;
        }
      }
      else {
        if (!(modifier_flags & LRT_GPENCIL_INVERT_COLLECTION)) {
          continue;
        }
      }
    }
    if (mask_switches & LRT_GPENCIL_MATERIAL_MASK_ENABLE) {
      if (mask_switches & LRT_GPENCIL_MATERIAL_MASK_MATCH) {
        if (ec->material_mask_bits != material_mask_bits) {
          continue;
        }
      }
      else {
        if (!(ec->material_mask_bits & material_mask_bits)) {
          continue;
        }
      }
    }
    if (ec->type == LRT_EDGE_FLAG_INTERSECTION &&
        (mask_switches & LRT_GPENCIL_INTERSECTION_FILTER)) {
      if (mask_switches & LRT_GPENCIL_INTERSECTION_MATCH) {
        if (ec->intersection_mask != intersection_mask) {
          continue;
        }
      }
      else {
        if (!(ec->intersection_mask & intersection_mask)) {
          continue;
        }
      }
    }

    /* Preserved: If we ever do asynchronous generation, this picked flag should be set here. */
    // ec->picked = 1;

    const int count = MOD_lineart_chain_count(ec);
    bGPDstroke *gps = BKE_gpencil_stroke_add(gpf, color_idx, count, thickness, false);

    int i;
    LISTBASE_FOREACH_INDEX (LineartEdgeChainItem *, eci, &ec->chain, i) {
      bGPDspoint *point = &gps->points[i];
      mul_v3_m4v3(&point->x, gp_obmat_inverse, eci->gpos);
      point->pressure = 1.0f;
      point->strength = opacity;
    }

    BKE_gpencil_dvert_ensure(gps);
    gps->mat_nr = max_ii(material_nr, 0);

    if (source_vgname && vgname) {
      Object *eval_ob = DEG_get_evaluated_object(depsgraph, ec->object_ref);
      int gpdg = -1;
      if ((match_output || (gpdg = BKE_object_defgroup_name_index(gpencil_object, vgname)) >= 0)) {
        if (eval_ob && eval_ob->type == OB_MESH) {
          int dindex = 0;
          Mesh *me = BKE_object_get_evaluated_mesh(eval_ob);
          if (me->dvert) {
            LISTBASE_FOREACH (bDeformGroup *, db, &me->vertex_group_names) {
              if ((!source_vgname) || strstr(db->name, source_vgname) == db->name) {
                if (match_output) {
                  gpdg = BKE_object_defgroup_name_index(gpencil_object, db->name);
                  if (gpdg < 0) {
                    continue;
                  }
                }
                int sindex = 0, vindex;
                LISTBASE_FOREACH (LineartEdgeChainItem *, eci, &ec->chain) {
                  vindex = eci->index;
                  if (vindex >= me->totvert) {
                    break;
                  }
                  MDeformWeight *mdw = BKE_defvert_ensure_index(&me->dvert[vindex], dindex);
                  MDeformWeight *gdw = BKE_defvert_ensure_index(&gps->dvert[sindex], gpdg);

                  float use_weight = mdw->weight;
                  if (invert_input) {
                    use_weight = 1 - use_weight;
                  }
                  gdw->weight = MAX2(use_weight, gdw->weight);

                  sindex++;
                }
              }
              dindex++;
            }
          }
        }
      }
    }

    if (G.debug_value == 4000) {
      BKE_gpencil_stroke_set_random_color(gps);
    }
    BKE_gpencil_stroke_geometry_update(gpencil_object->data, gps);
    stroke_count++;
  }

  if (G.debug_value == 4000) {
    printf("LRT: Generated %d strokes.\n", stroke_count);
  }
}

void MOD_lineart_gpencil_generate(LineartCache *cache,
                                  Depsgraph *depsgraph,
                                  Object *ob,
                                  bGPDlayer *gpl,
                                  bGPDframe *gpf,
                                  char source_type,
                                  void *source_reference,
                                  int level_start,
                                  int level_end,
                                  int mat_nr,
                                  short edge_types,
                                  uchar mask_switches,
                                  uchar material_mask_bits,
                                  uchar intersection_mask,
                                  short thickness,
                                  float opacity,
                                  const char *source_vgname,
                                  const char *vgname,
                                  int modifier_flags)
{

  if (!gpl || !gpf || !ob) {
    return;
  }

  Object *source_object = NULL;
  Collection *source_collection = NULL;
  short use_types = edge_types;
  if (source_type == LRT_SOURCE_OBJECT) {
    if (!source_reference) {
      return;
    }
    source_object = (Object *)source_reference;
  }
  else if (source_type == LRT_SOURCE_COLLECTION) {
    if (!source_reference) {
      return;
    }
    source_collection = (Collection *)source_reference;
  }

  float gp_obmat_inverse[4][4];
  invert_m4_m4(gp_obmat_inverse, ob->obmat);
  lineart_gpencil_generate(cache,
                           depsgraph,
                           ob,
                           gp_obmat_inverse,
                           gpl,
                           gpf,
                           level_start,
                           level_end,
                           mat_nr,
                           source_object,
                           source_collection,
                           use_types,
                           mask_switches,
                           material_mask_bits,
                           intersection_mask,
                           thickness,
                           opacity,
                           source_vgname,
                           vgname,
                           modifier_flags);
}<|MERGE_RESOLUTION|>--- conflicted
+++ resolved
@@ -1513,7 +1513,6 @@
 static void feat_data_sum_reduce(const void *__restrict UNUSED(userdata),
                                  void *__restrict chunk_join,
                                  void *__restrict chunk)
-<<<<<<< HEAD
 {
   EdgeFeatReduceData *feat_chunk_join = (EdgeFeatReduceData *)chunk_join;
   EdgeFeatReduceData *feat_chunk = (EdgeFeatReduceData *)chunk;
@@ -1532,26 +1531,6 @@
 
   uint16_t edge_flag_result = 0;
 
-=======
-{
-  EdgeFeatReduceData *feat_chunk_join = (EdgeFeatReduceData *)chunk_join;
-  EdgeFeatReduceData *feat_chunk = (EdgeFeatReduceData *)chunk;
-  feat_chunk_join->feat_edges += feat_chunk->feat_edges;
-}
-
-static void lineart_identify_mlooptri_feature_edges(void *__restrict userdata,
-                                                    const int i,
-                                                    const TaskParallelTLS *__restrict tls)
-{
-  EdgeFeatData *e_feat_data = (EdgeFeatData *)userdata;
-  EdgeFeatReduceData *reduce_data = (EdgeFeatReduceData *)tls->userdata_chunk;
-  Mesh *me = e_feat_data->me;
-  LineartEdgeNeighbor *edge_nabr = e_feat_data->edge_nabr;
-  const MLoopTri *mlooptri = e_feat_data->mlooptri;
-
-  uint16_t edge_flag_result = 0;
-
->>>>>>> 03aba804
   /* Because the Edge Neighbour array contains loop edge pairs, we only need to process the first
    * edge in the pair. Otherwise we would add the same edge that the loops represent twice. */
   if (i < edge_nabr[i].e) {
@@ -1731,62 +1710,9 @@
   if (loose_data->loose_array) {
     memcpy(new_arr, loose_data->loose_array, sizeof(MEdge *) * loose_data->loose_max);
     MEM_freeN(loose_data->loose_array);
-<<<<<<< HEAD
   }
   loose_data->loose_max = count;
   loose_data->loose_array = new_arr;
-=======
-  }
-  loose_data->loose_max = count;
-  loose_data->loose_array = new_arr;
-}
-
-static void lineart_join_loose_edge_arr(LooseEdgeData *loose_data, LooseEdgeData *to_be_joined)
-{
-  if (!to_be_joined->loose_array) {
-    return;
-  }
-  int new_count = loose_data->loose_count + to_be_joined->loose_count;
-  if (new_count >= loose_data->loose_max) {
-    lineart_loose_data_reallocate(loose_data, new_count);
-  }
-  memcpy(&loose_data->loose_array[loose_data->loose_count],
-         to_be_joined->loose_array,
-         sizeof(MEdge *) * to_be_joined->loose_count);
-  loose_data->loose_count += to_be_joined->loose_count;
-  MEM_freeN(to_be_joined->loose_array);
-}
-
-static void lineart_add_loose_edge(LooseEdgeData *loose_data, MEdge *e)
-{
-  if (loose_data->loose_count >= loose_data->loose_max) {
-    int min_amount = MAX2(100, loose_data->loose_count * 2);
-    lineart_loose_data_reallocate(loose_data, min_amount);
-  }
-  loose_data->loose_array[loose_data->loose_count] = e;
-  loose_data->loose_count++;
-}
-
-static void lineart_identify_loose_edges(void *__restrict UNUSED(userdata),
-                                         const int i,
-                                         const TaskParallelTLS *__restrict tls)
-{
-  LooseEdgeData *loose_data = (LooseEdgeData *)tls->userdata_chunk;
-  Mesh *me = loose_data->me;
-
-  if (me->medge[i].flag & ME_LOOSEEDGE) {
-    lineart_add_loose_edge(loose_data, &me->medge[i]);
-  }
-}
-
-static void loose_data_sum_reduce(const void *__restrict UNUSED(userdata),
-                                  void *__restrict chunk_join,
-                                  void *__restrict chunk)
-{
-  LooseEdgeData *final = (LooseEdgeData *)chunk_join;
-  LooseEdgeData *loose_chunk = (LooseEdgeData *)chunk;
-  lineart_join_loose_edge_arr(final, loose_chunk);
->>>>>>> 03aba804
 }
 
 static void lineart_join_loose_edge_arr(LooseEdgeData *loose_data, LooseEdgeData *to_be_joined)
@@ -2007,7 +1933,6 @@
   BLI_parallel_range_settings_defaults(&en_settings);
   /* Set the minimum amount of edges a thread has to process. */
   en_settings.min_iter_per_thread = 50000;
-<<<<<<< HEAD
 
   EdgeNeighborData en_data;
   en_data.adj_e = adj_e;
@@ -2041,41 +1966,6 @@
 
   Mesh *me = ob_info->original_me;
 
-=======
-
-  EdgeNeighborData en_data;
-  en_data.adj_e = adj_e;
-  en_data.edge_nabr = edge_nabr;
-  en_data.mlooptri = mlooptri;
-  en_data.mloop = me->mloop;
-
-  BLI_task_parallel_range(0, total_edges, &en_data, lineart_edge_neighbor_init_task, &en_settings);
-
-  lineart_sort_adjacent_items(adj_e, total_edges);
-
-  for (int i = 0; i < total_edges - 1; i++) {
-    if (adj_e[i].v1 == adj_e[i + 1].v1 && adj_e[i].v2 == adj_e[i + 1].v2) {
-      edge_nabr[adj_e[i].e].e = adj_e[i + 1].e;
-      edge_nabr[adj_e[i + 1].e].e = adj_e[i].e;
-    }
-  }
-
-  MEM_freeN(adj_e);
-
-  return edge_nabr;
-}
-
-static void lineart_geometry_object_load(LineartObjectInfo *ob_info, LineartRenderBuffer *re_buf)
-{
-  LineartElementLinkNode *elem_link_node;
-  LineartVert *la_v_arr;
-  LineartEdge *la_edge_arr;
-  LineartEdgeSegment *la_seg_arr;
-  LineartTriangle *la_tri_arr;
-
-  Mesh *me = ob_info->original_me;
-
->>>>>>> 03aba804
   if (!me->totedge) {
     return;
   }
@@ -2116,11 +2006,7 @@
 
   elem_link_node->element_count = me->totvert;
   elem_link_node->object_ref = orig_ob;
-<<<<<<< HEAD
   ob_info->eln = elem_link_node;
-=======
-  ob_info->v_eln = elem_link_node;
->>>>>>> 03aba804
 
   bool use_auto_smooth = false;
   float crease_angle = 0;
@@ -2147,15 +2033,9 @@
                                                                  la_tri_arr,
                                                                  sizeof(LineartElementLinkNode));
   BLI_spin_unlock(&re_buf->lock_task);
-<<<<<<< HEAD
 
   int usage = ob_info->usage;
 
-=======
-
-  int usage = ob_info->usage;
-
->>>>>>> 03aba804
   elem_link_node->element_count = tot_tri;
   elem_link_node->object_ref = orig_ob;
   elem_link_node->flags |= (usage == OBJECT_LRT_NO_INTERSECTION ? LRT_ELEMENT_NO_INTERSECTION : 0);
@@ -2254,12 +2134,9 @@
     TaskParallelSettings edge_loose_settings;
     BLI_parallel_range_settings_defaults(&edge_loose_settings);
     edge_loose_settings.min_iter_per_thread = 4000;
-<<<<<<< HEAD
-=======
     edge_loose_settings.func_reduce = loose_data_sum_reduce;
     edge_loose_settings.userdata_chunk = &loose_data;
     edge_loose_settings.userdata_chunk_size = sizeof(LooseEdgeData);
->>>>>>> 03aba804
     loose_data.me = me;
     BLI_task_parallel_range(
         0, me->totedge, &loose_data, lineart_identify_loose_edges, &edge_loose_settings);
@@ -2309,11 +2186,6 @@
 
       la_edge->v1 = &la_v_arr[edge_nabr->v1];
       la_edge->v2 = &la_v_arr[edge_nabr->v2];
-<<<<<<< HEAD
-=======
-      la_edge->v1_obindex = la_edge->v1->index;
-      la_edge->v2_obindex = la_edge->v2->index;
->>>>>>> 03aba804
       int findex = i / 3;
       la_edge->t1 = lineart_triangle_from_index(re_buf, la_tri_arr, findex);
       if (!edge_added) {
@@ -2349,11 +2221,6 @@
     for (int i = 0; i < loose_data.loose_count; i++) {
       la_edge->v1 = &la_v_arr[loose_data.loose_array[i]->v1];
       la_edge->v2 = &la_v_arr[loose_data.loose_array[i]->v2];
-<<<<<<< HEAD
-=======
-      la_edge->v1_obindex = la_edge->v1->index;
-      la_edge->v2_obindex = la_edge->v2->index;
->>>>>>> 03aba804
       la_edge->flags = LRT_EDGE_FLAG_LOOSE;
       la_edge->object_ref = orig_ob;
       BLI_addtail(&la_edge->segments, la_seg);
