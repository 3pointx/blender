--- conflicted
+++ resolved
@@ -1939,27 +1939,8 @@
   LineartEdgeNeighbor *edge_nabr = MEM_mallocN(sizeof(LineartEdgeNeighbor) * total_edges,
                                                "LineartEdgeNeighbor arr");
 
-<<<<<<< HEAD
-  if (obi->original_me->edit_mesh) {
-    /* Do not use edit_mesh directly because we will modify it, so create a copy. */
-    bm = BM_mesh_copy(obi->original_me->edit_mesh->bm);
-  }
-  else {
-    const BMAllocTemplate allocsize = BMALLOC_TEMPLATE_FROM_ME(((Mesh *)(obi->original_me)));
-    bm = BM_mesh_create(&allocsize,
-                        &((struct BMeshCreateParams){
-                            .use_toolflags = true,
-                        }));
-    BM_mesh_bm_from_me(NULL, bm,
-                       obi->original_me,
-                       &((struct BMeshFromMeshParams){
-                           .calc_face_normal = true,
-                           .calc_vert_normal = true,
-                       }));
-  }
-=======
+
   MLoopTri *mlooptri = me->runtime.looptris.array;
->>>>>>> 8d9d5da1
 
   TaskParallelSettings en_settings;
   BLI_parallel_range_settings_defaults(&en_settings);
