/*
 * This program is free software; you can redistribute it and/or
 * modify it under the terms of the GNU General Public License
 * as published by the Free Software Foundation; either version 2
 * of the License, or (at your option) any later version.
 *
 * This program is distributed in the hope that it will be useful,
 * but WITHOUT ANY WARRANTY; without even the implied warranty of
 * MERCHANTABILITY or FITNESS FOR A PARTICULAR PURPOSE.  See the
 * GNU General Public License for more details.
 *
 * You should have received a copy of the GNU General Public License
 * along with this program; if not, write to the Free Software Foundation,
 * Inc., 51 Franklin Street, Fifth Floor, Boston, MA 02110-1301, USA.
 *
 * The Original Code is Copyright (C) 2019 Blender Foundation.
 * All rights reserved.
 */

/* \file
 * \ingroup editors
 */

#include "MOD_lineart.h"

#include "BLI_linklist.h"
#include "BLI_listbase.h"
#include "BLI_math.h"
#include "BLI_task.h"
#include "BLI_utildefines.h"

#include "PIL_time.h"

#include "BKE_camera.h"
#include "BKE_collection.h"
#include "BKE_customdata.h"
#include "BKE_deform.h"
#include "BKE_editmesh.h"
#include "BKE_global.h"
#include "BKE_gpencil.h"
#include "BKE_gpencil_geom.h"
#include "BKE_gpencil_modifier.h"
#include "BKE_material.h"
#include "BKE_mesh.h"
#include "BKE_scene.h"
#include "DEG_depsgraph_query.h"
#include "DNA_camera_types.h"
#include "DNA_collection_types.h"
#include "DNA_gpencil_types.h"
#include "DNA_material_types.h"
#include "DNA_mesh_types.h"
#include "DNA_meshdata_types.h"
#include "DNA_modifier_types.h"
#include "DNA_scene_types.h"
#include "MEM_guardedalloc.h"

#include "BLI_math.h"

#include "bmesh.h"
#include "bmesh_class.h"
#include "bmesh_tools.h"

#include "lineart_intern.h"

static LineartBoundingArea *lineart_edge_first_bounding_area(LineartRenderBuffer *rb,
                                                             LineartEdge *e);

static void lineart_bounding_area_link_edge(LineartRenderBuffer *rb,
                                            LineartBoundingArea *root_ba,
                                            LineartEdge *e);

static LineartBoundingArea *lineart_bounding_area_next(LineartBoundingArea *this,
                                                       LineartEdge *e,
                                                       double x,
                                                       double y,
                                                       double k,
                                                       int positive_x,
                                                       int positive_y,
                                                       double *next_x,
                                                       double *next_y);

static bool lineart_get_edge_bounding_areas(LineartRenderBuffer *rb,
                                            LineartEdge *e,
                                            int *rowbegin,
                                            int *rowend,
                                            int *colbegin,
                                            int *colend);

static void lineart_bounding_area_link_triangle(LineartRenderBuffer *rb,
                                                LineartBoundingArea *root_ba,
                                                LineartTriangle *tri,
                                                double *LRUB,
                                                int recursive,
                                                int recursive_level,
                                                bool do_intersection);

static bool lineart_triangle_edge_image_space_occlusion(SpinLock *spl,
                                                        const LineartTriangle *tri,
                                                        const LineartEdge *e,
                                                        const double *override_camera_loc,
                                                        const bool override_cam_is_persp,
                                                        const bool allow_overlapping_edges,
                                                        const double vp[4][4],
                                                        const double *camera_dir,
                                                        const float cam_shift_x,
                                                        const float cam_shift_y,
                                                        double *from,
                                                        double *to);

static void lineart_add_edge_to_list(LineartRenderBuffer *rb, LineartEdge *e);

static void lineart_discard_segment(LineartRenderBuffer *rb, LineartEdgeSegment *es)
{
  BLI_spin_lock(&rb->lock_cuts);

  memset(es, 0, sizeof(LineartEdgeSegment));

  /* Storing the node for potentially reuse the memory for new segment data.
   * Line Art data is not freed after all calculations are done. */
  BLI_addtail(&rb->wasted_cuts, es);

  BLI_spin_unlock(&rb->lock_cuts);
}

static LineartEdgeSegment *lineart_give_segment(LineartRenderBuffer *rb)
{
  BLI_spin_lock(&rb->lock_cuts);

  /* See if there is any already allocated memory we can reuse. */
  if (rb->wasted_cuts.first) {
    LineartEdgeSegment *es = (LineartEdgeSegment *)BLI_pophead(&rb->wasted_cuts);
    BLI_spin_unlock(&rb->lock_cuts);
    memset(es, 0, sizeof(LineartEdgeSegment));
    return es;
  }
  BLI_spin_unlock(&rb->lock_cuts);

  /* Otherwise allocate some new memory. */
  return (LineartEdgeSegment *)lineart_mem_acquire_thread(&rb->render_data_pool,
                                                          sizeof(LineartEdgeSegment));
}

/**
 * Cuts the edge in image space and mark occlusion level for each segment.
 */
static void lineart_edge_cut(
    LineartRenderBuffer *rb, LineartEdge *e, double start, double end, uchar transparency_mask)
{
  LineartEdgeSegment *es, *ies, *next_es, *prev_es;
  LineartEdgeSegment *cut_start_before = 0, *cut_end_before = 0;
  LineartEdgeSegment *ns = 0, *ns2 = 0;
  int untouched = 0;

  /* If for some reason the occlusion function may give a result that has zero length, or reversed
   * in direction, or NAN, we take care of them here. */
  if (LRT_DOUBLE_CLOSE_ENOUGH(start, end)) {
    return;
  }
  if (LRT_DOUBLE_CLOSE_ENOUGH(start, 1) || LRT_DOUBLE_CLOSE_ENOUGH(end, 0)) {
    return;
  }
  if (UNLIKELY(start != start)) {
    start = 0;
  }
  if (UNLIKELY(end != end)) {
    end = 0;
  }

  if (start > end) {
    double t = start;
    start = end;
    end = t;
  }

  /* Begin looking for starting position of the segment. */
  /* Not using a list iteration macro because of it more clear when using for loops to iterate
   * through the segments. */
  for (es = e->segments.first; es; es = es->next) {
    if (LRT_DOUBLE_CLOSE_ENOUGH(es->at, start)) {
      cut_start_before = es;
      ns = cut_start_before;
      break;
    }
    if (es->next == NULL) {
      break;
    }
    ies = es->next;
    if (ies->at > start + 1e-09 && start > es->at) {
      cut_start_before = ies;
      ns = lineart_give_segment(rb);
      break;
    }
  }
  if (!cut_start_before && LRT_DOUBLE_CLOSE_ENOUGH(1, end)) {
    untouched = 1;
  }
  for (es = cut_start_before; es; es = es->next) {
    /* We tried to cut at existing cutting point (e.g. where the line's occluded by a triangle
     * strip). */
    if (LRT_DOUBLE_CLOSE_ENOUGH(es->at, end)) {
      cut_end_before = es;
      ns2 = cut_end_before;
      break;
    }
    /* This check is to prevent `es->at == 1.0` (where we don't need to cut because we are at the
     * end point). */
    if (!es->next && LRT_DOUBLE_CLOSE_ENOUGH(1, end)) {
      cut_end_before = es;
      ns2 = cut_end_before;
      untouched = 1;
      break;
    }
    /* When an actual cut is needed in the line. */
    if (es->at > end) {
      cut_end_before = es;
      ns2 = lineart_give_segment(rb);
      break;
    }
  }

  /* When we still can't find any existing cut in the line, we allocate new ones. */
  if (ns == NULL) {
    ns = lineart_give_segment(rb);
  }
  if (ns2 == NULL) {
    if (untouched) {
      ns2 = ns;
      cut_end_before = ns2;
    }
    else {
      ns2 = lineart_give_segment(rb);
    }
  }

  if (cut_start_before) {
    if (cut_start_before != ns) {
      /* Insert cutting points for when a new cut is needed. */
      ies = cut_start_before->prev ? cut_start_before->prev : NULL;
      ns->occlusion = ies ? ies->occlusion : 0;
      ns->transparency_mask = ies->transparency_mask;
      BLI_insertlinkbefore(&e->segments, cut_start_before, ns);
    }
    /* Otherwise we already found a existing cutting point, no need to insert a new one. */
  }
  else {
    /* We have yet to reach a existing cutting point even after we searched the whole line, so we
     * append the new cut to the end. */
    ies = e->segments.last;
    ns->occlusion = ies->occlusion;
    ns->transparency_mask = ies->transparency_mask;
    BLI_addtail(&e->segments, ns);
  }
  if (cut_end_before) {
    /* The same manipulation as on "cut_start_before". */
    if (cut_end_before != ns2) {
      ies = cut_end_before->prev ? cut_end_before->prev : NULL;
      ns2->occlusion = ies ? ies->occlusion : 0;
      ns2->transparency_mask = ies ? ies->transparency_mask : 0;
      BLI_insertlinkbefore(&e->segments, cut_end_before, ns2);
    }
  }
  else {
    ies = e->segments.last;
    ns2->occlusion = ies->occlusion;
    ns2->transparency_mask = ies->transparency_mask;
    BLI_addtail(&e->segments, ns2);
  }

  /* If we touched the cut list, we assign the new cut position based on new cut position,
   * this way we accommodate precision lost due to multiple cut inserts. */
  ns->at = start;
  if (!untouched) {
    ns2->at = end;
  }
  else {
    /* For the convenience of the loop below. */
    ns2 = ns2->next;
  }

  /* Register 1 level of occlusion for all touched segments. */
  for (es = ns; es && es != ns2; es = es->next) {
    es->occlusion++;
    es->transparency_mask |= transparency_mask;
  }

  /* Reduce adjacent cutting points of the same level, which saves memory. */
  char min_occ = 127;
  prev_es = NULL;
  for (es = e->segments.first; es; es = next_es) {
    next_es = es->next;

    if (prev_es && prev_es->occlusion == es->occlusion &&
        prev_es->transparency_mask == es->transparency_mask) {
      BLI_remlink(&e->segments, es);
      /* This puts the node back to the render buffer, if more cut happens, these unused nodes get
       * picked first. */
      lineart_discard_segment(rb, es);
      continue;
    }

    min_occ = MIN2(min_occ, es->occlusion);

    prev_es = es;
  }
  e->min_occ = min_occ;
}

/**
 * To see if given line is connected to an adjacent intersection line.
 */
BLI_INLINE bool lineart_occlusion_is_adjacent_intersection(LineartEdge *e, LineartTriangle *tri)
{
  LineartVertIntersection *v1 = (void *)e->v1;
  LineartVertIntersection *v2 = (void *)e->v2;
  return ((v1->base.flag && v1->intersecting_with == tri) ||
          (v2->base.flag && v2->intersecting_with == tri));
}

static void lineart_occlusion_single_line(LineartRenderBuffer *rb, LineartEdge *e, int thread_id)
{
  double x = e->v1->fbcoord[0], y = e->v1->fbcoord[1];
  LineartBoundingArea *ba = lineart_edge_first_bounding_area(rb, e);
  LineartBoundingArea *nba = ba;
  LineartTriangleThread *tri;

  /* These values are used for marching along the line. */
  double l, r;
  double k = (e->v2->fbcoord[1] - e->v1->fbcoord[1]) /
             (e->v2->fbcoord[0] - e->v1->fbcoord[0] + 1e-30);
  int positive_x = (e->v2->fbcoord[0] - e->v1->fbcoord[0]) > 0 ?
                       1 :
                       (e->v2->fbcoord[0] == e->v1->fbcoord[0] ? 0 : -1);
  int positive_y = (e->v2->fbcoord[1] - e->v1->fbcoord[1]) > 0 ?
                       1 :
                       (e->v2->fbcoord[1] == e->v1->fbcoord[1] ? 0 : -1);

  while (nba) {

    LISTBASE_FOREACH (LinkData *, lip, &nba->linked_triangles) {
      tri = lip->data;
      /* If we are already testing the line in this thread, then don't do it. */
      if (tri->testing_e[thread_id] == e || (tri->base.flags & LRT_TRIANGLE_INTERSECTION_ONLY) ||
          lineart_occlusion_is_adjacent_intersection(e, (LineartTriangle *)tri)) {
        continue;
      }
      tri->testing_e[thread_id] = e;
      if (lineart_triangle_edge_image_space_occlusion(&rb->lock_task,
                                                      (const LineartTriangle *)tri,
                                                      e,
                                                      rb->camera_pos,
                                                      rb->cam_is_persp,
                                                      rb->allow_overlapping_edges,
                                                      rb->view_projection,
                                                      rb->view_vector,
                                                      rb->shift_x,
                                                      rb->shift_y,
                                                      &l,
                                                      &r)) {
        lineart_edge_cut(rb, e, l, r, tri->base.transparency_mask);
        if (e->min_occ > rb->max_occlusion_level) {
          /* No need to calculate any longer on this line because no level more than set value is
           * going to show up in the rendered result. */
          return;
        }
      }
    }
    /* Marching along `e->v1` to `e->v2`, searching each possible bounding areas it may touch. */
    nba = lineart_bounding_area_next(nba, e, x, y, k, positive_x, positive_y, &x, &y);
  }
}

static int lineart_occlusion_make_task_info(LineartRenderBuffer *rb, LineartRenderTaskInfo *rti)
{
  LineartEdge *data;
  int i;
  int res = 0;

  BLI_spin_lock(&rb->lock_task);

#define LRT_ASSIGN_OCCLUSION_TASK(name) \
  if (rb->name.last) { \
    data = rb->name.last; \
    rti->name.first = (void *)data; \
    for (i = 0; i < LRT_THREAD_EDGE_COUNT && data; i++) { \
      data = data->next; \
    } \
    rti->name.last = data; \
    rb->name.last = data; \
    res = 1; \
  } \
  else { \
    rti->name.first = rti->name.last = NULL; \
  }

  LRT_ASSIGN_OCCLUSION_TASK(contour);
  LRT_ASSIGN_OCCLUSION_TASK(intersection);
  LRT_ASSIGN_OCCLUSION_TASK(crease);
  LRT_ASSIGN_OCCLUSION_TASK(material);
  LRT_ASSIGN_OCCLUSION_TASK(edge_mark);

#undef LRT_ASSIGN_OCCLUSION_TASK

  BLI_spin_unlock(&rb->lock_task);

  return res;
}

static void lineart_occlusion_worker(TaskPool *__restrict UNUSED(pool), LineartRenderTaskInfo *rti)
{
  LineartRenderBuffer *rb = rti->rb;
  LineartEdge *eip;

  while (lineart_occlusion_make_task_info(rb, rti)) {

    for (eip = rti->contour.first; eip && eip != rti->contour.last; eip = eip->next) {
      lineart_occlusion_single_line(rb, eip, rti->thread_id);
    }

    for (eip = rti->crease.first; eip && eip != rti->crease.last; eip = eip->next) {
      lineart_occlusion_single_line(rb, eip, rti->thread_id);
    }

    for (eip = rti->intersection.first; eip && eip != rti->intersection.last; eip = eip->next) {
      lineart_occlusion_single_line(rb, eip, rti->thread_id);
    }

    for (eip = rti->material.first; eip && eip != rti->material.last; eip = eip->next) {
      lineart_occlusion_single_line(rb, eip, rti->thread_id);
    }

    for (eip = rti->edge_mark.first; eip && eip != rti->edge_mark.last; eip = eip->next) {
      lineart_occlusion_single_line(rb, eip, rti->thread_id);
    }
  }
}

/**
 * All internal functions starting with lineart_main_ is called inside
 * #MOD_lineart_compute_feature_lines function.
 * This function handles all occlusion calculation.
 */
static void lineart_main_occlusion_begin(LineartRenderBuffer *rb)
{
  int thread_count = rb->thread_count;
  LineartRenderTaskInfo *rti = MEM_callocN(sizeof(LineartRenderTaskInfo) * thread_count,
                                           "Task Pool");
  int i;

  /* The "last" entry is used to store worker progress in the whole list.
   * These list themselves are single-direction linked, with list.first being the head. */
  rb->contour.last = rb->contour.first;
  rb->crease.last = rb->crease.first;
  rb->intersection.last = rb->intersection.first;
  rb->material.last = rb->material.first;
  rb->edge_mark.last = rb->edge_mark.first;

  TaskPool *tp = BLI_task_pool_create(NULL, TASK_PRIORITY_HIGH);

  for (i = 0; i < thread_count; i++) {
    rti[i].thread_id = i;
    rti[i].rb = rb;
    BLI_task_pool_push(tp, (TaskRunFunction)lineart_occlusion_worker, &rti[i], 0, NULL);
  }
  BLI_task_pool_work_and_wait(tp);
  BLI_task_pool_free(tp);

  MEM_freeN(rti);
}

/**
 * Test if v lies with in the triangle formed by v0, v1, and v2.
 * Returns false when v is exactly on the edge.
 *
 * For v to be inside the triangle, it needs to be at the same side of v0->v1, v1->v2, and
 * `v2->v0`, where the "side" is determined by checking the sign of `cross(v1-v0, v1-v)` and so on.
 */
static bool lineart_point_inside_triangle(const double v[2],
                                          const double v0[2],
                                          const double v1[2],
                                          const double v2[2])
{
  double cl, c;

  cl = (v0[0] - v[0]) * (v1[1] - v[1]) - (v0[1] - v[1]) * (v1[0] - v[0]);
  c = cl;

  cl = (v1[0] - v[0]) * (v2[1] - v[1]) - (v1[1] - v[1]) * (v2[0] - v[0]);
  if (c * cl <= 0) {
    return false;
  }

  c = cl;

  cl = (v2[0] - v[0]) * (v0[1] - v[1]) - (v2[1] - v[1]) * (v0[0] - v[0]);
  if (c * cl <= 0) {
    return false;
  }

  c = cl;

  cl = (v0[0] - v[0]) * (v1[1] - v[1]) - (v0[1] - v[1]) * (v1[0] - v[0]);
  if (c * cl <= 0) {
    return false;
  }

  return true;
}

static int lineart_point_on_line_segment(double v[2], double v0[2], double v1[2])
{
  /* `c1 != c2` by default. */
  double c1 = 1, c2 = 0;
  double l0[2], l1[2];

  sub_v2_v2v2_db(l0, v, v0);
  sub_v2_v2v2_db(l1, v, v1);

  if (v1[0] == v0[0] && v1[1] == v0[1]) {
    return 0;
  }

  if (v1[0] - v0[0]) {
    c1 = ratiod(v0[0], v1[0], v[0]);
  }
  else if (v[0] == v1[0]) {
    c2 = ratiod(v0[1], v1[1], v[1]);
    return (c2 >= 0 && c2 <= 1);
  }

  if (v1[1] - v0[1]) {
    c2 = ratiod(v0[1], v1[1], v[1]);
  }
  else if (v[1] == v1[1]) {
    c1 = ratiod(v0[0], v1[0], v[0]);
    return (c1 >= 0 && c1 <= 1);
  }

  if (LRT_DOUBLE_CLOSE_ENOUGH(c1, c2) && c1 >= 0 && c1 <= 1) {
    return 1;
  }

  return 0;
}

/**
 * Same algorithm as lineart_point_inside_triangle(), but returns differently:
 * 0-outside 1-on the edge 2-inside.
 */
static int lineart_point_triangle_relation(double v[2], double v0[2], double v1[2], double v2[2])
{
  double cl, c;
  double r;
  if (lineart_point_on_line_segment(v, v0, v1) || lineart_point_on_line_segment(v, v1, v2) ||
      lineart_point_on_line_segment(v, v2, v0)) {
    return 1;
  }

  cl = (v0[0] - v[0]) * (v1[1] - v[1]) - (v0[1] - v[1]) * (v1[0] - v[0]);
  c = cl;

  cl = (v1[0] - v[0]) * (v2[1] - v[1]) - (v1[1] - v[1]) * (v2[0] - v[0]);
  if ((r = c * cl) < 0) {
    return 0;
  }

  c = cl;

  cl = (v2[0] - v[0]) * (v0[1] - v[1]) - (v2[1] - v[1]) * (v0[0] - v[0]);
  if ((r = c * cl) < 0) {
    return 0;
  }

  c = cl;

  cl = (v0[0] - v[0]) * (v1[1] - v[1]) - (v0[1] - v[1]) * (v1[0] - v[0]);
  if ((r = c * cl) < 0) {
    return 0;
  }

  if (r == 0) {
    return 1;
  }

  return 2;
}

/**
 * Similar with #lineart_point_inside_triangle, but in 3d.
 * Returns false when not co-planar.
 */
static bool lineart_point_inside_triangle3d(double v[3], double v0[3], double v1[3], double v2[3])
{
  double l[3], r[3];
  double N1[3], N2[3];
  double d;

  sub_v3_v3v3_db(l, v1, v0);
  sub_v3_v3v3_db(r, v, v1);
  cross_v3_v3v3_db(N1, l, r);

  sub_v3_v3v3_db(l, v2, v1);
  sub_v3_v3v3_db(r, v, v2);
  cross_v3_v3v3_db(N2, l, r);

  if ((d = dot_v3v3_db(N1, N2)) < 0) {
    return false;
  }

  sub_v3_v3v3_db(l, v0, v2);
  sub_v3_v3v3_db(r, v, v0);
  cross_v3_v3v3_db(N1, l, r);

  if ((d = dot_v3v3_db(N1, N2)) < 0) {
    return false;
  }

  sub_v3_v3v3_db(l, v1, v0);
  sub_v3_v3v3_db(r, v, v1);
  cross_v3_v3v3_db(N2, l, r);

  if ((d = dot_v3v3_db(N1, N2)) < 0) {
    return false;
  }

  return true;
}

/**
 * The following `lineart_memory_get_XXX_space` functions are for allocating new memory for some
 * modified geometries in the culling stage.
 */
static LineartElementLinkNode *lineart_memory_get_triangle_space(LineartRenderBuffer *rb)
{
  LineartElementLinkNode *eln;

  /* We don't need to allocate a whole bunch of triangles because the amount of clipped triangles
   * are relatively small. */
  LineartTriangle *render_triangles = lineart_mem_acquire(&rb->render_data_pool,
                                                          64 * rb->triangle_size);

  eln = lineart_list_append_pointer_pool_sized(&rb->triangle_buffer_pointers,
                                               &rb->render_data_pool,
                                               render_triangles,
                                               sizeof(LineartElementLinkNode));
  eln->element_count = 64;
  eln->flags |= LRT_ELEMENT_IS_ADDITIONAL;

  return eln;
}

static LineartElementLinkNode *lineart_memory_get_vert_space(LineartRenderBuffer *rb)
{
  LineartElementLinkNode *eln;

  LineartVert *render_vertices = lineart_mem_acquire(&rb->render_data_pool,
                                                     sizeof(LineartVert) * 64);

  eln = lineart_list_append_pointer_pool_sized(&rb->vertex_buffer_pointers,
                                               &rb->render_data_pool,
                                               render_vertices,
                                               sizeof(LineartElementLinkNode));
  eln->element_count = 64;
  eln->flags |= LRT_ELEMENT_IS_ADDITIONAL;

  return eln;
}

static LineartElementLinkNode *lineart_memory_get_edge_space(LineartRenderBuffer *rb)
{
  LineartElementLinkNode *eln;

  LineartEdge *render_edges = lineart_mem_acquire(&rb->render_data_pool, sizeof(LineartEdge) * 64);

  eln = lineart_list_append_pointer_pool_sized(&rb->line_buffer_pointers,
                                               &rb->render_data_pool,
                                               render_edges,
                                               sizeof(LineartElementLinkNode));
  eln->element_count = 64;
  eln->crease_threshold = rb->crease_threshold;
  eln->flags |= LRT_ELEMENT_IS_ADDITIONAL;

  return eln;
}

static void lineart_triangle_post(LineartTriangle *tri, LineartTriangle *orig)
{
  /* Just re-assign normal and set cull flag. */
  copy_v3_v3_db(tri->gn, orig->gn);
  tri->flags = LRT_CULL_GENERATED;
}

static void lineart_triangle_set_cull_flag(LineartTriangle *tri, uchar flag)
{
  uchar intersection_only = (tri->flags & LRT_TRIANGLE_INTERSECTION_ONLY);
  tri->flags = flag;
  tri->flags |= intersection_only;
}

static bool lineart_edge_match(LineartTriangle *tri, LineartEdge *e, int v1, int v2)
{
  return ((tri->v[v1] == e->v1 && tri->v[v2] == e->v2) ||
          (tri->v[v2] == e->v1 && tri->v[v1] == e->v2));
}

/**
 * Does near-plane cut on 1 triangle only. When cutting with far-plane, the camera vectors gets
 * reversed by the caller so don't need to implement one in a different direction.
 */
static void lineart_triangle_cull_single(LineartRenderBuffer *rb,
                                         LineartTriangle *tri,
                                         int in0,
                                         int in1,
                                         int in2,
                                         double *cam_pos,
                                         double *view_dir,
                                         bool allow_boundaries,
                                         double (*vp)[4],
                                         Object *ob,
                                         int *r_v_count,
                                         int *r_e_count,
                                         int *r_t_count,
                                         LineartElementLinkNode *v_eln,
                                         LineartElementLinkNode *e_eln,
                                         LineartElementLinkNode *t_eln)
{
  double vv1[3], vv2[3], dot1, dot2;
  double a;
  int v_count = *r_v_count;
  int e_count = *r_e_count;
  int t_count = *r_t_count;
  int v1_obi, v2_obi;
  char new_flag = 0;

  LineartEdge *new_e, *e, *old_e;
  LineartEdgeSegment *es;
  LineartTriangleAdjacent *ta;

  if (tri->flags & (LRT_CULL_USED | LRT_CULL_GENERATED | LRT_CULL_DISCARD)) {
    return;
  }

  /* See definition of tri->intersecting_verts and the usage in
   * lineart_geometry_object_load() for details. */
  ta = (void *)tri->intersecting_verts;

  LineartVert *vt = &((LineartVert *)v_eln->pointer)[v_count];
  LineartTriangle *tri1 = (void *)(((uchar *)t_eln->pointer) + rb->triangle_size * t_count);
  LineartTriangle *tri2 = (void *)(((uchar *)t_eln->pointer) + rb->triangle_size * (t_count + 1));

  new_e = &((LineartEdge *)e_eln->pointer)[e_count];
  /* Init `edge` to the last `edge` entry. */
  e = new_e;

#define INCREASE_EDGE \
  e_count++; \
  v1_obi = e->v1_obindex; \
  v2_obi = e->v2_obindex; \
  new_e = &((LineartEdge *)e_eln->pointer)[e_count]; \
  e = new_e; \
  e->v1_obindex = v1_obi; \
  e->v2_obindex = v2_obi; \
  es = lineart_mem_acquire(&rb->render_data_pool, sizeof(LineartEdgeSegment)); \
  BLI_addtail(&e->segments, es);

#define SELECT_EDGE(e_num, v1_link, v2_link, new_tri) \
  if (ta->e[e_num]) { \
    old_e = ta->e[e_num]; \
    new_flag = old_e->flags; \
    old_e->flags = LRT_EDGE_FLAG_CHAIN_PICKED; \
    INCREASE_EDGE \
    e->v1 = (v1_link); \
    e->v2 = (v2_link); \
    e->flags = new_flag; \
    e->object_ref = ob; \
    e->t1 = ((old_e->t1 == tri) ? (new_tri) : (old_e->t1)); \
    e->t2 = ((old_e->t2 == tri) ? (new_tri) : (old_e->t2)); \
    lineart_add_edge_to_list(rb, e); \
  }

#define RELINK_EDGE(e_num, new_tri) \
  if (ta->e[e_num]) { \
    old_e = ta->e[e_num]; \
    old_e->t1 = ((old_e->t1 == tri) ? (new_tri) : (old_e->t1)); \
    old_e->t2 = ((old_e->t2 == tri) ? (new_tri) : (old_e->t2)); \
  }

#define REMOVE_TRIANGLE_EDGE \
  if (ta->e[0]) { \
    ta->e[0]->flags = LRT_EDGE_FLAG_CHAIN_PICKED; \
  } \
  if (ta->e[1]) { \
    ta->e[1]->flags = LRT_EDGE_FLAG_CHAIN_PICKED; \
  } \
  if (ta->e[2]) { \
    ta->e[2]->flags = LRT_EDGE_FLAG_CHAIN_PICKED; \
  }

  switch (in0 + in1 + in2) {
    case 0: /* Triangle is visible. Ignore this triangle. */
      return;
    case 3:
      /* Triangle completely behind near plane, throw it away
       * also remove render lines form being computed. */
      lineart_triangle_set_cull_flag(tri, LRT_CULL_DISCARD);
      REMOVE_TRIANGLE_EDGE
      return;
    case 2:
      /* Two points behind near plane, cut those and
       * generate 2 new points, 3 lines and 1 triangle. */
      lineart_triangle_set_cull_flag(tri, LRT_CULL_USED);

      /**
       * (!in0) means "when point 0 is visible".
       * conditions for point 1, 2 are the same idea.
       *
       * \code{.txt}
       * 1-----|-------0
       * |     |   ---
       * |     |---
       * |  ---|
       * 2--   |
       *     (near)---------->(far)
       * Will become:
       *       |N******0
       *       |*  ***
       *       |N**
       *       |
       *       |
       *     (near)---------->(far)
       * \endcode
       */
      if (!in0) {

        /* Cut point for line 2---|-----0. */
        sub_v3_v3v3_db(vv1, tri->v[0]->gloc, cam_pos);
        sub_v3_v3v3_db(vv2, cam_pos, tri->v[2]->gloc);
        dot1 = dot_v3v3_db(vv1, view_dir);
        dot2 = dot_v3v3_db(vv2, view_dir);
        a = dot1 / (dot1 + dot2);
        /* Assign it to a new point. */
        interp_v3_v3v3_db(vt[0].gloc, tri->v[0]->gloc, tri->v[2]->gloc, a);
        mul_v4_m4v3_db(vt[0].fbcoord, vp, vt[0].gloc);
        vt[0].index = tri->v[2]->index;

        /* Cut point for line 1---|-----0. */
        sub_v3_v3v3_db(vv1, tri->v[0]->gloc, cam_pos);
        sub_v3_v3v3_db(vv2, cam_pos, tri->v[1]->gloc);
        dot1 = dot_v3v3_db(vv1, view_dir);
        dot2 = dot_v3v3_db(vv2, view_dir);
        a = dot1 / (dot1 + dot2);
        /* Assign it to another new point. */
        interp_v3_v3v3_db(vt[1].gloc, tri->v[0]->gloc, tri->v[1]->gloc, a);
        mul_v4_m4v3_db(vt[1].fbcoord, vp, vt[1].gloc);
        vt[1].index = tri->v[1]->index;

        /* New line connecting two new points. */
        INCREASE_EDGE
        if (allow_boundaries) {
          e->flags = LRT_EDGE_FLAG_CONTOUR;
          lineart_prepend_edge_direct(&rb->contour.first, e);
        }
        /* NOTE: inverting `e->v1/v2` (left/right point) doesn't matter as long as
         * `tri->edge` and `tri->v` has the same sequence. and the winding direction
         * can be either CW or CCW but needs to be consistent throughout the calculation. */
        e->v1 = &vt[1];
        e->v2 = &vt[0];
        /* Only one adjacent triangle, because the other side is the near plane. */
        /* Use `tl` or `tr` doesn't matter. */
        e->t1 = tri1;
        e->object_ref = ob;

        /* New line connecting original point 0 and a new point, only when it's a selected line. */
        SELECT_EDGE(2, tri->v[0], &vt[0], tri1)
        /* New line connecting original point 0 and another new point. */
        SELECT_EDGE(0, tri->v[0], &vt[1], tri1)

        /* Re-assign triangle point array to two new points. */
        tri1->v[0] = tri->v[0];
        tri1->v[1] = &vt[1];
        tri1->v[2] = &vt[0];

        lineart_triangle_post(tri1, tri);

        v_count += 2;
        t_count += 1;
      }
      else if (!in2) {
        sub_v3_v3v3_db(vv1, tri->v[2]->gloc, cam_pos);
        sub_v3_v3v3_db(vv2, cam_pos, tri->v[0]->gloc);
        dot1 = dot_v3v3_db(vv1, view_dir);
        dot2 = dot_v3v3_db(vv2, view_dir);
        a = dot1 / (dot1 + dot2);
        interp_v3_v3v3_db(vt[0].gloc, tri->v[2]->gloc, tri->v[0]->gloc, a);
        mul_v4_m4v3_db(vt[0].fbcoord, vp, vt[0].gloc);
        vt[0].index = tri->v[0]->index;

        sub_v3_v3v3_db(vv1, tri->v[2]->gloc, cam_pos);
        sub_v3_v3v3_db(vv2, cam_pos, tri->v[1]->gloc);
        dot1 = dot_v3v3_db(vv1, view_dir);
        dot2 = dot_v3v3_db(vv2, view_dir);
        a = dot1 / (dot1 + dot2);
        interp_v3_v3v3_db(vt[1].gloc, tri->v[2]->gloc, tri->v[1]->gloc, a);
        mul_v4_m4v3_db(vt[1].fbcoord, vp, vt[1].gloc);
        vt[1].index = tri->v[1]->index;

        INCREASE_EDGE
        if (allow_boundaries) {
          e->flags = LRT_EDGE_FLAG_CONTOUR;
          lineart_prepend_edge_direct(&rb->contour.first, e);
        }
        e->v1 = &vt[0];
        e->v2 = &vt[1];
        e->t1 = tri1;
        e->object_ref = ob;

        SELECT_EDGE(2, tri->v[2], &vt[0], tri1)
        SELECT_EDGE(1, tri->v[2], &vt[1], tri1)

        tri1->v[0] = &vt[0];
        tri1->v[1] = &vt[1];
        tri1->v[2] = tri->v[2];

        lineart_triangle_post(tri1, tri);

        v_count += 2;
        t_count += 1;
      }
      else if (!in1) {
        sub_v3_v3v3_db(vv1, tri->v[1]->gloc, cam_pos);
        sub_v3_v3v3_db(vv2, cam_pos, tri->v[2]->gloc);
        dot1 = dot_v3v3_db(vv1, view_dir);
        dot2 = dot_v3v3_db(vv2, view_dir);
        a = dot1 / (dot1 + dot2);
        interp_v3_v3v3_db(vt[0].gloc, tri->v[1]->gloc, tri->v[2]->gloc, a);
        mul_v4_m4v3_db(vt[0].fbcoord, vp, vt[0].gloc);
        vt[0].index = tri->v[2]->index;

        sub_v3_v3v3_db(vv1, tri->v[1]->gloc, cam_pos);
        sub_v3_v3v3_db(vv2, cam_pos, tri->v[0]->gloc);
        dot1 = dot_v3v3_db(vv1, view_dir);
        dot2 = dot_v3v3_db(vv2, view_dir);
        a = dot1 / (dot1 + dot2);
        interp_v3_v3v3_db(vt[1].gloc, tri->v[1]->gloc, tri->v[0]->gloc, a);
        mul_v4_m4v3_db(vt[1].fbcoord, vp, vt[1].gloc);
        vt[1].index = tri->v[0]->index;

        INCREASE_EDGE
        if (allow_boundaries) {
          e->flags = LRT_EDGE_FLAG_CONTOUR;
          lineart_prepend_edge_direct(&rb->contour.first, e);
        }
        e->v1 = &vt[1];
        e->v2 = &vt[0];
        e->t1 = tri1;
        e->object_ref = ob;

        SELECT_EDGE(1, tri->v[1], &vt[0], tri1)
        SELECT_EDGE(0, tri->v[1], &vt[1], tri1)

        tri1->v[0] = &vt[0];
        tri1->v[1] = tri->v[1];
        tri1->v[2] = &vt[1];

        lineart_triangle_post(tri1, tri);

        v_count += 2;
        t_count += 1;
      }
      break;
    case 1:
      /* One point behind near plane, cut those and
       * generate 2 new points, 4 lines and 2 triangles. */
      lineart_triangle_set_cull_flag(tri, LRT_CULL_USED);

      /**
       * (in0) means "when point 0 is invisible".
       * conditions for point 1, 2 are the same idea.
       * \code{.txt}
       * 0------|----------1
       *   --   |          |
       *     ---|          |
       *        |--        |
       *        |  ---     |
       *        |     ---  |
       *        |        --2
       *      (near)---------->(far)
       * Will become:
       *        |N*********1
       *        |*     *** |
       *        |*  ***    |
       *        |N**       |
       *        |  ***     |
       *        |     ***  |
       *        |        **2
       *      (near)---------->(far)
       * \endcode
       */
      if (in0) {
        /* Cut point for line 0---|------1. */
        sub_v3_v3v3_db(vv1, tri->v[1]->gloc, cam_pos);
        sub_v3_v3v3_db(vv2, cam_pos, tri->v[0]->gloc);
        dot1 = dot_v3v3_db(vv1, view_dir);
        dot2 = dot_v3v3_db(vv2, view_dir);
        a = dot2 / (dot1 + dot2);
        /* Assign to a new point. */
        interp_v3_v3v3_db(vt[0].gloc, tri->v[0]->gloc, tri->v[1]->gloc, a);
        mul_v4_m4v3_db(vt[0].fbcoord, vp, vt[0].gloc);
        vt[0].index = tri->v[0]->index;

        /* Cut point for line 0---|------2. */
        sub_v3_v3v3_db(vv1, tri->v[2]->gloc, cam_pos);
        sub_v3_v3v3_db(vv2, cam_pos, tri->v[0]->gloc);
        dot1 = dot_v3v3_db(vv1, view_dir);
        dot2 = dot_v3v3_db(vv2, view_dir);
        a = dot2 / (dot1 + dot2);
        /* Assign to other new point. */
        interp_v3_v3v3_db(vt[1].gloc, tri->v[0]->gloc, tri->v[2]->gloc, a);
        mul_v4_m4v3_db(vt[1].fbcoord, vp, vt[1].gloc);
        vt[1].index = tri->v[0]->index;

        /* New line connects two new points. */
        INCREASE_EDGE
        if (allow_boundaries) {
          e->flags = LRT_EDGE_FLAG_CONTOUR;
          lineart_prepend_edge_direct(&rb->contour.first, e);
        }
        e->v1 = &vt[1];
        e->v2 = &vt[0];
        e->t1 = tri1;
        e->object_ref = ob;

        /* New line connects new point 0 and old point 1,
         * this is a border line. */

        SELECT_EDGE(0, tri->v[1], &vt[0], tri1)
        SELECT_EDGE(2, tri->v[2], &vt[1], tri2)
        RELINK_EDGE(1, tri2)

        /* We now have one triangle closed. */
        tri1->v[0] = tri->v[1];
        tri1->v[1] = &vt[1];
        tri1->v[2] = &vt[0];
        /* Close the second triangle. */
        tri2->v[0] = &vt[1];
        tri2->v[1] = tri->v[1];
        tri2->v[2] = tri->v[2];

        lineart_triangle_post(tri1, tri);
        lineart_triangle_post(tri2, tri);

        v_count += 2;
        t_count += 2;
      }
      else if (in1) {

        sub_v3_v3v3_db(vv1, tri->v[1]->gloc, cam_pos);
        sub_v3_v3v3_db(vv2, cam_pos, tri->v[2]->gloc);
        dot1 = dot_v3v3_db(vv1, view_dir);
        dot2 = dot_v3v3_db(vv2, view_dir);
        a = dot1 / (dot1 + dot2);
        interp_v3_v3v3_db(vt[0].gloc, tri->v[1]->gloc, tri->v[2]->gloc, a);
        mul_v4_m4v3_db(vt[0].fbcoord, vp, vt[0].gloc);
        vt[0].index = tri->v[1]->index;

        sub_v3_v3v3_db(vv1, tri->v[1]->gloc, cam_pos);
        sub_v3_v3v3_db(vv2, cam_pos, tri->v[0]->gloc);
        dot1 = dot_v3v3_db(vv1, view_dir);
        dot2 = dot_v3v3_db(vv2, view_dir);
        a = dot1 / (dot1 + dot2);
        interp_v3_v3v3_db(vt[1].gloc, tri->v[1]->gloc, tri->v[0]->gloc, a);
        mul_v4_m4v3_db(vt[1].fbcoord, vp, vt[1].gloc);
        vt[1].index = tri->v[1]->index;

        INCREASE_EDGE
        if (allow_boundaries) {
          e->flags = LRT_EDGE_FLAG_CONTOUR;
          lineart_prepend_edge_direct(&rb->contour.first, e);
        }
        e->v1 = &vt[1];
        e->v2 = &vt[0];
        e->t1 = tri1;
        e->object_ref = ob;

        SELECT_EDGE(1, tri->v[2], &vt[0], tri1)
        SELECT_EDGE(0, tri->v[0], &vt[1], tri2)
        RELINK_EDGE(2, tri2)

        tri1->v[0] = tri->v[2];
        tri1->v[1] = &vt[1];
        tri1->v[2] = &vt[0];

        tri2->v[0] = &vt[1];
        tri2->v[1] = tri->v[2];
        tri2->v[2] = tri->v[0];

        lineart_triangle_post(tri1, tri);
        lineart_triangle_post(tri2, tri);

        v_count += 2;
        t_count += 2;
      }
      else if (in2) {

        sub_v3_v3v3_db(vv1, tri->v[2]->gloc, cam_pos);
        sub_v3_v3v3_db(vv2, cam_pos, tri->v[0]->gloc);
        dot1 = dot_v3v3_db(vv1, view_dir);
        dot2 = dot_v3v3_db(vv2, view_dir);
        a = dot1 / (dot1 + dot2);
        interp_v3_v3v3_db(vt[0].gloc, tri->v[2]->gloc, tri->v[0]->gloc, a);
        mul_v4_m4v3_db(vt[0].fbcoord, vp, vt[0].gloc);
        vt[0].index = tri->v[2]->index;

        sub_v3_v3v3_db(vv1, tri->v[2]->gloc, cam_pos);
        sub_v3_v3v3_db(vv2, cam_pos, tri->v[1]->gloc);
        dot1 = dot_v3v3_db(vv1, view_dir);
        dot2 = dot_v3v3_db(vv2, view_dir);
        a = dot1 / (dot1 + dot2);
        interp_v3_v3v3_db(vt[1].gloc, tri->v[2]->gloc, tri->v[1]->gloc, a);
        mul_v4_m4v3_db(vt[1].fbcoord, vp, vt[1].gloc);
        vt[1].index = tri->v[2]->index;

        INCREASE_EDGE
        if (allow_boundaries) {
          e->flags = LRT_EDGE_FLAG_CONTOUR;
          lineart_prepend_edge_direct(&rb->contour.first, e);
        }
        e->v1 = &vt[1];
        e->v2 = &vt[0];
        e->t1 = tri1;
        e->object_ref = ob;

        SELECT_EDGE(2, tri->v[0], &vt[0], tri1)
        SELECT_EDGE(1, tri->v[1], &vt[1], tri2)
        RELINK_EDGE(0, tri2)

        tri1->v[0] = tri->v[0];
        tri1->v[1] = &vt[1];
        tri1->v[2] = &vt[0];

        tri2->v[0] = &vt[1];
        tri2->v[1] = tri->v[0];
        tri2->v[2] = tri->v[1];

        lineart_triangle_post(tri1, tri);
        lineart_triangle_post(tri2, tri);

        v_count += 2;
        t_count += 2;
      }
      break;
  }
  *r_v_count = v_count;
  *r_e_count = e_count;
  *r_t_count = t_count;

#undef INCREASE_EDGE
#undef SELECT_EDGE
#undef RELINK_EDGE
#undef REMOVE_TRIANGLE_EDGE
}

/**
 * This function cuts triangles with near- or far-plane. Setting clip_far = true for cutting with
 * far-plane. For triangles that's crossing the plane, it will generate new 1 or 2 triangles with
 * new topology that represents the trimmed triangle. (which then became a triangle or a square
 * formed by two triangles)
 */
static void lineart_main_cull_triangles(LineartRenderBuffer *rb, bool clip_far)
{
  LineartTriangle *tri;
  LineartElementLinkNode *v_eln, *t_eln, *e_eln;
  double(*vp)[4] = rb->view_projection;
  int i;
  int v_count = 0, t_count = 0, e_count = 0;
  Object *ob;
  bool allow_boundaries = rb->allow_boundaries;
  double cam_pos[3];
  double clip_start = rb->near_clip, clip_end = rb->far_clip;
  double view_dir[3], clip_advance[3];

  copy_v3_v3_db(view_dir, rb->view_vector);
  copy_v3_v3_db(clip_advance, rb->view_vector);
  copy_v3_v3_db(cam_pos, rb->camera_pos);

  if (clip_far) {
    /* Move starting point to end plane. */
    mul_v3db_db(clip_advance, -clip_end);
    add_v3_v3_db(cam_pos, clip_advance);

    /* "reverse looking". */
    mul_v3db_db(view_dir, -1.0f);
  }
  else {
    /* Clip Near. */
    mul_v3db_db(clip_advance, -clip_start);
    add_v3_v3_db(cam_pos, clip_advance);
  }

  v_eln = lineart_memory_get_vert_space(rb);
  t_eln = lineart_memory_get_triangle_space(rb);
  e_eln = lineart_memory_get_edge_space(rb);

  /* Additional memory space for storing generated points and triangles. */
#define LRT_CULL_ENSURE_MEMORY \
  if (v_count > 60) { \
    v_eln->element_count = v_count; \
    v_eln = lineart_memory_get_vert_space(rb); \
    v_count = 0; \
  } \
  if (t_count > 60) { \
    t_eln->element_count = t_count; \
    t_eln = lineart_memory_get_triangle_space(rb); \
    t_count = 0; \
  } \
  if (e_count > 60) { \
    e_eln->element_count = e_count; \
    e_eln = lineart_memory_get_edge_space(rb); \
    e_count = 0; \
  }

#define LRT_CULL_DECIDE_INSIDE \
  /* These three represents points that are in the clipping range or not*/ \
  in0 = 0, in1 = 0, in2 = 0; \
  if (clip_far) { \
    /* Point outside far plane. */ \
    if (tri->v[0]->fbcoord[use_w] > clip_end) { \
      in0 = 1; \
    } \
    if (tri->v[1]->fbcoord[use_w] > clip_end) { \
      in1 = 1; \
    } \
    if (tri->v[2]->fbcoord[use_w] > clip_end) { \
      in2 = 1; \
    } \
  } \
  else { \
    /* Point inside near plane. */ \
    if (tri->v[0]->fbcoord[use_w] < clip_start) { \
      in0 = 1; \
    } \
    if (tri->v[1]->fbcoord[use_w] < clip_start) { \
      in1 = 1; \
    } \
    if (tri->v[2]->fbcoord[use_w] < clip_start) { \
      in2 = 1; \
    } \
  }

  int use_w = 3;
  int in0 = 0, in1 = 0, in2 = 0;

  if (!rb->cam_is_persp) {
    clip_start = -1;
    clip_end = 1;
    use_w = 2;
  }

  /* Then go through all the other triangles. */
  LISTBASE_FOREACH (LineartElementLinkNode *, eln, &rb->triangle_buffer_pointers) {
    if (eln->flags & LRT_ELEMENT_IS_ADDITIONAL) {
      continue;
    }
    ob = eln->object_ref;
    for (i = 0; i < eln->element_count; i++) {
      /* Select the triangle in the array. */
      tri = (void *)(((uchar *)eln->pointer) + rb->triangle_size * i);

      LRT_CULL_DECIDE_INSIDE
      LRT_CULL_ENSURE_MEMORY
      lineart_triangle_cull_single(rb,
                                   tri,
                                   in0,
                                   in1,
                                   in2,
                                   cam_pos,
                                   view_dir,
                                   allow_boundaries,
                                   vp,
                                   ob,
                                   &v_count,
                                   &e_count,
                                   &t_count,
                                   v_eln,
                                   e_eln,
                                   t_eln);
    }
    t_eln->element_count = t_count;
    v_eln->element_count = v_count;
  }

#undef LRT_CULL_ENSURE_MEMORY
#undef LRT_CULL_DECIDE_INSIDE
}

/**
 * Adjacent data is only used during the initial stages of computing.
 * So we can free it using this function when it is not needed anymore.
 */
static void lineart_main_free_adjacent_data(LineartRenderBuffer *rb)
{
  LinkData *ld;
  while ((ld = BLI_pophead(&rb->triangle_adjacent_pointers)) != NULL) {
    MEM_freeN(ld->data);
  }
  LISTBASE_FOREACH (LineartElementLinkNode *, eln, &rb->triangle_buffer_pointers) {
    LineartTriangle *tri = eln->pointer;
    int i;
    for (i = 0; i < eln->element_count; i++) {
      /* See definition of tri->intersecting_verts and the usage in
       * lineart_geometry_object_load() for detailed. */
      tri->intersecting_verts = NULL;
      tri = (LineartTriangle *)(((uchar *)tri) + rb->triangle_size);
    }
  }
}

static void lineart_main_perspective_division(LineartRenderBuffer *rb)
{
  LineartVert *vt;
  int i;

  if (!rb->cam_is_persp) {
    return;
  }

  LISTBASE_FOREACH (LineartElementLinkNode *, eln, &rb->vertex_buffer_pointers) {
    vt = eln->pointer;
    for (i = 0; i < eln->element_count; i++) {
      /* Do not divide Z, we use Z to back transform cut points in later chaining process. */
      vt[i].fbcoord[0] /= vt[i].fbcoord[3];
      vt[i].fbcoord[1] /= vt[i].fbcoord[3];
      /* Re-map z into (0-1) range, because we no longer need NDC (Normalized Device Coordinates)
       * at the moment.
       * The algorithm currently doesn't need Z for operation, we use W instead. If Z is needed in
       * the future, the line below correctly transforms it to view space coordinates. */
      // `vt[i].fbcoord[2] = -2 * vt[i].fbcoord[2] / (far - near) - (far + near) / (far - near);
      vt[i].fbcoord[0] -= rb->shift_x * 2;
      vt[i].fbcoord[1] -= rb->shift_y * 2;
    }
  }
}

/**
 * Transform a single vert to it's viewing position.
 */
static void lineart_vert_transform(
    BMVert *v, int index, LineartVert *RvBuf, double (*mv_mat)[4], double (*mvp_mat)[4])
{
  double co[4];
  LineartVert *vt = &RvBuf[index];
  copy_v3db_v3fl(co, v->co);
  mul_v3_m4v3_db(vt->gloc, mv_mat, co);
  mul_v4_m4v3_db(vt->fbcoord, mvp_mat, co);
}

/**
 * Because we have a variable size for #LineartTriangle, we need an access helper.
 * See #LineartTriangleThread for more info.
 */
static LineartTriangle *lineart_triangle_from_index(LineartRenderBuffer *rb,
                                                    LineartTriangle *rt_array,
                                                    int index)
{
  char *b = (char *)rt_array;
  b += (index * rb->triangle_size);
  return (LineartTriangle *)b;
}

static char lineart_identify_feature_line(LineartRenderBuffer *rb,
                                          BMEdge *e,
                                          LineartTriangle *rt_array,
                                          LineartVert *rv_array,
                                          float crease_threshold,
                                          bool no_crease,
                                          bool count_freestyle,
                                          BMesh *bm_if_freestyle)
{
  BMLoop *ll, *lr = NULL;
  ll = e->l;
  if (ll) {
    lr = e->l->radial_next;
  }

  if (ll == lr || !lr) {
    return LRT_EDGE_FLAG_CONTOUR;
  }

  LineartTriangle *tri1, *tri2;
  LineartVert *l;

  /* The mesh should already be triangulated now, so we can assume each face is a triangle. */
  tri1 = lineart_triangle_from_index(rb, rt_array, BM_elem_index_get(ll->f));
  tri2 = lineart_triangle_from_index(rb, rt_array, BM_elem_index_get(lr->f));

  l = &rv_array[BM_elem_index_get(e->v1)];

  double vv[3];
  double *view_vector = vv;
  double dot_1 = 0, dot_2 = 0;
  double result;
  FreestyleEdge *fe;

  if (rb->cam_is_persp) {
    sub_v3_v3v3_db(view_vector, l->gloc, rb->camera_pos);
  }
  else {
    view_vector = rb->view_vector;
  }

  dot_1 = dot_v3v3_db(view_vector, tri1->gn);
  dot_2 = dot_v3v3_db(view_vector, tri2->gn);

  if ((result = dot_1 * dot_2) <= 0 && (dot_1 + dot_2)) {
    return LRT_EDGE_FLAG_CONTOUR;
  }

  if (rb->use_crease && (dot_v3v3_db(tri1->gn, tri2->gn) < crease_threshold)) {
    if (!no_crease) {
      return LRT_EDGE_FLAG_CREASE;
    }
  }
  else if (rb->use_material && (ll->f->mat_nr != lr->f->mat_nr)) {
    return LRT_EDGE_FLAG_MATERIAL;
  }
  else if (count_freestyle && rb->use_edge_marks) {
    fe = CustomData_bmesh_get(&bm_if_freestyle->edata, e->head.data, CD_FREESTYLE_EDGE);
    if (fe->flag & FREESTYLE_EDGE_MARK) {
      return LRT_EDGE_FLAG_EDGE_MARK;
    }
  }
  return 0;
}

static void lineart_add_edge_to_list(LineartRenderBuffer *rb, LineartEdge *e)
{
  switch (e->flags) {
    case LRT_EDGE_FLAG_CONTOUR:
      lineart_prepend_edge_direct(&rb->contour.first, e);
      break;
    case LRT_EDGE_FLAG_CREASE:
      lineart_prepend_edge_direct(&rb->crease.first, e);
      break;
    case LRT_EDGE_FLAG_MATERIAL:
      lineart_prepend_edge_direct(&rb->material.first, e);
      break;
    case LRT_EDGE_FLAG_EDGE_MARK:
      lineart_prepend_edge_direct(&rb->edge_mark.first, e);
      break;
    case LRT_EDGE_FLAG_INTERSECTION:
      lineart_prepend_edge_direct(&rb->intersection.first, e);
      break;
  }
}

<<<<<<< HEAD
static void lineart_add_edge_to_list_thread(LineartObjectInfo *obi, LineartEdge *e)
{

#define LRT_ASSIGN_EDGE(name) \
  lineart_prepend_edge_direct(&obi->name.first, e); \
  if (!obi->name.last) { \
    obi->name.last = e; \
  }
  switch (e->flags) {
    case LRT_EDGE_FLAG_CONTOUR:
      LRT_ASSIGN_EDGE(contour);
      break;
    case LRT_EDGE_FLAG_CREASE:
      LRT_ASSIGN_EDGE(crease);
      break;
    case LRT_EDGE_FLAG_MATERIAL:
      LRT_ASSIGN_EDGE(material);
      break;
    case LRT_EDGE_FLAG_EDGE_MARK:
      LRT_ASSIGN_EDGE(edge_mark);
      break;
    case LRT_EDGE_FLAG_INTERSECTION:
      LRT_ASSIGN_EDGE(intersection);
      break;
  }
#undef LRT_ASSIGN_EDGE
}

static void lineart_finalize_object_edge_list(LineartRenderBuffer *rb, LineartObjectInfo *obi)
{
#define LRT_OBI_TO_RB(name) \
  if (obi->name.last) { \
    ((LineartEdge *)obi->name.last)->next = rb->name.first; \
    rb->name.first = obi->name.first; \
  }
  LRT_OBI_TO_RB(contour);
  LRT_OBI_TO_RB(crease);
  LRT_OBI_TO_RB(material);
  LRT_OBI_TO_RB(edge_mark);
  LRT_OBI_TO_RB(intersection);
#undef LRT_OBI_TO_RB
}

=======
>>>>>>> f45270b4
static void lineart_triangle_adjacent_assign(LineartTriangle *tri,
                                             LineartTriangleAdjacent *ta,
                                             LineartEdge *e)
{
  if (lineart_edge_match(tri, e, 0, 1)) {
    ta->e[0] = e;
  }
  else if (lineart_edge_match(tri, e, 1, 2)) {
    ta->e[1] = e;
  }
  else if (lineart_edge_match(tri, e, 2, 0)) {
    ta->e[2] = e;
  }
}

static void lineart_geometry_object_load(LineartObjectInfo *obi, LineartRenderBuffer *rb)
{
  BMesh *bm;
  BMVert *v;
  BMFace *f;
  BMEdge *e;
  BMLoop *loop;
  LineartEdge *la_e;
<<<<<<< HEAD
  LineartEdgeSegment *la_s;
  LineartTriangle *tri;
  LineartTriangleAdjacent *orta;
  double(*new_mvp)[4] = obi->new_mvp, (*new_mv)[4] = obi->new_mv, (*normal)[4] = obi->normal;
=======
  LineartTriangle *tri;
  LineartTriangleAdjacent *orta;
  double new_mvp[4][4], new_mv[4][4], normal[4][4];
  float imat[4][4];
>>>>>>> f45270b4
  LineartElementLinkNode *eln;
  LineartVert *orv;
  LineartEdge *o_la_e;
  LineartEdgeSegment *o_la_s;
  LineartTriangle *ort;
  Object *orig_ob;
  int CanFindFreestyle = 0;
  int i;
  float use_crease = 0;

  int usage = obi->override_usage;

  bm = obi->original_bm;

  if (rb->remove_doubles) {
    BMEditMesh *em = BKE_editmesh_create(bm, false);
    BMOperator findop, weldop;

    /* See bmesh_opdefines.c and bmesh_operators.c for op names and argument formatting. */
    BMO_op_initf(bm, &findop, BMO_FLAG_DEFAULTS, "find_doubles verts=%av dist=%f", 0.0001);

    BMO_op_exec(bm, &findop);

    /* Weld the vertices. */
    BMO_op_init(bm, &weldop, BMO_FLAG_DEFAULTS, "weld_verts");
    BMO_slot_copy(&findop, slots_out, "targetmap.out", &weldop, slots_in, "targetmap");
    BMO_op_exec(bm, &weldop);

    BMO_op_finish(bm, &findop);
    BMO_op_finish(bm, &weldop);

    MEM_freeN(em);
  }

  BM_mesh_elem_hflag_disable_all(bm, BM_FACE | BM_EDGE, BM_ELEM_TAG, false);
  BM_mesh_triangulate(
      bm, MOD_TRIANGULATE_QUAD_FIXED, MOD_TRIANGULATE_NGON_BEAUTY, 4, false, NULL, NULL, NULL);
  BM_mesh_normals_update(bm);
  BM_mesh_elem_table_ensure(bm, BM_VERT | BM_EDGE | BM_FACE);
  BM_mesh_elem_index_ensure(bm, BM_VERT | BM_EDGE | BM_FACE);

  if (CustomData_has_layer(&bm->edata, CD_FREESTYLE_EDGE)) {
    CanFindFreestyle = 1;
  }

  /* Only allocate memory for verts and tris as we don't know how many lines we will generate
   * yet. */
  orv = lineart_mem_acquire_thread(&rb->render_data_pool, sizeof(LineartVert) * bm->totvert);
  ort = lineart_mem_acquire_thread(&rb->render_data_pool, bm->totface * rb->triangle_size);

  orig_ob = obi->original_ob;

  BLI_spin_lock(&rb->lock_task);
  eln = lineart_list_append_pointer_pool_sized_thread(
      &rb->vertex_buffer_pointers, &rb->render_data_pool, orv, sizeof(LineartElementLinkNode));
  BLI_spin_unlock(&rb->lock_task);

  eln->element_count = bm->totvert;
  eln->object_ref = orig_ob;
  obi->v_reln = eln;

  if (orig_ob->lineart.flags & OBJECT_LRT_OWN_CREASE) {
    use_crease = cosf(M_PI - orig_ob->lineart.crease_threshold);
  }
  else {
    use_crease = rb->crease_threshold;
  }

  /* FIXME(Yiming): Hack for getting clean 3D text, the seam that extruded text object creates
   * erroneous detection on creases. Future configuration should allow options. */
  if (orig_ob->type == OB_FONT) {
    eln->flags |= LRT_ELEMENT_BORDER_ONLY;
  }

  BLI_spin_lock(&rb->lock_task);
  eln = lineart_list_append_pointer_pool_sized_thread(
      &rb->triangle_buffer_pointers, &rb->render_data_pool, ort, sizeof(LineartElementLinkNode));
  BLI_spin_unlock(&rb->lock_task);

  eln->element_count = bm->totface;
  eln->object_ref = orig_ob;
  eln->flags |= (usage == OBJECT_LRT_NO_INTERSECTION ? LRT_ELEMENT_NO_INTERSECTION : 0);

  /* Note this memory is not from pool, will be deleted after culling. */
  orta = MEM_callocN(sizeof(LineartTriangleAdjacent) * bm->totface, "LineartTriangleAdjacent");
  /* Link is minimal so we use pool anyway. */
  BLI_spin_lock(&rb->lock_task);
  lineart_list_append_pointer_pool_thread(
      &rb->triangle_adjacent_pointers, &rb->render_data_pool, orta);
  BLI_spin_unlock(&rb->lock_task);

<<<<<<< HEAD
  for (i = 0; i < bm->totvert; i++) {
    v = BM_vert_at_index(bm, i);
    lineart_vert_transform(v, i, orv, new_mv, new_mvp);
    orv[i].index = i;
  }
  /* Register a global index increment. See #lineart_triangle_share_edge() and
   * #lineart_main_load_geometries() for detailed. It's okay that global_vindex might eventually
   * overflow, in such large scene it's virtually impossible for two vertex of the same numeric
   * index to come close together. */
  obi->global_i_offset = bm->totvert;

  tri = ort;
  for (i = 0; i < bm->totface; i++) {
    f = BM_face_at_index(bm, i);

    loop = f->l_first;
    tri->v[0] = &orv[BM_elem_index_get(loop->v)];
    loop = loop->next;
    tri->v[1] = &orv[BM_elem_index_get(loop->v)];
    loop = loop->next;
    tri->v[2] = &orv[BM_elem_index_get(loop->v)];

    /* Transparency bit assignment. */
    Material *mat = BKE_object_material_get(orig_ob, f->mat_nr + 1);
    tri->transparency_mask = ((mat && (mat->lineart.flags & LRT_MATERIAL_TRANSPARENCY_ENABLED)) ?
                                  mat->lineart.transparency_mask :
                                  0);

    double gn[3];
    copy_v3db_v3fl(gn, f->no);
    mul_v3_mat3_m4v3_db(tri->gn, normal, gn);
    normalize_v3_db(tri->gn);

    if (usage == OBJECT_LRT_INTERSECTION_ONLY) {
      tri->flags |= LRT_TRIANGLE_INTERSECTION_ONLY;
=======
    eln = lineart_list_append_pointer_pool_sized(
        &rb->vertex_buffer_pointers, &rb->render_data_pool, orv, sizeof(LineartElementLinkNode));
    eln->element_count = bm->totvert;
    eln->object_ref = orig_ob;

    if (ob->lineart.flags & OBJECT_LRT_OWN_CREASE) {
      use_crease = cosf(M_PI - ob->lineart.crease_threshold);
    }
    else {
      use_crease = rb->crease_threshold;
    }

    /* FIXME(Yiming): Hack for getting clean 3D text, the seam that extruded text object creates
     * erroneous detection on creases. Future configuration should allow options. */
    if (ob->type == OB_FONT) {
      eln->flags |= LRT_ELEMENT_BORDER_ONLY;
    }

    eln = lineart_list_append_pointer_pool_sized(
        &rb->triangle_buffer_pointers, &rb->render_data_pool, ort, sizeof(LineartElementLinkNode));
    eln->element_count = bm->totface;
    eln->object_ref = orig_ob;
    eln->flags |= (usage == OBJECT_LRT_NO_INTERSECTION ? LRT_ELEMENT_NO_INTERSECTION : 0);

    /* Note this memory is not from pool, will be deleted after culling. */
    orta = MEM_callocN(sizeof(LineartTriangleAdjacent) * bm->totface, "LineartTriangleAdjacent");
    /* Link is minimal so we use pool anyway. */
    lineart_list_append_pointer_pool(&rb->triangle_adjacent_pointers, &rb->render_data_pool, orta);

    for (i = 0; i < bm->totvert; i++) {
      v = BM_vert_at_index(bm, i);
      lineart_vert_transform(v, i, orv, new_mv, new_mvp);
      orv[i].index = i + global_i;
    }
    /* Register a global index increment. See #lineart_triangle_share_edge() and
     * #lineart_main_load_geometries() for detailed. It's okay that global_vindex might eventually
     * overflow, in such large scene it's virtually impossible for two vertex of the same numeric
     * index to come close together. */
    (*global_vindex) += bm->totvert;

    tri = ort;
    for (i = 0; i < bm->totface; i++) {
      f = BM_face_at_index(bm, i);

      loop = f->l_first;
      tri->v[0] = &orv[BM_elem_index_get(loop->v)];
      loop = loop->next;
      tri->v[1] = &orv[BM_elem_index_get(loop->v)];
      loop = loop->next;
      tri->v[2] = &orv[BM_elem_index_get(loop->v)];

      /* Transparency bit assignment. */
      Material *mat = BKE_object_material_get(ob, f->mat_nr + 1);
      tri->transparency_mask = ((mat && (mat->lineart.flags & LRT_MATERIAL_TRANSPARENCY_ENABLED)) ?
                                    mat->lineart.transparency_mask :
                                    0);

      double gn[3];
      copy_v3db_v3fl(gn, f->no);
      mul_v3_mat3_m4v3_db(tri->gn, normal, gn);
      normalize_v3_db(tri->gn);

      if (usage == OBJECT_LRT_INTERSECTION_ONLY) {
        tri->flags |= LRT_TRIANGLE_INTERSECTION_ONLY;
      }
      else if (ELEM(usage, OBJECT_LRT_NO_INTERSECTION, OBJECT_LRT_OCCLUSION_ONLY)) {
        tri->flags |= LRT_TRIANGLE_NO_INTERSECTION;
      }

      /* Re-use this field to refer to adjacent info, will be cleared after culling stage. */
      tri->intersecting_verts = (void *)&orta[i];

      tri = (LineartTriangle *)(((uchar *)tri) + rb->triangle_size);
>>>>>>> f45270b4
    }
    else if (usage == OBJECT_LRT_NO_INTERSECTION || usage == OBJECT_LRT_OCCLUSION_ONLY) {
      tri->flags |= LRT_TRIANGLE_NO_INTERSECTION;
    }

    /* Re-use this field to refer to adjacent info, will be cleared after culling stage. */
    tri->intersecting_verts = (void *)&orta[i];

    tri = (LineartTriangle *)(((uchar *)tri) + rb->triangle_size);
  }

  /* Use BM_ELEM_TAG in f->head.hflag to store needed faces in the first iteration. */

  int allocate_la_e = 0;
  for (i = 0; i < bm->totedge; i++) {
    e = BM_edge_at_index(bm, i);

    /* Because e->head.hflag is char, so line type flags should not exceed positive 7 bits. */
    char eflag = lineart_identify_feature_line(
        rb, e, ort, orv, use_crease, orig_ob->type == OB_FONT, CanFindFreestyle, bm);
    if (eflag) {
      /* Only allocate for feature lines (instead of all lines) to save memory. */
      allocate_la_e++;
    }
    /* Here we just use bm's flag for when loading actual lines, then we don't need to call
     * lineart_identify_feature_line() again, e->head.hflag deleted after loading anyway. Always
     * set the flag, so hflag stays 0 for lines that are not feature lines. */
    e->head.hflag = eflag;
  }

<<<<<<< HEAD
  o_la_e = lineart_mem_acquire_thread(&rb->render_data_pool, sizeof(LineartEdge) * allocate_la_e);
  o_la_s = lineart_mem_acquire_thread(&rb->render_data_pool,
                                      sizeof(LineartEdgeSegment) * allocate_la_e);
  BLI_spin_lock(&rb->lock_task);
  eln = lineart_list_append_pointer_pool_sized_thread(
      &rb->line_buffer_pointers, &rb->render_data_pool, o_la_e, sizeof(LineartElementLinkNode));
  BLI_spin_unlock(&rb->lock_task);
  eln->element_count = allocate_la_e;
  eln->object_ref = orig_ob;
=======
    o_la_e = lineart_mem_acquire(&rb->render_data_pool, sizeof(LineartEdge) * allocate_la_e);
    eln = lineart_list_append_pointer_pool_sized(
        &rb->line_buffer_pointers, &rb->render_data_pool, o_la_e, sizeof(LineartElementLinkNode));
    eln->element_count = allocate_la_e;
    eln->object_ref = orig_ob;
>>>>>>> f45270b4

  la_e = o_la_e;
  la_s = o_la_s;
  for (i = 0; i < bm->totedge; i++) {
    e = BM_edge_at_index(bm, i);

    /* Not a feature line, so we skip. */
    if (!e->head.hflag) {
      continue;
    }

<<<<<<< HEAD
    la_e->v1 = &orv[BM_elem_index_get(e->v1)];
    la_e->v2 = &orv[BM_elem_index_get(e->v2)];
    la_e->v1_obindex = la_e->v1->index;
    la_e->v2_obindex = la_e->v2->index;
    if (e->l) {
      int findex = BM_elem_index_get(e->l->f);
      la_e->t1 = lineart_triangle_from_index(rb, ort, findex);
      lineart_triangle_adjacent_assign(la_e->t1, &orta[findex], la_e);
      if (e->l->radial_next && e->l->radial_next != e->l) {
        findex = BM_elem_index_get(e->l->radial_next->f);
        la_e->t2 = lineart_triangle_from_index(rb, ort, findex);
        lineart_triangle_adjacent_assign(la_e->t2, &orta[findex], la_e);
=======
      la_e->v1 = &orv[BM_elem_index_get(e->v1)];
      la_e->v2 = &orv[BM_elem_index_get(e->v2)];
      la_e->v1_obindex = la_e->v1->index - global_i;
      la_e->v2_obindex = la_e->v2->index - global_i;
      if (e->l) {
        int findex = BM_elem_index_get(e->l->f);
        la_e->t1 = lineart_triangle_from_index(rb, ort, findex);
        lineart_triangle_adjacent_assign(la_e->t1, &orta[findex], la_e);
        if (e->l->radial_next && e->l->radial_next != e->l) {
          findex = BM_elem_index_get(e->l->radial_next->f);
          la_e->t2 = lineart_triangle_from_index(rb, ort, findex);
          lineart_triangle_adjacent_assign(la_e->t2, &orta[findex], la_e);
        }
      }
      la_e->flags = e->head.hflag;
      la_e->object_ref = orig_ob;

      LineartEdgeSegment *es = lineart_mem_acquire(&rb->render_data_pool,
                                                   sizeof(LineartEdgeSegment));
      BLI_addtail(&la_e->segments, es);
      if (ELEM(usage, OBJECT_LRT_INHERIT, OBJECT_LRT_INCLUDE, OBJECT_LRT_NO_INTERSECTION)) {
        lineart_add_edge_to_list(rb, la_e);
>>>>>>> f45270b4
      }
    }
    la_e->flags = e->head.hflag;
    la_e->object_ref = orig_ob;
    BLI_addtail(&la_e->segments, la_s);
    if (usage == OBJECT_LRT_INHERIT || usage == OBJECT_LRT_INCLUDE ||
        usage == OBJECT_LRT_NO_INTERSECTION) {
      lineart_add_edge_to_list_thread(obi, la_e);
    }

    la_e++;
    la_s++;
  }

  /* always free bm as it's a copy from before threading */
  BM_mesh_free(bm);
}

static void lineart_object_load_worker(TaskPool *__restrict UNUSED(pool),
                                       LineartObjectLoadTaskInfo *olti)
{
  LineartRenderBuffer *rb = olti->rb;
  for (LineartObjectInfo *obi = olti->pending; obi; obi = obi->next) {
    lineart_geometry_object_load(obi, rb);
  }
}

static bool _lineart_object_not_in_source_collection(Collection *source, Object *ob)
{
  CollectionChild *cc;
  Collection *c = source->id.orig_id ? (Collection *)source->id.orig_id : source;
  if (BKE_collection_has_object_recursive_instanced(c, (Object *)(ob->id.orig_id))) {
    return false;
  }
  for (cc = source->children.first; cc; cc = cc->next) {
    if (!_lineart_object_not_in_source_collection(cc->collection, ob)) {
      return false;
    }
  }
  return true;
}

/**
 * See if this object in such collection is used for generating line art,
 * Disabling a collection for line art will doable all objects inside.
 * `_rb` is used to provide source selection info.
 * See the definition of `rb->_source_type` for details.
 */
static int lineart_usage_check(Collection *c, Object *ob, LineartRenderBuffer *_rb)
{

  if (!c) {
    return OBJECT_LRT_INHERIT;
  }

  int object_has_special_usage = (ob->lineart.usage != OBJECT_LRT_INHERIT);

  if (object_has_special_usage) {
    return ob->lineart.usage;
  }

  if (c->children.first == NULL) {
    if (BKE_collection_has_object(c, (Object *)(ob->id.orig_id))) {
      if (ob->lineart.usage == OBJECT_LRT_INHERIT) {
        switch (c->lineart_usage) {
          case COLLECTION_LRT_OCCLUSION_ONLY:
            return OBJECT_LRT_OCCLUSION_ONLY;
          case COLLECTION_LRT_EXCLUDE:
            return OBJECT_LRT_EXCLUDE;
          case COLLECTION_LRT_INTERSECTION_ONLY:
            return OBJECT_LRT_INTERSECTION_ONLY;
          case COLLECTION_LRT_NO_INTERSECTION:
            return OBJECT_LRT_NO_INTERSECTION;
        }
        return OBJECT_LRT_INHERIT;
      }
      return ob->lineart.usage;
    }
    return OBJECT_LRT_INHERIT;
  }

  LISTBASE_FOREACH (CollectionChild *, cc, &c->children) {
    int result = lineart_usage_check(cc->collection, ob, _rb);
    if (result > OBJECT_LRT_INHERIT) {
      return result;
    }
  }

  /* Temp solution to speed up calculation in the modifier without cache. See the definition of
   * rb->_source_type for details. */
  if (_rb->_source_type == LRT_SOURCE_OBJECT) {
    if (ob != _rb->_source_object && ob->id.orig_id != (ID *)_rb->_source_object) {
      return OBJECT_LRT_OCCLUSION_ONLY;
    }
  }
  else if (_rb->_source_type == LRT_SOURCE_COLLECTION) {
    if (_lineart_object_not_in_source_collection(_rb->_source_collection, ob)) {
      return OBJECT_LRT_OCCLUSION_ONLY;
    }
  }

  return OBJECT_LRT_INHERIT;
}

static void lineart_geometry_load_assign_thread(LineartObjectLoadTaskInfo *olti_list,
                                                LineartObjectInfo *obi,
                                                int thread_count,
                                                int this_face_count)
{
  LineartObjectLoadTaskInfo *use_olti = olti_list;
  long unsigned int min_face = use_olti->total_faces;
  for (int i = 0; i < thread_count; i++) {
    if (olti_list[i].total_faces < min_face) {
      min_face = olti_list[i].total_faces;
      use_olti = &olti_list[i];
    }
  }
  use_olti->total_faces += this_face_count;
  obi->next = use_olti->pending;
  use_olti->pending = obi;
}

static void lineart_main_load_geometries(
    Depsgraph *depsgraph,
    Scene *scene,
    Object *camera /* Still use camera arg for convenience. */,
    LineartRenderBuffer *rb,
    bool allow_duplicates)
{
  double proj[4][4], view[4][4], result[4][4];
  float inv[4][4];

  Camera *cam = camera->data;
  float sensor = BKE_camera_sensor_size(cam->sensor_fit, cam->sensor_x, cam->sensor_y);
  double fov = focallength_to_fov(cam->lens, sensor);

  double asp = ((double)rb->w / (double)rb->h);

  double t_start;

  if (G.debug_value == 4000) {
    t_start = PIL_check_seconds_timer();
  }

  if (cam->type == CAM_PERSP) {
    if (cam->sensor_fit == CAMERA_SENSOR_FIT_AUTO) {
      if (asp < 1) {
        fov /= asp;
      }
      else {
        fov *= asp;
      }
    }
    else if (cam->sensor_fit == CAMERA_SENSOR_FIT_HOR) {
      if (asp < 1) {
        fov /= asp;
      }
    }
    else if (cam->sensor_fit == CAMERA_SENSOR_FIT_VERT) {
      if (asp > 1) {
        fov *= asp;
      }
    }
    lineart_matrix_perspective_44d(proj, fov, asp, cam->clip_start, cam->clip_end);
  }
  else if (cam->type == CAM_ORTHO) {
    double w = cam->ortho_scale / 2;
    lineart_matrix_ortho_44d(proj, -w, w, -w / asp, w / asp, cam->clip_start, cam->clip_end);
  }
  invert_m4_m4(inv, rb->cam_obmat);
  mul_m4db_m4db_m4fl_uniq(result, proj, inv);
  copy_m4_m4_db(proj, result);
  copy_m4_m4_db(rb->view_projection, proj);

  unit_m4_db(view);
  copy_m4_m4_db(rb->view, view);

  BLI_listbase_clear(&rb->triangle_buffer_pointers);
  BLI_listbase_clear(&rb->vertex_buffer_pointers);

  int flags = DEG_ITER_OBJECT_FLAG_LINKED_DIRECTLY | DEG_ITER_OBJECT_FLAG_LINKED_VIA_SET |
              DEG_ITER_OBJECT_FLAG_VISIBLE;

  /* Instance duplicated & particles. */
  if (allow_duplicates) {
    flags |= DEG_ITER_OBJECT_FLAG_DUPLI;
  }

  int thread_count = rb->thread_count;

  /* This memory is in render buffer memory pool. so we don't need to free those after loading. */
  LineartObjectLoadTaskInfo *olti = lineart_mem_acquire(
      &rb->render_data_pool, sizeof(LineartObjectLoadTaskInfo) * thread_count);

  DEG_OBJECT_ITER_BEGIN (depsgraph, ob, flags) {
    LineartObjectInfo *obi = lineart_mem_acquire(&rb->render_data_pool, sizeof(LineartObjectInfo));
    obi->override_usage = lineart_usage_check(scene->master_collection, ob, rb);

    /* TODO: We better make it so we can extract BMesh in parallel or at least for those objects
     * who doesn't have instances or just simply have transformation channel set. */
    Object *use_ob = DEG_get_evaluated_object(depsgraph, ob);
    Mesh *use_mesh;
    BMesh *bm;

    if (obi->override_usage == OBJECT_LRT_EXCLUDE) {
      continue;
    }

    if (!(use_ob->type == OB_MESH || use_ob->type == OB_MBALL || use_ob->type == OB_CURVE ||
          use_ob->type == OB_SURF || use_ob->type == OB_FONT)) {
      continue;
    }
    if (use_ob->type == OB_MESH) {
      use_mesh = use_ob->data;
    }
    else {
      use_mesh = BKE_mesh_new_from_object(NULL, use_ob, false, true);
    }

    /* In case we still can not get any mesh geometry data from the object */
    if (!use_mesh) {
      continue;
    }

    if (use_mesh->edit_mesh) {
      /* Do not use edit_mesh directly because we will modify it, so create a copy. */
      bm = BM_mesh_copy(use_mesh->edit_mesh->bm);
    }
    else {
      const BMAllocTemplate allocsize = BMALLOC_TEMPLATE_FROM_ME(((Mesh *)(use_mesh)));
      bm = BM_mesh_create(&allocsize,
                          &((struct BMeshCreateParams){
                              .use_toolflags = true,
                          }));
      BM_mesh_bm_from_me(bm,
                         use_mesh,
                         &((struct BMeshFromMeshParams){
                             .calc_face_normal = true,
                         }));
    }

    /* We don't need the plain "mesh" data anymore, only BMesh post-processing is done in threads.
     * The workers will free obi->bm */
    if (ob->type != OB_MESH) {
      BKE_mesh_free(use_mesh);
      MEM_freeN(use_mesh);
    }

    /* Prepare the matrix used for transforming this specific object (instance).  */
    mul_m4db_m4db_m4fl_uniq(obi->new_mvp, rb->view_projection, ob->obmat);
    mul_m4db_m4db_m4fl_uniq(obi->new_mv, rb->view, ob->obmat);
    float imat[4][4];
    invert_m4_m4(imat, ob->obmat);
    transpose_m4(imat);
    copy_m4d_m4(obi->normal, imat);

    obi->original_bm = bm;
    obi->original_ob = (ob->id.orig_id ? (Object *)ob->id.orig_id : (Object *)ob);
    lineart_geometry_load_assign_thread(olti, obi, thread_count, bm->totface);
  }
  DEG_OBJECT_ITER_END;

  TaskPool *tp = BLI_task_pool_create(NULL, TASK_PRIORITY_HIGH);

  for (int i = 0; i < thread_count; i++) {
    olti[i].rb = rb;
    olti[i].dg = depsgraph;
    BLI_task_pool_push(tp, (TaskRunFunction)lineart_object_load_worker, &olti[i], 0, NULL);
  }
  BLI_task_pool_work_and_wait(tp);
  BLI_task_pool_free(tp);

  /* The step below is to serialize vertex index in the whole scene, so
   * lineart_triangle_share_edge() can work properly from the lack of triangle adjacent info. */
  int global_i = 0;

  for (int i = 0; i < thread_count; i++) {
    for (LineartObjectInfo *obi = olti[i].pending; obi; obi = obi->next) {
      if (!obi->v_reln) {
        continue;
      }
      LineartVert *v = (LineartVert *)obi->v_reln->pointer;
      int v_count = obi->v_reln->element_count;
      for (int vi = 0; vi < v_count; vi++) {
        v[vi].index += global_i;
      }
      global_i += v_count;
      lineart_finalize_object_edge_list(rb, obi);
    }
  }

  if (G.debug_value == 4000) {
    double t_elapsed = PIL_check_seconds_timer() - t_start;
    printf("Line art loading time: %lf\n", t_elapsed);
  }
}

/**
 * Returns the two other verts of the triangle given a vertex. Returns false if the given vertex
 * doesn't belong to this triangle.
 */
static bool lineart_triangle_get_other_verts(const LineartTriangle *tri,
                                             const LineartVert *vt,
                                             LineartVert **l,
                                             LineartVert **r)
{
  if (tri->v[0] == vt) {
    *l = tri->v[1];
    *r = tri->v[2];
    return true;
  }
  if (tri->v[1] == vt) {
    *l = tri->v[2];
    *r = tri->v[0];
    return true;
  }
  if (tri->v[2] == vt) {
    *l = tri->v[0];
    *r = tri->v[1];
    return true;
  }
  return false;
}

static bool lineart_edge_from_triangle(const LineartTriangle *tri,
                                       const LineartEdge *e,
                                       bool allow_overlapping_edges)
{
  /* Normally we just determine from the pointer address. */
  if (e->t1 == tri || e->t2 == tri) {
    return true;
  }
  /* If allows overlapping, then we compare the vertex coordinates one by one to determine if one
   * edge is from specific triangle. This is slower but can handle edge split cases very well. */
  if (allow_overlapping_edges) {
#define LRT_TRI_SAME_POINT(tri, i, pt) \
  ((LRT_DOUBLE_CLOSE_ENOUGH(tri->v[i]->gloc[0], pt->gloc[0]) && \
    LRT_DOUBLE_CLOSE_ENOUGH(tri->v[i]->gloc[1], pt->gloc[1]) && \
    LRT_DOUBLE_CLOSE_ENOUGH(tri->v[i]->gloc[2], pt->gloc[2])) || \
   (LRT_DOUBLE_CLOSE_ENOUGH(tri->v[i]->gloc[0], pt->gloc[0]) && \
    LRT_DOUBLE_CLOSE_ENOUGH(tri->v[i]->gloc[1], pt->gloc[1]) && \
    LRT_DOUBLE_CLOSE_ENOUGH(tri->v[i]->gloc[2], pt->gloc[2])))
    if ((LRT_TRI_SAME_POINT(tri, 0, e->v1) || LRT_TRI_SAME_POINT(tri, 1, e->v1) ||
         LRT_TRI_SAME_POINT(tri, 2, e->v1)) &&
        (LRT_TRI_SAME_POINT(tri, 0, e->v2) || LRT_TRI_SAME_POINT(tri, 1, e->v2) ||
         LRT_TRI_SAME_POINT(tri, 2, e->v2))) {
      return true;
    }
#undef LRT_TRI_SAME_POINT
  }
  return false;
}

/* Sorting three intersection points from min to max,
 * the order for each intersection is set in lst[0] to lst[2].*/
#define INTERSECT_SORT_MIN_TO_MAX_3(ia, ib, ic, lst) \
  { \
    lst[0] = LRT_MIN3_INDEX(ia, ib, ic); \
    lst[1] = (((ia <= ib && ib <= ic) || (ic <= ib && ib <= ia)) ? \
                  1 : \
                  (((ic <= ia && ia <= ib) || (ib < ia && ia <= ic)) ? 0 : 2)); \
    lst[2] = LRT_MAX3_INDEX(ia, ib, ic); \
  }

/* `ia ib ic` are ordered. */
#define INTERSECT_JUST_GREATER(is, order, num, index) \
  { \
    index = (num < is[order[0]] ? \
                 order[0] : \
                 (num < is[order[1]] ? order[1] : (num < is[order[2]] ? order[2] : order[2]))); \
  }

/* `ia ib ic` are ordered. */
#define INTERSECT_JUST_SMALLER(is, order, num, index) \
  { \
    index = (num > is[order[2]] ? \
                 order[2] : \
                 (num > is[order[1]] ? order[1] : (num > is[order[0]] ? order[0] : order[0]))); \
  }

/**
 * This is the main function to calculate
 * the occlusion status between 1(one) triangle and 1(one) line.
 * if returns true, then from/to will carry the occluded segments
 * in ratio from `e->v1` to `e->v2`. The line is later cut with these two values.
 */
static bool lineart_triangle_edge_image_space_occlusion(SpinLock *UNUSED(spl),
                                                        const LineartTriangle *tri,
                                                        const LineartEdge *e,
                                                        const double *override_camera_loc,
                                                        const bool override_cam_is_persp,
                                                        const bool allow_overlapping_edges,
                                                        const double vp[4][4],
                                                        const double *camera_dir,
                                                        const float cam_shift_x,
                                                        const float cam_shift_y,
                                                        double *from,
                                                        double *to)
{
  double is[3] = {0};
  int order[3];
  int LCross = -1, RCross = -1;
  int a, b, c;
  int st_l = 0, st_r = 0;

  double Lv[3];
  double Rv[3];
  double vd4[4];
  double Cv[3];
  double dot_l, dot_r, dot_la, dot_ra;
  double dot_f;
  double gloc[4], trans[4];
  double cut = -1;

  double *LFBC = e->v1->fbcoord, *RFBC = e->v2->fbcoord, *FBC0 = tri->v[0]->fbcoord,
         *FBC1 = tri->v[1]->fbcoord, *FBC2 = tri->v[2]->fbcoord;

  /* Overlapping not possible, return early. */
  if ((MAX3(FBC0[0], FBC1[0], FBC2[0]) < MIN2(LFBC[0], RFBC[0])) ||
      (MIN3(FBC0[0], FBC1[0], FBC2[0]) > MAX2(LFBC[0], RFBC[0])) ||
      (MAX3(FBC0[1], FBC1[1], FBC2[1]) < MIN2(LFBC[1], RFBC[1])) ||
      (MIN3(FBC0[1], FBC1[1], FBC2[1]) > MAX2(LFBC[1], RFBC[1])) ||
      (MIN3(FBC0[3], FBC1[3], FBC2[3]) > MAX2(LFBC[3], RFBC[3]))) {
    return false;
  }

  /* If the the line is one of the edge in the triangle, then it's not occluded. */
  if (lineart_edge_from_triangle(tri, e, allow_overlapping_edges)) {
    return false;
  }

  /* Check if the line visually crosses one of the edge in the triangle. */
  a = lineart_LineIntersectTest2d(LFBC, RFBC, FBC0, FBC1, &is[0]);
  b = lineart_LineIntersectTest2d(LFBC, RFBC, FBC1, FBC2, &is[1]);
  c = lineart_LineIntersectTest2d(LFBC, RFBC, FBC2, FBC0, &is[2]);

  /* Sort the intersection distance. */
  INTERSECT_SORT_MIN_TO_MAX_3(is[0], is[1], is[2], order);

  sub_v3_v3v3_db(Lv, e->v1->gloc, tri->v[0]->gloc);
  sub_v3_v3v3_db(Rv, e->v2->gloc, tri->v[0]->gloc);

  copy_v3_v3_db(Cv, camera_dir);

  if (override_cam_is_persp) {
    copy_v3_v3_db(vd4, override_camera_loc);
  }
  else {
    copy_v4_v4_db(vd4, override_camera_loc);
  }
  if (override_cam_is_persp) {
    sub_v3_v3v3_db(Cv, vd4, tri->v[0]->gloc);
  }

  dot_l = dot_v3v3_db(Lv, tri->gn);
  dot_r = dot_v3v3_db(Rv, tri->gn);
  dot_f = dot_v3v3_db(Cv, tri->gn);

  if (!dot_f) {
    return false;
  }

  if (!a && !b && !c) {
    if (!(st_l = lineart_point_triangle_relation(LFBC, FBC0, FBC1, FBC2)) &&
        !(st_r = lineart_point_triangle_relation(RFBC, FBC0, FBC1, FBC2))) {
      return 0; /* Intersection point is not inside triangle. */
    }
  }

  st_l = lineart_point_triangle_relation(LFBC, FBC0, FBC1, FBC2);
  st_r = lineart_point_triangle_relation(RFBC, FBC0, FBC1, FBC2);

  /* Determine the cut position. */

  dot_la = fabs(dot_l);
  if (dot_la < DBL_EPSILON) {
    dot_la = 0;
    dot_l = 0;
  }
  dot_ra = fabs(dot_r);
  if (dot_ra < DBL_EPSILON) {
    dot_ra = 0;
    dot_r = 0;
  }
  if (dot_l - dot_r == 0) {
    cut = 100000;
  }
  else if (dot_l * dot_r <= 0) {
    cut = dot_la / fabs(dot_l - dot_r);
  }
  else {
    cut = fabs(dot_r + dot_l) / fabs(dot_l - dot_r);
    cut = dot_ra > dot_la ? 1 - cut : cut;
  }

  /* Transform the cut from geometry space to image space. */
  if (override_cam_is_persp) {
    interp_v3_v3v3_db(gloc, e->v1->gloc, e->v2->gloc, cut);
    mul_v4_m4v3_db(trans, vp, gloc);
    mul_v3db_db(trans, (1 / trans[3]));
  }
  else {
    interp_v3_v3v3_db(trans, e->v1->fbcoord, e->v2->fbcoord, cut);
  }
  trans[0] -= cam_shift_x * 2;
  trans[1] -= cam_shift_y * 2;

  /* To accommodate `k=0` and `k=inf` (vertical) lines. here the cut is in image space. */
  if (fabs(e->v1->fbcoord[0] - e->v2->fbcoord[0]) > fabs(e->v1->fbcoord[1] - e->v2->fbcoord[1])) {
    cut = ratiod(e->v1->fbcoord[0], e->v2->fbcoord[0], trans[0]);
  }
  else {
    cut = ratiod(e->v1->fbcoord[1], e->v2->fbcoord[1], trans[1]);
  }

  /* Determine the pair of edges that the line has crossed. */

  if (st_l == 2) {
    if (st_r == 2) {
      INTERSECT_JUST_SMALLER(is, order, DBL_TRIANGLE_LIM, LCross);
      INTERSECT_JUST_GREATER(is, order, 1 - DBL_TRIANGLE_LIM, RCross);
    }
    else if (st_r == 1) {
      INTERSECT_JUST_SMALLER(is, order, DBL_TRIANGLE_LIM, LCross);
      INTERSECT_JUST_GREATER(is, order, 1 - DBL_TRIANGLE_LIM, RCross);
    }
    else if (st_r == 0) {
      INTERSECT_JUST_SMALLER(is, order, DBL_TRIANGLE_LIM, LCross);
      INTERSECT_JUST_GREATER(is, order, 0, RCross);
    }
  }
  else if (st_l == 1) {
    if (st_r == 2) {
      INTERSECT_JUST_SMALLER(is, order, DBL_TRIANGLE_LIM, LCross);
      INTERSECT_JUST_GREATER(is, order, 1 - DBL_TRIANGLE_LIM, RCross);
    }
    else if (st_r == 1) {
      INTERSECT_JUST_SMALLER(is, order, DBL_TRIANGLE_LIM, LCross);
      INTERSECT_JUST_GREATER(is, order, 1 - DBL_TRIANGLE_LIM, RCross);
    }
    else if (st_r == 0) {
      INTERSECT_JUST_GREATER(is, order, DBL_TRIANGLE_LIM, RCross);
      if (LRT_ABC(RCross) && is[RCross] > (DBL_TRIANGLE_LIM)) {
        INTERSECT_JUST_SMALLER(is, order, DBL_TRIANGLE_LIM, LCross);
      }
      else {
        INTERSECT_JUST_SMALLER(is, order, -DBL_TRIANGLE_LIM, LCross);
        INTERSECT_JUST_GREATER(is, order, -DBL_TRIANGLE_LIM, RCross);
      }
    }
  }
  else if (st_l == 0) {
    if (st_r == 2) {
      INTERSECT_JUST_SMALLER(is, order, 1 - DBL_TRIANGLE_LIM, LCross);
      INTERSECT_JUST_GREATER(is, order, 1 - DBL_TRIANGLE_LIM, RCross);
    }
    else if (st_r == 1) {
      INTERSECT_JUST_SMALLER(is, order, 1 - DBL_TRIANGLE_LIM, LCross);
      if (LRT_ABC(LCross) && is[LCross] < (1 - DBL_TRIANGLE_LIM)) {
        INTERSECT_JUST_GREATER(is, order, 1 - DBL_TRIANGLE_LIM, RCross);
      }
      else {
        INTERSECT_JUST_SMALLER(is, order, 1 + DBL_TRIANGLE_LIM, LCross);
        INTERSECT_JUST_GREATER(is, order, 1 + DBL_TRIANGLE_LIM, RCross);
      }
    }
    else if (st_r == 0) {
      INTERSECT_JUST_GREATER(is, order, 0, LCross);
      if (LRT_ABC(LCross) && is[LCross] > 0) {
        INTERSECT_JUST_GREATER(is, order, is[LCross], RCross);
      }
      else {
        INTERSECT_JUST_GREATER(is, order, is[LCross], LCross);
        INTERSECT_JUST_GREATER(is, order, is[LCross], RCross);
      }
    }
  }

  double LF = dot_l * dot_f, RF = dot_r * dot_f;

  /* Determine the start and end point of image space cut on a line. */
  if (LF <= 0 && RF <= 0 && (dot_l || dot_r)) {
    *from = MAX2(0, is[LCross]);
    *to = MIN2(1, is[RCross]);
    if (*from >= *to) {
      return false;
    }
    return true;
  }
  if (LF >= 0 && RF <= 0 && (dot_l || dot_r)) {
    *from = MAX2(cut, is[LCross]);
    *to = MIN2(1, is[RCross]);
    if (*from >= *to) {
      return false;
    }
    return true;
  }
  if (LF <= 0 && RF >= 0 && (dot_l || dot_r)) {
    *from = MAX2(0, is[LCross]);
    *to = MIN2(cut, is[RCross]);
    if (*from >= *to) {
      return false;
    }
    return true;
  }

  /* Unlikely, but here's the default failed value if anything fall through. */
  return false;
}

#undef INTERSECT_SORT_MIN_TO_MAX_3
#undef INTERSECT_JUST_GREATER
#undef INTERSECT_JUST_SMALLER

/**
 * At this stage of the computation we don't have triangle adjacent info anymore,
 * so we can only compare the global vert index.
 */
static bool lineart_triangle_share_edge(const LineartTriangle *l, const LineartTriangle *r)
{
  if (l->v[0]->index == r->v[0]->index) {
    if (l->v[1]->index == r->v[1]->index || l->v[1]->index == r->v[2]->index ||
        l->v[2]->index == r->v[2]->index || l->v[2]->index == r->v[1]->index) {
      return true;
    }
  }
  if (l->v[0]->index == r->v[1]->index) {
    if (l->v[1]->index == r->v[0]->index || l->v[1]->index == r->v[2]->index ||
        l->v[2]->index == r->v[2]->index || l->v[2]->index == r->v[0]->index) {
      return true;
    }
  }
  if (l->v[0]->index == r->v[2]->index) {
    if (l->v[1]->index == r->v[1]->index || l->v[1]->index == r->v[0]->index ||
        l->v[2]->index == r->v[0]->index || l->v[2]->index == r->v[1]->index) {
      return true;
    }
  }
  if (l->v[1]->index == r->v[0]->index) {
    if (l->v[2]->index == r->v[1]->index || l->v[2]->index == r->v[2]->index ||
        l->v[0]->index == r->v[2]->index || l->v[0]->index == r->v[1]->index) {
      return true;
    }
  }
  if (l->v[1]->index == r->v[1]->index) {
    if (l->v[2]->index == r->v[0]->index || l->v[2]->index == r->v[2]->index ||
        l->v[0]->index == r->v[2]->index || l->v[0]->index == r->v[0]->index) {
      return true;
    }
  }
  if (l->v[1]->index == r->v[2]->index) {
    if (l->v[2]->index == r->v[1]->index || l->v[2]->index == r->v[0]->index ||
        l->v[0]->index == r->v[0]->index || l->v[0]->index == r->v[1]->index) {
      return true;
    }
  }

  /* Otherwise not possible. */
  return false;
}

static LineartVert *lineart_triangle_share_point(const LineartTriangle *l,
                                                 const LineartTriangle *r)
{
  if (l->v[0] == r->v[0]) {
    return r->v[0];
  }
  if (l->v[0] == r->v[1]) {
    return r->v[1];
  }
  if (l->v[0] == r->v[2]) {
    return r->v[2];
  }
  if (l->v[1] == r->v[0]) {
    return r->v[0];
  }
  if (l->v[1] == r->v[1]) {
    return r->v[1];
  }
  if (l->v[1] == r->v[2]) {
    return r->v[2];
  }
  if (l->v[2] == r->v[0]) {
    return r->v[0];
  }
  if (l->v[2] == r->v[1]) {
    return r->v[1];
  }
  if (l->v[2] == r->v[2]) {
    return r->v[2];
  }
  return NULL;
}

/**
 * To save time and prevent overlapping lines when computing intersection lines.
 */
static bool lineart_vert_already_intersected_2v(LineartVertIntersection *vt,
                                                LineartVertIntersection *v1,
                                                LineartVertIntersection *v2)
{
  return ((vt->isec1 == v1->base.index && vt->isec2 == v2->base.index) ||
          (vt->isec2 == v2->base.index && vt->isec1 == v1->base.index));
}

static void lineart_vert_set_intersection_2v(LineartVert *vt, LineartVert *v1, LineartVert *v2)
{
  LineartVertIntersection *irv = (LineartVertIntersection *)vt;
  irv->isec1 = v1->index;
  irv->isec2 = v2->index;
}

/**
 * This tests a triangle against a virtual line represented by `v1---v2`.
 * The vertices returned after repeated calls to this function
 * is then used to create a triangle/triangle intersection line.
 */
static LineartVert *lineart_triangle_2v_intersection_test(LineartRenderBuffer *rb,
                                                          LineartVert *v1,
                                                          LineartVert *v2,
                                                          LineartTriangle *tri,
                                                          LineartTriangle *testing,
                                                          LineartVert *last)
{
  double Lv[3];
  double Rv[3];
  double dot_l, dot_r;
  LineartVert *result;
  double gloc[3];
  LineartVert *l = v1, *r = v2;

  for (LinkNode *ln = (void *)testing->intersecting_verts; ln; ln = ln->next) {
    LineartVertIntersection *vt = ln->link;
    if (vt->intersecting_with == tri &&
        lineart_vert_already_intersected_2v(
            vt, (LineartVertIntersection *)l, (LineartVertIntersection *)r)) {
      return (LineartVert *)vt;
    }
  }

  sub_v3_v3v3_db(Lv, l->gloc, testing->v[0]->gloc);
  sub_v3_v3v3_db(Rv, r->gloc, testing->v[0]->gloc);

  dot_l = dot_v3v3_db(Lv, testing->gn);
  dot_r = dot_v3v3_db(Rv, testing->gn);

  if (dot_l * dot_r > 0 || (!dot_l && !dot_r)) {
    return 0;
  }

  dot_l = fabs(dot_l);
  dot_r = fabs(dot_r);

  interp_v3_v3v3_db(gloc, l->gloc, r->gloc, dot_l / (dot_l + dot_r));

  /* Due to precision issue, we might end up with the same point as the one we already detected.
   */
  if (last && LRT_DOUBLE_CLOSE_ENOUGH(last->gloc[0], gloc[0]) &&
      LRT_DOUBLE_CLOSE_ENOUGH(last->gloc[1], gloc[1]) &&
      LRT_DOUBLE_CLOSE_ENOUGH(last->gloc[2], gloc[2])) {
    return NULL;
  }

  if (!(lineart_point_inside_triangle3d(
          gloc, testing->v[0]->gloc, testing->v[1]->gloc, testing->v[2]->gloc))) {
    return NULL;
  }

  /* This is an intersection vert, the size is bigger than LineartVert,
   * allocated separately. */
  result = lineart_mem_acquire(&rb->render_data_pool, sizeof(LineartVertIntersection));

  /* Indicate the data structure difference. */
  result->flag = LRT_VERT_HAS_INTERSECTION_DATA;

  copy_v3_v3_db(result->gloc, gloc);

  lineart_prepend_pool(&testing->intersecting_verts, &rb->render_data_pool, result);

  return result;
}

/**
 * Test if two triangles intersect. Generates one intersection line if the check succeeds.
 */
static LineartEdge *lineart_triangle_intersect(LineartRenderBuffer *rb,
                                               LineartTriangle *tri,
                                               LineartTriangle *testing)
{
  LineartVert *v1 = 0, *v2 = 0;
  LineartVert **next = &v1;
  LineartEdge *result;
  LineartVert *E0T = 0;
  LineartVert *E1T = 0;
  LineartVert *E2T = 0;
  LineartVert *TE0 = 0;
  LineartVert *TE1 = 0;
  LineartVert *TE2 = 0;
  LineartVert *sv1, *sv2;
  double cl[3];

  double ZMin, ZMax;
  ZMax = rb->far_clip;
  ZMin = rb->near_clip;
  copy_v3_v3_db(cl, rb->camera_pos);
  LineartVert *share = lineart_triangle_share_point(testing, tri);

  if (share) {
    /* If triangles have sharing points like `abc` and `acd`, then we only need to detect `bc`
     * against `acd` or `cd` against `abc`. */

    LineartVert *new_share;
    lineart_triangle_get_other_verts(tri, share, &sv1, &sv2);

    v1 = new_share = lineart_mem_acquire(&rb->render_data_pool, (sizeof(LineartVertIntersection)));

    new_share->flag = LRT_VERT_HAS_INTERSECTION_DATA;

    copy_v3_v3_db(new_share->gloc, share->gloc);

    v2 = lineart_triangle_2v_intersection_test(rb, sv1, sv2, tri, testing, 0);

    if (v2 == NULL) {
      lineart_triangle_get_other_verts(testing, share, &sv1, &sv2);
      v2 = lineart_triangle_2v_intersection_test(rb, sv1, sv2, testing, tri, 0);
      if (v2 == NULL) {
        return 0;
      }
      lineart_prepend_pool(&testing->intersecting_verts, &rb->render_data_pool, new_share);
    }
    else {
      lineart_prepend_pool(&tri->intersecting_verts, &rb->render_data_pool, new_share);
    }
  }
  else {
    /* If not sharing any points, then we need to try all the possibilities. */

    E0T = lineart_triangle_2v_intersection_test(rb, tri->v[0], tri->v[1], tri, testing, 0);
    if (E0T && (!(*next))) {
      (*next) = E0T;
      lineart_vert_set_intersection_2v((*next), tri->v[0], tri->v[1]);
      next = &v2;
    }
    E1T = lineart_triangle_2v_intersection_test(rb, tri->v[1], tri->v[2], tri, testing, v1);
    if (E1T && (!(*next))) {
      (*next) = E1T;
      lineart_vert_set_intersection_2v((*next), tri->v[1], tri->v[2]);
      next = &v2;
    }
    if (!(*next)) {
      E2T = lineart_triangle_2v_intersection_test(rb, tri->v[2], tri->v[0], tri, testing, v1);
    }
    if (E2T && (!(*next))) {
      (*next) = E2T;
      lineart_vert_set_intersection_2v((*next), tri->v[2], tri->v[0]);
      next = &v2;
    }

    if (!(*next)) {
      TE0 = lineart_triangle_2v_intersection_test(
          rb, testing->v[0], testing->v[1], testing, tri, v1);
    }
    if (TE0 && (!(*next))) {
      (*next) = TE0;
      lineart_vert_set_intersection_2v((*next), testing->v[0], testing->v[1]);
      next = &v2;
    }
    if (!(*next)) {
      TE1 = lineart_triangle_2v_intersection_test(
          rb, testing->v[1], testing->v[2], testing, tri, v1);
    }
    if (TE1 && (!(*next))) {
      (*next) = TE1;
      lineart_vert_set_intersection_2v((*next), testing->v[1], testing->v[2]);
      next = &v2;
    }
    if (!(*next)) {
      TE2 = lineart_triangle_2v_intersection_test(
          rb, testing->v[2], testing->v[0], testing, tri, v1);
    }
    if (TE2 && (!(*next))) {
      (*next) = TE2;
      lineart_vert_set_intersection_2v((*next), testing->v[2], testing->v[0]);
      next = &v2;
    }

    if (!(*next)) {
      return 0;
    }
  }

  /* The intersection line has been generated only in geometry space, so we need to transform
   * them as well. */
  mul_v4_m4v3_db(v1->fbcoord, rb->view_projection, v1->gloc);
  mul_v4_m4v3_db(v2->fbcoord, rb->view_projection, v2->gloc);
  mul_v3db_db(v1->fbcoord, (1 / v1->fbcoord[3]));
  mul_v3db_db(v2->fbcoord, (1 / v2->fbcoord[3]));

  v1->fbcoord[0] -= rb->shift_x * 2;
  v1->fbcoord[1] -= rb->shift_y * 2;
  v2->fbcoord[0] -= rb->shift_x * 2;
  v2->fbcoord[1] -= rb->shift_y * 2;

  /* This z transformation is not the same as the rest of the part, because the data don't go
   * through normal perspective division calls in the pipeline, but this way the 3D result and
   * occlusion on the generated line is correct, and we don't really use 2D for viewport stroke
   * generation anyway. */
  v1->fbcoord[2] = ZMin * ZMax / (ZMax - fabs(v1->fbcoord[2]) * (ZMax - ZMin));
  v2->fbcoord[2] = ZMin * ZMax / (ZMax - fabs(v2->fbcoord[2]) * (ZMax - ZMin));

  ((LineartVertIntersection *)v1)->intersecting_with = tri;
  ((LineartVertIntersection *)v2)->intersecting_with = testing;

  result = lineart_mem_acquire(&rb->render_data_pool, sizeof(LineartEdge));
  result->v1 = v1;
  result->v2 = v2;
  result->t1 = tri;
  result->t2 = testing;

  LineartEdgeSegment *es = lineart_mem_acquire(&rb->render_data_pool, sizeof(LineartEdgeSegment));
  BLI_addtail(&result->segments, es);
  /* Don't need to OR flags right now, just a type mark. */
  result->flags = LRT_EDGE_FLAG_INTERSECTION;
<<<<<<< HEAD

=======
>>>>>>> f45270b4
  lineart_prepend_edge_direct(&rb->intersection.first, result);
  int r1, r2, c1, c2, row, col;
  if (lineart_get_edge_bounding_areas(rb, result, &r1, &r2, &c1, &c2)) {
    for (row = r1; row != r2 + 1; row++) {
      for (col = c1; col != c2 + 1; col++) {
        lineart_bounding_area_link_edge(
            rb, &rb->initial_bounding_areas[row * LRT_BA_ROWS + col], result);
      }
    }
  }
<<<<<<< HEAD
=======

>>>>>>> f45270b4
  return result;
}

static void lineart_triangle_intersect_in_bounding_area(LineartRenderBuffer *rb,
                                                        LineartTriangle *tri,
                                                        LineartBoundingArea *ba)
{
  /* Testing_triangle->testing[0] is used to store pairing triangle reference.
   * See definition of LineartTriangleThread for more info. */
  LineartTriangle *testing_triangle;
  LineartTriangleThread *tt;
  LinkData *lip, *next_lip;

  double *G0 = tri->v[0]->gloc, *G1 = tri->v[1]->gloc, *G2 = tri->v[2]->gloc;

  /* If this is not the smallest subdiv bounding area.*/
  if (ba->child) {
    lineart_triangle_intersect_in_bounding_area(rb, tri, &ba->child[0]);
    lineart_triangle_intersect_in_bounding_area(rb, tri, &ba->child[1]);
    lineart_triangle_intersect_in_bounding_area(rb, tri, &ba->child[2]);
    lineart_triangle_intersect_in_bounding_area(rb, tri, &ba->child[3]);
    return;
  }

  /* If this _is_ the smallest subdiv bounding area, then do the intersections there. */
  for (lip = ba->linked_triangles.first; lip; lip = next_lip) {
    next_lip = lip->next;
    testing_triangle = lip->data;
    tt = (LineartTriangleThread *)testing_triangle;

    if (testing_triangle == tri || tt->testing_e[0] == (LineartEdge *)tri) {
      continue;
    }
    tt->testing_e[0] = (LineartEdge *)tri;

    if ((testing_triangle->flags & LRT_TRIANGLE_NO_INTERSECTION) ||
        ((testing_triangle->flags & LRT_TRIANGLE_INTERSECTION_ONLY) &&
         (tri->flags & LRT_TRIANGLE_INTERSECTION_ONLY))) {
      continue;
    }

    double *RG0 = testing_triangle->v[0]->gloc, *RG1 = testing_triangle->v[1]->gloc,
           *RG2 = testing_triangle->v[2]->gloc;

    /* Bounding box not overlapping or triangles share edges, not potential of intersecting. */
    if ((MIN3(G0[2], G1[2], G2[2]) > MAX3(RG0[2], RG1[2], RG2[2])) ||
        (MAX3(G0[2], G1[2], G2[2]) < MIN3(RG0[2], RG1[2], RG2[2])) ||
        (MIN3(G0[0], G1[0], G2[0]) > MAX3(RG0[0], RG1[0], RG2[0])) ||
        (MAX3(G0[0], G1[0], G2[0]) < MIN3(RG0[0], RG1[0], RG2[0])) ||
        (MIN3(G0[1], G1[1], G2[1]) > MAX3(RG0[1], RG1[1], RG2[1])) ||
        (MAX3(G0[1], G1[1], G2[1]) < MIN3(RG0[1], RG1[1], RG2[1])) ||
        lineart_triangle_share_edge(tri, testing_triangle)) {
      continue;
    }

    /* If we do need to compute intersection, then finally do it. */
    lineart_triangle_intersect(rb, tri, testing_triangle);
  }
}

/**
 * The calculated view vector will point towards the far-plane from the camera position.
 */
static void lineart_main_get_view_vector(LineartRenderBuffer *rb)
{
  float direction[3] = {0, 0, 1};
  float trans[3];
  float inv[4][4];
  float obmat_no_scale[4][4];

  copy_m4_m4(obmat_no_scale, rb->cam_obmat);

  normalize_v3(obmat_no_scale[0]);
  normalize_v3(obmat_no_scale[1]);
  normalize_v3(obmat_no_scale[2]);
  invert_m4_m4(inv, obmat_no_scale);
  transpose_m4(inv);
  mul_v3_mat3_m4v3(trans, inv, direction);
  copy_m4_m4(rb->cam_obmat, obmat_no_scale);
  copy_v3db_v3fl(rb->view_vector, trans);
}

static void lineart_destroy_render_data(LineartRenderBuffer *rb)
{
  if (rb == NULL) {
    return;
  }

  memset(&rb->contour, 0, sizeof(ListBase));
  memset(&rb->crease, 0, sizeof(ListBase));
  memset(&rb->intersection, 0, sizeof(ListBase));
  memset(&rb->edge_mark, 0, sizeof(ListBase));
  memset(&rb->material, 0, sizeof(ListBase));

  BLI_listbase_clear(&rb->chains);
  BLI_listbase_clear(&rb->wasted_cuts);

  BLI_listbase_clear(&rb->vertex_buffer_pointers);
  BLI_listbase_clear(&rb->line_buffer_pointers);
  BLI_listbase_clear(&rb->triangle_buffer_pointers);

  BLI_spin_end(&rb->lock_task);
  BLI_spin_end(&rb->lock_cuts);
  BLI_spin_end(&rb->render_data_pool.lock_mem);

  lineart_mem_destroy(&rb->render_data_pool);
}

void MOD_lineart_destroy_render_data(LineartGpencilModifierData *lmd)
{
  LineartRenderBuffer *rb = lmd->render_buffer;

  lineart_destroy_render_data(rb);

  if (rb) {
    MEM_freeN(rb);
    lmd->render_buffer = NULL;
  }

  if (G.debug_value == 4000) {
    printf("LRT: Destroyed render data.\n");
  }
}

static LineartRenderBuffer *lineart_create_render_buffer(Scene *scene,
                                                         LineartGpencilModifierData *lmd)
{
  LineartRenderBuffer *rb = MEM_callocN(sizeof(LineartRenderBuffer), "Line Art render buffer");

  lmd->render_buffer = rb;

  if (!scene || !scene->camera) {
    return NULL;
  }
  Camera *c = scene->camera->data;
  double clipping_offset = 0;

  if (lmd->calculation_flags & LRT_ALLOW_CLIPPING_BOUNDARIES) {
    /* This way the clipped lines are "stably visible" by prevents depth buffer artifacts. */
    clipping_offset = 0.0001;
  }

  copy_v3db_v3fl(rb->camera_pos, scene->camera->obmat[3]);
  copy_m4_m4(rb->cam_obmat, scene->camera->obmat);
  rb->cam_is_persp = (c->type == CAM_PERSP);
  rb->near_clip = c->clip_start + clipping_offset;
  rb->far_clip = c->clip_end - clipping_offset;
  rb->w = scene->r.xsch;
  rb->h = scene->r.ysch;

  double asp = ((double)rb->w / (double)rb->h);
  rb->shift_x = (asp >= 1) ? c->shiftx : c->shiftx * asp;
  rb->shift_y = (asp <= 1) ? c->shifty : c->shifty * asp;

  rb->crease_threshold = cos(M_PI - lmd->crease_threshold);
  rb->angle_splitting_threshold = lmd->angle_splitting_threshold;
  rb->chaining_image_threshold = lmd->chaining_image_threshold;

  rb->fuzzy_intersections = (lmd->calculation_flags & LRT_INTERSECTION_AS_CONTOUR) != 0;
  rb->fuzzy_everything = (lmd->calculation_flags & LRT_EVERYTHING_AS_CONTOUR) != 0;
  rb->allow_boundaries = (lmd->calculation_flags & LRT_ALLOW_CLIPPING_BOUNDARIES) != 0;
  rb->remove_doubles = (lmd->calculation_flags & LRT_REMOVE_DOUBLES) != 0;

  /* See lineart_edge_from_triangle() for how this option may impact performance. */
  rb->allow_overlapping_edges = (lmd->calculation_flags & LRT_ALLOW_OVERLAPPING_EDGES) != 0;

  rb->use_contour = (lmd->edge_types & LRT_EDGE_FLAG_CONTOUR) != 0;
  rb->use_crease = (lmd->edge_types & LRT_EDGE_FLAG_CREASE) != 0;
  rb->use_material = (lmd->edge_types & LRT_EDGE_FLAG_MATERIAL) != 0;
  rb->use_edge_marks = (lmd->edge_types & LRT_EDGE_FLAG_EDGE_MARK) != 0;
  rb->use_intersections = (lmd->edge_types & LRT_EDGE_FLAG_INTERSECTION) != 0;

  BLI_spin_init(&rb->lock_task);
  BLI_spin_init(&rb->lock_cuts);
  BLI_spin_init(&rb->render_data_pool.lock_mem);

  return rb;
}

static int lineart_triangle_size_get(const Scene *scene, LineartRenderBuffer *rb)
{
  if (rb->thread_count == 0) {
    rb->thread_count = BKE_render_num_threads(&scene->r);
  }
  return sizeof(LineartTriangle) + (sizeof(LineartEdge *) * (rb->thread_count));
}

static void lineart_main_bounding_area_make_initial(LineartRenderBuffer *rb)
{
  /* Initial tile split is defined as 4 (subdivided as 4*4), increasing the value allows the
   * algorithm to build the acceleration structure for bigger scenes a little faster but not as
   * efficient at handling medium to small scenes. */
  int sp_w = LRT_BA_ROWS;
  int sp_h = LRT_BA_ROWS;
  int row, col;
  LineartBoundingArea *ba;

  /* Because NDC (Normalized Device Coordinates) range is (-1,1),
   * so the span for each initial tile is double of that in the (0,1) range. */
  double span_w = (double)1 / sp_w * 2.0;
  double span_h = (double)1 / sp_h * 2.0;

  rb->tile_count_x = sp_w;
  rb->tile_count_y = sp_h;
  rb->width_per_tile = span_w;
  rb->height_per_tile = span_h;

  rb->bounding_area_count = sp_w * sp_h;
  rb->initial_bounding_areas = lineart_mem_acquire(
      &rb->render_data_pool, sizeof(LineartBoundingArea) * rb->bounding_area_count);

  /* Initialize tiles. */
  for (row = 0; row < sp_h; row++) {
    for (col = 0; col < sp_w; col++) {
      ba = &rb->initial_bounding_areas[row * LRT_BA_ROWS + col];

      /* Set the four direction limits. */
      ba->l = span_w * col - 1.0;
      ba->r = (col == sp_w - 1) ? 1.0 : (span_w * (col + 1) - 1.0);
      ba->u = 1.0 - span_h * row;
      ba->b = (row == sp_h - 1) ? -1.0 : (1.0 - span_h * (row + 1));

      ba->cx = (ba->l + ba->r) / 2;
      ba->cy = (ba->u + ba->b) / 2;

      /* Link adjacent ones. */
      if (row) {
        lineart_list_append_pointer_pool(
            &ba->up,
            &rb->render_data_pool,
            &rb->initial_bounding_areas[(row - 1) * LRT_BA_ROWS + col]);
      }
      if (col) {
        lineart_list_append_pointer_pool(&ba->lp,
                                         &rb->render_data_pool,
                                         &rb->initial_bounding_areas[row * LRT_BA_ROWS + col - 1]);
      }
      if (row != sp_h - 1) {
        lineart_list_append_pointer_pool(
            &ba->bp,
            &rb->render_data_pool,
            &rb->initial_bounding_areas[(row + 1) * LRT_BA_ROWS + col]);
      }
      if (col != sp_w - 1) {
        lineart_list_append_pointer_pool(&ba->rp,
                                         &rb->render_data_pool,
                                         &rb->initial_bounding_areas[row * LRT_BA_ROWS + col + 1]);
      }
    }
  }
}

/**
 * Re-link adjacent tiles after one gets subdivided.
 */
static void lineart_bounding_areas_connect_new(LineartRenderBuffer *rb, LineartBoundingArea *root)
{
  LineartBoundingArea *ba = root->child, *tba;
  LinkData *lip2, *next_lip;
  LineartStaticMemPool *mph = &rb->render_data_pool;

  /* Inter-connection with newly created 4 child bounding areas. */
  lineart_list_append_pointer_pool(&ba[1].rp, mph, &ba[0]);
  lineart_list_append_pointer_pool(&ba[0].lp, mph, &ba[1]);
  lineart_list_append_pointer_pool(&ba[1].bp, mph, &ba[2]);
  lineart_list_append_pointer_pool(&ba[2].up, mph, &ba[1]);
  lineart_list_append_pointer_pool(&ba[2].rp, mph, &ba[3]);
  lineart_list_append_pointer_pool(&ba[3].lp, mph, &ba[2]);
  lineart_list_append_pointer_pool(&ba[3].up, mph, &ba[0]);
  lineart_list_append_pointer_pool(&ba[0].bp, mph, &ba[3]);

  /* Connect 4 child bounding areas to other areas that are
   * adjacent to their original parents. */
  LISTBASE_FOREACH (LinkData *, lip, &root->lp) {

    /* For example, we are dealing with parent's left side
     * "tba" represents each adjacent neighbor of the parent. */
    tba = lip->data;

    /* if this neighbor is adjacent to
     * the two new areas on the left side of the parent,
     * then add them to the adjacent list as well. */
    if (ba[1].u > tba->b && ba[1].b < tba->u) {
      lineart_list_append_pointer_pool(&ba[1].lp, mph, tba);
      lineart_list_append_pointer_pool(&tba->rp, mph, &ba[1]);
    }
    if (ba[2].u > tba->b && ba[2].b < tba->u) {
      lineart_list_append_pointer_pool(&ba[2].lp, mph, tba);
      lineart_list_append_pointer_pool(&tba->rp, mph, &ba[2]);
    }
  }
  LISTBASE_FOREACH (LinkData *, lip, &root->rp) {
    tba = lip->data;
    if (ba[0].u > tba->b && ba[0].b < tba->u) {
      lineart_list_append_pointer_pool(&ba[0].rp, mph, tba);
      lineart_list_append_pointer_pool(&tba->lp, mph, &ba[0]);
    }
    if (ba[3].u > tba->b && ba[3].b < tba->u) {
      lineart_list_append_pointer_pool(&ba[3].rp, mph, tba);
      lineart_list_append_pointer_pool(&tba->lp, mph, &ba[3]);
    }
  }
  LISTBASE_FOREACH (LinkData *, lip, &root->up) {
    tba = lip->data;
    if (ba[0].r > tba->l && ba[0].l < tba->r) {
      lineart_list_append_pointer_pool(&ba[0].up, mph, tba);
      lineart_list_append_pointer_pool(&tba->bp, mph, &ba[0]);
    }
    if (ba[1].r > tba->l && ba[1].l < tba->r) {
      lineart_list_append_pointer_pool(&ba[1].up, mph, tba);
      lineart_list_append_pointer_pool(&tba->bp, mph, &ba[1]);
    }
  }
  LISTBASE_FOREACH (LinkData *, lip, &root->bp) {
    tba = lip->data;
    if (ba[2].r > tba->l && ba[2].l < tba->r) {
      lineart_list_append_pointer_pool(&ba[2].bp, mph, tba);
      lineart_list_append_pointer_pool(&tba->up, mph, &ba[2]);
    }
    if (ba[3].r > tba->l && ba[3].l < tba->r) {
      lineart_list_append_pointer_pool(&ba[3].bp, mph, tba);
      lineart_list_append_pointer_pool(&tba->up, mph, &ba[3]);
    }
  }

  /* Then remove the parent bounding areas from
   * their original adjacent areas. */
  LISTBASE_FOREACH (LinkData *, lip, &root->lp) {
    for (lip2 = ((LineartBoundingArea *)lip->data)->rp.first; lip2; lip2 = next_lip) {
      next_lip = lip2->next;
      tba = lip2->data;
      if (tba == root) {
        lineart_list_remove_pointer_item_no_free(&((LineartBoundingArea *)lip->data)->rp, lip2);
        if (ba[1].u > tba->b && ba[1].b < tba->u) {
          lineart_list_append_pointer_pool(&tba->rp, mph, &ba[1]);
        }
        if (ba[2].u > tba->b && ba[2].b < tba->u) {
          lineart_list_append_pointer_pool(&tba->rp, mph, &ba[2]);
        }
      }
    }
  }
  LISTBASE_FOREACH (LinkData *, lip, &root->rp) {
    for (lip2 = ((LineartBoundingArea *)lip->data)->lp.first; lip2; lip2 = next_lip) {
      next_lip = lip2->next;
      tba = lip2->data;
      if (tba == root) {
        lineart_list_remove_pointer_item_no_free(&((LineartBoundingArea *)lip->data)->lp, lip2);
        if (ba[0].u > tba->b && ba[0].b < tba->u) {
          lineart_list_append_pointer_pool(&tba->lp, mph, &ba[0]);
        }
        if (ba[3].u > tba->b && ba[3].b < tba->u) {
          lineart_list_append_pointer_pool(&tba->lp, mph, &ba[3]);
        }
      }
    }
  }
  LISTBASE_FOREACH (LinkData *, lip, &root->up) {
    for (lip2 = ((LineartBoundingArea *)lip->data)->bp.first; lip2; lip2 = next_lip) {
      next_lip = lip2->next;
      tba = lip2->data;
      if (tba == root) {
        lineart_list_remove_pointer_item_no_free(&((LineartBoundingArea *)lip->data)->bp, lip2);
        if (ba[0].r > tba->l && ba[0].l < tba->r) {
          lineart_list_append_pointer_pool(&tba->up, mph, &ba[0]);
        }
        if (ba[1].r > tba->l && ba[1].l < tba->r) {
          lineart_list_append_pointer_pool(&tba->up, mph, &ba[1]);
        }
      }
    }
  }
  LISTBASE_FOREACH (LinkData *, lip, &root->bp) {
    for (lip2 = ((LineartBoundingArea *)lip->data)->up.first; lip2; lip2 = next_lip) {
      next_lip = lip2->next;
      tba = lip2->data;
      if (tba == root) {
        lineart_list_remove_pointer_item_no_free(&((LineartBoundingArea *)lip->data)->up, lip2);
        if (ba[2].r > tba->l && ba[2].l < tba->r) {
          lineart_list_append_pointer_pool(&tba->bp, mph, &ba[2]);
        }
        if (ba[3].r > tba->l && ba[3].l < tba->r) {
          lineart_list_append_pointer_pool(&tba->bp, mph, &ba[3]);
        }
      }
    }
  }

  /* Finally clear parent's adjacent list. */
  BLI_listbase_clear(&root->lp);
  BLI_listbase_clear(&root->rp);
  BLI_listbase_clear(&root->up);
  BLI_listbase_clear(&root->bp);
}

/**
 * Subdivide a tile after one tile contains too many triangles.
 */
static void lineart_bounding_area_split(LineartRenderBuffer *rb,
                                        LineartBoundingArea *root,
                                        int recursive_level)
{
  LineartBoundingArea *ba = lineart_mem_acquire(&rb->render_data_pool,
                                                sizeof(LineartBoundingArea) * 4);
  LineartTriangle *tri;
  LineartEdge *e;

  ba[0].l = root->cx;
  ba[0].r = root->r;
  ba[0].u = root->u;
  ba[0].b = root->cy;
  ba[0].cx = (ba[0].l + ba[0].r) / 2;
  ba[0].cy = (ba[0].u + ba[0].b) / 2;

  ba[1].l = root->l;
  ba[1].r = root->cx;
  ba[1].u = root->u;
  ba[1].b = root->cy;
  ba[1].cx = (ba[1].l + ba[1].r) / 2;
  ba[1].cy = (ba[1].u + ba[1].b) / 2;

  ba[2].l = root->l;
  ba[2].r = root->cx;
  ba[2].u = root->cy;
  ba[2].b = root->b;
  ba[2].cx = (ba[2].l + ba[2].r) / 2;
  ba[2].cy = (ba[2].u + ba[2].b) / 2;

  ba[3].l = root->cx;
  ba[3].r = root->r;
  ba[3].u = root->cy;
  ba[3].b = root->b;
  ba[3].cx = (ba[3].l + ba[3].r) / 2;
  ba[3].cy = (ba[3].u + ba[3].b) / 2;

  root->child = ba;

  lineart_bounding_areas_connect_new(rb, root);

  while ((tri = lineart_list_pop_pointer_no_free(&root->linked_triangles)) != NULL) {
    LineartBoundingArea *cba = root->child;
    double b[4];
    b[0] = MIN3(tri->v[0]->fbcoord[0], tri->v[1]->fbcoord[0], tri->v[2]->fbcoord[0]);
    b[1] = MAX3(tri->v[0]->fbcoord[0], tri->v[1]->fbcoord[0], tri->v[2]->fbcoord[0]);
    b[2] = MAX3(tri->v[0]->fbcoord[1], tri->v[1]->fbcoord[1], tri->v[2]->fbcoord[1]);
    b[3] = MIN3(tri->v[0]->fbcoord[1], tri->v[1]->fbcoord[1], tri->v[2]->fbcoord[1]);
    if (LRT_BOUND_AREA_CROSSES(b, &cba[0].l)) {
      lineart_bounding_area_link_triangle(rb, &cba[0], tri, b, 0, recursive_level + 1, false);
    }
    if (LRT_BOUND_AREA_CROSSES(b, &cba[1].l)) {
      lineart_bounding_area_link_triangle(rb, &cba[1], tri, b, 0, recursive_level + 1, false);
    }
    if (LRT_BOUND_AREA_CROSSES(b, &cba[2].l)) {
      lineart_bounding_area_link_triangle(rb, &cba[2], tri, b, 0, recursive_level + 1, false);
    }
    if (LRT_BOUND_AREA_CROSSES(b, &cba[3].l)) {
      lineart_bounding_area_link_triangle(rb, &cba[3], tri, b, 0, recursive_level + 1, false);
    }
  }

  while ((e = lineart_list_pop_pointer_no_free(&root->linked_edges)) != NULL) {
    lineart_bounding_area_link_edge(rb, root, e);
  }

  rb->bounding_area_count += 3;
}

static bool lineart_bounding_area_edge_intersect(LineartRenderBuffer *UNUSED(fb),
                                                 const double l[2],
                                                 const double r[2],
                                                 LineartBoundingArea *ba)
{
  double vx, vy;
  double converted[4];
  double c1, c;

  if (((converted[0] = (double)ba->l) > MAX2(l[0], r[0])) ||
      ((converted[1] = (double)ba->r) < MIN2(l[0], r[0])) ||
      ((converted[2] = (double)ba->b) > MAX2(l[1], r[1])) ||
      ((converted[3] = (double)ba->u) < MIN2(l[1], r[1]))) {
    return false;
  }

  vx = l[0] - r[0];
  vy = l[1] - r[1];

  c1 = vx * (converted[2] - l[1]) - vy * (converted[0] - l[0]);
  c = c1;

  c1 = vx * (converted[2] - l[1]) - vy * (converted[1] - l[0]);
  if (c1 * c <= 0) {
    return true;
  }
  c = c1;

  c1 = vx * (converted[3] - l[1]) - vy * (converted[0] - l[0]);
  if (c1 * c <= 0) {
    return true;
  }
  c = c1;

  c1 = vx * (converted[3] - l[1]) - vy * (converted[1] - l[0]);
  if (c1 * c <= 0) {
    return true;
  }
  c = c1;

  return false;
}

static bool lineart_bounding_area_triangle_intersect(LineartRenderBuffer *fb,
                                                     LineartTriangle *tri,
                                                     LineartBoundingArea *ba)
{
  double p1[2], p2[2], p3[2], p4[2];
  double *FBC1 = tri->v[0]->fbcoord, *FBC2 = tri->v[1]->fbcoord, *FBC3 = tri->v[2]->fbcoord;

  p3[0] = p1[0] = (double)ba->l;
  p2[1] = p1[1] = (double)ba->b;
  p2[0] = p4[0] = (double)ba->r;
  p3[1] = p4[1] = (double)ba->u;

  if ((FBC1[0] >= p1[0] && FBC1[0] <= p2[0] && FBC1[1] >= p1[1] && FBC1[1] <= p3[1]) ||
      (FBC2[0] >= p1[0] && FBC2[0] <= p2[0] && FBC2[1] >= p1[1] && FBC2[1] <= p3[1]) ||
      (FBC3[0] >= p1[0] && FBC3[0] <= p2[0] && FBC3[1] >= p1[1] && FBC3[1] <= p3[1])) {
    return true;
  }

  if (lineart_point_inside_triangle(p1, FBC1, FBC2, FBC3) ||
      lineart_point_inside_triangle(p2, FBC1, FBC2, FBC3) ||
      lineart_point_inside_triangle(p3, FBC1, FBC2, FBC3) ||
      lineart_point_inside_triangle(p4, FBC1, FBC2, FBC3)) {
    return true;
  }

  if ((lineart_bounding_area_edge_intersect(fb, FBC1, FBC2, ba)) ||
      (lineart_bounding_area_edge_intersect(fb, FBC2, FBC3, ba)) ||
      (lineart_bounding_area_edge_intersect(fb, FBC3, FBC1, ba))) {
    return true;
  }

  return false;
}

/**
 * 1) Link triangles with bounding areas for later occlusion test.
 * 2) Test triangles with existing(added previously) triangles for intersection lines.
 */
static void lineart_bounding_area_link_triangle(LineartRenderBuffer *rb,
                                                LineartBoundingArea *root_ba,
                                                LineartTriangle *tri,
                                                double *LRUB,
                                                int recursive,
                                                int recursive_level,
                                                bool do_intersection)
{
  if (!lineart_bounding_area_triangle_intersect(rb, tri, root_ba)) {
    return;
  }
  if (root_ba->child == NULL) {
    lineart_list_append_pointer_pool(&root_ba->linked_triangles, &rb->render_data_pool, tri);
    root_ba->triangle_count++;
    /* If splitting doesn't improve triangle separation, then shouldn't allow splitting anymore.
     * Here we use recursive limit. This is especially useful in orthographic render,
     * where a lot of faces could easily line up perfectly in image space,
     * which can not be separated by simply slicing the image tile. */
    if (root_ba->triangle_count > 200 && recursive && recursive_level < 10) {
      lineart_bounding_area_split(rb, root_ba, recursive_level);
    }
    if (recursive && do_intersection && rb->use_intersections) {
      lineart_triangle_intersect_in_bounding_area(rb, tri, root_ba);
    }
  }
  else {
    LineartBoundingArea *ba = root_ba->child;
    double *B1 = LRUB;
    double b[4];
    if (!LRUB) {
      b[0] = MIN3(tri->v[0]->fbcoord[0], tri->v[1]->fbcoord[0], tri->v[2]->fbcoord[0]);
      b[1] = MAX3(tri->v[0]->fbcoord[0], tri->v[1]->fbcoord[0], tri->v[2]->fbcoord[0]);
      b[2] = MAX3(tri->v[0]->fbcoord[1], tri->v[1]->fbcoord[1], tri->v[2]->fbcoord[1]);
      b[3] = MIN3(tri->v[0]->fbcoord[1], tri->v[1]->fbcoord[1], tri->v[2]->fbcoord[1]);
      B1 = b;
    }
    if (LRT_BOUND_AREA_CROSSES(B1, &ba[0].l)) {
      lineart_bounding_area_link_triangle(
          rb, &ba[0], tri, B1, recursive, recursive_level + 1, do_intersection);
    }
    if (LRT_BOUND_AREA_CROSSES(B1, &ba[1].l)) {
      lineart_bounding_area_link_triangle(
          rb, &ba[1], tri, B1, recursive, recursive_level + 1, do_intersection);
    }
    if (LRT_BOUND_AREA_CROSSES(B1, &ba[2].l)) {
      lineart_bounding_area_link_triangle(
          rb, &ba[2], tri, B1, recursive, recursive_level + 1, do_intersection);
    }
    if (LRT_BOUND_AREA_CROSSES(B1, &ba[3].l)) {
      lineart_bounding_area_link_triangle(
          rb, &ba[3], tri, B1, recursive, recursive_level + 1, do_intersection);
    }
  }
}

static void lineart_bounding_area_link_edge(LineartRenderBuffer *rb,
                                            LineartBoundingArea *root_ba,
                                            LineartEdge *e)
{
  if (root_ba->child == NULL) {
    lineart_list_append_pointer_pool(&root_ba->linked_edges, &rb->render_data_pool, e);
  }
  else {
    if (lineart_bounding_area_edge_intersect(
            rb, e->v1->fbcoord, e->v2->fbcoord, &root_ba->child[0])) {
      lineart_bounding_area_link_edge(rb, &root_ba->child[0], e);
    }
    if (lineart_bounding_area_edge_intersect(
            rb, e->v1->fbcoord, e->v2->fbcoord, &root_ba->child[1])) {
      lineart_bounding_area_link_edge(rb, &root_ba->child[1], e);
    }
    if (lineart_bounding_area_edge_intersect(
            rb, e->v1->fbcoord, e->v2->fbcoord, &root_ba->child[2])) {
      lineart_bounding_area_link_edge(rb, &root_ba->child[2], e);
    }
    if (lineart_bounding_area_edge_intersect(
            rb, e->v1->fbcoord, e->v2->fbcoord, &root_ba->child[3])) {
      lineart_bounding_area_link_edge(rb, &root_ba->child[3], e);
    }
  }
}

/**
 * Link lines to their respective bounding areas.
 */
static void lineart_main_link_lines(LineartRenderBuffer *rb)
{
  LRT_ITER_ALL_LINES_BEGIN
  {
    int r1, r2, c1, c2, row, col;
    if (lineart_get_edge_bounding_areas(rb, e, &r1, &r2, &c1, &c2)) {
      for (row = r1; row != r2 + 1; row++) {
        for (col = c1; col != c2 + 1; col++) {
          lineart_bounding_area_link_edge(
              rb, &rb->initial_bounding_areas[row * LRT_BA_ROWS + col], e);
        }
      }
    }
  }
  LRT_ITER_ALL_LINES_END
}

static bool lineart_get_triangle_bounding_areas(LineartRenderBuffer *rb,
                                                LineartTriangle *tri,
                                                int *rowbegin,
                                                int *rowend,
                                                int *colbegin,
                                                int *colend)
{
  double sp_w = rb->width_per_tile, sp_h = rb->height_per_tile;
  double b[4];

  if (!tri->v[0] || !tri->v[1] || !tri->v[2]) {
    return false;
  }

  b[0] = MIN3(tri->v[0]->fbcoord[0], tri->v[1]->fbcoord[0], tri->v[2]->fbcoord[0]);
  b[1] = MAX3(tri->v[0]->fbcoord[0], tri->v[1]->fbcoord[0], tri->v[2]->fbcoord[0]);
  b[2] = MIN3(tri->v[0]->fbcoord[1], tri->v[1]->fbcoord[1], tri->v[2]->fbcoord[1]);
  b[3] = MAX3(tri->v[0]->fbcoord[1], tri->v[1]->fbcoord[1], tri->v[2]->fbcoord[1]);

  if (b[0] > 1 || b[1] < -1 || b[2] > 1 || b[3] < -1) {
    return false;
  }

  (*colbegin) = (int)((b[0] + 1.0) / sp_w);
  (*colend) = (int)((b[1] + 1.0) / sp_w);
  (*rowend) = rb->tile_count_y - (int)((b[2] + 1.0) / sp_h) - 1;
  (*rowbegin) = rb->tile_count_y - (int)((b[3] + 1.0) / sp_h) - 1;

  if ((*colend) >= rb->tile_count_x) {
    (*colend) = rb->tile_count_x - 1;
  }
  if ((*rowend) >= rb->tile_count_y) {
    (*rowend) = rb->tile_count_y - 1;
  }
  if ((*colbegin) < 0) {
    (*colbegin) = 0;
  }
  if ((*rowbegin) < 0) {
    (*rowbegin) = 0;
  }

  return true;
}

static bool lineart_get_edge_bounding_areas(LineartRenderBuffer *rb,
                                            LineartEdge *e,
                                            int *rowbegin,
                                            int *rowend,
                                            int *colbegin,
                                            int *colend)
{
  double sp_w = rb->width_per_tile, sp_h = rb->height_per_tile;
  double b[4];

  if (!e->v1 || !e->v2) {
    return false;
  }

  if (e->v1->fbcoord[0] != e->v1->fbcoord[0] || e->v2->fbcoord[0] != e->v2->fbcoord[0]) {
    return false;
  }

  b[0] = MIN2(e->v1->fbcoord[0], e->v2->fbcoord[0]);
  b[1] = MAX2(e->v1->fbcoord[0], e->v2->fbcoord[0]);
  b[2] = MIN2(e->v1->fbcoord[1], e->v2->fbcoord[1]);
  b[3] = MAX2(e->v1->fbcoord[1], e->v2->fbcoord[1]);

  if (b[0] > 1 || b[1] < -1 || b[2] > 1 || b[3] < -1) {
    return false;
  }

  (*colbegin) = (int)((b[0] + 1.0) / sp_w);
  (*colend) = (int)((b[1] + 1.0) / sp_w);
  (*rowend) = rb->tile_count_y - (int)((b[2] + 1.0) / sp_h) - 1;
  (*rowbegin) = rb->tile_count_y - (int)((b[3] + 1.0) / sp_h) - 1;

  /* It's possible that the line stretches too much out to the side, resulting negative value. */
  if ((*rowend) < (*rowbegin)) {
    (*rowend) = rb->tile_count_y - 1;
  }

  if ((*colend) < (*colbegin)) {
    (*colend) = rb->tile_count_x - 1;
  }

  CLAMP((*colbegin), 0, rb->tile_count_x - 1);
  CLAMP((*rowbegin), 0, rb->tile_count_y - 1);
  CLAMP((*colend), 0, rb->tile_count_x - 1);
  CLAMP((*rowend), 0, rb->tile_count_y - 1);

  return true;
}

/**
 * This only gets initial "biggest" tile.
 */
LineartBoundingArea *MOD_lineart_get_parent_bounding_area(LineartRenderBuffer *rb,
                                                          double x,
                                                          double y)
{
  double sp_w = rb->width_per_tile, sp_h = rb->height_per_tile;
  int col, row;

  if (x > 1 || x < -1 || y > 1 || y < -1) {
    return 0;
  }

  col = (int)((x + 1.0) / sp_w);
  row = rb->tile_count_y - (int)((y + 1.0) / sp_h) - 1;

  if (col >= rb->tile_count_x) {
    col = rb->tile_count_x - 1;
  }
  if (row >= rb->tile_count_y) {
    row = rb->tile_count_y - 1;
  }
  if (col < 0) {
    col = 0;
  }
  if (row < 0) {
    row = 0;
  }

  return &rb->initial_bounding_areas[row * LRT_BA_ROWS + col];
}

static LineartBoundingArea *lineart_get_bounding_area(LineartRenderBuffer *rb, double x, double y)
{
  LineartBoundingArea *iba;
  double sp_w = rb->width_per_tile, sp_h = rb->height_per_tile;
  int c = (int)((x + 1.0) / sp_w);
  int r = rb->tile_count_y - (int)((y + 1.0) / sp_h) - 1;
  if (r < 0) {
    r = 0;
  }
  if (c < 0) {
    c = 0;
  }
  if (r >= rb->tile_count_y) {
    r = rb->tile_count_y - 1;
  }
  if (c >= rb->tile_count_x) {
    c = rb->tile_count_x - 1;
  }

  iba = &rb->initial_bounding_areas[r * LRT_BA_ROWS + c];
  while (iba->child) {
    if (x > iba->cx) {
      if (y > iba->cy) {
        iba = &iba->child[0];
      }
      else {
        iba = &iba->child[3];
      }
    }
    else {
      if (y > iba->cy) {
        iba = &iba->child[1];
      }
      else {
        iba = &iba->child[2];
      }
    }
  }
  return iba;
}

/**
 * Wrapper for more convenience.
 */
LineartBoundingArea *MOD_lineart_get_bounding_area(LineartRenderBuffer *rb, double x, double y)
{
  LineartBoundingArea *ba;
  if ((ba = MOD_lineart_get_parent_bounding_area(rb, x, y)) != NULL) {
    return lineart_get_bounding_area(rb, x, y);
  }
  return NULL;
}

/**
 * Sequentially add triangles into render buffer. This also does intersection along the way.
 */
static void lineart_main_add_triangles(LineartRenderBuffer *rb)
{
  LineartTriangle *tri;
  int i, lim;
  int x1, x2, y1, y2;
  int r, co;

  LISTBASE_FOREACH (LineartElementLinkNode *, eln, &rb->triangle_buffer_pointers) {
    tri = eln->pointer;
    lim = eln->element_count;
    for (i = 0; i < lim; i++) {
      if ((tri->flags & LRT_CULL_USED) || (tri->flags & LRT_CULL_DISCARD)) {
        tri = (void *)(((uchar *)tri) + rb->triangle_size);
        continue;
      }
      if (lineart_get_triangle_bounding_areas(rb, tri, &y1, &y2, &x1, &x2)) {
        for (co = x1; co <= x2; co++) {
          for (r = y1; r <= y2; r++) {
            lineart_bounding_area_link_triangle(rb,
                                                &rb->initial_bounding_areas[r * LRT_BA_ROWS + co],
                                                tri,
                                                0,
                                                1,
                                                0,
                                                (!(tri->flags & LRT_TRIANGLE_NO_INTERSECTION)));
          }
        }
      } /* Else throw away. */
      tri = (void *)(((uchar *)tri) + rb->triangle_size);
    }
  }
}

/**
 * This function gets the tile for the point `e->v1`, and later use #lineart_bounding_area_next()
 * to get next along the way.
 */
static LineartBoundingArea *lineart_edge_first_bounding_area(LineartRenderBuffer *rb,
                                                             LineartEdge *e)
{
  double data[2] = {e->v1->fbcoord[0], e->v1->fbcoord[1]};
  double LU[2] = {-1, 1}, RU[2] = {1, 1}, LB[2] = {-1, -1}, RB[2] = {1, -1};
  double r = 1, sr = 1;

  if (data[0] > -1 && data[0] < 1 && data[1] > -1 && data[1] < 1) {
    return lineart_get_bounding_area(rb, data[0], data[1]);
  }

  if (lineart_LineIntersectTest2d(e->v1->fbcoord, e->v2->fbcoord, LU, RU, &sr) && sr < r &&
      sr > 0) {
    r = sr;
  }
  if (lineart_LineIntersectTest2d(e->v1->fbcoord, e->v2->fbcoord, LB, RB, &sr) && sr < r &&
      sr > 0) {
    r = sr;
  }
  if (lineart_LineIntersectTest2d(e->v1->fbcoord, e->v2->fbcoord, LB, LU, &sr) && sr < r &&
      sr > 0) {
    r = sr;
  }
  if (lineart_LineIntersectTest2d(e->v1->fbcoord, e->v2->fbcoord, RB, RU, &sr) && sr < r &&
      sr > 0) {
    r = sr;
  }
  interp_v2_v2v2_db(data, e->v1->fbcoord, e->v2->fbcoord, r);

  return lineart_get_bounding_area(rb, data[0], data[1]);
}

/**
 * This march along one render line in image space and
 * get the next bounding area the line is crossing.
 */
static LineartBoundingArea *lineart_bounding_area_next(LineartBoundingArea *this,
                                                       LineartEdge *e,
                                                       double x,
                                                       double y,
                                                       double k,
                                                       int positive_x,
                                                       int positive_y,
                                                       double *next_x,
                                                       double *next_y)
{
  double rx, ry, ux, uy, lx, ly, bx, by;
  double r1, r2;
  LineartBoundingArea *ba;

  /* If we are marching towards the right. */
  if (positive_x > 0) {
    rx = this->r;
    ry = y + k * (rx - x);

    /* If we are marching towards the top. */
    if (positive_y > 0) {
      uy = this->u;
      ux = x + (uy - y) / k;
      r1 = ratiod(e->v1->fbcoord[0], e->v2->fbcoord[0], rx);
      r2 = ratiod(e->v1->fbcoord[0], e->v2->fbcoord[0], ux);
      if (MIN2(r1, r2) > 1) {
        return 0;
      }

      /* We reached the right side before the top side. */
      if (r1 <= r2) {
        LISTBASE_FOREACH (LinkData *, lip, &this->rp) {
          ba = lip->data;
          if (ba->u >= ry && ba->b < ry) {
            *next_x = rx;
            *next_y = ry;
            return ba;
          }
        }
      }
      /* We reached the top side before the right side. */
      else {
        LISTBASE_FOREACH (LinkData *, lip, &this->up) {
          ba = lip->data;
          if (ba->r >= ux && ba->l < ux) {
            *next_x = ux;
            *next_y = uy;
            return ba;
          }
        }
      }
    }
    /* If we are marching towards the bottom. */
    else if (positive_y < 0) {
      by = this->b;
      bx = x + (by - y) / k;
      r1 = ratiod(e->v1->fbcoord[0], e->v2->fbcoord[0], rx);
      r2 = ratiod(e->v1->fbcoord[0], e->v2->fbcoord[0], bx);
      if (MIN2(r1, r2) > 1) {
        return 0;
      }
      if (r1 <= r2) {
        LISTBASE_FOREACH (LinkData *, lip, &this->rp) {
          ba = lip->data;
          if (ba->u >= ry && ba->b < ry) {
            *next_x = rx;
            *next_y = ry;
            return ba;
          }
        }
      }
      else {
        LISTBASE_FOREACH (LinkData *, lip, &this->bp) {
          ba = lip->data;
          if (ba->r >= bx && ba->l < bx) {
            *next_x = bx;
            *next_y = by;
            return ba;
          }
        }
      }
    }
    /* If the line is completely horizontal, in which Y difference == 0. */
    else {
      r1 = ratiod(e->v1->fbcoord[0], e->v2->fbcoord[0], this->r);
      if (r1 > 1) {
        return 0;
      }
      LISTBASE_FOREACH (LinkData *, lip, &this->rp) {
        ba = lip->data;
        if (ba->u >= y && ba->b < y) {
          *next_x = this->r;
          *next_y = y;
          return ba;
        }
      }
    }
  }

  /* If we are marching towards the left. */
  else if (positive_x < 0) {
    lx = this->l;
    ly = y + k * (lx - x);

    /* If we are marching towards the top. */
    if (positive_y > 0) {
      uy = this->u;
      ux = x + (uy - y) / k;
      r1 = ratiod(e->v1->fbcoord[0], e->v2->fbcoord[0], lx);
      r2 = ratiod(e->v1->fbcoord[0], e->v2->fbcoord[0], ux);
      if (MIN2(r1, r2) > 1) {
        return 0;
      }
      if (r1 <= r2) {
        LISTBASE_FOREACH (LinkData *, lip, &this->lp) {
          ba = lip->data;
          if (ba->u >= ly && ba->b < ly) {
            *next_x = lx;
            *next_y = ly;
            return ba;
          }
        }
      }
      else {
        LISTBASE_FOREACH (LinkData *, lip, &this->up) {
          ba = lip->data;
          if (ba->r >= ux && ba->l < ux) {
            *next_x = ux;
            *next_y = uy;
            return ba;
          }
        }
      }
    }

    /* If we are marching towards the bottom. */
    else if (positive_y < 0) {
      by = this->b;
      bx = x + (by - y) / k;
      r1 = ratiod(e->v1->fbcoord[0], e->v2->fbcoord[0], lx);
      r2 = ratiod(e->v1->fbcoord[0], e->v2->fbcoord[0], bx);
      if (MIN2(r1, r2) > 1) {
        return 0;
      }
      if (r1 <= r2) {
        LISTBASE_FOREACH (LinkData *, lip, &this->lp) {
          ba = lip->data;
          if (ba->u >= ly && ba->b < ly) {
            *next_x = lx;
            *next_y = ly;
            return ba;
          }
        }
      }
      else {
        LISTBASE_FOREACH (LinkData *, lip, &this->bp) {
          ba = lip->data;
          if (ba->r >= bx && ba->l < bx) {
            *next_x = bx;
            *next_y = by;
            return ba;
          }
        }
      }
    }
    /* Again, horizontal. */
    else {
      r1 = ratiod(e->v1->fbcoord[0], e->v2->fbcoord[0], this->l);
      if (r1 > 1) {
        return 0;
      }
      LISTBASE_FOREACH (LinkData *, lip, &this->lp) {
        ba = lip->data;
        if (ba->u >= y && ba->b < y) {
          *next_x = this->l;
          *next_y = y;
          return ba;
        }
      }
    }
  }
  /* If the line is completely vertical, hence X difference == 0. */
  else {
    if (positive_y > 0) {
      r1 = ratiod(e->v1->fbcoord[1], e->v2->fbcoord[1], this->u);
      if (r1 > 1) {
        return 0;
      }
      LISTBASE_FOREACH (LinkData *, lip, &this->up) {
        ba = lip->data;
        if (ba->r > x && ba->l <= x) {
          *next_x = x;
          *next_y = this->u;
          return ba;
        }
      }
    }
    else if (positive_y < 0) {
      r1 = ratiod(e->v1->fbcoord[1], e->v2->fbcoord[1], this->b);
      if (r1 > 1) {
        return 0;
      }
      LISTBASE_FOREACH (LinkData *, lip, &this->bp) {
        ba = lip->data;
        if (ba->r > x && ba->l <= x) {
          *next_x = x;
          *next_y = this->b;
          return ba;
        }
      }
    }
    else {
      /* Segment has no length. */
      return 0;
    }
  }
  return 0;
}

/**
 * This is the entry point of all line art calculations.
 *
 * \return True when a change is made.
 */
bool MOD_lineart_compute_feature_lines(Depsgraph *depsgraph, LineartGpencilModifierData *lmd)
{
  LineartRenderBuffer *rb;
  Scene *scene = DEG_get_evaluated_scene(depsgraph);
  int intersections_only = 0; /* Not used right now, but preserve for future. */

<<<<<<< HEAD
  double t_start;

  if (G.debug_value == 4000) {
    t_start = PIL_check_seconds_timer();
  }
=======
  BKE_scene_camera_switch_update(scene);
>>>>>>> f45270b4

  if (!scene->camera) {
    return false;
  }

  rb = lineart_create_render_buffer(scene, lmd);

  /* Triangle thread testing data size varies depending on the thread count.
   * See definition of LineartTriangleThread for details. */
  rb->triangle_size = lineart_triangle_size_get(scene, rb);

  /* This is used to limit calculation to a certain level to save time, lines who have higher
   * occlusion levels will get ignored. */
  rb->max_occlusion_level = MAX2(lmd->level_start, lmd->level_end);

  /* FIXME(Yiming): See definition of int #LineartRenderBuffer::_source_type for detailed. */
  rb->_source_type = lmd->source_type;
  rb->_source_collection = lmd->source_collection;
  rb->_source_object = lmd->source_object;

  /* Get view vector before loading geometries, because we detect feature lines there. */
  lineart_main_get_view_vector(rb);
  lineart_main_load_geometries(
      depsgraph, scene, scene->camera, rb, lmd->calculation_flags & LRT_ALLOW_DUPLI_OBJECTS);

  if (!rb->vertex_buffer_pointers.first) {
    /* No geometry loaded, return early. */
    return true;
  }

  /* Initialize the bounding box acceleration structure, it's a lot like BVH in 3D. */
  lineart_main_bounding_area_make_initial(rb);

  /* We need to get cut into triangles that are crossing near/far plans, only this way can we get
   * correct coordinates of those clipped lines. Done in two steps,
   * setting clip_far==false for near plane. */
  lineart_main_cull_triangles(rb, false);
  /* `clip_far == true` for far plane. */
  lineart_main_cull_triangles(rb, true);

  /* At this point triangle adjacent info pointers is no longer needed, free them. */
  lineart_main_free_adjacent_data(rb);

  /* Do the perspective division after clipping is done. */
  lineart_main_perspective_division(rb);

  /* Triangle intersections are done here during sequential adding of them. Only after this,
   * triangles and lines are all linked with acceleration structure, and the 2D occlusion stage
   * can do its job. */
  lineart_main_add_triangles(rb);

  /* Link lines to acceleration structure, this can only be done after perspective division, if
   * we do it after triangles being added, the acceleration structure has already been
   * subdivided, this way we do less list manipulations. */
  lineart_main_link_lines(rb);

  /* "intersection_only" is preserved for being called in a standalone fashion.
   * If so the data will already be available at the stage. Otherwise we do the occlusion and
   * chaining etc.*/

  if (!intersections_only) {

    /* Occlusion is work-and-wait. This call will not return before work is completed. */
    lineart_main_occlusion_begin(rb);

    /* Chaining is all single threaded. See lineart_chain.c
     * In this particular call, only lines that are geometrically connected (share the _exact_
     * same end point) will be chained together. */
    MOD_lineart_chain_feature_lines(rb);

    /* We are unable to take care of occlusion if we only connect end points, so here we do a
     * spit, where the splitting point could be any cut in e->segments. */
    MOD_lineart_chain_split_for_fixed_occlusion(rb);

    /* Then we connect chains based on the _proximity_ of their end points in image space, here's
     * the place threshold value gets involved. */

    /* do_geometry_space = true. */
    MOD_lineart_chain_connect(rb);

    /* After chaining, we need to clear flags so we don't confuse GPencil generation calls. */
    MOD_lineart_chain_clear_picked_flag(rb);

    float *t_image = &lmd->chaining_image_threshold;
    /* This configuration ensures there won't be accidental lost of short unchained segments. */
    MOD_lineart_chain_discard_short(rb, MIN2(*t_image, 0.001f) - FLT_EPSILON);

    if (rb->angle_splitting_threshold > FLT_EPSILON) {
      MOD_lineart_chain_split_angle(rb, rb->angle_splitting_threshold);
    }
  }

  if (G.debug_value == 4000) {
    lineart_count_and_print_render_buffer_memory(rb);

    double t_elapsed = PIL_check_seconds_timer() - t_start;
    printf("Line art total time: %lf\n", t_elapsed);
  }

  return true;
}

static int lineart_rb_edge_types(LineartRenderBuffer *rb)
{
  int types = 0;
  types |= rb->use_contour ? LRT_EDGE_FLAG_CONTOUR : 0;
  types |= rb->use_crease ? LRT_EDGE_FLAG_CREASE : 0;
  types |= rb->use_material ? LRT_EDGE_FLAG_MATERIAL : 0;
  types |= rb->use_edge_marks ? LRT_EDGE_FLAG_EDGE_MARK : 0;
  types |= rb->use_intersections ? LRT_EDGE_FLAG_INTERSECTION : 0;
  return types;
}

static void lineart_gpencil_generate(LineartRenderBuffer *rb,
                                     Depsgraph *depsgraph,
                                     Object *gpencil_object,
                                     float (*gp_obmat_inverse)[4],
                                     bGPDlayer *UNUSED(gpl),
                                     bGPDframe *gpf,
                                     int level_start,
                                     int level_end,
                                     int material_nr,
                                     Object *source_object,
                                     Collection *source_collection,
                                     int types,
                                     uchar transparency_flags,
                                     uchar transparency_mask,
                                     short thickness,
                                     float opacity,
                                     const char *source_vgname,
                                     const char *vgname,
                                     int modifier_flags)
{
  if (rb == NULL) {
    if (G.debug_value == 4000) {
      printf("NULL Lineart rb!\n");
    }
    return;
  }

  int stroke_count = 0;
  int color_idx = 0;

  Object *orig_ob = NULL;
  if (source_object) {
    orig_ob = source_object->id.orig_id ? (Object *)source_object->id.orig_id : source_object;
  }

  Collection *orig_col = NULL;
  if (source_collection) {
    orig_col = source_collection->id.orig_id ? (Collection *)source_collection->id.orig_id :
                                               source_collection;
  }

  /* (!orig_col && !orig_ob) means the whole scene is selected. */

  float mat[4][4];
  unit_m4(mat);

  int enabled_types = lineart_rb_edge_types(rb);
  bool invert_input = modifier_flags & LRT_GPENCIL_INVERT_SOURCE_VGROUP;
  bool match_output = modifier_flags & LRT_GPENCIL_MATCH_OUTPUT_VGROUP;

  LISTBASE_FOREACH (LineartEdgeChain *, ec, &rb->chains) {

    if (ec->picked) {
      continue;
    }
    if (!(ec->type & (types & enabled_types))) {
      continue;
    }
    if (ec->level > level_end || ec->level < level_start) {
      continue;
    }
    if (orig_ob && orig_ob != ec->object_ref) {
      continue;
    }
    if (orig_col && ec->object_ref) {
      if (!BKE_collection_has_object_recursive_instanced(orig_col, (Object *)ec->object_ref)) {
        continue;
      }
    }
    if (transparency_flags & LRT_GPENCIL_TRANSPARENCY_ENABLE) {
      if (transparency_flags & LRT_GPENCIL_TRANSPARENCY_MATCH) {
        if (ec->transparency_mask != transparency_mask) {
          continue;
        }
      }
      else {
        if (!(ec->transparency_mask & transparency_mask)) {
          continue;
        }
      }
    }

    /* Preserved: If we ever do asynchronous generation, this picked flag should be set here. */
    // ec->picked = 1;

    int array_idx = 0;
    int count = MOD_lineart_chain_count(ec);
    bGPDstroke *gps = BKE_gpencil_stroke_add(gpf, color_idx, count, thickness, false);

    float *stroke_data = MEM_callocN(sizeof(float) * count * GP_PRIM_DATABUF_SIZE,
                                     "line art add stroke");

    LISTBASE_FOREACH (LineartEdgeChainItem *, eci, &ec->chain) {
      stroke_data[array_idx] = eci->gpos[0];
      stroke_data[array_idx + 1] = eci->gpos[1];
      stroke_data[array_idx + 2] = eci->gpos[2];
      mul_m4_v3(gp_obmat_inverse, &stroke_data[array_idx]);
      stroke_data[array_idx + 3] = 1;       /* thickness. */
      stroke_data[array_idx + 4] = opacity; /* hardness?. */
      array_idx += 5;
    }

    BKE_gpencil_stroke_add_points(gps, stroke_data, count, mat);
    BKE_gpencil_dvert_ensure(gps);
    gps->mat_nr = max_ii(material_nr, 0);

    MEM_freeN(stroke_data);

    if (source_vgname && vgname) {
      Object *eval_ob = DEG_get_evaluated_object(depsgraph, ec->object_ref);
      int gpdg = -1;
      if ((match_output || (gpdg = BKE_object_defgroup_name_index(gpencil_object, vgname)) >= 0)) {
        if (eval_ob && eval_ob->type == OB_MESH) {
          int dindex = 0;
          Mesh *me = (Mesh *)eval_ob->data;
          if (me->dvert) {
            LISTBASE_FOREACH (bDeformGroup *, db, &eval_ob->defbase) {
              if ((!source_vgname) || strstr(db->name, source_vgname) == db->name) {
                if (match_output) {
                  gpdg = BKE_object_defgroup_name_index(gpencil_object, db->name);
                  if (gpdg < 0) {
                    continue;
                  }
                }
                int sindex = 0, vindex;
                LISTBASE_FOREACH (LineartEdgeChainItem *, eci, &ec->chain) {
                  vindex = eci->index;
                  if (vindex >= me->totvert) {
                    break;
                  }
                  MDeformWeight *mdw = BKE_defvert_ensure_index(&me->dvert[vindex], dindex);
                  MDeformWeight *gdw = BKE_defvert_ensure_index(&gps->dvert[sindex], gpdg);

                  float use_weight = mdw->weight;
                  if (invert_input) {
                    use_weight = 1 - use_weight;
                  }
                  gdw->weight = MAX2(use_weight, gdw->weight);

                  sindex++;
                }
              }
              dindex++;
            }
          }
        }
      }
    }

    if (G.debug_value == 4000) {
      BKE_gpencil_stroke_set_random_color(gps);
    }
    BKE_gpencil_stroke_geometry_update(gpencil_object->data, gps);
    stroke_count++;
  }

  if (G.debug_value == 4000) {
    printf("LRT: Generated %d strokes.\n", stroke_count);
  }
}

/**
 * Wrapper for external calls.
 */
void MOD_lineart_gpencil_generate(LineartRenderBuffer *rb,
                                  Depsgraph *depsgraph,
                                  Object *ob,
                                  bGPDlayer *gpl,
                                  bGPDframe *gpf,
                                  char source_type,
                                  void *source_reference,
                                  int level_start,
                                  int level_end,
                                  int mat_nr,
                                  short edge_types,
                                  uchar transparency_flags,
                                  uchar transparency_mask,
                                  short thickness,
                                  float opacity,
                                  const char *source_vgname,
                                  const char *vgname,
                                  int modifier_flags)
{

  if (!gpl || !gpf || !ob) {
    return;
  }

  Object *source_object = NULL;
  Collection *source_collection = NULL;
  short use_types = 0;
  if (source_type == LRT_SOURCE_OBJECT) {
    if (!source_reference) {
      return;
    }
    source_object = (Object *)source_reference;
    /* Note that intersection lines will only be in collection. */
    use_types = edge_types & (~LRT_EDGE_FLAG_INTERSECTION);
  }
  else if (source_type == LRT_SOURCE_COLLECTION) {
    if (!source_reference) {
      return;
    }
    source_collection = (Collection *)source_reference;
    use_types = edge_types;
  }
  else {
    /* Whole scene. */
    use_types = edge_types;
  }
  float gp_obmat_inverse[4][4];
  invert_m4_m4(gp_obmat_inverse, ob->obmat);
  lineart_gpencil_generate(rb,
                           depsgraph,
                           ob,
                           gp_obmat_inverse,
                           gpl,
                           gpf,
                           level_start,
                           level_end,
                           mat_nr,
                           source_object,
                           source_collection,
                           use_types,
                           transparency_flags,
                           transparency_mask,
                           thickness,
                           opacity,
                           source_vgname,
                           vgname,
                           modifier_flags);
}<|MERGE_RESOLUTION|>--- conflicted
+++ resolved
@@ -1452,7 +1452,6 @@
   }
 }
 
-<<<<<<< HEAD
 static void lineart_add_edge_to_list_thread(LineartObjectInfo *obi, LineartEdge *e)
 {
 
@@ -1496,8 +1495,6 @@
 #undef LRT_OBI_TO_RB
 }
 
-=======
->>>>>>> f45270b4
 static void lineart_triangle_adjacent_assign(LineartTriangle *tri,
                                              LineartTriangleAdjacent *ta,
                                              LineartEdge *e)
@@ -1521,17 +1518,10 @@
   BMEdge *e;
   BMLoop *loop;
   LineartEdge *la_e;
-<<<<<<< HEAD
   LineartEdgeSegment *la_s;
   LineartTriangle *tri;
   LineartTriangleAdjacent *orta;
   double(*new_mvp)[4] = obi->new_mvp, (*new_mv)[4] = obi->new_mv, (*normal)[4] = obi->normal;
-=======
-  LineartTriangle *tri;
-  LineartTriangleAdjacent *orta;
-  double new_mvp[4][4], new_mv[4][4], normal[4][4];
-  float imat[4][4];
->>>>>>> f45270b4
   LineartElementLinkNode *eln;
   LineartVert *orv;
   LineartEdge *o_la_e;
@@ -1623,7 +1613,6 @@
       &rb->triangle_adjacent_pointers, &rb->render_data_pool, orta);
   BLI_spin_unlock(&rb->lock_task);
 
-<<<<<<< HEAD
   for (i = 0; i < bm->totvert; i++) {
     v = BM_vert_at_index(bm, i);
     lineart_vert_transform(v, i, orv, new_mv, new_mvp);
@@ -1659,81 +1648,6 @@
 
     if (usage == OBJECT_LRT_INTERSECTION_ONLY) {
       tri->flags |= LRT_TRIANGLE_INTERSECTION_ONLY;
-=======
-    eln = lineart_list_append_pointer_pool_sized(
-        &rb->vertex_buffer_pointers, &rb->render_data_pool, orv, sizeof(LineartElementLinkNode));
-    eln->element_count = bm->totvert;
-    eln->object_ref = orig_ob;
-
-    if (ob->lineart.flags & OBJECT_LRT_OWN_CREASE) {
-      use_crease = cosf(M_PI - ob->lineart.crease_threshold);
-    }
-    else {
-      use_crease = rb->crease_threshold;
-    }
-
-    /* FIXME(Yiming): Hack for getting clean 3D text, the seam that extruded text object creates
-     * erroneous detection on creases. Future configuration should allow options. */
-    if (ob->type == OB_FONT) {
-      eln->flags |= LRT_ELEMENT_BORDER_ONLY;
-    }
-
-    eln = lineart_list_append_pointer_pool_sized(
-        &rb->triangle_buffer_pointers, &rb->render_data_pool, ort, sizeof(LineartElementLinkNode));
-    eln->element_count = bm->totface;
-    eln->object_ref = orig_ob;
-    eln->flags |= (usage == OBJECT_LRT_NO_INTERSECTION ? LRT_ELEMENT_NO_INTERSECTION : 0);
-
-    /* Note this memory is not from pool, will be deleted after culling. */
-    orta = MEM_callocN(sizeof(LineartTriangleAdjacent) * bm->totface, "LineartTriangleAdjacent");
-    /* Link is minimal so we use pool anyway. */
-    lineart_list_append_pointer_pool(&rb->triangle_adjacent_pointers, &rb->render_data_pool, orta);
-
-    for (i = 0; i < bm->totvert; i++) {
-      v = BM_vert_at_index(bm, i);
-      lineart_vert_transform(v, i, orv, new_mv, new_mvp);
-      orv[i].index = i + global_i;
-    }
-    /* Register a global index increment. See #lineart_triangle_share_edge() and
-     * #lineart_main_load_geometries() for detailed. It's okay that global_vindex might eventually
-     * overflow, in such large scene it's virtually impossible for two vertex of the same numeric
-     * index to come close together. */
-    (*global_vindex) += bm->totvert;
-
-    tri = ort;
-    for (i = 0; i < bm->totface; i++) {
-      f = BM_face_at_index(bm, i);
-
-      loop = f->l_first;
-      tri->v[0] = &orv[BM_elem_index_get(loop->v)];
-      loop = loop->next;
-      tri->v[1] = &orv[BM_elem_index_get(loop->v)];
-      loop = loop->next;
-      tri->v[2] = &orv[BM_elem_index_get(loop->v)];
-
-      /* Transparency bit assignment. */
-      Material *mat = BKE_object_material_get(ob, f->mat_nr + 1);
-      tri->transparency_mask = ((mat && (mat->lineart.flags & LRT_MATERIAL_TRANSPARENCY_ENABLED)) ?
-                                    mat->lineart.transparency_mask :
-                                    0);
-
-      double gn[3];
-      copy_v3db_v3fl(gn, f->no);
-      mul_v3_mat3_m4v3_db(tri->gn, normal, gn);
-      normalize_v3_db(tri->gn);
-
-      if (usage == OBJECT_LRT_INTERSECTION_ONLY) {
-        tri->flags |= LRT_TRIANGLE_INTERSECTION_ONLY;
-      }
-      else if (ELEM(usage, OBJECT_LRT_NO_INTERSECTION, OBJECT_LRT_OCCLUSION_ONLY)) {
-        tri->flags |= LRT_TRIANGLE_NO_INTERSECTION;
-      }
-
-      /* Re-use this field to refer to adjacent info, will be cleared after culling stage. */
-      tri->intersecting_verts = (void *)&orta[i];
-
-      tri = (LineartTriangle *)(((uchar *)tri) + rb->triangle_size);
->>>>>>> f45270b4
     }
     else if (usage == OBJECT_LRT_NO_INTERSECTION || usage == OBJECT_LRT_OCCLUSION_ONLY) {
       tri->flags |= LRT_TRIANGLE_NO_INTERSECTION;
@@ -1764,7 +1678,6 @@
     e->head.hflag = eflag;
   }
 
-<<<<<<< HEAD
   o_la_e = lineart_mem_acquire_thread(&rb->render_data_pool, sizeof(LineartEdge) * allocate_la_e);
   o_la_s = lineart_mem_acquire_thread(&rb->render_data_pool,
                                       sizeof(LineartEdgeSegment) * allocate_la_e);
@@ -1774,13 +1687,6 @@
   BLI_spin_unlock(&rb->lock_task);
   eln->element_count = allocate_la_e;
   eln->object_ref = orig_ob;
-=======
-    o_la_e = lineart_mem_acquire(&rb->render_data_pool, sizeof(LineartEdge) * allocate_la_e);
-    eln = lineart_list_append_pointer_pool_sized(
-        &rb->line_buffer_pointers, &rb->render_data_pool, o_la_e, sizeof(LineartElementLinkNode));
-    eln->element_count = allocate_la_e;
-    eln->object_ref = orig_ob;
->>>>>>> f45270b4
 
   la_e = o_la_e;
   la_s = o_la_s;
@@ -1792,7 +1698,6 @@
       continue;
     }
 
-<<<<<<< HEAD
     la_e->v1 = &orv[BM_elem_index_get(e->v1)];
     la_e->v2 = &orv[BM_elem_index_get(e->v2)];
     la_e->v1_obindex = la_e->v1->index;
@@ -1805,30 +1710,6 @@
         findex = BM_elem_index_get(e->l->radial_next->f);
         la_e->t2 = lineart_triangle_from_index(rb, ort, findex);
         lineart_triangle_adjacent_assign(la_e->t2, &orta[findex], la_e);
-=======
-      la_e->v1 = &orv[BM_elem_index_get(e->v1)];
-      la_e->v2 = &orv[BM_elem_index_get(e->v2)];
-      la_e->v1_obindex = la_e->v1->index - global_i;
-      la_e->v2_obindex = la_e->v2->index - global_i;
-      if (e->l) {
-        int findex = BM_elem_index_get(e->l->f);
-        la_e->t1 = lineart_triangle_from_index(rb, ort, findex);
-        lineart_triangle_adjacent_assign(la_e->t1, &orta[findex], la_e);
-        if (e->l->radial_next && e->l->radial_next != e->l) {
-          findex = BM_elem_index_get(e->l->radial_next->f);
-          la_e->t2 = lineart_triangle_from_index(rb, ort, findex);
-          lineart_triangle_adjacent_assign(la_e->t2, &orta[findex], la_e);
-        }
-      }
-      la_e->flags = e->head.hflag;
-      la_e->object_ref = orig_ob;
-
-      LineartEdgeSegment *es = lineart_mem_acquire(&rb->render_data_pool,
-                                                   sizeof(LineartEdgeSegment));
-      BLI_addtail(&la_e->segments, es);
-      if (ELEM(usage, OBJECT_LRT_INHERIT, OBJECT_LRT_INCLUDE, OBJECT_LRT_NO_INTERSECTION)) {
-        lineart_add_edge_to_list(rb, la_e);
->>>>>>> f45270b4
       }
     }
     la_e->flags = e->head.hflag;
@@ -2752,10 +2633,6 @@
   BLI_addtail(&result->segments, es);
   /* Don't need to OR flags right now, just a type mark. */
   result->flags = LRT_EDGE_FLAG_INTERSECTION;
-<<<<<<< HEAD
-
-=======
->>>>>>> f45270b4
   lineart_prepend_edge_direct(&rb->intersection.first, result);
   int r1, r2, c1, c2, row, col;
   if (lineart_get_edge_bounding_areas(rb, result, &r1, &r2, &c1, &c2)) {
@@ -2766,10 +2643,6 @@
       }
     }
   }
-<<<<<<< HEAD
-=======
-
->>>>>>> f45270b4
   return result;
 }
 
@@ -3905,15 +3778,11 @@
   Scene *scene = DEG_get_evaluated_scene(depsgraph);
   int intersections_only = 0; /* Not used right now, but preserve for future. */
 
-<<<<<<< HEAD
   double t_start;
 
   if (G.debug_value == 4000) {
     t_start = PIL_check_seconds_timer();
   }
-=======
-  BKE_scene_camera_switch_update(scene);
->>>>>>> f45270b4
 
   if (!scene->camera) {
     return false;
