--- conflicted
+++ resolved
@@ -1653,13 +1653,8 @@
       }
     }
 
-<<<<<<< HEAD
-    int mat1 = polys[mlooptri[f1].poly].mat_nr;
-    int mat2 = polys[mlooptri[f2].poly].mat_nr;
-=======
     int mat1 = material_indices ? material_indices[mlooptri[f1].poly] : 0;
     int mat2 = material_indices ? material_indices[mlooptri[f2].poly] : 0;
->>>>>>> 70f17113
 
     if (mat1 != mat2) {
       Material *m1 = BKE_object_material_get_eval(ob_eval, mat1 + 1);
@@ -1884,14 +1879,8 @@
   tri->v[2] = &vert_arr[v3];
 
   /* Material mask bits and occlusion effectiveness assignment. */
-<<<<<<< HEAD
-  const MPoly *polygons = BKE_mesh_polygons(me);
-  Material *mat = BKE_object_material_get_eval(ob_info->original_ob,
-                                               polygons[mlooptri->poly].mat_nr + 1);
-=======
   Material *mat = BKE_object_material_get(
       ob_info->original_ob_eval, material_indices ? material_indices[mlooptri->poly] + 1 : 1);
->>>>>>> 70f17113
   tri->material_mask_bits |= ((mat && (mat->lineart.flags & LRT_MATERIAL_MASK_ENABLED)) ?
                                   mat->lineart.material_mask_bits :
                                   0);
