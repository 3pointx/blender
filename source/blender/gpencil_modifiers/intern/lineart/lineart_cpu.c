/* SPDX-License-Identifier: GPL-2.0-or-later
 * Copyright 2019 Blender Foundation. All rights reserved. */

/* \file
 * \ingroup editors
 */

#include "MOD_gpencil_lineart.h"
#include "MOD_lineart.h"

#include "BLI_edgehash.h"
#include "BLI_linklist.h"
#include "BLI_listbase.h"
#include "BLI_math.h"
#include "BLI_task.h"
#include "BLI_utildefines.h"

#include "PIL_time.h"

#include "BKE_camera.h"
#include "BKE_collection.h"
#include "BKE_customdata.h"
#include "BKE_deform.h"
#include "BKE_duplilist.h"
#include "BKE_editmesh.h"
#include "BKE_global.h"
#include "BKE_gpencil.h"
#include "BKE_gpencil_geom.h"
#include "BKE_gpencil_modifier.h"
#include "BKE_lib_id.h"
#include "BKE_material.h"
#include "BKE_mesh.h"
#include "BKE_mesh_mapping.h"
#include "BKE_mesh_runtime.h"
#include "BKE_object.h"
#include "BKE_pointcache.h"
#include "BKE_scene.h"
#include "DEG_depsgraph_query.h"
#include "DNA_camera_types.h"
#include "DNA_collection_types.h"
#include "DNA_gpencil_types.h"
#include "DNA_light_types.h"
#include "DNA_material_types.h"
#include "DNA_mesh_types.h"
#include "DNA_meshdata_types.h"
#include "DNA_modifier_types.h"
#include "DNA_scene_types.h"
#include "MEM_guardedalloc.h"

#include "bmesh.h"
#include "bmesh_class.h"
#include "bmesh_tools.h"

#include "lineart_intern.h"

#include "atomic_ops.h"

typedef struct LineartIsecSingle {
  float v1[3], v2[3];
  LineartTriangle *tri1, *tri2;
} LineartIsecSingle;

typedef struct LineartIsecThread {
  int thread_id;

  /* Scheduled work range. */
  LineartElementLinkNode *pending_from;
  LineartElementLinkNode *pending_to;
  int index_from;
  int index_to;

  /* Thread intersection result data. */
  LineartIsecSingle *array;
  int current;
  int max;
  int count_test;

  /* For individual thread reference.*/
  LineartRenderBuffer *rb;
} LineartIsecThread;

typedef struct LineartIsecData {
  LineartRenderBuffer *rb;
  LineartIsecThread *threads;
  int thread_count;
} LineartIsecData;

static LineartBoundingArea *lineart_edge_first_bounding_area(LineartRenderBuffer *rb,
                                                             LineartEdge *e);

static void lineart_bounding_area_link_edge(LineartRenderBuffer *rb,
                                            LineartBoundingArea *root_ba,
                                            LineartEdge *e);

static LineartBoundingArea *lineart_bounding_area_next(LineartBoundingArea *this,
                                                       LineartEdge *e,
                                                       double x,
                                                       double y,
                                                       double k,
                                                       int positive_x,
                                                       int positive_y,
                                                       double *next_x,
                                                       double *next_y);

static bool lineart_get_edge_bounding_areas(LineartRenderBuffer *rb,
                                            LineartEdge *e,
                                            int *rowbegin,
                                            int *rowend,
                                            int *colbegin,
                                            int *colend);

static bool lineart_triangle_edge_image_space_occlusion(SpinLock *spl,
                                                        const LineartTriangle *tri,
                                                        const LineartEdge *e,
                                                        const double *override_camera_loc,
                                                        const bool override_cam_is_persp,
                                                        const bool allow_overlapping_edges,
                                                        const double vp[4][4],
                                                        const double *camera_dir,
                                                        const float cam_shift_x,
                                                        const float cam_shift_y,
                                                        double *from,
                                                        double *to);

static void lineart_add_edge_to_array(LineartPendingEdges *pe, LineartEdge *e);

static void lineart_bounding_area_link_triangle_cas(LineartRenderBuffer *rb,
                                                    LineartBoundingArea *root_ba,
                                                    LineartTriangle *tri,
                                                    double *LRUB,
                                                    int recursive,
                                                    int recursive_level,
                                                    bool do_intersection,
                                                    struct LineartIsecThread *th);

static void lineart_free_bounding_area_memory(LineartBoundingArea *ba, bool recursive);

static void lineart_free_bounding_area_memories(LineartRenderBuffer *rb);

static LineartCache *lineart_init_cache(void);

static void lineart_discard_segment(LineartRenderBuffer *rb, LineartEdgeSegment *es)
{
  BLI_spin_lock(&rb->lock_cuts);

  memset(es, 0, sizeof(LineartEdgeSegment));

  /* Storing the node for potentially reuse the memory for new segment data.
   * Line Art data is not freed after all calculations are done. */
  BLI_addtail(&rb->wasted_cuts, es);

  BLI_spin_unlock(&rb->lock_cuts);
}

static LineartEdgeSegment *lineart_give_segment(LineartRenderBuffer *rb)
{
  BLI_spin_lock(&rb->lock_cuts);

  /* See if there is any already allocated memory we can reuse. */
  if (rb->wasted_cuts.first) {
    LineartEdgeSegment *es = (LineartEdgeSegment *)BLI_pophead(&rb->wasted_cuts);
    BLI_spin_unlock(&rb->lock_cuts);
    memset(es, 0, sizeof(LineartEdgeSegment));
    return es;
  }
  BLI_spin_unlock(&rb->lock_cuts);

  /* Otherwise allocate some new memory. */
  return (LineartEdgeSegment *)lineart_mem_acquire_thread(&rb->render_data_pool,
                                                          sizeof(LineartEdgeSegment));
}

/**
 * Cuts the edge in image space and mark occlusion level for each segment.
 */
static void lineart_edge_cut(LineartRenderBuffer *rb,
                             LineartEdge *e,
                             double start,
                             double end,
                             uchar material_mask_bits,
                             uchar mat_occlusion)
{
  LineartEdgeSegment *es, *ies, *next_es, *prev_es;
  LineartEdgeSegment *cut_start_before = 0, *cut_end_before = 0;
  LineartEdgeSegment *ns = 0, *ns2 = 0;
  int untouched = 0;

  /* If for some reason the occlusion function may give a result that has zero length, or reversed
   * in direction, or NAN, we take care of them here. */
  if (LRT_DOUBLE_CLOSE_ENOUGH(start, end)) {
    return;
  }
  if (LRT_DOUBLE_CLOSE_ENOUGH(start, 1) || LRT_DOUBLE_CLOSE_ENOUGH(end, 0)) {
    return;
  }
  if (UNLIKELY(start != start)) {
    start = 0;
  }
  if (UNLIKELY(end != end)) {
    end = 0;
  }

  if (start > end) {
    double t = start;
    start = end;
    end = t;
  }

  /* Begin looking for starting position of the segment. */
  /* Not using a list iteration macro because of it more clear when using for loops to iterate
   * through the segments. */
  for (es = e->segments.first; es; es = es->next) {
    if (LRT_DOUBLE_CLOSE_ENOUGH(es->at, start)) {
      cut_start_before = es;
      ns = cut_start_before;
      break;
    }
    if (es->next == NULL) {
      break;
    }
    ies = es->next;
    if (ies->at > start + 1e-09 && start > es->at) {
      cut_start_before = ies;
      ns = lineart_give_segment(rb);
      break;
    }
  }
  if (!cut_start_before && LRT_DOUBLE_CLOSE_ENOUGH(1, end)) {
    untouched = 1;
  }
  for (es = cut_start_before; es; es = es->next) {
    /* We tried to cut at existing cutting point (e.g. where the line's occluded by a triangle
     * strip). */
    if (LRT_DOUBLE_CLOSE_ENOUGH(es->at, end)) {
      cut_end_before = es;
      ns2 = cut_end_before;
      break;
    }
    /* This check is to prevent `es->at == 1.0` (where we don't need to cut because we are at the
     * end point). */
    if (!es->next && LRT_DOUBLE_CLOSE_ENOUGH(1, end)) {
      cut_end_before = es;
      ns2 = cut_end_before;
      untouched = 1;
      break;
    }
    /* When an actual cut is needed in the line. */
    if (es->at > end) {
      cut_end_before = es;
      ns2 = lineart_give_segment(rb);
      break;
    }
  }

  /* When we still can't find any existing cut in the line, we allocate new ones. */
  if (ns == NULL) {
    ns = lineart_give_segment(rb);
  }
  if (ns2 == NULL) {
    if (untouched) {
      ns2 = ns;
      cut_end_before = ns2;
    }
    else {
      ns2 = lineart_give_segment(rb);
    }
  }

  if (cut_start_before) {
    if (cut_start_before != ns) {
      /* Insert cutting points for when a new cut is needed. */
      ies = cut_start_before->prev ? cut_start_before->prev : NULL;
      ns->occlusion = ies ? ies->occlusion : 0;
      ns->material_mask_bits = ies->material_mask_bits;
      BLI_insertlinkbefore(&e->segments, cut_start_before, ns);
    }
    /* Otherwise we already found a existing cutting point, no need to insert a new one. */
  }
  else {
    /* We have yet to reach a existing cutting point even after we searched the whole line, so we
     * append the new cut to the end. */
    ies = e->segments.last;
    ns->occlusion = ies->occlusion;
    ns->material_mask_bits = ies->material_mask_bits;
    BLI_addtail(&e->segments, ns);
  }
  if (cut_end_before) {
    /* The same manipulation as on "cut_start_before". */
    if (cut_end_before != ns2) {
      ies = cut_end_before->prev ? cut_end_before->prev : NULL;
      ns2->occlusion = ies ? ies->occlusion : 0;
      ns2->material_mask_bits = ies ? ies->material_mask_bits : 0;
      BLI_insertlinkbefore(&e->segments, cut_end_before, ns2);
    }
  }
  else {
    ies = e->segments.last;
    ns2->occlusion = ies->occlusion;
    ns2->material_mask_bits = ies->material_mask_bits;
    BLI_addtail(&e->segments, ns2);
  }

  /* If we touched the cut list, we assign the new cut position based on new cut position,
   * this way we accommodate precision lost due to multiple cut inserts. */
  ns->at = start;
  if (!untouched) {
    ns2->at = end;
  }
  else {
    /* For the convenience of the loop below. */
    ns2 = ns2->next;
  }

  /* Register 1 level of occlusion for all touched segments. */
  for (es = ns; es && es != ns2; es = es->next) {
    es->occlusion += mat_occlusion;
    es->material_mask_bits |= material_mask_bits;
  }

  /* Reduce adjacent cutting points of the same level, which saves memory. */
  char min_occ = 127;
  prev_es = NULL;
  for (es = e->segments.first; es; es = next_es) {
    next_es = es->next;

    if (prev_es && prev_es->occlusion == es->occlusion &&
        prev_es->material_mask_bits == es->material_mask_bits) {
      BLI_remlink(&e->segments, es);
      /* This puts the node back to the render buffer, if more cut happens, these unused nodes get
       * picked first. */
      lineart_discard_segment(rb, es);
      continue;
    }

    min_occ = MIN2(min_occ, es->occlusion);

    prev_es = es;
  }
  e->min_occ = min_occ;
}

/**
 * To see if given line is connected to an adjacent intersection line.
 */
BLI_INLINE bool lineart_occlusion_is_adjacent_intersection(LineartEdge *e, LineartTriangle *tri)
{
  LineartVertIntersection *v1 = (void *)e->v1;
  LineartVertIntersection *v2 = (void *)e->v2;
  return ((v1->base.flag && v1->intersecting_with == tri) ||
          (v2->base.flag && v2->intersecting_with == tri));
}

static void lineart_bounding_area_triangle_reallocate(LineartBoundingArea *ba)
{
  LineartTriangle **new_array = MEM_callocN(sizeof(LineartTriangle *) * ba->max_triangle_count * 2,
                                            "new ba_triangle_array");
  memcpy(new_array, ba->linked_triangles, sizeof(LineartTriangle *) * ba->max_triangle_count);
  ba->max_triangle_count *= 2;
  MEM_freeN(ba->linked_triangles);
  ba->linked_triangles = new_array;
}

static void lineart_bounding_area_line_add(LineartBoundingArea *ba, LineartEdge *e)
{
  /* In case of too many lines concentrating in one point, do not add anymore, these lines will
   * be either shorter than a single pixel, or will still be added into the list of other less
   * dense areas. */
  if (ba->line_count >= 65535) {
    return;
  }
  if (ba->line_count >= ba->max_line_count) {
    LineartEdge **new_array = MEM_mallocN(sizeof(LineartEdge *) * ba->max_line_count * 2,
                                          "new ba_line_array");
    memcpy(new_array, ba->linked_lines, sizeof(LineartEdge *) * ba->max_line_count);
    ba->max_line_count *= 2;
    MEM_freeN(ba->linked_lines);
    ba->linked_lines = new_array;
  }
  ba->linked_lines[ba->line_count] = e;
  ba->line_count++;
}

static void lineart_occlusion_single_line(LineartRenderBuffer *rb, LineartEdge *e, int thread_id)
{
  double x = e->v1->fbcoord[0], y = e->v1->fbcoord[1];
  LineartBoundingArea *ba = lineart_edge_first_bounding_area(rb, e);
  LineartBoundingArea *nba = ba;
  LineartTriangleThread *tri;

  /* These values are used for marching along the line. */
  double l, r;
  double k = (e->v2->fbcoord[1] - e->v1->fbcoord[1]) /
             (e->v2->fbcoord[0] - e->v1->fbcoord[0] + 1e-30);
  int positive_x = (e->v2->fbcoord[0] - e->v1->fbcoord[0]) > 0 ?
                       1 :
                       (e->v2->fbcoord[0] == e->v1->fbcoord[0] ? 0 : -1);
  int positive_y = (e->v2->fbcoord[1] - e->v1->fbcoord[1]) > 0 ?
                       1 :
                       (e->v2->fbcoord[1] == e->v1->fbcoord[1] ? 0 : -1);

  while (nba) {

    for (int i = 0; i < nba->triangle_count; i++) {
      tri = (LineartTriangleThread *)nba->linked_triangles[i];
      /* If we are already testing the line in this thread, then don't do it. */
      if (tri->testing_e[thread_id] == e || (tri->base.flags & LRT_TRIANGLE_INTERSECTION_ONLY) ||
          /* Ignore this triangle if an intersection line directly comes from it, */
          lineart_occlusion_is_adjacent_intersection(e, (LineartTriangle *)tri) ||
          /* Or if this triangle isn't effectively occluding anything nor it's providing a
           * material flag. */
          ((!tri->base.mat_occlusion) && (!tri->base.material_mask_bits))) {
        continue;
      }
      tri->testing_e[thread_id] = e;
      if (lineart_triangle_edge_image_space_occlusion(&rb->lock_task,
                                                      (const LineartTriangle *)tri,
                                                      e,
                                                      rb->camera_pos,
                                                      rb->cam_is_persp,
                                                      rb->allow_overlapping_edges,
                                                      rb->view_projection,
                                                      rb->view_vector,
                                                      rb->shift_x,
                                                      rb->shift_y,
                                                      &l,
                                                      &r)) {
        lineart_edge_cut(rb, e, l, r, tri->base.material_mask_bits, tri->base.mat_occlusion);
        if (e->min_occ > rb->max_occlusion_level) {
          /* No need to calculate any longer on this line because no level more than set value is
           * going to show up in the rendered result. */
          return;
        }
      }
    }
    /* Marching along `e->v1` to `e->v2`, searching each possible bounding areas it may touch. */
    nba = lineart_bounding_area_next(nba, e, x, y, k, positive_x, positive_y, &x, &y);
  }
}

static int lineart_occlusion_make_task_info(LineartRenderBuffer *rb, LineartRenderTaskInfo *rti)
{
  int res = 0;
  int starting_index;

  BLI_spin_lock(&rb->lock_task);

  starting_index = rb->scheduled_count;
  rb->scheduled_count += LRT_THREAD_EDGE_COUNT;

  BLI_spin_unlock(&rb->lock_task);

  if (starting_index >= rb->pending_edges.next) {
    res = 0;
  }
  else {
    rti->pending_edges.array = &rb->pending_edges.array[starting_index];
    int remaining = rb->pending_edges.next - starting_index;
    rti->pending_edges.max = MIN2(remaining, LRT_THREAD_EDGE_COUNT);
    res = 1;
  }

  return res;
}

static void lineart_occlusion_worker(TaskPool *__restrict UNUSED(pool), LineartRenderTaskInfo *rti)
{
  LineartRenderBuffer *rb = rti->rb;
  LineartEdge *eip;

  while (lineart_occlusion_make_task_info(rb, rti)) {
    for (int i = 0; i < rti->pending_edges.max; i++) {
      eip = rti->pending_edges.array[i];
      lineart_occlusion_single_line(rb, eip, rti->thread_id);
    }
  }
}

/**
 * All internal functions starting with lineart_main_ is called inside
 * #MOD_lineart_compute_feature_lines function.
 * This function handles all occlusion calculation.
 */
static void lineart_main_occlusion_begin(LineartRenderBuffer *rb)
{
  int thread_count = rb->thread_count;
  LineartRenderTaskInfo *rti = MEM_callocN(sizeof(LineartRenderTaskInfo) * thread_count,
                                           "Task Pool");
  int i;

  TaskPool *tp = BLI_task_pool_create(NULL, TASK_PRIORITY_HIGH);

  for (i = 0; i < thread_count; i++) {
    rti[i].thread_id = i;
    rti[i].rb = rb;
    BLI_task_pool_push(tp, (TaskRunFunction)lineart_occlusion_worker, &rti[i], 0, NULL);
  }
  BLI_task_pool_work_and_wait(tp);
  BLI_task_pool_free(tp);

  MEM_freeN(rti);
}

/**
 * Test if v lies with in the triangle formed by v0, v1, and v2.
 * Returns false when v is exactly on the edge.
 *
 * For v to be inside the triangle, it needs to be at the same side of v0->v1, v1->v2, and
 * `v2->v0`, where the "side" is determined by checking the sign of `cross(v1-v0, v1-v)` and so on.
 */
static bool lineart_point_inside_triangle(const double v[2],
                                          const double v0[2],
                                          const double v1[2],
                                          const double v2[2])
{
  double cl, c;

  cl = (v0[0] - v[0]) * (v1[1] - v[1]) - (v0[1] - v[1]) * (v1[0] - v[0]);
  c = cl;

  cl = (v1[0] - v[0]) * (v2[1] - v[1]) - (v1[1] - v[1]) * (v2[0] - v[0]);
  if (c * cl <= 0) {
    return false;
  }

  c = cl;

  cl = (v2[0] - v[0]) * (v0[1] - v[1]) - (v2[1] - v[1]) * (v0[0] - v[0]);
  if (c * cl <= 0) {
    return false;
  }

  c = cl;

  cl = (v0[0] - v[0]) * (v1[1] - v[1]) - (v0[1] - v[1]) * (v1[0] - v[0]);
  if (c * cl <= 0) {
    return false;
  }

  return true;
}

static int lineart_point_on_line_segment(double v[2], double v0[2], double v1[2])
{
  /* `c1 != c2` by default. */
  double c1 = 1, c2 = 0;
  double l0[2], l1[2];

  sub_v2_v2v2_db(l0, v, v0);
  sub_v2_v2v2_db(l1, v, v1);

  if (v1[0] == v0[0] && v1[1] == v0[1]) {
    return 0;
  }

  if (!LRT_DOUBLE_CLOSE_ENOUGH(v1[0], v0[0])) {
    c1 = ratiod(v0[0], v1[0], v[0]);
  }
  else {
    if (LRT_DOUBLE_CLOSE_ENOUGH(v[0], v1[0])) {
      c2 = ratiod(v0[1], v1[1], v[1]);
      return (c2 >= -DBL_TRIANGLE_LIM && c2 <= 1 + DBL_TRIANGLE_LIM);
    }
    else {
      return false;
    }
  }

  if (!LRT_DOUBLE_CLOSE_ENOUGH(v1[1], v0[1])) {
    c2 = ratiod(v0[1], v1[1], v[1]);
  }
  else {
    if (LRT_DOUBLE_CLOSE_ENOUGH(v[1], v1[1])) {
      c1 = ratiod(v0[0], v1[0], v[0]);
      return (c1 >= -DBL_TRIANGLE_LIM && c1 <= 1 + DBL_TRIANGLE_LIM);
    }
    else {
      return false;
    }
  }

  if (LRT_DOUBLE_CLOSE_ENOUGH(c1, c2) && c1 >= 0 && c1 <= 1) {
    return 1;
  }

  return 0;
}

/**
 * Same algorithm as lineart_point_inside_triangle(), but returns differently:
 * 0-outside 1-on the edge 2-inside.
 */
static int lineart_point_triangle_relation(double v[2], double v0[2], double v1[2], double v2[2])
{
  double cl, c;
  double r;
  if (lineart_point_on_line_segment(v, v0, v1) || lineart_point_on_line_segment(v, v1, v2) ||
      lineart_point_on_line_segment(v, v2, v0)) {
    return 1;
  }

  cl = (v0[0] - v[0]) * (v1[1] - v[1]) - (v0[1] - v[1]) * (v1[0] - v[0]);
  c = cl;

  cl = (v1[0] - v[0]) * (v2[1] - v[1]) - (v1[1] - v[1]) * (v2[0] - v[0]);
  if ((r = c * cl) < 0) {
    return 0;
  }

  c = cl;

  cl = (v2[0] - v[0]) * (v0[1] - v[1]) - (v2[1] - v[1]) * (v0[0] - v[0]);
  if ((r = c * cl) < 0) {
    return 0;
  }

  c = cl;

  cl = (v0[0] - v[0]) * (v1[1] - v[1]) - (v0[1] - v[1]) * (v1[0] - v[0]);
  if ((r = c * cl) < 0) {
    return 0;
  }

  if (r == 0) {
    return 1;
  }

  return 2;
}

/**
 * Similar with #lineart_point_inside_triangle, but in 3d.
 * Returns false when not co-planar.
 */
static bool lineart_point_inside_triangle3d(double v[3], double v0[3], double v1[3], double v2[3])
{
  double l[3], r[3];
  double N1[3], N2[3];
  double d;

  sub_v3_v3v3_db(l, v1, v0);
  sub_v3_v3v3_db(r, v, v1);
  cross_v3_v3v3_db(N1, l, r);

  sub_v3_v3v3_db(l, v2, v1);
  sub_v3_v3v3_db(r, v, v2);
  cross_v3_v3v3_db(N2, l, r);

  if ((d = dot_v3v3_db(N1, N2)) < 0) {
    return false;
  }

  sub_v3_v3v3_db(l, v0, v2);
  sub_v3_v3v3_db(r, v, v0);
  cross_v3_v3v3_db(N1, l, r);

  if ((d = dot_v3v3_db(N1, N2)) < 0) {
    return false;
  }

  sub_v3_v3v3_db(l, v1, v0);
  sub_v3_v3v3_db(r, v, v1);
  cross_v3_v3v3_db(N2, l, r);

  if ((d = dot_v3v3_db(N1, N2)) < 0) {
    return false;
  }

  return true;
}

/**
 * The following `lineart_memory_get_XXX_space` functions are for allocating new memory for some
 * modified geometries in the culling stage.
 */
static LineartElementLinkNode *lineart_memory_get_triangle_space(LineartRenderBuffer *rb)
{
  LineartElementLinkNode *eln;

  /* We don't need to allocate a whole bunch of triangles because the amount of clipped triangles
   * are relatively small. */
  LineartTriangle *render_triangles = lineart_mem_acquire(&rb->render_data_pool,
                                                          64 * rb->triangle_size);

  eln = lineart_list_append_pointer_pool_sized(&rb->triangle_buffer_pointers,
                                               &rb->render_data_pool,
                                               render_triangles,
                                               sizeof(LineartElementLinkNode));
  eln->element_count = 64;
  eln->flags |= LRT_ELEMENT_IS_ADDITIONAL;

  return eln;
}

static LineartElementLinkNode *lineart_memory_get_vert_space(LineartRenderBuffer *rb)
{
  LineartElementLinkNode *eln;

  LineartVert *render_vertices = lineart_mem_acquire(&rb->render_data_pool,
                                                     sizeof(LineartVert) * 64);

  eln = lineart_list_append_pointer_pool_sized(&rb->vertex_buffer_pointers,
                                               &rb->render_data_pool,
                                               render_vertices,
                                               sizeof(LineartElementLinkNode));
  eln->element_count = 64;
  eln->flags |= LRT_ELEMENT_IS_ADDITIONAL;

  return eln;
}

static LineartElementLinkNode *lineart_memory_get_edge_space(LineartRenderBuffer *rb)
{
  LineartElementLinkNode *eln;

  LineartEdge *render_edges = lineart_mem_acquire(&rb->render_data_pool, sizeof(LineartEdge) * 64);

  eln = lineart_list_append_pointer_pool_sized(&rb->line_buffer_pointers,
                                               &rb->render_data_pool,
                                               render_edges,
                                               sizeof(LineartElementLinkNode));
  eln->element_count = 64;
  eln->crease_threshold = rb->crease_threshold;
  eln->flags |= LRT_ELEMENT_IS_ADDITIONAL;

  return eln;
}

static void lineart_triangle_post(LineartTriangle *tri, LineartTriangle *orig)
{
  /* Just re-assign normal and set cull flag. */
  copy_v3_v3_db(tri->gn, orig->gn);
  tri->flags = LRT_CULL_GENERATED;
  tri->intersection_mask = orig->intersection_mask;
  tri->material_mask_bits = orig->material_mask_bits;
  tri->mat_occlusion = orig->mat_occlusion;
}

static void lineart_triangle_set_cull_flag(LineartTriangle *tri, uchar flag)
{
  uchar intersection_only = (tri->flags & LRT_TRIANGLE_INTERSECTION_ONLY);
  tri->flags = flag;
  tri->flags |= intersection_only;
}

static bool lineart_edge_match(LineartTriangle *tri, LineartEdge *e, int v1, int v2)
{
  return ((tri->v[v1] == e->v1 && tri->v[v2] == e->v2) ||
          (tri->v[v2] == e->v1 && tri->v[v1] == e->v2));
}

static void lineart_discard_duplicated_edges(LineartEdge *old_e)
{
  LineartEdge *e = old_e;
  while (e->flags & LRT_EDGE_FLAG_NEXT_IS_DUPLICATION) {
    e++;
    e->flags |= LRT_EDGE_FLAG_CHAIN_PICKED;
  }
}

/**
 * Does near-plane cut on 1 triangle only. When cutting with far-plane, the camera vectors gets
 * reversed by the caller so don't need to implement one in a different direction.
 */
static void lineart_triangle_cull_single(LineartRenderBuffer *rb,
                                         LineartTriangle *tri,
                                         int in0,
                                         int in1,
                                         int in2,
                                         double *cam_pos,
                                         double *view_dir,
                                         bool allow_boundaries,
                                         double (*vp)[4],
                                         Object *ob,
                                         int *r_v_count,
                                         int *r_e_count,
                                         int *r_t_count,
                                         LineartElementLinkNode *v_eln,
                                         LineartElementLinkNode *e_eln,
                                         LineartElementLinkNode *t_eln)
{
  double vv1[3], vv2[3], dot1, dot2;
  double a;
  int v_count = *r_v_count;
  int e_count = *r_e_count;
  int t_count = *r_t_count;
  uint16_t new_flag = 0;

  LineartEdge *new_e, *e, *old_e;
  LineartEdgeSegment *es;
  LineartTriangleAdjacent *ta;

  if (tri->flags & (LRT_CULL_USED | LRT_CULL_GENERATED | LRT_CULL_DISCARD)) {
    return;
  }

  /* See definition of tri->intersecting_verts and the usage in
   * lineart_geometry_object_load() for details. */
  ta = (void *)tri->intersecting_verts;

  LineartVert *vt = &((LineartVert *)v_eln->pointer)[v_count];
  LineartTriangle *tri1 = (void *)(((uchar *)t_eln->pointer) + rb->triangle_size * t_count);
  LineartTriangle *tri2 = (void *)(((uchar *)t_eln->pointer) + rb->triangle_size * (t_count + 1));

  new_e = &((LineartEdge *)e_eln->pointer)[e_count];
  /* Init `edge` to the last `edge` entry. */
  e = new_e;

#define INCREASE_EDGE \
  new_e = &((LineartEdge *)e_eln->pointer)[e_count]; \
  e_count++; \
  e = new_e; \
  es = lineart_mem_acquire(&rb->render_data_pool, sizeof(LineartEdgeSegment)); \
  BLI_addtail(&e->segments, es);

#define SELECT_EDGE(e_num, v1_link, v2_link, new_tri) \
  if (ta->e[e_num]) { \
    old_e = ta->e[e_num]; \
    new_flag = old_e->flags; \
    old_e->flags = LRT_EDGE_FLAG_CHAIN_PICKED; \
    lineart_discard_duplicated_edges(old_e); \
    INCREASE_EDGE \
    e->v1 = (v1_link); \
    e->v2 = (v2_link); \
    e->v1->index = (v1_link)->index; \
    e->v2->index = (v1_link)->index; \
    e->flags = new_flag; \
    e->object_ref = ob; \
    e->t1 = ((old_e->t1 == tri) ? (new_tri) : (old_e->t1)); \
    e->t2 = ((old_e->t2 == tri) ? (new_tri) : (old_e->t2)); \
    lineart_add_edge_to_array(&rb->pending_edges, e); \
  }

#define RELINK_EDGE(e_num, new_tri) \
  if (ta->e[e_num]) { \
    old_e = ta->e[e_num]; \
    old_e->t1 = ((old_e->t1 == tri) ? (new_tri) : (old_e->t1)); \
    old_e->t2 = ((old_e->t2 == tri) ? (new_tri) : (old_e->t2)); \
  }

#define REMOVE_TRIANGLE_EDGE \
  if (ta->e[0]) { \
    ta->e[0]->flags = LRT_EDGE_FLAG_CHAIN_PICKED; \
    lineart_discard_duplicated_edges(ta->e[0]); \
  } \
  if (ta->e[1]) { \
    ta->e[1]->flags = LRT_EDGE_FLAG_CHAIN_PICKED; \
    lineart_discard_duplicated_edges(ta->e[1]); \
  } \
  if (ta->e[2]) { \
    ta->e[2]->flags = LRT_EDGE_FLAG_CHAIN_PICKED; \
    lineart_discard_duplicated_edges(ta->e[2]); \
  }

  switch (in0 + in1 + in2) {
    case 0: /* Triangle is visible. Ignore this triangle. */
      return;
    case 3:
      /* Triangle completely behind near plane, throw it away
       * also remove render lines form being computed. */
      lineart_triangle_set_cull_flag(tri, LRT_CULL_DISCARD);
      REMOVE_TRIANGLE_EDGE
      return;
    case 2:
      /* Two points behind near plane, cut those and
       * generate 2 new points, 3 lines and 1 triangle. */
      lineart_triangle_set_cull_flag(tri, LRT_CULL_USED);

      /**
       * (!in0) means "when point 0 is visible".
       * conditions for point 1, 2 are the same idea.
       *
       * \code{.txt}identify
       * 1-----|-------0
       * |     |   ---
       * |     |---
       * |  ---|
       * 2--   |
       *     (near)---------->(far)
       * Will become:
       *       |N******0
       *       |*  ***
       *       |N**
       *       |
       *       |
       *     (near)---------->(far)
       * \endcode
       */
      if (!in0) {

        /* Cut point for line 2---|-----0. */
        sub_v3_v3v3_db(vv1, tri->v[0]->gloc, cam_pos);
        sub_v3_v3v3_db(vv2, cam_pos, tri->v[2]->gloc);
        dot1 = dot_v3v3_db(vv1, view_dir);
        dot2 = dot_v3v3_db(vv2, view_dir);
        a = dot1 / (dot1 + dot2);
        /* Assign it to a new point. */
        interp_v3_v3v3_db(vt[0].gloc, tri->v[0]->gloc, tri->v[2]->gloc, a);
        mul_v4_m4v3_db(vt[0].fbcoord, vp, vt[0].gloc);
        vt[0].index = tri->v[2]->index;

        /* Cut point for line 1---|-----0. */
        sub_v3_v3v3_db(vv1, tri->v[0]->gloc, cam_pos);
        sub_v3_v3v3_db(vv2, cam_pos, tri->v[1]->gloc);
        dot1 = dot_v3v3_db(vv1, view_dir);
        dot2 = dot_v3v3_db(vv2, view_dir);
        a = dot1 / (dot1 + dot2);
        /* Assign it to another new point. */
        interp_v3_v3v3_db(vt[1].gloc, tri->v[0]->gloc, tri->v[1]->gloc, a);
        mul_v4_m4v3_db(vt[1].fbcoord, vp, vt[1].gloc);
        vt[1].index = tri->v[1]->index;

        /* New line connecting two new points. */
        INCREASE_EDGE
        if (allow_boundaries) {
          e->flags = LRT_EDGE_FLAG_CONTOUR;
          lineart_add_edge_to_array(&rb->pending_edges, e);
        }
        /* NOTE: inverting `e->v1/v2` (left/right point) doesn't matter as long as
         * `tri->edge` and `tri->v` has the same sequence. and the winding direction
         * can be either CW or CCW but needs to be consistent throughout the calculation. */
        e->v1 = &vt[1];
        e->v2 = &vt[0];
        /* Only one adjacent triangle, because the other side is the near plane. */
        /* Use `tl` or `tr` doesn't matter. */
        e->t1 = tri1;
        e->object_ref = ob;

        /* New line connecting original point 0 and a new point, only when it's a selected line. */
        SELECT_EDGE(2, tri->v[0], &vt[0], tri1)
        /* New line connecting original point 0 and another new point. */
        SELECT_EDGE(0, tri->v[0], &vt[1], tri1)

        /* Re-assign triangle point array to two new points. */
        tri1->v[0] = tri->v[0];
        tri1->v[1] = &vt[1];
        tri1->v[2] = &vt[0];

        lineart_triangle_post(tri1, tri);

        v_count += 2;
        t_count += 1;
      }
      else if (!in2) {
        sub_v3_v3v3_db(vv1, tri->v[2]->gloc, cam_pos);
        sub_v3_v3v3_db(vv2, cam_pos, tri->v[0]->gloc);
        dot1 = dot_v3v3_db(vv1, view_dir);
        dot2 = dot_v3v3_db(vv2, view_dir);
        a = dot1 / (dot1 + dot2);
        interp_v3_v3v3_db(vt[0].gloc, tri->v[2]->gloc, tri->v[0]->gloc, a);
        mul_v4_m4v3_db(vt[0].fbcoord, vp, vt[0].gloc);
        vt[0].index = tri->v[0]->index;

        sub_v3_v3v3_db(vv1, tri->v[2]->gloc, cam_pos);
        sub_v3_v3v3_db(vv2, cam_pos, tri->v[1]->gloc);
        dot1 = dot_v3v3_db(vv1, view_dir);
        dot2 = dot_v3v3_db(vv2, view_dir);
        a = dot1 / (dot1 + dot2);
        interp_v3_v3v3_db(vt[1].gloc, tri->v[2]->gloc, tri->v[1]->gloc, a);
        mul_v4_m4v3_db(vt[1].fbcoord, vp, vt[1].gloc);
        vt[1].index = tri->v[1]->index;

        INCREASE_EDGE
        if (allow_boundaries) {
          e->flags = LRT_EDGE_FLAG_CONTOUR;
          lineart_add_edge_to_array(&rb->pending_edges, e);
        }
        e->v1 = &vt[0];
        e->v2 = &vt[1];
        e->t1 = tri1;
        e->object_ref = ob;

        SELECT_EDGE(2, tri->v[2], &vt[0], tri1)
        SELECT_EDGE(1, tri->v[2], &vt[1], tri1)

        tri1->v[0] = &vt[0];
        tri1->v[1] = &vt[1];
        tri1->v[2] = tri->v[2];

        lineart_triangle_post(tri1, tri);

        v_count += 2;
        t_count += 1;
      }
      else if (!in1) {
        sub_v3_v3v3_db(vv1, tri->v[1]->gloc, cam_pos);
        sub_v3_v3v3_db(vv2, cam_pos, tri->v[2]->gloc);
        dot1 = dot_v3v3_db(vv1, view_dir);
        dot2 = dot_v3v3_db(vv2, view_dir);
        a = dot1 / (dot1 + dot2);
        interp_v3_v3v3_db(vt[0].gloc, tri->v[1]->gloc, tri->v[2]->gloc, a);
        mul_v4_m4v3_db(vt[0].fbcoord, vp, vt[0].gloc);
        vt[0].index = tri->v[2]->index;

        sub_v3_v3v3_db(vv1, tri->v[1]->gloc, cam_pos);
        sub_v3_v3v3_db(vv2, cam_pos, tri->v[0]->gloc);
        dot1 = dot_v3v3_db(vv1, view_dir);
        dot2 = dot_v3v3_db(vv2, view_dir);
        a = dot1 / (dot1 + dot2);
        interp_v3_v3v3_db(vt[1].gloc, tri->v[1]->gloc, tri->v[0]->gloc, a);
        mul_v4_m4v3_db(vt[1].fbcoord, vp, vt[1].gloc);
        vt[1].index = tri->v[0]->index;

        INCREASE_EDGE
        if (allow_boundaries) {
          e->flags = LRT_EDGE_FLAG_CONTOUR;
          lineart_add_edge_to_array(&rb->pending_edges, e);
        }
        e->v1 = &vt[1];
        e->v2 = &vt[0];
        e->t1 = tri1;
        e->object_ref = ob;

        SELECT_EDGE(1, tri->v[1], &vt[0], tri1)
        SELECT_EDGE(0, tri->v[1], &vt[1], tri1)

        tri1->v[0] = &vt[0];
        tri1->v[1] = tri->v[1];
        tri1->v[2] = &vt[1];

        lineart_triangle_post(tri1, tri);

        v_count += 2;
        t_count += 1;
      }
      break;
    case 1:
      /* One point behind near plane, cut those and
       * generate 2 new points, 4 lines and 2 triangles. */
      lineart_triangle_set_cull_flag(tri, LRT_CULL_USED);

      /**
       * (in0) means "when point 0 is invisible".
       * conditions for point 1, 2 are the same idea.
       * \code{.txt}
       * 0------|----------1
       *   --   |          |
       *     ---|          |
       *        |--        |
       *        |  ---     |
       *        |     ---  |
       *        |        --2
       *      (near)---------->(far)
       * Will become:
       *        |N*********1
       *        |*     *** |
       *        |*  ***    |
       *        |N**       |
       *        |  ***     |
       *        |     ***  |
       *        |        **2
       *      (near)---------->(far)
       * \endcode
       */
      if (in0) {
        /* Cut point for line 0---|------1. */
        sub_v3_v3v3_db(vv1, tri->v[1]->gloc, cam_pos);
        sub_v3_v3v3_db(vv2, cam_pos, tri->v[0]->gloc);
        dot1 = dot_v3v3_db(vv1, view_dir);
        dot2 = dot_v3v3_db(vv2, view_dir);
        a = dot2 / (dot1 + dot2);
        /* Assign to a new point. */
        interp_v3_v3v3_db(vt[0].gloc, tri->v[0]->gloc, tri->v[1]->gloc, a);
        mul_v4_m4v3_db(vt[0].fbcoord, vp, vt[0].gloc);
        vt[0].index = tri->v[0]->index;

        /* Cut point for line 0---|------2. */
        sub_v3_v3v3_db(vv1, tri->v[2]->gloc, cam_pos);
        sub_v3_v3v3_db(vv2, cam_pos, tri->v[0]->gloc);
        dot1 = dot_v3v3_db(vv1, view_dir);
        dot2 = dot_v3v3_db(vv2, view_dir);
        a = dot2 / (dot1 + dot2);
        /* Assign to other new point. */
        interp_v3_v3v3_db(vt[1].gloc, tri->v[0]->gloc, tri->v[2]->gloc, a);
        mul_v4_m4v3_db(vt[1].fbcoord, vp, vt[1].gloc);
        vt[1].index = tri->v[0]->index;

        /* New line connects two new points. */
        INCREASE_EDGE
        if (allow_boundaries) {
          e->flags = LRT_EDGE_FLAG_CONTOUR;
          lineart_add_edge_to_array(&rb->pending_edges, e);
        }
        e->v1 = &vt[1];
        e->v2 = &vt[0];
        e->t1 = tri1;
        e->object_ref = ob;

        /* New line connects new point 0 and old point 1,
         * this is a border line. */

        SELECT_EDGE(0, tri->v[1], &vt[0], tri1)
        SELECT_EDGE(2, tri->v[2], &vt[1], tri2)
        RELINK_EDGE(1, tri2)

        /* We now have one triangle closed. */
        tri1->v[0] = tri->v[1];
        tri1->v[1] = &vt[1];
        tri1->v[2] = &vt[0];
        /* Close the second triangle. */
        tri2->v[0] = &vt[1];
        tri2->v[1] = tri->v[1];
        tri2->v[2] = tri->v[2];

        lineart_triangle_post(tri1, tri);
        lineart_triangle_post(tri2, tri);

        v_count += 2;
        t_count += 2;
      }
      else if (in1) {

        sub_v3_v3v3_db(vv1, tri->v[1]->gloc, cam_pos);
        sub_v3_v3v3_db(vv2, cam_pos, tri->v[2]->gloc);
        dot1 = dot_v3v3_db(vv1, view_dir);
        dot2 = dot_v3v3_db(vv2, view_dir);
        a = dot1 / (dot1 + dot2);
        interp_v3_v3v3_db(vt[0].gloc, tri->v[1]->gloc, tri->v[2]->gloc, a);
        mul_v4_m4v3_db(vt[0].fbcoord, vp, vt[0].gloc);
        vt[0].index = tri->v[1]->index;

        sub_v3_v3v3_db(vv1, tri->v[1]->gloc, cam_pos);
        sub_v3_v3v3_db(vv2, cam_pos, tri->v[0]->gloc);
        dot1 = dot_v3v3_db(vv1, view_dir);
        dot2 = dot_v3v3_db(vv2, view_dir);
        a = dot1 / (dot1 + dot2);
        interp_v3_v3v3_db(vt[1].gloc, tri->v[1]->gloc, tri->v[0]->gloc, a);
        mul_v4_m4v3_db(vt[1].fbcoord, vp, vt[1].gloc);
        vt[1].index = tri->v[1]->index;

        INCREASE_EDGE
        if (allow_boundaries) {
          e->flags = LRT_EDGE_FLAG_CONTOUR;
          lineart_add_edge_to_array(&rb->pending_edges, e);
        }
        e->v1 = &vt[1];
        e->v2 = &vt[0];

        e->t1 = tri1;
        e->object_ref = ob;

        SELECT_EDGE(1, tri->v[2], &vt[0], tri1)
        SELECT_EDGE(0, tri->v[0], &vt[1], tri2)
        RELINK_EDGE(2, tri2)

        tri1->v[0] = tri->v[2];
        tri1->v[1] = &vt[1];
        tri1->v[2] = &vt[0];

        tri2->v[0] = &vt[1];
        tri2->v[1] = tri->v[2];
        tri2->v[2] = tri->v[0];

        lineart_triangle_post(tri1, tri);
        lineart_triangle_post(tri2, tri);

        v_count += 2;
        t_count += 2;
      }
      else if (in2) {

        sub_v3_v3v3_db(vv1, tri->v[2]->gloc, cam_pos);
        sub_v3_v3v3_db(vv2, cam_pos, tri->v[0]->gloc);
        dot1 = dot_v3v3_db(vv1, view_dir);
        dot2 = dot_v3v3_db(vv2, view_dir);
        a = dot1 / (dot1 + dot2);
        interp_v3_v3v3_db(vt[0].gloc, tri->v[2]->gloc, tri->v[0]->gloc, a);
        mul_v4_m4v3_db(vt[0].fbcoord, vp, vt[0].gloc);
        vt[0].index = tri->v[2]->index;

        sub_v3_v3v3_db(vv1, tri->v[2]->gloc, cam_pos);
        sub_v3_v3v3_db(vv2, cam_pos, tri->v[1]->gloc);
        dot1 = dot_v3v3_db(vv1, view_dir);
        dot2 = dot_v3v3_db(vv2, view_dir);
        a = dot1 / (dot1 + dot2);
        interp_v3_v3v3_db(vt[1].gloc, tri->v[2]->gloc, tri->v[1]->gloc, a);
        mul_v4_m4v3_db(vt[1].fbcoord, vp, vt[1].gloc);
        vt[1].index = tri->v[2]->index;

        INCREASE_EDGE
        if (allow_boundaries) {
          e->flags = LRT_EDGE_FLAG_CONTOUR;
          lineart_add_edge_to_array(&rb->pending_edges, e);
        }
        e->v1 = &vt[1];
        e->v2 = &vt[0];

        e->t1 = tri1;
        e->object_ref = ob;

        SELECT_EDGE(2, tri->v[0], &vt[0], tri1)
        SELECT_EDGE(1, tri->v[1], &vt[1], tri2)
        RELINK_EDGE(0, tri2)

        tri1->v[0] = tri->v[0];
        tri1->v[1] = &vt[1];
        tri1->v[2] = &vt[0];

        tri2->v[0] = &vt[1];
        tri2->v[1] = tri->v[0];
        tri2->v[2] = tri->v[1];

        lineart_triangle_post(tri1, tri);
        lineart_triangle_post(tri2, tri);

        v_count += 2;
        t_count += 2;
      }
      break;
  }
  *r_v_count = v_count;
  *r_e_count = e_count;
  *r_t_count = t_count;

#undef INCREASE_EDGE
#undef SELECT_EDGE
#undef RELINK_EDGE
#undef REMOVE_TRIANGLE_EDGE
}

/**
 * This function cuts triangles with near- or far-plane. Setting clip_far = true for cutting with
 * far-plane. For triangles that's crossing the plane, it will generate new 1 or 2 triangles with
 * new topology that represents the trimmed triangle. (which then became a triangle or a square
 * formed by two triangles)
 */
static void lineart_main_cull_triangles(LineartRenderBuffer *rb, bool clip_far)
{
  LineartTriangle *tri;
  LineartElementLinkNode *v_eln, *t_eln, *e_eln;
  double(*vp)[4] = rb->view_projection;
  int i;
  int v_count = 0, t_count = 0, e_count = 0;
  Object *ob;
  bool allow_boundaries = rb->allow_boundaries;
  double cam_pos[3];
  double clip_start = rb->near_clip, clip_end = rb->far_clip;
  double view_dir[3], clip_advance[3];

  copy_v3_v3_db(view_dir, rb->view_vector);
  copy_v3_v3_db(clip_advance, rb->view_vector);
  copy_v3_v3_db(cam_pos, rb->camera_pos);

  if (clip_far) {
    /* Move starting point to end plane. */
    mul_v3db_db(clip_advance, -clip_end);
    add_v3_v3_db(cam_pos, clip_advance);

    /* "reverse looking". */
    mul_v3db_db(view_dir, -1.0f);
  }
  else {
    /* Clip Near. */
    mul_v3db_db(clip_advance, -clip_start);
    add_v3_v3_db(cam_pos, clip_advance);
  }

  v_eln = lineart_memory_get_vert_space(rb);
  t_eln = lineart_memory_get_triangle_space(rb);
  e_eln = lineart_memory_get_edge_space(rb);

  /* Additional memory space for storing generated points and triangles. */
#define LRT_CULL_ENSURE_MEMORY \
  if (v_count > 60) { \
    v_eln->element_count = v_count; \
    v_eln = lineart_memory_get_vert_space(rb); \
    v_count = 0; \
  } \
  if (t_count > 60) { \
    t_eln->element_count = t_count; \
    t_eln = lineart_memory_get_triangle_space(rb); \
    t_count = 0; \
  } \
  if (e_count > 60) { \
    e_eln->element_count = e_count; \
    e_eln = lineart_memory_get_edge_space(rb); \
    e_count = 0; \
  }

#define LRT_CULL_DECIDE_INSIDE \
  /* These three represents points that are in the clipping range or not. */ \
  in0 = 0, in1 = 0, in2 = 0; \
  if (clip_far) { \
    /* Point outside far plane. */ \
    if (tri->v[0]->fbcoord[use_w] > clip_end) { \
      in0 = 1; \
    } \
    if (tri->v[1]->fbcoord[use_w] > clip_end) { \
      in1 = 1; \
    } \
    if (tri->v[2]->fbcoord[use_w] > clip_end) { \
      in2 = 1; \
    } \
  } \
  else { \
    /* Point inside near plane. */ \
    if (tri->v[0]->fbcoord[use_w] < clip_start) { \
      in0 = 1; \
    } \
    if (tri->v[1]->fbcoord[use_w] < clip_start) { \
      in1 = 1; \
    } \
    if (tri->v[2]->fbcoord[use_w] < clip_start) { \
      in2 = 1; \
    } \
  }

  int use_w = 3;
  int in0 = 0, in1 = 0, in2 = 0;

  if (!rb->cam_is_persp) {
    clip_start = -1;
    clip_end = 1;
    use_w = 2;
  }

  /* Then go through all the other triangles. */
  LISTBASE_FOREACH (LineartElementLinkNode *, eln, &rb->triangle_buffer_pointers) {
    if (eln->flags & LRT_ELEMENT_IS_ADDITIONAL) {
      continue;
    }
    ob = eln->object_ref;
    for (i = 0; i < eln->element_count; i++) {
      /* Select the triangle in the array. */
      tri = (void *)(((uchar *)eln->pointer) + rb->triangle_size * i);

      if (tri->flags & LRT_CULL_DISCARD) {
        continue;
      }

      LRT_CULL_DECIDE_INSIDE
      LRT_CULL_ENSURE_MEMORY
      lineart_triangle_cull_single(rb,
                                   tri,
                                   in0,
                                   in1,
                                   in2,
                                   cam_pos,
                                   view_dir,
                                   allow_boundaries,
                                   vp,
                                   ob,
                                   &v_count,
                                   &e_count,
                                   &t_count,
                                   v_eln,
                                   e_eln,
                                   t_eln);
    }
    t_eln->element_count = t_count;
    v_eln->element_count = v_count;
  }

#undef LRT_CULL_ENSURE_MEMORY
#undef LRT_CULL_DECIDE_INSIDE
}

/**
 * Adjacent data is only used during the initial stages of computing.
 * So we can free it using this function when it is not needed anymore.
 */
static void lineart_main_free_adjacent_data(LineartRenderBuffer *rb)
{
  LinkData *ld;
  while ((ld = BLI_pophead(&rb->triangle_adjacent_pointers)) != NULL) {
    MEM_freeN(ld->data);
  }
  LISTBASE_FOREACH (LineartElementLinkNode *, eln, &rb->triangle_buffer_pointers) {
    LineartTriangle *tri = eln->pointer;
    int i;
    for (i = 0; i < eln->element_count; i++) {
      /* See definition of tri->intersecting_verts and the usage in
       * lineart_geometry_object_load() for detailed. */
      tri->intersecting_verts = NULL;
      tri = (LineartTriangle *)(((uchar *)tri) + rb->triangle_size);
    }
  }
}

static void lineart_main_perspective_division(LineartRenderBuffer *rb)
{
  LineartVert *vt;
  int i;

  LISTBASE_FOREACH (LineartElementLinkNode *, eln, &rb->vertex_buffer_pointers) {
    vt = eln->pointer;
    for (i = 0; i < eln->element_count; i++) {
      if (rb->cam_is_persp) {
        /* Do not divide Z, we use Z to back transform cut points in later chaining process. */
        vt[i].fbcoord[0] /= vt[i].fbcoord[3];
        vt[i].fbcoord[1] /= vt[i].fbcoord[3];
        /* Re-map z into (0-1) range, because we no longer need NDC (Normalized Device Coordinates)
         * at the moment.
         * The algorithm currently doesn't need Z for operation, we use W instead. If Z is needed
         * in the future, the line below correctly transforms it to view space coordinates. */
        // `vt[i].fbcoord[2] = -2 * vt[i].fbcoord[2] / (far - near) - (far + near) / (far - near);
      }
      /* Shifting is always needed. */
      vt[i].fbcoord[0] -= rb->shift_x * 2;
      vt[i].fbcoord[1] -= rb->shift_y * 2;
    }
  }
}

static void lineart_main_discard_out_of_frame_edges(LineartRenderBuffer *rb)
{
  LineartEdge *e;
  int i;

#define LRT_VERT_OUT_OF_BOUND(v) \
  (v && (v->fbcoord[0] < -1 || v->fbcoord[0] > 1 || v->fbcoord[1] < -1 || v->fbcoord[1] > 1))

  LISTBASE_FOREACH (LineartElementLinkNode *, eln, &rb->line_buffer_pointers) {
    e = (LineartEdge *)eln->pointer;
    for (i = 0; i < eln->element_count; i++) {
      if ((LRT_VERT_OUT_OF_BOUND(e[i].v1) && LRT_VERT_OUT_OF_BOUND(e[i].v2))) {
        e[i].flags = LRT_EDGE_FLAG_CHAIN_PICKED;
      }
    }
  }
}

typedef struct LineartEdgeNeighbor {
  int e;
  uint16_t flags;
  int v1, v2;
} LineartEdgeNeighbor;

typedef struct VertData {
  MVert *mvert;
  LineartVert *v_arr;
  double (*model_view)[4];
  double (*model_view_proj)[4];
} VertData;

static void lineart_mvert_transform_task(void *__restrict userdata,
                                         const int i,
                                         const TaskParallelTLS *__restrict UNUSED(tls))
{
  VertData *vert_task_data = (VertData *)userdata;
  MVert *m_v = &vert_task_data->mvert[i];
  double co[4];
  LineartVert *v = &vert_task_data->v_arr[i];
  copy_v3db_v3fl(co, m_v->co);
  mul_v3_m4v3_db(v->gloc, vert_task_data->model_view, co);
  mul_v4_m4v3_db(v->fbcoord, vert_task_data->model_view_proj, co);
  v->index = i;
}

static int lineart_edge_type_duplication_count(char eflag)
{
  int count = 0;
  /* See eLineartEdgeFlag for details. */
  for (int i = 0; i < LRT_EDGE_FLAG_TYPE_MAX_BITS; i++) {
    if (eflag & (1 << i)) {
      count++;
    }
  }
  return count;
}

/**
 * Because we have a variable size for #LineartTriangle, we need an access helper.
 * See #LineartTriangleThread for more info.
 */
static LineartTriangle *lineart_triangle_from_index(LineartRenderBuffer *rb,
                                                    LineartTriangle *rt_array,
                                                    int index)
{
  char *b = (char *)rt_array;
  b += (index * rb->triangle_size);
  return (LineartTriangle *)b;
}

typedef struct EdgeFeatData {
  LineartRenderBuffer *rb;
  Mesh *me;
  const MLoopTri *mlooptri;
  LineartTriangle *tri_array;
  LineartVert *v_array;
  float crease_threshold;
  bool use_auto_smooth;
  bool use_freestyle_face;
  int freestyle_face_index;
  bool use_freestyle_edge;
  int freestyle_edge_index;
  LineartEdgeNeighbor *edge_nabr;
} EdgeFeatData;

typedef struct EdgeFeatReduceData {
  int feat_edges;
} EdgeFeatReduceData;

static void feat_data_sum_reduce(const void *__restrict UNUSED(userdata),
                                 void *__restrict chunk_join,
                                 void *__restrict chunk)
{
  EdgeFeatReduceData *feat_chunk_join = (EdgeFeatReduceData *)chunk_join;
  EdgeFeatReduceData *feat_chunk = (EdgeFeatReduceData *)chunk;
  feat_chunk_join->feat_edges += feat_chunk->feat_edges;
}

static void lineart_identify_mlooptri_feature_edges(void *__restrict userdata,
                                                    const int i,
                                                    const TaskParallelTLS *__restrict tls)
{
  EdgeFeatData *e_feat_data = (EdgeFeatData *)userdata;
  EdgeFeatReduceData *reduce_data = (EdgeFeatReduceData *)tls->userdata_chunk;
  Mesh *me = e_feat_data->me;
  LineartEdgeNeighbor *edge_nabr = e_feat_data->edge_nabr;
  const MLoopTri *mlooptri = e_feat_data->mlooptri;

  uint16_t edge_flag_result = 0;

  /* Because the edge neighbor array contains loop edge pairs, we only need to process the first
   * edge in the pair. Otherwise we would add the same edge that the loops represent twice. */
  if (i < edge_nabr[i].e) {
    return;
  }

  bool face_mark_filtered = false;
  bool enable_face_mark = (e_feat_data->use_freestyle_face && e_feat_data->rb->filter_face_mark);
  bool only_contour = false;
  if (enable_face_mark) {
    FreestyleFace *ff1, *ff2;
    int index = e_feat_data->freestyle_face_index;
    if (index > -1) {
      ff1 = &((FreestyleFace *)me->pdata.layers[index].data)[mlooptri[i / 3].poly];
    }
    if (edge_nabr[i].e > -1) {
      ff2 = &((FreestyleFace *)me->pdata.layers[index].data)[mlooptri[edge_nabr[i].e / 3].poly];
    }
    else {
      /* Handle mesh boundary cases: We want mesh boundaries to respect
       * `filter_face_mark_boundaries` option the same way as face mark boundaries, and the code
       * path is simper when it's assuming both ff1 and ff2 not NULL. */
      ff2 = ff1;
    }
    if (e_feat_data->rb->filter_face_mark_boundaries ^ e_feat_data->rb->filter_face_mark_invert) {
      if ((ff1->flag & FREESTYLE_FACE_MARK) || (ff2->flag & FREESTYLE_FACE_MARK)) {
        face_mark_filtered = true;
      }
    }
    else {
      if ((ff1->flag & FREESTYLE_FACE_MARK) && (ff2->flag & FREESTYLE_FACE_MARK) && (ff2 != ff1)) {
        face_mark_filtered = true;
      }
    }
    if (e_feat_data->rb->filter_face_mark_invert) {
      face_mark_filtered = !face_mark_filtered;
    }
    if (!face_mark_filtered) {
      edge_nabr[i].flags = LRT_EDGE_FLAG_INHIBIT;
      if (e_feat_data->rb->filter_face_mark_keep_contour) {
        only_contour = true;
      }
    }
  }

  if (enable_face_mark && !face_mark_filtered && !only_contour) {
    return;
  }

  /* Mesh boundary */
  if (edge_nabr[i].e == -1) {
    edge_nabr[i].flags = LRT_EDGE_FLAG_CONTOUR;
    reduce_data->feat_edges += 1;
    return;
  }

  LineartTriangle *tri1, *tri2;
  LineartVert *vert;
  LineartRenderBuffer *rb = e_feat_data->rb;

  int f1 = i / 3, f2 = edge_nabr[i].e / 3;

  /* The mesh should already be triangulated now, so we can assume each face is a triangle. */
  tri1 = lineart_triangle_from_index(rb, e_feat_data->tri_array, f1);
  tri2 = lineart_triangle_from_index(rb, e_feat_data->tri_array, f2);

  vert = &e_feat_data->v_array[edge_nabr[i].v1];

  double view_vector_persp[3];
  double *view_vector = view_vector_persp;
  double dot_1 = 0, dot_2 = 0;
  double result;
  bool material_back_face = ((tri1->flags | tri2->flags) & LRT_TRIANGLE_MAT_BACK_FACE_CULLING);

  if (rb->use_contour || rb->use_back_face_culling || material_back_face) {
    if (rb->cam_is_persp) {
      sub_v3_v3v3_db(view_vector, rb->camera_pos, vert->gloc);
    }
    else {
      view_vector = rb->view_vector;
    }

    dot_1 = dot_v3v3_db(view_vector, tri1->gn);
    dot_2 = dot_v3v3_db(view_vector, tri2->gn);

    if ((result = dot_1 * dot_2) <= 0 && (dot_1 + dot_2)) {
      edge_flag_result |= LRT_EDGE_FLAG_CONTOUR;
    }

    if (rb->use_back_face_culling) {
      if (dot_1 < 0) {
        tri1->flags |= LRT_CULL_DISCARD;
      }
      if (dot_2 < 0) {
        tri2->flags |= LRT_CULL_DISCARD;
      }
    }
    if (material_back_face) {
      if (tri1->flags & LRT_TRIANGLE_MAT_BACK_FACE_CULLING && dot_1 < 0) {
        tri1->flags |= LRT_CULL_DISCARD;
      }
      if (tri2->flags & LRT_TRIANGLE_MAT_BACK_FACE_CULLING && dot_2 < 0) {
        tri2->flags |= LRT_CULL_DISCARD;
      }
    }
  }

  if (!only_contour) {

    if (rb->use_crease) {
      bool do_crease = true;
      if (!rb->force_crease && !e_feat_data->use_auto_smooth &&
          (me->mpoly[mlooptri[f1].poly].flag & ME_SMOOTH) &&
          (me->mpoly[mlooptri[f2].poly].flag & ME_SMOOTH)) {
        do_crease = false;
      }
      if (do_crease && (dot_v3v3_db(tri1->gn, tri2->gn) < e_feat_data->crease_threshold)) {
        edge_flag_result |= LRT_EDGE_FLAG_CREASE;
      }
    }

    int mat1 = me->mpoly[mlooptri[f1].poly].mat_nr;
    int mat2 = me->mpoly[mlooptri[f2].poly].mat_nr;

    if (rb->use_material && mat1 != mat2) {
      edge_flag_result |= LRT_EDGE_FLAG_MATERIAL;
    }
  }
  else {                     /* only_contour */
    if (!edge_flag_result) { /* Other edge types inhibited */
      return;
    }
  }

  int real_edges[3];
  BKE_mesh_looptri_get_real_edges(me, &mlooptri[i / 3], real_edges);

  if (real_edges[i % 3] >= 0) {
    MEdge *medge = &me->medge[real_edges[i % 3]];

    if (rb->use_crease && rb->sharp_as_crease && (medge->flag & ME_SHARP)) {
      edge_flag_result |= LRT_EDGE_FLAG_CREASE;
    }

    if (rb->use_edge_marks && e_feat_data->use_freestyle_edge) {
      FreestyleEdge *fe;
      int index = e_feat_data->freestyle_edge_index;
      fe = &((FreestyleEdge *)me->edata.layers[index].data)[real_edges[i % 3]];
      if (fe->flag & FREESTYLE_EDGE_MARK) {
        edge_flag_result |= LRT_EDGE_FLAG_EDGE_MARK;
      }
    }
  }

  edge_nabr[i].flags = edge_flag_result;

  if (edge_flag_result) {
    /* Only allocate for feature edge (instead of all edges) to save memory.
     * If allow duplicated edges, one edge gets added multiple times if it has multiple types.
     */
    reduce_data->feat_edges += e_feat_data->rb->allow_duplicated_types ?
                                   lineart_edge_type_duplication_count(edge_flag_result) :
                                   1;
  }
}

typedef struct LooseEdgeData {
  int loose_count;
  int loose_max;
  MEdge **loose_array;
  Mesh *me;
} LooseEdgeData;

static void lineart_loose_data_reallocate(LooseEdgeData *loose_data, int count)
{
  MEdge **new_arr = MEM_callocN(sizeof(MEdge *) * count, "loose edge array");
  if (loose_data->loose_array) {
    memcpy(new_arr, loose_data->loose_array, sizeof(MEdge *) * loose_data->loose_max);
    MEM_freeN(loose_data->loose_array);
  }
  loose_data->loose_max = count;
  loose_data->loose_array = new_arr;
}

static void lineart_join_loose_edge_arr(LooseEdgeData *loose_data, LooseEdgeData *to_be_joined)
{
  if (!to_be_joined->loose_array) {
    return;
  }
  int new_count = loose_data->loose_count + to_be_joined->loose_count;
  if (new_count >= loose_data->loose_max) {
    lineart_loose_data_reallocate(loose_data, new_count);
  }
  memcpy(&loose_data->loose_array[loose_data->loose_count],
         to_be_joined->loose_array,
         sizeof(MEdge *) * to_be_joined->loose_count);
  loose_data->loose_count += to_be_joined->loose_count;
  MEM_freeN(to_be_joined->loose_array);
  to_be_joined->loose_array = NULL;
}

static void lineart_add_loose_edge(LooseEdgeData *loose_data, MEdge *e)
{
  if (loose_data->loose_count >= loose_data->loose_max) {
    int min_amount = MAX2(100, loose_data->loose_count * 2);
    lineart_loose_data_reallocate(loose_data, min_amount);
  }
  loose_data->loose_array[loose_data->loose_count] = e;
  loose_data->loose_count++;
}

static void lineart_identify_loose_edges(void *__restrict UNUSED(userdata),
                                         const int i,
                                         const TaskParallelTLS *__restrict tls)
{
  LooseEdgeData *loose_data = (LooseEdgeData *)tls->userdata_chunk;
  Mesh *me = loose_data->me;

  if (me->medge[i].flag & ME_LOOSEEDGE) {
    lineart_add_loose_edge(loose_data, &me->medge[i]);
  }
}

static void loose_data_sum_reduce(const void *__restrict UNUSED(userdata),
                                  void *__restrict chunk_join,
                                  void *__restrict chunk)
{
  LooseEdgeData *final = (LooseEdgeData *)chunk_join;
  LooseEdgeData *loose_chunk = (LooseEdgeData *)chunk;
  lineart_join_loose_edge_arr(final, loose_chunk);
}

static void lineart_add_edge_to_array(LineartPendingEdges *pe, LineartEdge *e)
{
  if (pe->next >= pe->max || !pe->max) {
    if (!pe->max) {
      pe->max = 1000;
    }

    LineartEdge **new_array = MEM_mallocN(sizeof(LineartEdge *) * pe->max * 2,
                                          "LineartPendingEdges array");
    if (LIKELY(pe->array)) {
      memcpy(new_array, pe->array, sizeof(LineartEdge *) * pe->max);
      MEM_freeN(pe->array);
    }
    pe->max *= 2;
    pe->array = new_array;
  }
  pe->array[pe->next] = e;
  pe->next++;
}

static void lineart_add_edge_to_array_thread(LineartObjectInfo *obi, LineartEdge *e)
{
  lineart_add_edge_to_array(&obi->pending_edges, e);
}

/* Note: For simplicity, this function doesn't actually do anything if you already have data in
 * #pe.  */
static void lineart_finalize_object_edge_array_reserve(LineartPendingEdges *pe, int count)
{
  if (pe->max || pe->array) {
    return;
  }

  pe->max = count;
  LineartEdge **new_array = MEM_mallocN(sizeof(LineartEdge *) * pe->max,
                                        "LineartPendingEdges array final");
  pe->array = new_array;
}

static void lineart_finalize_object_edge_array(LineartPendingEdges *pe, LineartObjectInfo *obi)
{
  /* In case of line art "occlusion only" or contour not enabled, it's possible for an object to
   * not produce any feature lines. */
  if (!obi->pending_edges.array) {
    return;
  }
  memcpy(&pe->array[pe->next],
         obi->pending_edges.array,
         sizeof(LineartEdge *) * obi->pending_edges.next);
  MEM_freeN(obi->pending_edges.array);
  pe->next += obi->pending_edges.next;
}

static void lineart_triangle_adjacent_assign(LineartTriangle *tri,
                                             LineartTriangleAdjacent *rta,
                                             LineartEdge *e)
{
  if (lineart_edge_match(tri, e, 0, 1)) {
    rta->e[0] = e;
  }
  else if (lineart_edge_match(tri, e, 1, 2)) {
    rta->e[1] = e;
  }
  else if (lineart_edge_match(tri, e, 2, 0)) {
    rta->e[2] = e;
  }
}

typedef struct TriData {
  LineartObjectInfo *ob_info;
  const MLoopTri *mlooptri;
  LineartVert *vert_arr;
  LineartTriangle *tri_arr;
  int lineart_triangle_size;
  LineartTriangleAdjacent *tri_adj;
} TriData;

static void lineart_load_tri_task(void *__restrict userdata,
                                  const int i,
                                  const TaskParallelTLS *__restrict UNUSED(tls))
{
  TriData *tri_task_data = (TriData *)userdata;
  Mesh *me = tri_task_data->ob_info->original_me;
  LineartObjectInfo *ob_info = tri_task_data->ob_info;
  const MLoopTri *mlooptri = &tri_task_data->mlooptri[i];
  LineartVert *vert_arr = tri_task_data->vert_arr;
  LineartTriangle *tri = tri_task_data->tri_arr;

  tri = (LineartTriangle *)(((uchar *)tri) + tri_task_data->lineart_triangle_size * i);

  int v1 = me->mloop[mlooptri->tri[0]].v;
  int v2 = me->mloop[mlooptri->tri[1]].v;
  int v3 = me->mloop[mlooptri->tri[2]].v;

  tri->v[0] = &vert_arr[v1];
  tri->v[1] = &vert_arr[v2];
  tri->v[2] = &vert_arr[v3];

  /* Material mask bits and occlusion effectiveness assignment. */
  Material *mat = BKE_object_material_get(ob_info->original_ob,
                                          me->mpoly[mlooptri->poly].mat_nr + 1);
  tri->material_mask_bits |= ((mat && (mat->lineart.flags & LRT_MATERIAL_MASK_ENABLED)) ?
                                  mat->lineart.material_mask_bits :
                                  0);
  tri->mat_occlusion |= (mat ? mat->lineart.mat_occlusion : 1);
  tri->flags |= (mat && (mat->blend_flag & MA_BL_CULL_BACKFACE)) ?
                    LRT_TRIANGLE_MAT_BACK_FACE_CULLING :
                    0;

  tri->intersection_mask = ob_info->override_intersection_mask;

  double gn[3];
  float no[3];
  normal_tri_v3(no, me->mvert[v1].co, me->mvert[v2].co, me->mvert[v3].co);
  copy_v3db_v3fl(gn, no);
  mul_v3_mat3_m4v3_db(tri->gn, ob_info->normal, gn);
  normalize_v3_db(tri->gn);

  if (ob_info->usage == OBJECT_LRT_INTERSECTION_ONLY) {
    tri->flags |= LRT_TRIANGLE_INTERSECTION_ONLY;
  }
  else if (ob_info->usage == OBJECT_LRT_NO_INTERSECTION ||
           ob_info->usage == OBJECT_LRT_OCCLUSION_ONLY) {
    tri->flags |= LRT_TRIANGLE_NO_INTERSECTION;
  }

  /* Re-use this field to refer to adjacent info, will be cleared after culling stage. */
  tri->intersecting_verts = (void *)&tri_task_data->tri_adj[i];
}
typedef struct EdgeNeighborData {
  LineartEdgeNeighbor *edge_nabr;
  LineartAdjacentEdge *adj_e;
  MLoopTri *mlooptri;
  MLoop *mloop;
} EdgeNeighborData;

static void lineart_edge_neighbor_init_task(void *__restrict userdata,
                                            const int i,
                                            const TaskParallelTLS *__restrict UNUSED(tls))
{
  EdgeNeighborData *en_data = (EdgeNeighborData *)userdata;
  LineartAdjacentEdge *adj_e = &en_data->adj_e[i];
  MLoopTri *looptri = &en_data->mlooptri[i / 3];
  LineartEdgeNeighbor *edge_nabr = &en_data->edge_nabr[i];
  MLoop *mloop = en_data->mloop;

  adj_e->e = i;
  adj_e->v1 = mloop[looptri->tri[i % 3]].v;
  adj_e->v2 = mloop[looptri->tri[(i + 1) % 3]].v;
  if (adj_e->v1 > adj_e->v2) {
    SWAP(unsigned int, adj_e->v1, adj_e->v2);
  }
  edge_nabr->e = -1;

  edge_nabr->v1 = adj_e->v1;
  edge_nabr->v2 = adj_e->v2;
  edge_nabr->flags = 0;
}

static LineartEdgeNeighbor *lineart_build_edge_neighbor(Mesh *me, int total_edges)
{
  /* Because the mesh is triangulated, so `me->totedge` should be reliable? */
  LineartAdjacentEdge *adj_e = MEM_mallocN(sizeof(LineartAdjacentEdge) * total_edges,
                                           "LineartAdjacentEdge arr");
  LineartEdgeNeighbor *edge_nabr = MEM_mallocN(sizeof(LineartEdgeNeighbor) * total_edges,
                                               "LineartEdgeNeighbor arr");

  MLoopTri *mlooptri = me->runtime.looptris.array;

  TaskParallelSettings en_settings;
  BLI_parallel_range_settings_defaults(&en_settings);
  /* Set the minimum amount of edges a thread has to process. */
  en_settings.min_iter_per_thread = 50000;

  EdgeNeighborData en_data;
  en_data.adj_e = adj_e;
  en_data.edge_nabr = edge_nabr;
  en_data.mlooptri = mlooptri;
  en_data.mloop = me->mloop;

  BLI_task_parallel_range(0, total_edges, &en_data, lineart_edge_neighbor_init_task, &en_settings);

  lineart_sort_adjacent_items(adj_e, total_edges);

  for (int i = 0; i < total_edges - 1; i++) {
    if (adj_e[i].v1 == adj_e[i + 1].v1 && adj_e[i].v2 == adj_e[i + 1].v2) {
      edge_nabr[adj_e[i].e].e = adj_e[i + 1].e;
      edge_nabr[adj_e[i + 1].e].e = adj_e[i].e;
    }
  }

  MEM_freeN(adj_e);

  return edge_nabr;
}

static void lineart_geometry_object_load(LineartObjectInfo *ob_info, LineartRenderBuffer *re_buf)
{
  LineartElementLinkNode *elem_link_node;
  LineartVert *la_v_arr;
  LineartEdge *la_edge_arr;
  LineartEdgeSegment *la_seg_arr;
  LineartTriangle *la_tri_arr;

  Mesh *me = ob_info->original_me;

  if (!me->totedge) {
    return;
  }

  /* Triangulate. */
  const MLoopTri *mlooptri = BKE_mesh_runtime_looptri_ensure(me);
  const int tot_tri = BKE_mesh_runtime_looptri_len(me);

  /* Check if we should look for custom data tags like Freestyle edges or faces. */
  bool can_find_freestyle_edge = false;
  int layer_index = CustomData_get_active_layer_index(&me->edata, CD_FREESTYLE_EDGE);
  if (layer_index != -1) {
    can_find_freestyle_edge = true;
  }

  bool can_find_freestyle_face = false;
  layer_index = CustomData_get_active_layer_index(&me->pdata, CD_FREESTYLE_FACE);
  if (layer_index != -1) {
    can_find_freestyle_face = true;
  }

  /* If we allow duplicated edges, one edge should get added multiple times if is has been
   * classified as more than one edge type. This is so we can create multiple different line type
   * chains containing the same edge. */
  la_v_arr = lineart_mem_acquire_thread(&re_buf->render_data_pool,
                                        sizeof(LineartVert) * me->totvert);
  la_tri_arr = lineart_mem_acquire_thread(&re_buf->render_data_pool,
                                          tot_tri * re_buf->triangle_size);

  Object *orig_ob = ob_info->original_ob;

  BLI_spin_lock(&re_buf->lock_task);
  elem_link_node = lineart_list_append_pointer_pool_sized_thread(&re_buf->vertex_buffer_pointers,
                                                                 &re_buf->render_data_pool,
                                                                 la_v_arr,
                                                                 sizeof(LineartElementLinkNode));
  BLI_spin_unlock(&re_buf->lock_task);

  elem_link_node->element_count = me->totvert;
  elem_link_node->object_ref = orig_ob;
  ob_info->eln = elem_link_node;

  bool use_auto_smooth = false;
  float crease_angle = 0;
  if (orig_ob->lineart.flags & OBJECT_LRT_OWN_CREASE) {
    crease_angle = cosf(M_PI - orig_ob->lineart.crease_threshold);
  }
  else if (ob_info->original_me->flag & ME_AUTOSMOOTH) {
    crease_angle = cosf(ob_info->original_me->smoothresh);
    use_auto_smooth = true;
  }
  else {
    crease_angle = re_buf->crease_threshold;
  }

  /* FIXME(Yiming): Hack for getting clean 3D text, the seam that extruded text object creates
   * erroneous detection on creases. Future configuration should allow options. */
  if (orig_ob->type == OB_FONT) {
    elem_link_node->flags |= LRT_ELEMENT_BORDER_ONLY;
  }

  BLI_spin_lock(&re_buf->lock_task);
  elem_link_node = lineart_list_append_pointer_pool_sized_thread(&re_buf->triangle_buffer_pointers,
                                                                 &re_buf->render_data_pool,
                                                                 la_tri_arr,
                                                                 sizeof(LineartElementLinkNode));
  BLI_spin_unlock(&re_buf->lock_task);

  int usage = ob_info->usage;

  elem_link_node->element_count = tot_tri;
  elem_link_node->object_ref = orig_ob;
  elem_link_node->flags |= (usage == OBJECT_LRT_NO_INTERSECTION ? LRT_ELEMENT_NO_INTERSECTION : 0);

  /* Note this memory is not from pool, will be deleted after culling. */
  LineartTriangleAdjacent *tri_adj = MEM_callocN(sizeof(LineartTriangleAdjacent) * tot_tri,
                                                 "LineartTriangleAdjacent");
  /* Link is minimal so we use pool anyway. */
  BLI_spin_lock(&re_buf->lock_task);
  lineart_list_append_pointer_pool_thread(
      &re_buf->triangle_adjacent_pointers, &re_buf->render_data_pool, tri_adj);
  BLI_spin_unlock(&re_buf->lock_task);

  /* Convert all vertices to lineart verts. */
  TaskParallelSettings vert_settings;
  BLI_parallel_range_settings_defaults(&vert_settings);
  /* Set the minimum amount of verts a thread has to process. */
  vert_settings.min_iter_per_thread = 4000;

  VertData vert_data;
  vert_data.mvert = me->mvert;
  vert_data.v_arr = la_v_arr;
  vert_data.model_view = ob_info->model_view;
  vert_data.model_view_proj = ob_info->model_view_proj;

  BLI_task_parallel_range(
      0, me->totvert, &vert_data, lineart_mvert_transform_task, &vert_settings);

  /* Convert all mesh triangles into lineart triangles.
   * Also create an edge map to get connectivity between edges and triangles. */
  TaskParallelSettings tri_settings;
  BLI_parallel_range_settings_defaults(&tri_settings);
  /* Set the minimum amount of triangles a thread has to process. */
  tri_settings.min_iter_per_thread = 4000;

  TriData tri_data;
  tri_data.ob_info = ob_info;
  tri_data.mlooptri = mlooptri;
  tri_data.vert_arr = la_v_arr;
  tri_data.tri_arr = la_tri_arr;
  tri_data.lineart_triangle_size = re_buf->triangle_size;
  tri_data.tri_adj = tri_adj;

  unsigned int total_edges = tot_tri * 3;

  BLI_task_parallel_range(0, tot_tri, &tri_data, lineart_load_tri_task, &tri_settings);

  /* Check for contour lines in the mesh.
   * IE check if the triangle edges lies in area where the triangles go from front facing to back
   * facing.
   */
  EdgeFeatReduceData edge_reduce = {0};
  TaskParallelSettings edge_feat_settings;
  BLI_parallel_range_settings_defaults(&edge_feat_settings);
  /* Set the minimum amount of edges a thread has to process. */
  edge_feat_settings.min_iter_per_thread = 4000;
  edge_feat_settings.userdata_chunk = &edge_reduce;
  edge_feat_settings.userdata_chunk_size = sizeof(EdgeFeatReduceData);
  edge_feat_settings.func_reduce = feat_data_sum_reduce;

  EdgeFeatData edge_feat_data = {0};
  edge_feat_data.rb = re_buf;
  edge_feat_data.me = me;
  edge_feat_data.mlooptri = mlooptri;
  edge_feat_data.edge_nabr = lineart_build_edge_neighbor(me, total_edges);
  edge_feat_data.tri_array = la_tri_arr;
  edge_feat_data.v_array = la_v_arr;
  edge_feat_data.crease_threshold = crease_angle;
  edge_feat_data.use_auto_smooth = use_auto_smooth;
  edge_feat_data.use_freestyle_face = can_find_freestyle_face;
  edge_feat_data.use_freestyle_edge = can_find_freestyle_edge;
  if (edge_feat_data.use_freestyle_face) {
    edge_feat_data.freestyle_face_index = CustomData_get_layer_index(&me->pdata,
                                                                     CD_FREESTYLE_FACE);
  }
  if (edge_feat_data.use_freestyle_edge) {
    edge_feat_data.freestyle_edge_index = CustomData_get_layer_index(&me->edata,
                                                                     CD_FREESTYLE_EDGE);
  }

  BLI_task_parallel_range(0,
                          total_edges,
                          &edge_feat_data,
                          lineart_identify_mlooptri_feature_edges,
                          &edge_feat_settings);

  LooseEdgeData loose_data = {0};
  if (re_buf->use_loose) {
    /* Only identifying floating edges at this point because other edges has been taken care of
     * inside #lineart_identify_mlooptri_feature_edges function. */
    TaskParallelSettings edge_loose_settings;
    BLI_parallel_range_settings_defaults(&edge_loose_settings);
    edge_loose_settings.min_iter_per_thread = 4000;
    edge_loose_settings.func_reduce = loose_data_sum_reduce;
    edge_loose_settings.userdata_chunk = &loose_data;
    edge_loose_settings.userdata_chunk_size = sizeof(LooseEdgeData);
    loose_data.me = me;
    BLI_task_parallel_range(
        0, me->totedge, &loose_data, lineart_identify_loose_edges, &edge_loose_settings);
  }

  int allocate_la_e = edge_reduce.feat_edges + loose_data.loose_count;

  la_edge_arr = lineart_mem_acquire_thread(&re_buf->render_data_pool,
                                           sizeof(LineartEdge) * allocate_la_e);
  la_seg_arr = lineart_mem_acquire_thread(&re_buf->render_data_pool,
                                          sizeof(LineartEdgeSegment) * allocate_la_e);
  BLI_spin_lock(&re_buf->lock_task);
  elem_link_node = lineart_list_append_pointer_pool_sized_thread(&re_buf->line_buffer_pointers,
                                                                 &re_buf->render_data_pool,
                                                                 la_edge_arr,
                                                                 sizeof(LineartElementLinkNode));
  BLI_spin_unlock(&re_buf->lock_task);
  elem_link_node->element_count = allocate_la_e;
  elem_link_node->object_ref = orig_ob;

  /* Start of the edge/seg arr */
  LineartEdge *la_edge;
  LineartEdgeSegment *la_seg;
  la_edge = la_edge_arr;
  la_seg = la_seg_arr;

  for (int i = 0; i < total_edges; i++) {
    LineartEdgeNeighbor *edge_nabr = &edge_feat_data.edge_nabr[i];

    if (i < edge_nabr->e) {
      continue;
    }

    /* Not a feature line, so we skip. */
    if (edge_nabr->flags == 0) {
      continue;
    }

    LineartEdge *edge_added = NULL;

    /* See eLineartEdgeFlag for details. */
    for (int flag_bit = 0; flag_bit < LRT_EDGE_FLAG_TYPE_MAX_BITS; flag_bit++) {
      char use_type = 1 << flag_bit;
      if (!(use_type & edge_nabr->flags)) {
        continue;
      }

      la_edge->v1 = &la_v_arr[edge_nabr->v1];
      la_edge->v2 = &la_v_arr[edge_nabr->v2];
      int findex = i / 3;
      la_edge->t1 = lineart_triangle_from_index(re_buf, la_tri_arr, findex);
      if (!edge_added) {
        lineart_triangle_adjacent_assign(la_edge->t1, &tri_adj[findex], la_edge);
      }
      if (edge_nabr->e != -1) {
        findex = edge_nabr->e / 3;
        la_edge->t2 = lineart_triangle_from_index(re_buf, la_tri_arr, findex);
        if (!edge_added) {
          lineart_triangle_adjacent_assign(la_edge->t2, &tri_adj[findex], la_edge);
        }
      }
      la_edge->flags = use_type;
      la_edge->object_ref = orig_ob;
      BLI_addtail(&la_edge->segments, la_seg);
      if (usage == OBJECT_LRT_INHERIT || usage == OBJECT_LRT_INCLUDE ||
          usage == OBJECT_LRT_NO_INTERSECTION) {
        lineart_add_edge_to_array_thread(ob_info, la_edge);
      }

      if (edge_added) {
        edge_added->flags |= LRT_EDGE_FLAG_NEXT_IS_DUPLICATION;
      }

      edge_added = la_edge;

      la_edge++;
      la_seg++;

      if (!re_buf->allow_duplicated_types) {
        break;
      }
    }
  }

  if (loose_data.loose_array) {
    for (int i = 0; i < loose_data.loose_count; i++) {
      la_edge->v1 = &la_v_arr[loose_data.loose_array[i]->v1];
      la_edge->v2 = &la_v_arr[loose_data.loose_array[i]->v2];
      la_edge->flags = LRT_EDGE_FLAG_LOOSE;
      la_edge->object_ref = orig_ob;
      BLI_addtail(&la_edge->segments, la_seg);
      if (usage == OBJECT_LRT_INHERIT || usage == OBJECT_LRT_INCLUDE ||
          usage == OBJECT_LRT_NO_INTERSECTION) {
        lineart_add_edge_to_array_thread(ob_info, la_edge);
      }
      la_edge++;
      la_seg++;
    }
    MEM_freeN(loose_data.loose_array);
  }

  MEM_freeN(edge_feat_data.edge_nabr);

  if (ob_info->free_use_mesh) {
    BKE_id_free(NULL, me);
  }
}

static void lineart_object_load_worker(TaskPool *__restrict UNUSED(pool),
                                       LineartObjectLoadTaskInfo *olti)
{
  // TODO
  //- Print size of pending objects.
  //- Try to feed this with an array instead of via the pool instead of a custom list
  //- Assign the number of objects instead of number of threads
  // printf("thread start: %d\n", olti->thread_id);
  for (LineartObjectInfo *obi = olti->pending; obi; obi = obi->next) {
    lineart_geometry_object_load(obi, olti->rb);
    if (G.debug_value == 4000) {
      // printf("thread id: %d processed: %d\n", olti->thread_id, obi->original_me->totpoly);
    }
  }
  // printf("thread end: %d\n", olti->thread_id);
}

static uchar lineart_intersection_mask_check(Collection *c, Object *ob)
{
  LISTBASE_FOREACH (CollectionChild *, cc, &c->children) {
    uchar result = lineart_intersection_mask_check(cc->collection, ob);
    if (result) {
      return result;
    }
  }

  if (BKE_collection_has_object(c, (Object *)(ob->id.orig_id))) {
    if (c->lineart_flags & COLLECTION_LRT_USE_INTERSECTION_MASK) {
      return c->lineart_intersection_mask;
    }
  }

  return 0;
}

/**
 * See if this object in such collection is used for generating line art,
 * Disabling a collection for line art will doable all objects inside.
 */
static int lineart_usage_check(Collection *c, Object *ob, bool is_render)
{

  if (!c) {
    return OBJECT_LRT_INHERIT;
  }

  int object_has_special_usage = (ob->lineart.usage != OBJECT_LRT_INHERIT);

  if (object_has_special_usage) {
    return ob->lineart.usage;
  }

  if (c->gobject.first) {
    if (BKE_collection_has_object(c, (Object *)(ob->id.orig_id))) {
      if ((is_render && (c->flag & COLLECTION_HIDE_RENDER)) ||
          ((!is_render) && (c->flag & COLLECTION_HIDE_VIEWPORT))) {
        return OBJECT_LRT_EXCLUDE;
      }
      if (ob->lineart.usage == OBJECT_LRT_INHERIT) {
        switch (c->lineart_usage) {
          case COLLECTION_LRT_OCCLUSION_ONLY:
            return OBJECT_LRT_OCCLUSION_ONLY;
          case COLLECTION_LRT_EXCLUDE:
            return OBJECT_LRT_EXCLUDE;
          case COLLECTION_LRT_INTERSECTION_ONLY:
            return OBJECT_LRT_INTERSECTION_ONLY;
          case COLLECTION_LRT_NO_INTERSECTION:
            return OBJECT_LRT_NO_INTERSECTION;
        }
        return OBJECT_LRT_INHERIT;
      }
      return ob->lineart.usage;
    }
  }

  LISTBASE_FOREACH (CollectionChild *, cc, &c->children) {
    int result = lineart_usage_check(cc->collection, ob, is_render);
    if (result > OBJECT_LRT_INHERIT) {
      return result;
    }
  }

  return OBJECT_LRT_INHERIT;
}

static void lineart_geometry_load_assign_thread(LineartObjectLoadTaskInfo *olti_list,
                                                LineartObjectInfo *obi,
                                                int thread_count,
                                                int this_face_count)
{
  LineartObjectLoadTaskInfo *use_olti = olti_list;
  uint64_t min_face = use_olti->total_faces;
  for (int i = 0; i < thread_count; i++) {
    if (olti_list[i].total_faces < min_face) {
      min_face = olti_list[i].total_faces;
      use_olti = &olti_list[i];
    }
  }

  use_olti->total_faces += this_face_count;
  obi->next = use_olti->pending;
  use_olti->pending = obi;
}

static bool lineart_geometry_check_visible(double (*model_view_proj)[4],
                                           double shift_x,
                                           double shift_y,
                                           Mesh *use_mesh)
{
  if (!use_mesh) {
    return false;
  }
  float mesh_min[3], mesh_max[3];
  INIT_MINMAX(mesh_min, mesh_max);
  BKE_mesh_minmax(use_mesh, mesh_min, mesh_max);
  BoundBox bb = {0};
  BKE_boundbox_init_from_minmax(&bb, mesh_min, mesh_max);

  double co[8][4];
  double tmp[3];
  for (int i = 0; i < 8; i++) {
    copy_v3db_v3fl(co[i], bb.vec[i]);
    copy_v3_v3_db(tmp, co[i]);
    mul_v4_m4v3_db(co[i], model_view_proj, tmp);
    co[i][0] -= shift_x * 2 * co[i][3];
    co[i][1] -= shift_y * 2 * co[i][3];
  }

  bool cond[6] = {true, true, true, true, true, true};
  /* Because for a point to be inside clip space, it must satisfy `-Wc <= XYCc <= Wc`, here if
   * all verts falls to the same side of the clip space border, we know it's outside view. */
  for (int i = 0; i < 8; i++) {
    cond[0] &= (co[i][0] < -co[i][3]);
    cond[1] &= (co[i][0] > co[i][3]);
    cond[2] &= (co[i][1] < -co[i][3]);
    cond[3] &= (co[i][1] > co[i][3]);
    cond[4] &= (co[i][2] < -co[i][3]);
    cond[5] &= (co[i][2] > co[i][3]);
  }
  for (int i = 0; i < 6; i++) {
    if (cond[i]) {
      return false;
    }
  }
  return true;
}

static void lineart_object_load_single_instance(LineartRenderBuffer *rb,
                                                Depsgraph *depsgraph,
                                                Scene *scene,
                                                Object *ob,
                                                Object *ref_ob,
                                                float use_mat[4][4],
                                                bool is_render,
                                                LineartObjectLoadTaskInfo *olti,
                                                int thread_count)
{
  LineartObjectInfo *obi = lineart_mem_acquire(&rb->render_data_pool, sizeof(LineartObjectInfo));
  obi->usage = lineart_usage_check(scene->master_collection, ob, is_render);
  obi->override_intersection_mask = lineart_intersection_mask_check(scene->master_collection, ob);
  Mesh *use_mesh;

  if (obi->usage == OBJECT_LRT_EXCLUDE) {
    return;
  }

  /* Prepare the matrix used for transforming this specific object (instance). This has to be
   * done before mesh boundbox check because the function needs that. */
  mul_m4db_m4db_m4fl_uniq(obi->model_view_proj, rb->view_projection, use_mat);
  mul_m4db_m4db_m4fl_uniq(obi->model_view, rb->view, use_mat);

  if (!ELEM(ob->type, OB_MESH, OB_MBALL, OB_CURVES_LEGACY, OB_SURF, OB_FONT)) {
    return;
  }
  if (ob->type == OB_MESH) {
    use_mesh = BKE_object_get_evaluated_mesh(ob);
    if (use_mesh->edit_mesh) {
      /* If the object is being edited, then the mesh is not evaluated fully into the final
       * result, do not load them. */
      return;
    }
  }
  else {
    use_mesh = BKE_mesh_new_from_object(depsgraph, ob, true, true);
  }

  /* In case we still can not get any mesh geometry data from the object */
  if (!use_mesh) {
    return;
  }

  if (!lineart_geometry_check_visible(obi->model_view_proj, rb->shift_x, rb->shift_y, use_mesh)) {
    return;
  }

  if (ob->type != OB_MESH) {
    obi->free_use_mesh = true;
  }

  /* Make normal matrix. */
  float imat[4][4];
  invert_m4_m4(imat, use_mat);
  transpose_m4(imat);
  copy_m4d_m4(obi->normal, imat);

  obi->original_me = use_mesh;
  obi->original_ob = (ref_ob->id.orig_id ? (Object *)ref_ob->id.orig_id : (Object *)ref_ob);
  lineart_geometry_load_assign_thread(olti, obi, thread_count, use_mesh->totpoly);
}

static void lineart_main_load_geometries(
    Depsgraph *depsgraph,
    Scene *scene,
    Object *camera /* Still use camera arg for convenience. */,
    LineartRenderBuffer *rb,
    bool allow_duplicates)
{
  double proj[4][4], view[4][4], result[4][4];
  float inv[4][4];
  Camera *cam = camera->data;
  float sensor = BKE_camera_sensor_size(cam->sensor_fit, cam->sensor_x, cam->sensor_y);
  int fit = BKE_camera_sensor_fit(cam->sensor_fit, rb->w, rb->h);
  double asp = ((double)rb->w / (double)rb->h);

  int bound_box_discard_count = 0;

  if (cam->type == CAM_PERSP) {
    if (fit == CAMERA_SENSOR_FIT_VERT && asp > 1) {
      sensor *= asp;
    }
    if (fit == CAMERA_SENSOR_FIT_HOR && asp < 1) {
      sensor /= asp;
    }
    const double fov = focallength_to_fov(cam->lens / (1 + rb->overscan), sensor);
    lineart_matrix_perspective_44d(proj, fov, asp, cam->clip_start, cam->clip_end);
  }
  else if (cam->type == CAM_ORTHO) {
    const double w = cam->ortho_scale / 2;
    lineart_matrix_ortho_44d(proj, -w, w, -w / asp, w / asp, cam->clip_start, cam->clip_end);
  }

  double t_start;

  if (G.debug_value == 4000) {
    t_start = PIL_check_seconds_timer();
  }

  invert_m4_m4(inv, rb->cam_obmat);
  mul_m4db_m4db_m4fl_uniq(result, proj, inv);
  copy_m4_m4_db(proj, result);
  copy_m4_m4_db(rb->view_projection, proj);

  unit_m4_db(view);
  copy_m4_m4_db(rb->view, view);

  BLI_listbase_clear(&rb->triangle_buffer_pointers);
  BLI_listbase_clear(&rb->vertex_buffer_pointers);

  int thread_count = rb->thread_count;

  /* This memory is in render buffer memory pool. So we don't need to free those after loading.
   */
  LineartObjectLoadTaskInfo *olti = lineart_mem_acquire(
      &rb->render_data_pool, sizeof(LineartObjectLoadTaskInfo) * thread_count);

  eEvaluationMode eval_mode = DEG_get_mode(depsgraph);
  bool is_render = eval_mode == DAG_EVAL_RENDER;

  int flags = DEG_ITER_OBJECT_FLAG_LINKED_DIRECTLY | DEG_ITER_OBJECT_FLAG_LINKED_VIA_SET |
              DEG_ITER_OBJECT_FLAG_VISIBLE;

  /* Instance duplicated & particles. */
  if (allow_duplicates) {
    flags |= DEG_ITER_OBJECT_FLAG_DUPLI;
  }

  /* XXX(Yiming): Temporary solution, this iterator is technially unsafe to use *during* depsgraph
   * evaluation, see https://developer.blender.org/D14997 for detailed explainations. */
  DEG_OBJECT_ITER_BEGIN (depsgraph, ob, flags) {
    Object *eval_ob = DEG_get_evaluated_object(depsgraph, ob);

    if (!eval_ob) {
      continue;
    }

    /* DEG_OBJECT_ITER_BEGIN will include the instanced mesh of these curve object types, so don't
     * load them twice. */
    if (allow_duplicates && ELEM(ob->type, OB_CURVES_LEGACY, OB_FONT, OB_SURF)) {
      continue;
    }

    if (BKE_object_visibility(eval_ob, eval_mode) & OB_VISIBLE_SELF) {
      lineart_object_load_single_instance(
          rb, depsgraph, scene, eval_ob, eval_ob, eval_ob->obmat, is_render, olti, thread_count);
    }
  }
  DEG_OBJECT_ITER_END;

  TaskPool *tp = BLI_task_pool_create(NULL, TASK_PRIORITY_HIGH);

  if (G.debug_value == 4000) {
    printf("thread count: %d\n", thread_count);
  }
  for (int i = 0; i < thread_count; i++) {
    olti[i].rb = rb;
    olti[i].thread_id = i;
    BLI_task_pool_push(tp, (TaskRunFunction)lineart_object_load_worker, &olti[i], 0, NULL);
  }
  BLI_task_pool_work_and_wait(tp);
  BLI_task_pool_free(tp);

  /* The step below is to serialize vertex index in the whole scene, so
   * lineart_triangle_share_edge() can work properly from the lack of triangle adjacent info. */
  int global_i = 0;

  int edge_count = 0;
  for (int i = 0; i < thread_count; i++) {
    for (LineartObjectInfo *obi = olti[i].pending; obi; obi = obi->next) {
      if (!obi->eln) {
        continue;
      }
      edge_count += obi->pending_edges.next;
    }
  }
  lineart_finalize_object_edge_array_reserve(&rb->pending_edges, edge_count);

  for (int i = 0; i < thread_count; i++) {
    for (LineartObjectInfo *obi = olti[i].pending; obi; obi = obi->next) {
      if (!obi->eln) {
        continue;
      }
      LineartVert *v = (LineartVert *)obi->eln->pointer;
      int v_count = obi->eln->element_count;
      for (int vi = 0; vi < v_count; vi++) {
        v[vi].index += global_i;
      }
      /* Register a global index increment. See #lineart_triangle_share_edge() and
       * #lineart_main_load_geometries() for detailed. It's okay that global_vindex might
       * eventually overflow, in such large scene it's virtually impossible for two vertex of the
       * same numeric index to come close together. */
      obi->global_i_offset = global_i;
      global_i += v_count;
      lineart_finalize_object_edge_array(&rb->pending_edges, obi);
    }
  }

  if (G.debug_value == 4000) {
    double t_elapsed = PIL_check_seconds_timer() - t_start;
    printf("Line art loading time: %lf\n", t_elapsed);
    printf("Discarded %d object from bound box check\n", bound_box_discard_count);
  }
}

/**
 * Returns the two other verts of the triangle given a vertex. Returns false if the given vertex
 * doesn't belong to this triangle.
 */
static bool lineart_triangle_get_other_verts(const LineartTriangle *tri,
                                             const LineartVert *vt,
                                             LineartVert **l,
                                             LineartVert **r)
{
  if (tri->v[0] == vt) {
    *l = tri->v[1];
    *r = tri->v[2];
    return true;
  }
  if (tri->v[1] == vt) {
    *l = tri->v[2];
    *r = tri->v[0];
    return true;
  }
  if (tri->v[2] == vt) {
    *l = tri->v[0];
    *r = tri->v[1];
    return true;
  }
  return false;
}

static bool lineart_edge_from_triangle(const LineartTriangle *tri,
                                       const LineartEdge *e,
                                       bool allow_overlapping_edges)
{
  /* Normally we just determine from the pointer address. */
  if (e->t1 == tri || e->t2 == tri) {
    return true;
  }
  /* If allows overlapping, then we compare the vertex coordinates one by one to determine if one
   * edge is from specific triangle. This is slower but can handle edge split cases very well. */
  if (allow_overlapping_edges) {
#define LRT_TRI_SAME_POINT(tri, i, pt) \
  ((LRT_DOUBLE_CLOSE_ENOUGH(tri->v[i]->gloc[0], pt->gloc[0]) && \
    LRT_DOUBLE_CLOSE_ENOUGH(tri->v[i]->gloc[1], pt->gloc[1]) && \
    LRT_DOUBLE_CLOSE_ENOUGH(tri->v[i]->gloc[2], pt->gloc[2])) || \
   (LRT_DOUBLE_CLOSE_ENOUGH(tri->v[i]->gloc[0], pt->gloc[0]) && \
    LRT_DOUBLE_CLOSE_ENOUGH(tri->v[i]->gloc[1], pt->gloc[1]) && \
    LRT_DOUBLE_CLOSE_ENOUGH(tri->v[i]->gloc[2], pt->gloc[2])))
    if ((LRT_TRI_SAME_POINT(tri, 0, e->v1) || LRT_TRI_SAME_POINT(tri, 1, e->v1) ||
         LRT_TRI_SAME_POINT(tri, 2, e->v1)) &&
        (LRT_TRI_SAME_POINT(tri, 0, e->v2) || LRT_TRI_SAME_POINT(tri, 1, e->v2) ||
         LRT_TRI_SAME_POINT(tri, 2, e->v2))) {
      return true;
    }
#undef LRT_TRI_SAME_POINT
  }
  return false;
}

/* Sorting three intersection points from min to max,
 * the order for each intersection is set in `lst[0]` to `lst[2]`. */
#define INTERSECT_SORT_MIN_TO_MAX_3(ia, ib, ic, lst) \
  { \
    lst[0] = LRT_MIN3_INDEX(ia, ib, ic); \
    lst[1] = (((ia <= ib && ib <= ic) || (ic <= ib && ib <= ia)) ? \
                  1 : \
                  (((ic <= ia && ia <= ib) || (ib < ia && ia <= ic)) ? 0 : 2)); \
    lst[2] = LRT_MAX3_INDEX(ia, ib, ic); \
  }

/* `ia ib ic` are ordered. */
#define INTERSECT_JUST_GREATER(is, order, num, index) \
  { \
    index = (num < is[order[0]] ? \
                 order[0] : \
                 (num < is[order[1]] ? order[1] : (num < is[order[2]] ? order[2] : -1))); \
  }

/* `ia ib ic` are ordered. */
#define INTERSECT_JUST_SMALLER(is, order, num, index) \
  { \
    index = (num > is[order[2]] ? \
                 order[2] : \
                 (num > is[order[1]] ? order[1] : (num > is[order[0]] ? order[0] : -1))); \
  }

/**
 * This is the main function to calculate
 * the occlusion status between 1(one) triangle and 1(one) line.
 * if returns true, then from/to will carry the occluded segments
 * in ratio from `e->v1` to `e->v2`. The line is later cut with these two values.
 *
 * TODO(@Yiming): This function uses a convoluted method that needs to be redesigned.
 *
 * 1) The #lineart_intersect_seg_seg() and #lineart_point_triangle_relation() are separate calls,
 * which would potentially return results that doesn't agree, especially when it's an edge
 * extruding from one of the triangle's point. To get the information using one math process can
 * solve this problem.
 *
 * 2) Currently using discrete a/b/c/pa/pb/pc/is[3] values for storing
 * intersection/edge_aligned/intersection_order info, which isn't optimal, needs a better
 * representation (likely a struct) for readability and clarity of code path.
 *
 * I keep this function as-is because it's still fast, and more importantly the output value
 * threshold is already in tune with the cutting function in the next stage.
 * While current "edge aligned" fix isn't ideal, it does solve most of the precision issue
 * especially in orthographic camera mode.
 */
static bool lineart_triangle_edge_image_space_occlusion(SpinLock *UNUSED(spl),
                                                        const LineartTriangle *tri,
                                                        const LineartEdge *e,
                                                        const double *override_camera_loc,
                                                        const bool override_cam_is_persp,
                                                        const bool allow_overlapping_edges,
                                                        const double vp[4][4],
                                                        const double *camera_dir,
                                                        const float cam_shift_x,
                                                        const float cam_shift_y,
                                                        double *from,
                                                        double *to)
{
  double is[3] = {0};
  int order[3];
  int LCross = -1, RCross = -1;
  int a, b, c;     /* Crossing info. */
  bool pa, pb, pc; /* Parallel info. */
  int st_l = 0, st_r = 0;

  double Lv[3];
  double Rv[3];
  double vd4[4];
  double Cv[3];
  double dot_l, dot_r, dot_la, dot_ra;
  double dot_f;
  double gloc[4], trans[4];
  double cut = -1;

  double *LFBC = e->v1->fbcoord, *RFBC = e->v2->fbcoord, *FBC0 = tri->v[0]->fbcoord,
         *FBC1 = tri->v[1]->fbcoord, *FBC2 = tri->v[2]->fbcoord;

  /* Overlapping not possible, return early. */
  if ((MAX3(FBC0[0], FBC1[0], FBC2[0]) < MIN2(LFBC[0], RFBC[0])) ||
      (MIN3(FBC0[0], FBC1[0], FBC2[0]) > MAX2(LFBC[0], RFBC[0])) ||
      (MAX3(FBC0[1], FBC1[1], FBC2[1]) < MIN2(LFBC[1], RFBC[1])) ||
      (MIN3(FBC0[1], FBC1[1], FBC2[1]) > MAX2(LFBC[1], RFBC[1])) ||
      (MIN3(FBC0[3], FBC1[3], FBC2[3]) > MAX2(LFBC[3], RFBC[3]))) {
    return false;
  }

  /* If the line is one of the edge in the triangle, then it's not occluded. */
  if (lineart_edge_from_triangle(tri, e, allow_overlapping_edges)) {
    return false;
  }

  /* Check if the line visually crosses one of the edge in the triangle. */
  a = lineart_intersect_seg_seg(LFBC, RFBC, FBC0, FBC1, &is[0], &pa);
  b = lineart_intersect_seg_seg(LFBC, RFBC, FBC1, FBC2, &is[1], &pb);
  c = lineart_intersect_seg_seg(LFBC, RFBC, FBC2, FBC0, &is[2], &pc);

  /* Sort the intersection distance. */
  INTERSECT_SORT_MIN_TO_MAX_3(is[0], is[1], is[2], order);

  sub_v3_v3v3_db(Lv, e->v1->gloc, tri->v[0]->gloc);
  sub_v3_v3v3_db(Rv, e->v2->gloc, tri->v[0]->gloc);

  copy_v3_v3_db(Cv, camera_dir);

  if (override_cam_is_persp) {
    copy_v3_v3_db(vd4, override_camera_loc);
  }
  else {
    copy_v4_v4_db(vd4, override_camera_loc);
  }
  if (override_cam_is_persp) {
    sub_v3_v3v3_db(Cv, vd4, tri->v[0]->gloc);
  }

  dot_l = dot_v3v3_db(Lv, tri->gn);
  dot_r = dot_v3v3_db(Rv, tri->gn);
  dot_f = dot_v3v3_db(Cv, tri->gn);

  /* NOTE(Yiming): When we don't use `dot_f==0` here, it's theoretically possible that _some_
   * faces in perspective mode would get erroneously caught in this condition where they really
   * are legit faces that would produce occlusion, but haven't encountered those yet in my test
   * files.
   */
  if (fabs(dot_f) < FLT_EPSILON) {
    return false;
  }

  /* If the edge doesn't visually cross any edge of the triangle... */
  if (!a && !b && !c) {
    /* And if both end point from the edge is outside of the triangle... */
    if (!(st_l = lineart_point_triangle_relation(LFBC, FBC0, FBC1, FBC2)) &&
        !(st_r = lineart_point_triangle_relation(RFBC, FBC0, FBC1, FBC2))) {
      return 0; /* We don't have any occlusion. */
    }
  }

  /* Whether two end points are inside/on_the_edge/outside of the triangle. */
  st_l = lineart_point_triangle_relation(LFBC, FBC0, FBC1, FBC2);
  st_r = lineart_point_triangle_relation(RFBC, FBC0, FBC1, FBC2);

  /* Determine the cut position. */

  dot_la = fabs(dot_l);
  if (dot_la < DBL_EPSILON) {
    dot_la = 0;
    dot_l = 0;
  }
  dot_ra = fabs(dot_r);
  if (dot_ra < DBL_EPSILON) {
    dot_ra = 0;
    dot_r = 0;
  }
  if (dot_l - dot_r == 0) {
    cut = 100000;
  }
  else if (dot_l * dot_r <= 0) {
    cut = dot_la / fabs(dot_l - dot_r);
  }
  else {
    cut = fabs(dot_r + dot_l) / fabs(dot_l - dot_r);
    cut = dot_ra > dot_la ? 1 - cut : cut;
  }

  /* Transform the cut from geometry space to image space. */
  if (override_cam_is_persp) {
    interp_v3_v3v3_db(gloc, e->v1->gloc, e->v2->gloc, cut);
    mul_v4_m4v3_db(trans, vp, gloc);
    mul_v3db_db(trans, (1 / trans[3]));
    trans[0] -= cam_shift_x * 2;
    trans[1] -= cam_shift_y * 2;
    /* To accommodate `k=0` and `k=inf` (vertical) lines. here the cut is in image space. */
    if (fabs(e->v1->fbcoord[0] - e->v2->fbcoord[0]) >
        fabs(e->v1->fbcoord[1] - e->v2->fbcoord[1])) {
      cut = ratiod(e->v1->fbcoord[0], e->v2->fbcoord[0], trans[0]);
    }
    else {
      cut = ratiod(e->v1->fbcoord[1], e->v2->fbcoord[1], trans[1]);
    }
  }

#define LRT_GUARD_NOT_FOUND \
  if (LCross < 0 || RCross < 0) { \
    return false; \
  }

  /* Determine the pair of edges that the line has crossed. The "|" symbol in the comment
   * indicates triangle boundary. DBL_TRIANGLE_LIM is needed to for floating point precision
   * tolerance. */

  if (st_l == 2) {
    /* Left side is in the triangle. */
    if (st_r == 2) {
      /* |   l---r   | */
      INTERSECT_JUST_SMALLER(is, order, DBL_TRIANGLE_LIM, LCross);
      INTERSECT_JUST_GREATER(is, order, 1 - DBL_TRIANGLE_LIM, RCross);
    }
    else if (st_r == 1) {
      /* |   l------r| */
      INTERSECT_JUST_SMALLER(is, order, DBL_TRIANGLE_LIM, LCross);
      INTERSECT_JUST_GREATER(is, order, 1 - DBL_TRIANGLE_LIM, RCross);
    }
    else if (st_r == 0) {
      /* |   l-------|------r */
      INTERSECT_JUST_SMALLER(is, order, DBL_TRIANGLE_LIM, LCross);
      INTERSECT_JUST_GREATER(is, order, 0, RCross);
    }
  }
  else if (st_l == 1) {
    /* Left side is on some edge of the triangle. */
    if (st_r == 2) {
      /* |l------r   | */
      INTERSECT_JUST_SMALLER(is, order, DBL_TRIANGLE_LIM, LCross);
      INTERSECT_JUST_GREATER(is, order, 1 - DBL_TRIANGLE_LIM, RCross);
    }
    else if (st_r == 1) {
      /* |l---------r| */
      INTERSECT_JUST_SMALLER(is, order, DBL_TRIANGLE_LIM, LCross);
      INTERSECT_JUST_GREATER(is, order, 1 - DBL_TRIANGLE_LIM, RCross);
    }
    else if (st_r == 0) {
      /*           |l----------|-------r (crossing the triangle) [OR]
       * r---------|l          |         (not crossing the triangle) */
      INTERSECT_JUST_GREATER(is, order, DBL_TRIANGLE_LIM, RCross);
      if (RCross >= 0 && LRT_ABC(RCross) && is[RCross] > (DBL_TRIANGLE_LIM)) {
        INTERSECT_JUST_SMALLER(is, order, DBL_TRIANGLE_LIM, LCross);
      }
      else {
        INTERSECT_JUST_SMALLER(is, order, DBL_TRIANGLE_LIM, RCross);
        if (RCross > 0) {
          INTERSECT_JUST_SMALLER(is, order, is[RCross], LCross);
        }
      }
      LRT_GUARD_NOT_FOUND
      /* We could have the edge being completely parallel to the triangle where there isn't a
       * viable occlusion result. */
      if ((LRT_PABC(LCross) && !LRT_ABC(LCross)) || (LRT_PABC(RCross) && !LRT_ABC(RCross))) {
        return false;
      }
    }
  }
  else if (st_l == 0) {
    /* Left side is outside of the triangle. */
    if (st_r == 2) {
      /* l---|---r   | */
      INTERSECT_JUST_SMALLER(is, order, 1 - DBL_TRIANGLE_LIM, LCross);
      INTERSECT_JUST_GREATER(is, order, 1 - DBL_TRIANGLE_LIM, RCross);
    }
    else if (st_r == 1) {
      /*           |r----------|-------l (crossing the triangle) [OR]
       * l---------|r          |         (not crossing the triangle) */
      INTERSECT_JUST_SMALLER(is, order, 1 - DBL_TRIANGLE_LIM, LCross);
      if (LCross >= 0 && LRT_ABC(LCross) && is[LCross] < (1 - DBL_TRIANGLE_LIM)) {
        INTERSECT_JUST_GREATER(is, order, 1 - DBL_TRIANGLE_LIM, RCross);
      }
      else {
        INTERSECT_JUST_GREATER(is, order, 1 - DBL_TRIANGLE_LIM, LCross);
        if (LCross > 0) {
          INTERSECT_JUST_GREATER(is, order, is[LCross], RCross);
        }
      }
      LRT_GUARD_NOT_FOUND
      /* The same logic applies as above case. */
      if ((LRT_PABC(LCross) && !LRT_ABC(LCross)) || (LRT_PABC(RCross) && !LRT_ABC(RCross))) {
        return false;
      }
    }
    else if (st_r == 0) {
      /*      l---|----|----r (crossing the triangle) [OR]
       * l----r   |    |      (not crossing the triangle) */
      INTERSECT_JUST_GREATER(is, order, -DBL_TRIANGLE_LIM, LCross);
      if (LCross >= 0 && LRT_ABC(LCross)) {
        INTERSECT_JUST_GREATER(is, order, is[LCross], RCross);
      }
      else {
        if (LCross >= 0) {
          INTERSECT_JUST_GREATER(is, order, is[LCross], LCross);
          if (LCross >= 0) {
            INTERSECT_JUST_GREATER(is, order, is[LCross], RCross);
          }
        }
      }
    }
  }

  LRT_GUARD_NOT_FOUND

  double LF = dot_l * dot_f, RF = dot_r * dot_f;

  /* Determine the start and end point of image space cut on a line. */
  if (LF <= 0 && RF <= 0 && (dot_l || dot_r)) {
    *from = MAX2(0, is[LCross]);
    *to = MIN2(1, is[RCross]);
    if (*from >= *to) {
      return false;
    }
    return true;
  }
  if (LF >= 0 && RF <= 0 && (dot_l || dot_r)) {
    *from = MAX2(cut, is[LCross]);
    *to = MIN2(1, is[RCross]);
    if (*from >= *to) {
      return false;
    }
    return true;
  }
  if (LF <= 0 && RF >= 0 && (dot_l || dot_r)) {
    *from = MAX2(0, is[LCross]);
    *to = MIN2(cut, is[RCross]);
    if (*from >= *to) {
      return false;
    }
    return true;
  }

  /* Unlikely, but here's the default failed value if anything fall through. */
  return false;
}

#undef INTERSECT_SORT_MIN_TO_MAX_3
#undef INTERSECT_JUST_GREATER
#undef INTERSECT_JUST_SMALLER

/**
 * At this stage of the computation we don't have triangle adjacent info anymore,
 * so we can only compare the global vert index.
 */
static bool lineart_triangle_share_edge(const LineartTriangle *l, const LineartTriangle *r)
{
  if (l->v[0]->index == r->v[0]->index) {
    if (l->v[1]->index == r->v[1]->index || l->v[1]->index == r->v[2]->index ||
        l->v[2]->index == r->v[2]->index || l->v[2]->index == r->v[1]->index) {
      return true;
    }
  }
  if (l->v[0]->index == r->v[1]->index) {
    if (l->v[1]->index == r->v[0]->index || l->v[1]->index == r->v[2]->index ||
        l->v[2]->index == r->v[2]->index || l->v[2]->index == r->v[0]->index) {
      return true;
    }
  }
  if (l->v[0]->index == r->v[2]->index) {
    if (l->v[1]->index == r->v[1]->index || l->v[1]->index == r->v[0]->index ||
        l->v[2]->index == r->v[0]->index || l->v[2]->index == r->v[1]->index) {
      return true;
    }
  }
  if (l->v[1]->index == r->v[0]->index) {
    if (l->v[2]->index == r->v[1]->index || l->v[2]->index == r->v[2]->index ||
        l->v[0]->index == r->v[2]->index || l->v[0]->index == r->v[1]->index) {
      return true;
    }
  }
  if (l->v[1]->index == r->v[1]->index) {
    if (l->v[2]->index == r->v[0]->index || l->v[2]->index == r->v[2]->index ||
        l->v[0]->index == r->v[2]->index || l->v[0]->index == r->v[0]->index) {
      return true;
    }
  }
  if (l->v[1]->index == r->v[2]->index) {
    if (l->v[2]->index == r->v[1]->index || l->v[2]->index == r->v[0]->index ||
        l->v[0]->index == r->v[0]->index || l->v[0]->index == r->v[1]->index) {
      return true;
    }
  }

  /* Otherwise not possible. */
  return false;
}

static LineartVert *lineart_triangle_share_point(const LineartTriangle *l,
                                                 const LineartTriangle *r)
{
  if (l->v[0] == r->v[0]) {
    return r->v[0];
  }
  if (l->v[0] == r->v[1]) {
    return r->v[1];
  }
  if (l->v[0] == r->v[2]) {
    return r->v[2];
  }
  if (l->v[1] == r->v[0]) {
    return r->v[0];
  }
  if (l->v[1] == r->v[1]) {
    return r->v[1];
  }
  if (l->v[1] == r->v[2]) {
    return r->v[2];
  }
  if (l->v[2] == r->v[0]) {
    return r->v[0];
  }
  if (l->v[2] == r->v[1]) {
    return r->v[1];
  }
  if (l->v[2] == r->v[2]) {
    return r->v[2];
  }
  return NULL;
}

static bool lineart_triangle_2v_intersection_math(
    LineartVert *v1, LineartVert *v2, LineartTriangle *t2, double *last, double *rv)
{
  double Lv[3];
  double Rv[3];
  double dot_l, dot_r;
  double gloc[3];
  LineartVert *l = v1, *r = v2;

  sub_v3_v3v3_db(Lv, l->gloc, t2->v[0]->gloc);
  sub_v3_v3v3_db(Rv, r->gloc, t2->v[0]->gloc);

  dot_l = dot_v3v3_db(Lv, t2->gn);
  dot_r = dot_v3v3_db(Rv, t2->gn);

  if (dot_l * dot_r > 0 || (!dot_l && !dot_r)) {
    return false;
  }

  dot_l = fabs(dot_l);
  dot_r = fabs(dot_r);

  interp_v3_v3v3_db(gloc, l->gloc, r->gloc, dot_l / (dot_l + dot_r));

  /* Due to precision issue, we might end up with the same point as the one we already detected.
   */
  if (last && LRT_DOUBLE_CLOSE_ENOUGH(last[0], gloc[0]) &&
      LRT_DOUBLE_CLOSE_ENOUGH(last[1], gloc[1]) && LRT_DOUBLE_CLOSE_ENOUGH(last[2], gloc[2])) {
    return false;
  }

  if (!(lineart_point_inside_triangle3d(gloc, t2->v[0]->gloc, t2->v[1]->gloc, t2->v[2]->gloc))) {
    return false;
  }

  copy_v3_v3_db(rv, gloc);

  return true;
}

static bool lineart_triangle_intersect_math(LineartTriangle *tri,
                                            LineartTriangle *t2,
                                            double *v1,
                                            double *v2)
{
  double *next = v1, *last = NULL;
  LineartVert *sv1, *sv2;

  LineartVert *share = lineart_triangle_share_point(t2, tri);

  if (share) {
    /* If triangles have sharing points like `abc` and `acd`, then we only need to detect `bc`
     * against `acd` or `cd` against `abc`. */

    lineart_triangle_get_other_verts(tri, share, &sv1, &sv2);

    copy_v3_v3_db(v1, share->gloc);

    if (!lineart_triangle_2v_intersection_math(sv1, sv2, t2, 0, v2)) {
      lineart_triangle_get_other_verts(t2, share, &sv1, &sv2);
      if (lineart_triangle_2v_intersection_math(sv1, sv2, tri, 0, v2)) {
        return true;
      }
    }
  }
  else {
    /* If not sharing any points, then we need to try all the possibilities. */

    if (lineart_triangle_2v_intersection_math(tri->v[0], tri->v[1], t2, 0, v1)) {
      next = v2;
      last = v1;
    }

    if (lineart_triangle_2v_intersection_math(tri->v[1], tri->v[2], t2, last, next)) {
      if (last) {
        return true;
      }
      next = v2;
      last = v1;
    }
    if (lineart_triangle_2v_intersection_math(tri->v[2], tri->v[0], t2, last, next)) {
      if (last) {
        return true;
      }
      next = v2;
      last = v1;
    }

    if (lineart_triangle_2v_intersection_math(t2->v[0], t2->v[1], tri, last, next)) {
      if (last) {
        return true;
      }
      next = v2;
      last = v1;
    }
    if (lineart_triangle_2v_intersection_math(t2->v[1], t2->v[2], tri, last, next)) {
      if (last) {
        return true;
      }
      next = v2;
      last = v1;
    }
    if (lineart_triangle_2v_intersection_math(t2->v[2], t2->v[0], tri, last, next)) {
      if (last) {
        return true;
      }
      next = v2;
      last = v1;
    }
  }
  return false;
}

static void lineart_add_isec_thread(LineartIsecThread *th,
                                    const double *v1,
                                    const double *v2,
                                    LineartTriangle *tri1,
                                    LineartTriangle *tri2)
{
  if (th->current == th->max) {

    LineartIsecSingle *new_array = MEM_mallocN(sizeof(LineartIsecSingle) * th->max * 2,
                                               "LineartIsecSingle");
    memcpy(new_array, th->array, sizeof(LineartIsecSingle) * th->max);
    th->max *= 2;
    MEM_freeN(th->array);
    th->array = new_array;
  }
  LineartIsecSingle *is = &th->array[th->current];
  copy_v3fl_v3db(is->v1, v1);
  copy_v3fl_v3db(is->v2, v2);
  is->tri1 = tri1;
  is->tri2 = tri2;
  th->current++;
}

#define LRT_ISECT_TRIANGLE_PER_THREAD 4096

static bool lineart_schedule_new_triangle_task(LineartIsecThread *th)
{
  LineartRenderBuffer *rb = th->rb;
  int remaining = LRT_ISECT_TRIANGLE_PER_THREAD;

  BLI_spin_lock(&rb->lock_task);
  LineartElementLinkNode *eln = rb->isect_scheduled_up_to;

  if (!eln) {
    BLI_spin_unlock(&rb->lock_task);
    return false;
  }

  th->pending_from = eln;
  th->index_from = rb->isect_scheduled_up_to_index;

  while (remaining > 0 && eln) {
    int remaining_this_eln = eln->element_count - rb->isect_scheduled_up_to_index;
    int added_count = MIN2(remaining, remaining_this_eln);
    remaining -= added_count;
    if (remaining || added_count == remaining_this_eln) {
      eln = eln->next;
      rb->isect_scheduled_up_to = eln;
      rb->isect_scheduled_up_to_index = 0;
    }
    else {
      rb->isect_scheduled_up_to_index += added_count;
    }
  }

  th->pending_to = eln ? eln : rb->triangle_buffer_pointers.last;
  th->index_to = rb->isect_scheduled_up_to_index;

  BLI_spin_unlock(&rb->lock_task);

  return true;
}

/* This function initializes two things:
 * 1) Triangle array scheduling info, for each worker thread to get it's chunk from the scheduler.
 * 2) Per-thread intersection result array. Does not store actual #LineartEdge, these results will
 * be finalized by #lineart_create_edges_from_isec_data
 */
static void lineart_init_isec_thread(LineartIsecData *d, LineartRenderBuffer *rb, int thread_count)
{
  d->threads = MEM_callocN(sizeof(LineartIsecThread) * thread_count, "LineartIsecThread arr");
  d->rb = rb;
  d->thread_count = thread_count;

  rb->isect_scheduled_up_to = rb->triangle_buffer_pointers.first;
  rb->isect_scheduled_up_to_index = 0;

  for (int i = 0; i < thread_count; i++) {
    LineartIsecThread *it = &d->threads[i];
    it->array = MEM_mallocN(sizeof(LineartIsecSingle) * 100, "LineartIsecSingle arr");
    it->max = 100;
    it->current = 0;
    it->thread_id = i;
    it->rb = rb;
  }
}

static void lineart_destroy_isec_thread(LineartIsecData *d)
{
  for (int i = 0; i < d->thread_count; i++) {
    LineartIsecThread *it = &d->threads[i];
    MEM_freeN(it->array);
  }
  MEM_freeN(d->threads);
}

static void lineart_triangle_intersect_in_bounding_area(LineartTriangle *tri,
                                                        LineartBoundingArea *ba,
                                                        LineartIsecThread *th,
                                                        int up_to)
{
  BLI_assert(th != NULL);

  if (!th) {
    return;
  }

  /* Testing_triangle->testing[0] is used to store pairing triangle reference.
   * See definition of LineartTriangleThread for more info. */
  LineartTriangle *testing_triangle;
  LineartTriangleThread *tt;

  double *G0 = tri->v[0]->gloc, *G1 = tri->v[1]->gloc, *G2 = tri->v[2]->gloc;

  /* If this _is_ the smallest subdiv bounding area, then do the intersections there. */
  for (int i = 0; i < up_to; i++) {
    do {
      testing_triangle = (LineartTriangle *)atomic_load_z((size_t *)&ba->linked_triangles[i]);
    } while (UNLIKELY(testing_triangle == NULL));

    tt = (LineartTriangleThread *)testing_triangle;

    if (testing_triangle == tri || tt->testing_e[th->thread_id] == (LineartEdge *)tri) {
      continue;
    }
    tt->testing_e[th->thread_id] = (LineartEdge *)tri;

    if ((testing_triangle->flags & LRT_TRIANGLE_NO_INTERSECTION) ||
        ((testing_triangle->flags & LRT_TRIANGLE_INTERSECTION_ONLY) &&
         (tri->flags & LRT_TRIANGLE_INTERSECTION_ONLY))) {
      continue;
    }

    double *RG0 = testing_triangle->v[0]->gloc, *RG1 = testing_triangle->v[1]->gloc,
           *RG2 = testing_triangle->v[2]->gloc;

    /* Bounding box not overlapping or triangles share edges, not potential of intersecting. */
    if ((MIN3(G0[2], G1[2], G2[2]) > MAX3(RG0[2], RG1[2], RG2[2])) ||
        (MAX3(G0[2], G1[2], G2[2]) < MIN3(RG0[2], RG1[2], RG2[2])) ||
        (MIN3(G0[0], G1[0], G2[0]) > MAX3(RG0[0], RG1[0], RG2[0])) ||
        (MAX3(G0[0], G1[0], G2[0]) < MIN3(RG0[0], RG1[0], RG2[0])) ||
        (MIN3(G0[1], G1[1], G2[1]) > MAX3(RG0[1], RG1[1], RG2[1])) ||
        (MAX3(G0[1], G1[1], G2[1]) < MIN3(RG0[1], RG1[1], RG2[1])) ||
        lineart_triangle_share_edge(tri, testing_triangle)) {
      continue;
    }

    /* If we do need to compute intersection, then finally do it. */

    double iv1[3], iv2[3];
    if (lineart_triangle_intersect_math(tri, testing_triangle, iv1, iv2)) {
      lineart_add_isec_thread(th, iv1, iv2, tri, testing_triangle);
    }
  }
}

/**
 * The calculated view vector will point towards the far-plane from the camera position.
 */
static void lineart_main_get_view_vector(LineartRenderBuffer *rb)
{
  float direction[3] = {0, 0, 1};
  float trans[3];
  float inv[4][4];
  float obmat_no_scale[4][4];

  copy_m4_m4(obmat_no_scale, rb->cam_obmat);

  normalize_v3(obmat_no_scale[0]);
  normalize_v3(obmat_no_scale[1]);
  normalize_v3(obmat_no_scale[2]);
  invert_m4_m4(inv, obmat_no_scale);
  transpose_m4(inv);
  mul_v3_mat3_m4v3(trans, inv, direction);
  copy_m4_m4(rb->cam_obmat, obmat_no_scale);
  copy_v3db_v3fl(rb->view_vector, trans);
}

static void lineart_end_bounding_area_recursive(LineartBoundingArea *ba)
{
  BLI_spin_end(&ba->lock);
  if (ba->child) {
    for (int i = 0; i < 4; i++) {
      lineart_end_bounding_area_recursive(&ba->child[i]);
    }
  }
}

static void lineart_destroy_render_data(LineartRenderBuffer *rb)
{
  if (rb == NULL) {
    return;
  }

  BLI_listbase_clear(&rb->chains);
  BLI_listbase_clear(&rb->wasted_cuts);

  BLI_listbase_clear(&rb->vertex_buffer_pointers);
  BLI_listbase_clear(&rb->line_buffer_pointers);
  BLI_listbase_clear(&rb->triangle_buffer_pointers);

  BLI_spin_end(&rb->lock_task);
  BLI_spin_end(&rb->lock_cuts);
  BLI_spin_end(&rb->render_data_pool.lock_mem);

  for (int i = 0; i < rb->bounding_area_initial_count; i++) {
    lineart_end_bounding_area_recursive(&rb->initial_bounding_areas[i]);
  }

  if (rb->pending_edges.array) {
    MEM_freeN(rb->pending_edges.array);
  }

  lineart_free_bounding_area_memories(rb);

  lineart_mem_destroy(&rb->render_data_pool);
}

void MOD_lineart_destroy_render_data(LineartGpencilModifierData *lmd)
{
  LineartRenderBuffer *rb = lmd->render_buffer_ptr;

  lineart_destroy_render_data(rb);

  if (rb) {
    MEM_freeN(rb);
    lmd->render_buffer_ptr = NULL;
  }

  if (G.debug_value == 4000) {
    printf("LRT: Destroyed render data.\n");
  }
}

static LineartCache *lineart_init_cache(void)
{
  LineartCache *lc = MEM_callocN(sizeof(LineartCache), "Lineart Cache");
  return lc;
}

void MOD_lineart_clear_cache(struct LineartCache **lc)
{
  if (!(*lc)) {
    return;
  }
  lineart_mem_destroy(&((*lc)->chain_data_pool));
  MEM_freeN(*lc);
  (*lc) = NULL;
}

static LineartRenderBuffer *lineart_create_render_buffer(Scene *scene,
                                                         LineartGpencilModifierData *lmd,
                                                         Object *camera,
                                                         Object *active_camera,
                                                         LineartCache *lc)
{
  LineartRenderBuffer *rb = MEM_callocN(sizeof(LineartRenderBuffer), "Line Art render buffer");

  lmd->cache = lc;
  lmd->render_buffer_ptr = rb;
  lc->rb_edge_types = lmd->edge_types_override;

  if (!scene || !camera || !lc) {
    return NULL;
  }
  Camera *c = camera->data;
  double clipping_offset = 0;

  if (lmd->calculation_flags & LRT_ALLOW_CLIPPING_BOUNDARIES) {
    /* This way the clipped lines are "stably visible" by prevents depth buffer artifacts. */
    clipping_offset = 0.0001;
  }

  copy_v3db_v3fl(rb->camera_pos, camera->obmat[3]);
  if (active_camera) {
    copy_v3db_v3fl(rb->active_camera_pos, active_camera->obmat[3]);
  }
  copy_m4_m4(rb->cam_obmat, camera->obmat);

  if (lmd->calculation_flags & LRT_USE_ORTHO_TOLERANCE) {
    rotate_m4(rb->cam_obmat, 'X', DEG2RAD(0.1f));
    rotate_m4(rb->cam_obmat, 'Y', DEG2RAD(0.1f));
    rotate_m4(rb->cam_obmat, 'Z', DEG2RAD(0.1f));
  }

  rb->cam_is_persp = (c->type == CAM_PERSP);
  rb->near_clip = c->clip_start + clipping_offset;
  rb->far_clip = c->clip_end - clipping_offset;
  rb->w = scene->r.xsch;
  rb->h = scene->r.ysch;

  if (rb->cam_is_persp) {
    rb->tile_recursive_level = LRT_TILE_RECURSIVE_PERSPECTIVE;
  }
  else {
    rb->tile_recursive_level = LRT_TILE_RECURSIVE_ORTHO;
  }

  double asp = ((double)rb->w / (double)rb->h);
  int fit = BKE_camera_sensor_fit(c->sensor_fit, rb->w, rb->h);
  rb->shift_x = fit == CAMERA_SENSOR_FIT_HOR ? c->shiftx : c->shiftx / asp;
  rb->shift_y = fit == CAMERA_SENSOR_FIT_VERT ? c->shifty : c->shifty * asp;

  rb->overscan = lmd->overscan;

  rb->shift_x /= (1 + rb->overscan);
  rb->shift_y /= (1 + rb->overscan);

  if (lmd->light_contour_object) {
    Object *lo = lmd->light_contour_object;
    if (lo->type == OB_LAMP && ((Light *)lo->data)->type == LA_SUN) {
      rb->light_is_sun = true;
      float vec[3] = {0.0f, 0.0f, 1.0f};
      mul_mat3_m4_v3(lo->obmat, vec);
      copy_v3db_v3fl(rb->light_vector, vec);
    }
    else {
      copy_v3db_v3fl(rb->light_vector, lmd->light_contour_object->obmat[3]);
    }
  }

  rb->crease_threshold = cos(M_PI - lmd->crease_threshold);
  rb->chaining_image_threshold = lmd->chaining_image_threshold;
  rb->angle_splitting_threshold = lmd->angle_splitting_threshold;
  rb->chain_smooth_tolerance = lmd->chain_smooth_tolerance;

  rb->fuzzy_intersections = (lmd->calculation_flags & LRT_INTERSECTION_AS_CONTOUR) != 0;
  rb->fuzzy_everything = (lmd->calculation_flags & LRT_EVERYTHING_AS_CONTOUR) != 0;
  rb->allow_boundaries = (lmd->calculation_flags & LRT_ALLOW_CLIPPING_BOUNDARIES) != 0;
  rb->use_loose_as_contour = (lmd->calculation_flags & LRT_LOOSE_AS_CONTOUR) != 0;
  rb->use_loose_edge_chain = (lmd->calculation_flags & LRT_CHAIN_LOOSE_EDGES) != 0;
  rb->use_geometry_space_chain = (lmd->calculation_flags & LRT_CHAIN_GEOMETRY_SPACE) != 0;
  rb->use_image_boundary_trimming = (lmd->calculation_flags & LRT_USE_IMAGE_BOUNDARY_TRIMMING) !=
                                    0;

  /* See lineart_edge_from_triangle() for how this option may impact performance. */
  rb->allow_overlapping_edges = (lmd->calculation_flags & LRT_ALLOW_OVERLAPPING_EDGES) != 0;

  rb->allow_duplicated_types = (lmd->calculation_flags & LRT_ALLOW_OVERLAP_EDGE_TYPES) != 0;

  rb->force_crease = (lmd->calculation_flags & LRT_USE_CREASE_ON_SMOOTH_SURFACES) != 0;
  rb->sharp_as_crease = (lmd->calculation_flags & LRT_USE_CREASE_ON_SHARP_EDGES) != 0;

  rb->chain_preserve_details = (lmd->calculation_flags & LRT_CHAIN_PRESERVE_DETAILS) != 0;

  /* This is used to limit calculation to a certain level to save time, lines who have higher
   * occlusion levels will get ignored. */
  rb->max_occlusion_level = lmd->level_end_override;

  rb->use_back_face_culling = (lmd->calculation_flags & LRT_USE_BACK_FACE_CULLING) != 0;

  int16_t edge_types = lmd->edge_types_override;

  /* lmd->edge_types_override contains all used flags in the modifier stack. */
  rb->use_contour = (edge_types & LRT_EDGE_FLAG_CONTOUR) != 0;
  rb->use_crease = (edge_types & LRT_EDGE_FLAG_CREASE) != 0;
  rb->use_material = (edge_types & LRT_EDGE_FLAG_MATERIAL) != 0;
  rb->use_edge_marks = (edge_types & LRT_EDGE_FLAG_EDGE_MARK) != 0;
  rb->use_intersections = (edge_types & LRT_EDGE_FLAG_INTERSECTION) != 0;
  rb->use_loose = (edge_types & LRT_EDGE_FLAG_LOOSE) != 0;
  rb->use_light_contour = ((edge_types & LRT_EDGE_FLAG_LIGHT_CONTOUR) != 0 &&
                           (lmd->light_contour_object != NULL));

  rb->filter_face_mark_invert = (lmd->calculation_flags & LRT_FILTER_FACE_MARK_INVERT) != 0;
  rb->filter_face_mark = (lmd->calculation_flags & LRT_FILTER_FACE_MARK) != 0;
  rb->filter_face_mark_boundaries = (lmd->calculation_flags & LRT_FILTER_FACE_MARK_BOUNDARIES) !=
                                    0;
  rb->filter_face_mark_keep_contour = (lmd->calculation_flags &
                                       LRT_FILTER_FACE_MARK_KEEP_CONTOUR) != 0;

  rb->chain_data_pool = &lc->chain_data_pool;

  BLI_spin_init(&rb->lock_task);
  BLI_spin_init(&rb->lock_cuts);
  BLI_spin_init(&rb->render_data_pool.lock_mem);

  rb->thread_count = BKE_render_num_threads(&scene->r);

  return rb;
}

static int lineart_triangle_size_get(LineartRenderBuffer *rb)
{
  return sizeof(LineartTriangle) + (sizeof(LineartEdge *) * (rb->thread_count));
}

static void lineart_main_bounding_area_make_initial(LineartRenderBuffer *rb)
{
  /* Initial tile split is defined as 4 (subdivided as 4*4), increasing the value allows the
   * algorithm to build the acceleration structure for bigger scenes a little faster but not as
   * efficient at handling medium to small scenes. */
  int sp_w = LRT_BA_ROWS;
  int sp_h = LRT_BA_ROWS;
  int row, col;
  LineartBoundingArea *ba;

  /* Always make sure the shortest side has at least LRT_BA_ROWS tiles. */
  if (rb->w > rb->h) {
    sp_w = sp_h * rb->w / rb->h;
  }
  else {
    sp_h = sp_w * rb->h / rb->w;
  }

  /* Because NDC (Normalized Device Coordinates) range is (-1,1),
   * so the span for each initial tile is double of that in the (0,1) range. */
  double span_w = (double)1 / sp_w * 2.0;
  double span_h = (double)1 / sp_h * 2.0;

  rb->tile_count_x = sp_w;
  rb->tile_count_y = sp_h;
  rb->width_per_tile = span_w;
  rb->height_per_tile = span_h;

  rb->bounding_area_initial_count = sp_w * sp_h;
  rb->initial_bounding_areas = lineart_mem_acquire(
      &rb->render_data_pool, sizeof(LineartBoundingArea) * rb->bounding_area_initial_count);
  for (int i = 0; i < rb->bounding_area_initial_count; i++) {
    BLI_spin_init(&rb->initial_bounding_areas[i].lock);
  }

  /* Initialize tiles. */
  for (row = 0; row < sp_h; row++) {
    for (col = 0; col < sp_w; col++) {
      ba = &rb->initial_bounding_areas[row * rb->tile_count_x + col];

      /* Set the four direction limits. */
      ba->l = span_w * col - 1.0;
      ba->r = (col == sp_w - 1) ? 1.0 : (span_w * (col + 1) - 1.0);
      ba->u = 1.0 - span_h * row;
      ba->b = (row == sp_h - 1) ? -1.0 : (1.0 - span_h * (row + 1));

      ba->cx = (ba->l + ba->r) / 2;
      ba->cy = (ba->u + ba->b) / 2;

      /* Init linked_triangles array. */
      ba->max_triangle_count = LRT_TILE_SPLITTING_TRIANGLE_LIMIT;
      ba->max_line_count = LRT_TILE_EDGE_COUNT_INITIAL;
      ba->linked_triangles = MEM_callocN(sizeof(LineartTriangle *) * ba->max_triangle_count,
                                         "ba_linked_triangles");
      ba->linked_lines = MEM_callocN(sizeof(LineartEdge *) * ba->max_line_count,
                                     "ba_linked_lines");

      BLI_spin_init(&ba->lock);
    }
  }
}

/**
 * Re-link adjacent tiles after one gets subdivided.
 */
static void lineart_bounding_areas_connect_new(LineartRenderBuffer *rb, LineartBoundingArea *root)
{
  LineartBoundingArea *ba = root->child, *tba;
  LinkData *lip2, *next_lip;
  LineartStaticMemPool *mph = &rb->render_data_pool;

  /* Inter-connection with newly created 4 child bounding areas. */
  lineart_list_append_pointer_pool(&ba[1].rp, mph, &ba[0]);
  lineart_list_append_pointer_pool(&ba[0].lp, mph, &ba[1]);
  lineart_list_append_pointer_pool(&ba[1].bp, mph, &ba[2]);
  lineart_list_append_pointer_pool(&ba[2].up, mph, &ba[1]);
  lineart_list_append_pointer_pool(&ba[2].rp, mph, &ba[3]);
  lineart_list_append_pointer_pool(&ba[3].lp, mph, &ba[2]);
  lineart_list_append_pointer_pool(&ba[3].up, mph, &ba[0]);
  lineart_list_append_pointer_pool(&ba[0].bp, mph, &ba[3]);

  /* Connect 4 child bounding areas to other areas that are
   * adjacent to their original parents. */
  LISTBASE_FOREACH (LinkData *, lip, &root->lp) {

    /* For example, we are dealing with parent's left side
     * "tba" represents each adjacent neighbor of the parent. */
    tba = lip->data;

    /* if this neighbor is adjacent to
     * the two new areas on the left side of the parent,
     * then add them to the adjacent list as well. */
    if (ba[1].u > tba->b && ba[1].b < tba->u) {
      lineart_list_append_pointer_pool(&ba[1].lp, mph, tba);
      lineart_list_append_pointer_pool(&tba->rp, mph, &ba[1]);
    }
    if (ba[2].u > tba->b && ba[2].b < tba->u) {
      lineart_list_append_pointer_pool(&ba[2].lp, mph, tba);
      lineart_list_append_pointer_pool(&tba->rp, mph, &ba[2]);
    }
  }
  LISTBASE_FOREACH (LinkData *, lip, &root->rp) {
    tba = lip->data;
    if (ba[0].u > tba->b && ba[0].b < tba->u) {
      lineart_list_append_pointer_pool(&ba[0].rp, mph, tba);
      lineart_list_append_pointer_pool(&tba->lp, mph, &ba[0]);
    }
    if (ba[3].u > tba->b && ba[3].b < tba->u) {
      lineart_list_append_pointer_pool(&ba[3].rp, mph, tba);
      lineart_list_append_pointer_pool(&tba->lp, mph, &ba[3]);
    }
  }
  LISTBASE_FOREACH (LinkData *, lip, &root->up) {
    tba = lip->data;
    if (ba[0].r > tba->l && ba[0].l < tba->r) {
      lineart_list_append_pointer_pool(&ba[0].up, mph, tba);
      lineart_list_append_pointer_pool(&tba->bp, mph, &ba[0]);
    }
    if (ba[1].r > tba->l && ba[1].l < tba->r) {
      lineart_list_append_pointer_pool(&ba[1].up, mph, tba);
      lineart_list_append_pointer_pool(&tba->bp, mph, &ba[1]);
    }
  }
  LISTBASE_FOREACH (LinkData *, lip, &root->bp) {
    tba = lip->data;
    if (ba[2].r > tba->l && ba[2].l < tba->r) {
      lineart_list_append_pointer_pool(&ba[2].bp, mph, tba);
      lineart_list_append_pointer_pool(&tba->up, mph, &ba[2]);
    }
    if (ba[3].r > tba->l && ba[3].l < tba->r) {
      lineart_list_append_pointer_pool(&ba[3].bp, mph, tba);
      lineart_list_append_pointer_pool(&tba->up, mph, &ba[3]);
    }
  }

  /* Then remove the parent bounding areas from
   * their original adjacent areas. */
  LISTBASE_FOREACH (LinkData *, lip, &root->lp) {
    for (lip2 = ((LineartBoundingArea *)lip->data)->rp.first; lip2; lip2 = next_lip) {
      next_lip = lip2->next;
      tba = lip2->data;
      if (tba == root) {
        lineart_list_remove_pointer_item_no_free(&((LineartBoundingArea *)lip->data)->rp, lip2);
        if (ba[1].u > tba->b && ba[1].b < tba->u) {
          lineart_list_append_pointer_pool(&tba->rp, mph, &ba[1]);
        }
        if (ba[2].u > tba->b && ba[2].b < tba->u) {
          lineart_list_append_pointer_pool(&tba->rp, mph, &ba[2]);
        }
      }
    }
  }
  LISTBASE_FOREACH (LinkData *, lip, &root->rp) {
    for (lip2 = ((LineartBoundingArea *)lip->data)->lp.first; lip2; lip2 = next_lip) {
      next_lip = lip2->next;
      tba = lip2->data;
      if (tba == root) {
        lineart_list_remove_pointer_item_no_free(&((LineartBoundingArea *)lip->data)->lp, lip2);
        if (ba[0].u > tba->b && ba[0].b < tba->u) {
          lineart_list_append_pointer_pool(&tba->lp, mph, &ba[0]);
        }
        if (ba[3].u > tba->b && ba[3].b < tba->u) {
          lineart_list_append_pointer_pool(&tba->lp, mph, &ba[3]);
        }
      }
    }
  }
  LISTBASE_FOREACH (LinkData *, lip, &root->up) {
    for (lip2 = ((LineartBoundingArea *)lip->data)->bp.first; lip2; lip2 = next_lip) {
      next_lip = lip2->next;
      tba = lip2->data;
      if (tba == root) {
        lineart_list_remove_pointer_item_no_free(&((LineartBoundingArea *)lip->data)->bp, lip2);
        if (ba[0].r > tba->l && ba[0].l < tba->r) {
          lineart_list_append_pointer_pool(&tba->up, mph, &ba[0]);
        }
        if (ba[1].r > tba->l && ba[1].l < tba->r) {
          lineart_list_append_pointer_pool(&tba->up, mph, &ba[1]);
        }
      }
    }
  }
  LISTBASE_FOREACH (LinkData *, lip, &root->bp) {
    for (lip2 = ((LineartBoundingArea *)lip->data)->up.first; lip2; lip2 = next_lip) {
      next_lip = lip2->next;
      tba = lip2->data;
      if (tba == root) {
        lineart_list_remove_pointer_item_no_free(&((LineartBoundingArea *)lip->data)->up, lip2);
        if (ba[2].r > tba->l && ba[2].l < tba->r) {
          lineart_list_append_pointer_pool(&tba->bp, mph, &ba[2]);
        }
        if (ba[3].r > tba->l && ba[3].l < tba->r) {
          lineart_list_append_pointer_pool(&tba->bp, mph, &ba[3]);
        }
      }
    }
  }

  /* Finally clear parent's adjacent list. */
  BLI_listbase_clear(&root->lp);
  BLI_listbase_clear(&root->rp);
  BLI_listbase_clear(&root->up);
  BLI_listbase_clear(&root->bp);
}

static void lineart_bounding_areas_connect_recursive(LineartRenderBuffer *rb,
                                                     LineartBoundingArea *root)
{
  if (root->child) {
    lineart_bounding_areas_connect_new(rb, root);
    for (int i = 0; i < 4; i++) {
      lineart_bounding_areas_connect_recursive(rb, &root->child[i]);
    }
  }
}

static void lineart_main_bounding_areas_connect_post(LineartRenderBuffer *rb)
{
  int total_tile_initial = rb->tile_count_x * rb->tile_count_y;
  int tiles_per_row = rb->tile_count_x;

  for (int row = 0; row < rb->tile_count_y; row++) {
    for (int col = 0; col < rb->tile_count_x; col++) {
      LineartBoundingArea *ba = &rb->initial_bounding_areas[row * tiles_per_row + col];
      /* Link adjacent ones. */
      if (row) {
        lineart_list_append_pointer_pool(
            &ba->up,
            &rb->render_data_pool,
            &rb->initial_bounding_areas[(row - 1) * tiles_per_row + col]);
      }
      if (col) {
        lineart_list_append_pointer_pool(
            &ba->lp,
            &rb->render_data_pool,
            &rb->initial_bounding_areas[row * tiles_per_row + col - 1]);
      }
      if (row != rb->tile_count_y - 1) {
        lineart_list_append_pointer_pool(
            &ba->bp,
            &rb->render_data_pool,
            &rb->initial_bounding_areas[(row + 1) * tiles_per_row + col]);
      }
      if (col != rb->tile_count_x - 1) {
        lineart_list_append_pointer_pool(
            &ba->rp,
            &rb->render_data_pool,
            &rb->initial_bounding_areas[row * tiles_per_row + col + 1]);
      }
    }
  }
  for (int i = 0; i < total_tile_initial; i++) {
    lineart_bounding_areas_connect_recursive(rb, &rb->initial_bounding_areas[i]);
  }
}

/**
 * Subdivide a tile after one tile contains too many triangles, then re-link triangles into all the
 * child tiles.
 */
static void lineart_bounding_area_split(LineartRenderBuffer *rb,
                                        LineartBoundingArea *root,
                                        int recursive_level)
{

  LineartBoundingArea *ba = lineart_mem_acquire_thread(&rb->render_data_pool,
                                                       sizeof(LineartBoundingArea) * 4);
  LineartTriangle *tri;
  LineartBoundingArea *ba = root->child;

  ba[0].l = root->cx;
  ba[0].r = root->r;
  ba[0].u = root->u;
  ba[0].b = root->cy;
  ba[0].cx = (ba[0].l + ba[0].r) / 2;
  ba[0].cy = (ba[0].u + ba[0].b) / 2;

  ba[1].l = root->l;
  ba[1].r = root->cx;
  ba[1].u = root->u;
  ba[1].b = root->cy;
  ba[1].cx = (ba[1].l + ba[1].r) / 2;
  ba[1].cy = (ba[1].u + ba[1].b) / 2;

  ba[2].l = root->l;
  ba[2].r = root->cx;
  ba[2].u = root->cy;
  ba[2].b = root->b;
  ba[2].cx = (ba[2].l + ba[2].r) / 2;
  ba[2].cy = (ba[2].u + ba[2].b) / 2;

  ba[3].l = root->cx;
  ba[3].r = root->r;
  ba[3].u = root->cy;
  ba[3].b = root->b;
  ba[3].cx = (ba[3].l + ba[3].r) / 2;
  ba[3].cy = (ba[3].u + ba[3].b) / 2;

  /* Init linked_triangles array and locks. */
  for (int i = 0; i < 4; i++) {
    ba[i].max_triangle_count = LRT_TILE_SPLITTING_TRIANGLE_LIMIT;
    ba[i].max_line_count = LRT_TILE_EDGE_COUNT_INITIAL;
    ba[i].linked_triangles = MEM_callocN(sizeof(LineartTriangle *) * ba[i].max_triangle_count,
                                         "ba_linked_triangles");
    ba[i].linked_lines = MEM_callocN(sizeof(LineartEdge *) * ba[i].max_line_count,
                                     "ba_linked_lines");
    BLI_spin_init(&ba[i].lock);
  }

  for (int i = 0; i < root->triangle_count; i++) {
    do {
      tri = (LineartTriangle *)atomic_load_z((size_t *)&root->linked_triangles[i]);
      /* Need to wait for worker threads to fill in the last few triangles. */
    } while (UNLIKELY(tri == NULL));
    double b[4];
    b[0] = MIN3(tri->v[0]->fbcoord[0], tri->v[1]->fbcoord[0], tri->v[2]->fbcoord[0]);
    b[1] = MAX3(tri->v[0]->fbcoord[0], tri->v[1]->fbcoord[0], tri->v[2]->fbcoord[0]);
    b[2] = MAX3(tri->v[0]->fbcoord[1], tri->v[1]->fbcoord[1], tri->v[2]->fbcoord[1]);
    b[3] = MIN3(tri->v[0]->fbcoord[1], tri->v[1]->fbcoord[1], tri->v[2]->fbcoord[1]);

    /* Re-link triangles into child tiles, not doing intersection lines during this because this
     * batch of triangles are all tested with each other for intersecctions. */
    if (LRT_BOUND_AREA_CROSSES(b, &ba[0].l)) {
      lineart_bounding_area_link_triangle_cas(
          rb, &ba[0], tri, b, 0, recursive_level + 1, false, NULL);
    }
    if (LRT_BOUND_AREA_CROSSES(b, &ba[1].l)) {
      lineart_bounding_area_link_triangle_cas(
          rb, &ba[1], tri, b, 0, recursive_level + 1, false, NULL);
    }
    if (LRT_BOUND_AREA_CROSSES(b, &ba[2].l)) {
      lineart_bounding_area_link_triangle_cas(
          rb, &ba[2], tri, b, 0, recursive_level + 1, false, NULL);
    }
    if (LRT_BOUND_AREA_CROSSES(b, &ba[3].l)) {
      lineart_bounding_area_link_triangle_cas(
          rb, &ba[3], tri, b, 0, recursive_level + 1, false, NULL);
    }
  }

  /* At this point the child tiles are fully initialized and it's safe for new triangles to be
   * inserted, so assign root->child for #lineart_bounding_area_link_triangle_cas to use. */
  root->child = ba;
}

static bool lineart_bounding_area_edge_intersect(LineartRenderBuffer *UNUSED(fb),
                                                 const double l[2],
                                                 const double r[2],
                                                 LineartBoundingArea *ba)
{
  double vx, vy;
  double converted[4];
  double c1, c;

  if (((converted[0] = (double)ba->l) > MAX2(l[0], r[0])) ||
      ((converted[1] = (double)ba->r) < MIN2(l[0], r[0])) ||
      ((converted[2] = (double)ba->b) > MAX2(l[1], r[1])) ||
      ((converted[3] = (double)ba->u) < MIN2(l[1], r[1]))) {
    return false;
  }

  vx = l[0] - r[0];
  vy = l[1] - r[1];

  c1 = vx * (converted[2] - l[1]) - vy * (converted[0] - l[0]);
  c = c1;

  c1 = vx * (converted[2] - l[1]) - vy * (converted[1] - l[0]);
  if (c1 * c <= 0) {
    return true;
  }
  c = c1;

  c1 = vx * (converted[3] - l[1]) - vy * (converted[0] - l[0]);
  if (c1 * c <= 0) {
    return true;
  }
  c = c1;

  c1 = vx * (converted[3] - l[1]) - vy * (converted[1] - l[0]);
  if (c1 * c <= 0) {
    return true;
  }
  c = c1;

  return false;
}

static bool lineart_bounding_area_triangle_intersect(LineartRenderBuffer *fb,
                                                     LineartTriangle *tri,
                                                     LineartBoundingArea *ba)
{
  double p1[2], p2[2], p3[2], p4[2];
  double *FBC1 = tri->v[0]->fbcoord, *FBC2 = tri->v[1]->fbcoord, *FBC3 = tri->v[2]->fbcoord;

  p3[0] = p1[0] = (double)ba->l;
  p2[1] = p1[1] = (double)ba->b;
  p2[0] = p4[0] = (double)ba->r;
  p3[1] = p4[1] = (double)ba->u;

  if ((FBC1[0] >= p1[0] && FBC1[0] <= p2[0] && FBC1[1] >= p1[1] && FBC1[1] <= p3[1]) ||
      (FBC2[0] >= p1[0] && FBC2[0] <= p2[0] && FBC2[1] >= p1[1] && FBC2[1] <= p3[1]) ||
      (FBC3[0] >= p1[0] && FBC3[0] <= p2[0] && FBC3[1] >= p1[1] && FBC3[1] <= p3[1])) {
    return true;
  }

  if (lineart_point_inside_triangle(p1, FBC1, FBC2, FBC3) ||
      lineart_point_inside_triangle(p2, FBC1, FBC2, FBC3) ||
      lineart_point_inside_triangle(p3, FBC1, FBC2, FBC3) ||
      lineart_point_inside_triangle(p4, FBC1, FBC2, FBC3)) {
    return true;
  }

  if (lineart_bounding_area_edge_intersect(fb, FBC1, FBC2, ba) ||
      lineart_bounding_area_edge_intersect(fb, FBC2, FBC3, ba) ||
      lineart_bounding_area_edge_intersect(fb, FBC3, FBC1, ba)) {
    return true;
  }

  return false;
}

/**
 * This function does two things:
 *
 * 1) Builds a quad-tree under rb->InitialBoundingAreas to achieve good geometry separation for
 * fast overlapping test between triangles and lines. This acceleration structure makes the
 * occlusion stage much faster.
 *
 * 2) Test triangles with other triangles that are previously linked into each tile
 * (#LineartBoundingArea) for intersection lines. When splitting the tile into 4 children and
 * re-linking triangles into the child tiles, intersections are inhibited so we don't get
 * duplicated intersection lines.
 *
 */
static void lineart_bounding_area_link_triangle_cas(LineartRenderBuffer *rb,
                                                    LineartBoundingArea *root_ba,
                                                    LineartTriangle *tri,
                                                    double *LRUB,
                                                    int recursive,
                                                    int recursive_level,
                                                    bool do_intersection,
                                                    struct LineartIsecThread *th)
{
  if (!lineart_bounding_area_triangle_intersect(rb, tri, root_ba)) {
    return;
  }

  LineartBoundingArea *old_ba = root_ba;

  if (old_ba->child) {
    /* If old_ba->child is not NULL, then tile splitting is fully finished, safe to directly insert
     * into child tiles. */
    double *B1 = LRUB;
    double b[4];
    if (!LRUB) {
      b[0] = MIN3(tri->v[0]->fbcoord[0], tri->v[1]->fbcoord[0], tri->v[2]->fbcoord[0]);
      b[1] = MAX3(tri->v[0]->fbcoord[0], tri->v[1]->fbcoord[0], tri->v[2]->fbcoord[0]);
      b[2] = MAX3(tri->v[0]->fbcoord[1], tri->v[1]->fbcoord[1], tri->v[2]->fbcoord[1]);
      b[3] = MIN3(tri->v[0]->fbcoord[1], tri->v[1]->fbcoord[1], tri->v[2]->fbcoord[1]);
      B1 = b;
    }
    /* Continue adding into the child. */
    for (int iba = 0; iba < 4; iba++) {
      if (LRT_BOUND_AREA_CROSSES(B1, &old_ba->child[iba].l)) {
        lineart_bounding_area_link_triangle_cas(
            rb, &old_ba->child[iba], tri, B1, recursive, recursive_level + 1, do_intersection, th);
      }
    }
    return;
  }

  while (1) {
    uint32_t old_tri_index = old_ba->triangle_count;
    uint32_t new_tri_index = old_tri_index + 1;
    uint32_t max_triangles = old_ba->max_triangle_count;

    /* If there are still space left in this tile for insertion. */
    if (old_tri_index < max_triangles) {

      /* Use atomic compare and swap to get a index, we can't use atomic increment here because it
       * could overflow the index when multiple threads are incrementing. */
      uint32_t success_old_index = atomic_cas_uint32(
          &old_ba->triangle_count, old_tri_index, new_tri_index);

      if (success_old_index != old_tri_index) {
        /* Too bad, other threads grabbed this index, we retry. */
        continue;
      }

      /* Successfully grabbed a viable index to insert the triangle into.
       * Insert into [old_tri_index] for correct array offset starting from [0]. */
      atomic_store_z((size_t *)&old_ba->linked_triangles[old_tri_index], (size_t)tri);

      /* Do intersections in place. */
      if (do_intersection && rb->use_intersections) {
        lineart_triangle_intersect_in_bounding_area(tri, old_ba, th, old_tri_index);
      }
      break;
    }
    else { /* We need to wait for either splitting or array extension to be done. */

      /* Splitting/extending can only be operated by one thread. */
      BLI_spin_lock(&old_ba->lock);

      if (recursive_level < rb->tile_recursive_level) {
        if (!old_ba->child) {
          /* old_ba->child==NULL, means we are the thread that's doing the splitting. */
          lineart_bounding_area_split(rb, old_ba, recursive_level);
        } /* Otherwise other thread has completed the splitting process. */
      }
      else {
        if (max_triangles == old_ba->max_triangle_count) {
          /* Means we are the thread that's doing the extension. */
          lineart_bounding_area_triangle_reallocate(old_ba);
        } /* Otherwise other thread has completed the extending the array. */
      }

      /* Job done, allow other threads to add into new tile. */
      BLI_spin_unlock(&old_ba->lock);

      /* Of course we still have our own triangle needs to be added. */
      lineart_bounding_area_link_triangle_cas(
          rb, root_ba, tri, LRUB, recursive, recursive_level, do_intersection, th);

      break;
    }
  }
}

static void lineart_free_bounding_area_memory(LineartBoundingArea *ba, bool recursive)
{
  if (ba->linked_lines) {
    MEM_freeN(ba->linked_lines);
  }
  if (ba->linked_triangles) {
    MEM_freeN(ba->linked_triangles);
  }
  if (recursive && ba->child) {
    for (int i = 0; i < 4; i++) {
      lineart_free_bounding_area_memory(&ba->child[i], recursive);
    }
  }
}
static void lineart_free_bounding_area_memories(LineartRenderBuffer *rb)
{
  for (int i = 0; i < rb->tile_count_y; i++) {
    for (int j = 0; j < rb->tile_count_x; j++) {
      lineart_free_bounding_area_memory(&rb->initial_bounding_areas[i * rb->tile_count_x + j],
                                        true);
    }
  }
}

static void lineart_bounding_area_link_edge(LineartRenderBuffer *rb,
                                            LineartBoundingArea *root_ba,
                                            LineartEdge *e)
{
  if (root_ba->child == NULL) {
    lineart_bounding_area_line_add(root_ba, e);
  }
  else {
    if (lineart_bounding_area_edge_intersect(
            rb, e->v1->fbcoord, e->v2->fbcoord, &root_ba->child[0])) {
      lineart_bounding_area_link_edge(rb, &root_ba->child[0], e);
    }
    if (lineart_bounding_area_edge_intersect(
            rb, e->v1->fbcoord, e->v2->fbcoord, &root_ba->child[1])) {
      lineart_bounding_area_link_edge(rb, &root_ba->child[1], e);
    }
    if (lineart_bounding_area_edge_intersect(
            rb, e->v1->fbcoord, e->v2->fbcoord, &root_ba->child[2])) {
      lineart_bounding_area_link_edge(rb, &root_ba->child[2], e);
    }
    if (lineart_bounding_area_edge_intersect(
            rb, e->v1->fbcoord, e->v2->fbcoord, &root_ba->child[3])) {
      lineart_bounding_area_link_edge(rb, &root_ba->child[3], e);
    }
  }
}

/**
 * Link lines to their respective bounding areas.
 */
static void lineart_main_link_lines(LineartRenderBuffer *rb)
{
  LRT_ITER_ALL_LINES_BEGIN
  {
    int r1, r2, c1, c2, row, col;
    if (lineart_get_edge_bounding_areas(rb, e, &r1, &r2, &c1, &c2)) {
      for (row = r1; row != r2 + 1; row++) {
        for (col = c1; col != c2 + 1; col++) {
          lineart_bounding_area_link_edge(
              rb, &rb->initial_bounding_areas[row * rb->tile_count_x + col], e);
        }
      }
    }
  }
  LRT_ITER_ALL_LINES_END
}

static bool lineart_get_triangle_bounding_areas(LineartRenderBuffer *rb,
                                                LineartTriangle *tri,
                                                int *rowbegin,
                                                int *rowend,
                                                int *colbegin,
                                                int *colend)
{
  double sp_w = rb->width_per_tile, sp_h = rb->height_per_tile;
  double b[4];

  if (!tri->v[0] || !tri->v[1] || !tri->v[2]) {
    return false;
  }

  b[0] = MIN3(tri->v[0]->fbcoord[0], tri->v[1]->fbcoord[0], tri->v[2]->fbcoord[0]);
  b[1] = MAX3(tri->v[0]->fbcoord[0], tri->v[1]->fbcoord[0], tri->v[2]->fbcoord[0]);
  b[2] = MIN3(tri->v[0]->fbcoord[1], tri->v[1]->fbcoord[1], tri->v[2]->fbcoord[1]);
  b[3] = MAX3(tri->v[0]->fbcoord[1], tri->v[1]->fbcoord[1], tri->v[2]->fbcoord[1]);

  if (b[0] > 1 || b[1] < -1 || b[2] > 1 || b[3] < -1) {
    return false;
  }

  (*colbegin) = (int)((b[0] + 1.0) / sp_w);
  (*colend) = (int)((b[1] + 1.0) / sp_w);
  (*rowend) = rb->tile_count_y - (int)((b[2] + 1.0) / sp_h) - 1;
  (*rowbegin) = rb->tile_count_y - (int)((b[3] + 1.0) / sp_h) - 1;

  if ((*colend) >= rb->tile_count_x) {
    (*colend) = rb->tile_count_x - 1;
  }
  if ((*rowend) >= rb->tile_count_y) {
    (*rowend) = rb->tile_count_y - 1;
  }
  if ((*colbegin) < 0) {
    (*colbegin) = 0;
  }
  if ((*rowbegin) < 0) {
    (*rowbegin) = 0;
  }

  return true;
}

static bool lineart_get_edge_bounding_areas(LineartRenderBuffer *rb,
                                            LineartEdge *e,
                                            int *rowbegin,
                                            int *rowend,
                                            int *colbegin,
                                            int *colend)
{
  double sp_w = rb->width_per_tile, sp_h = rb->height_per_tile;
  double b[4];

  if (!e->v1 || !e->v2) {
    return false;
  }

  if (e->v1->fbcoord[0] != e->v1->fbcoord[0] || e->v2->fbcoord[0] != e->v2->fbcoord[0]) {
    return false;
  }

  b[0] = MIN2(e->v1->fbcoord[0], e->v2->fbcoord[0]);
  b[1] = MAX2(e->v1->fbcoord[0], e->v2->fbcoord[0]);
  b[2] = MIN2(e->v1->fbcoord[1], e->v2->fbcoord[1]);
  b[3] = MAX2(e->v1->fbcoord[1], e->v2->fbcoord[1]);

  if (b[0] > 1 || b[1] < -1 || b[2] > 1 || b[3] < -1) {
    return false;
  }

  (*colbegin) = (int)((b[0] + 1.0) / sp_w);
  (*colend) = (int)((b[1] + 1.0) / sp_w);
  (*rowend) = rb->tile_count_y - (int)((b[2] + 1.0) / sp_h) - 1;
  (*rowbegin) = rb->tile_count_y - (int)((b[3] + 1.0) / sp_h) - 1;

  /* It's possible that the line stretches too much out to the side, resulting negative value. */
  if ((*rowend) < (*rowbegin)) {
    (*rowend) = rb->tile_count_y - 1;
  }

  if ((*colend) < (*colbegin)) {
    (*colend) = rb->tile_count_x - 1;
  }

  CLAMP((*colbegin), 0, rb->tile_count_x - 1);
  CLAMP((*rowbegin), 0, rb->tile_count_y - 1);
  CLAMP((*colend), 0, rb->tile_count_x - 1);
  CLAMP((*rowend), 0, rb->tile_count_y - 1);

  return true;
}

LineartBoundingArea *MOD_lineart_get_parent_bounding_area(LineartRenderBuffer *rb,
                                                          double x,
                                                          double y)
{
  double sp_w = rb->width_per_tile, sp_h = rb->height_per_tile;
  int col, row;

  if (x > 1 || x < -1 || y > 1 || y < -1) {
    return 0;
  }

  col = (int)((x + 1.0) / sp_w);
  row = rb->tile_count_y - (int)((y + 1.0) / sp_h) - 1;

  if (col >= rb->tile_count_x) {
    col = rb->tile_count_x - 1;
  }
  if (row >= rb->tile_count_y) {
    row = rb->tile_count_y - 1;
  }
  if (col < 0) {
    col = 0;
  }
  if (row < 0) {
    row = 0;
  }

  return &rb->initial_bounding_areas[row * rb->tile_count_x + col];
}

static LineartBoundingArea *lineart_get_bounding_area(LineartRenderBuffer *rb, double x, double y)
{
  LineartBoundingArea *iba;
  double sp_w = rb->width_per_tile, sp_h = rb->height_per_tile;
  int c = (int)((x + 1.0) / sp_w);
  int r = rb->tile_count_y - (int)((y + 1.0) / sp_h) - 1;
  if (r < 0) {
    r = 0;
  }
  if (c < 0) {
    c = 0;
  }
  if (r >= rb->tile_count_y) {
    r = rb->tile_count_y - 1;
  }
  if (c >= rb->tile_count_x) {
    c = rb->tile_count_x - 1;
  }

  iba = &rb->initial_bounding_areas[r * rb->tile_count_x + c];
  while (iba->child) {
    if (x > iba->cx) {
      if (y > iba->cy) {
        iba = &iba->child[0];
      }
      else {
        iba = &iba->child[3];
      }
    }
    else {
      if (y > iba->cy) {
        iba = &iba->child[1];
      }
      else {
        iba = &iba->child[2];
      }
    }
  }
  return iba;
}

LineartBoundingArea *MOD_lineart_get_bounding_area(LineartRenderBuffer *rb, double x, double y)
{
  LineartBoundingArea *ba;
  if ((ba = MOD_lineart_get_parent_bounding_area(rb, x, y)) != NULL) {
    return lineart_get_bounding_area(rb, x, y);
  }
  return NULL;
}

static void lineart_add_triangles_worker(TaskPool *__restrict UNUSED(pool), LineartIsecThread *th)
{
  LineartRenderBuffer *rb = th->rb;
  int _dir_control = 0;
  while (lineart_schedule_new_triangle_task(th)) {
    for (LineartElementLinkNode *eln = th->pending_from; eln != th->pending_to->next;
         eln = eln->next) {
      int index_start = eln == th->pending_from ? th->index_from : 0;
      int index_end = eln == th->pending_to ? th->index_to : eln->element_count;
      LineartTriangle *tri = (void *)(((uchar *)eln->pointer) + rb->triangle_size * index_start);
      for (int ei = index_start; ei < index_end; ei++) {
        int x1, x2, y1, y2;
        int r, co;
        if ((tri->flags & LRT_CULL_USED) || (tri->flags & LRT_CULL_DISCARD)) {
          tri = (void *)(((uchar *)tri) + rb->triangle_size);
          continue;
        }
        if (lineart_get_triangle_bounding_areas(rb, tri, &y1, &y2, &x1, &x2)) {
          _dir_control++;
          for (co = x1; co <= x2; co++) {
            for (r = y1; r <= y2; r++) {
              lineart_bounding_area_link_triangle_cas(
                  rb,
                  &rb->initial_bounding_areas[r * rb->tile_count_x + co],
                  tri,
                  0,
                  1,
                  0,
                  (!(tri->flags & LRT_TRIANGLE_NO_INTERSECTION)),
                  th);
            }
          }
        } /* Else throw away. */
        tri = (void *)(((uchar *)tri) + rb->triangle_size);
      }
    }
  }
}

static void lineart_create_edges_from_isec_data(LineartIsecData *d)
{
  LineartRenderBuffer *rb = d->rb;
  double ZMax = rb->far_clip;
  double ZMin = rb->near_clip;

  for (int i = 0; i < d->thread_count; i++) {
    LineartIsecThread *th = &d->threads[i];
    if (G.debug_value == 4000) {
      printf("Thread %d isec generated %d lines.\n", i, th->current);
    }
    if (!th->current) {
      continue;
    }
    /* We don't care about removing duplicated vert in this method, chaning can handle that, and it
     * saves us from using locks and look up tables. */
    LineartVertIntersection *v = lineart_mem_acquire(
        &rb->render_data_pool, sizeof(LineartVertIntersection) * th->current * 2);
    LineartEdge *e = lineart_mem_acquire(&rb->render_data_pool, sizeof(LineartEdge) * th->current);
    LineartEdgeSegment *es = lineart_mem_acquire(&rb->render_data_pool,
                                                 sizeof(LineartEdgeSegment) * th->current);
    for (int j = 0; j < th->current; j++) {
      LineartVertIntersection *v1i = v;
      LineartVertIntersection *v2i = v + 1;
      LineartIsecSingle *is = &th->array[j];
      v1i->intersecting_with = is->tri1;
      v2i->intersecting_with = is->tri2;
      LineartVert *v1 = (LineartVert *)v1i;
      LineartVert *v2 = (LineartVert *)v2i;
      v1->flag |= LRT_VERT_HAS_INTERSECTION_DATA;
      v2->flag |= LRT_VERT_HAS_INTERSECTION_DATA;
      copy_v3db_v3fl(v1->gloc, is->v1);
      copy_v3db_v3fl(v2->gloc, is->v2);
      /* The intersection line has been generated only in geometry space, so we need to transform
       * them as well. */
      mul_v4_m4v3_db(v1->fbcoord, rb->view_projection, v1->gloc);
      mul_v4_m4v3_db(v2->fbcoord, rb->view_projection, v2->gloc);
      mul_v3db_db(v1->fbcoord, (1 / v1->fbcoord[3]));
      mul_v3db_db(v2->fbcoord, (1 / v2->fbcoord[3]));

      v1->fbcoord[0] -= rb->shift_x * 2;
      v1->fbcoord[1] -= rb->shift_y * 2;
      v2->fbcoord[0] -= rb->shift_x * 2;
      v2->fbcoord[1] -= rb->shift_y * 2;

      /* This z transformation is not the same as the rest of the part, because the data don't go
       * through normal perspective division calls in the pipeline, but this way the 3D result and
       * occlusion on the generated line is correct, and we don't really use 2D for viewport stroke
       * generation anyway. */
      v1->fbcoord[2] = ZMin * ZMax / (ZMax - fabs(v1->fbcoord[2]) * (ZMax - ZMin));
      v2->fbcoord[2] = ZMin * ZMax / (ZMax - fabs(v2->fbcoord[2]) * (ZMax - ZMin));
      e->v1 = v1;
      e->v2 = v2;
      e->t1 = is->tri1;
      e->t2 = is->tri2;
      e->flags = LRT_EDGE_FLAG_INTERSECTION;
      e->intersection_mask = (is->tri1->intersection_mask | is->tri2->intersection_mask);
      BLI_addtail(&e->segments, es);

      lineart_add_edge_to_array(&rb->pending_edges, e);

      v += 2;
      e++;
      es++;
    }
  }
}

/**
 * Sequentially add triangles into render buffer, intersection lines between those triangles will
 * also be computed at the same time.
 */
static void lineart_main_add_triangles(LineartRenderBuffer *rb)
{
  double t_start;
  if (G.debug_value == 4000) {
    t_start = PIL_check_seconds_timer();
  }

<<<<<<< HEAD
  /* Initialize per-thread data for thread task scheduling information and storing intersection
   * results.  */
  LineartIsecData d = {0};
  lineart_init_isec_thread(&d, rb, rb->thread_count);

  TaskPool *tp = BLI_task_pool_create(NULL, TASK_PRIORITY_HIGH);
  for (int i = 0; i < rb->thread_count; i++) {
    BLI_task_pool_push(tp, (TaskRunFunction)lineart_add_triangles_worker, &d.threads[i], 0, NULL);
  }
  BLI_task_pool_work_and_wait(tp);
  BLI_task_pool_free(tp);

  /* Create actual lineart edges from intersection results.  */
  lineart_create_edges_from_isec_data(&d);

  lineart_destroy_isec_thread(&d);

  if (G.debug_value == 4000) {
    double t_elapsed = PIL_check_seconds_timer() - t_start;
    printf("Line art intersection time: %f\n", t_elapsed);
=======
  double t_start;
  if (G.debug_value == 4000) {
    t_start = PIL_check_seconds_timer();
  }

  LISTBASE_FOREACH (LineartElementLinkNode *, eln, &rb->triangle_buffer_pointers) {
    tri = eln->pointer;
    lim = eln->element_count;
    for (i = 0; i < lim; i++) {
      if ((tri->flags & LRT_CULL_USED) || (tri->flags & LRT_CULL_DISCARD)) {
        tri = (void *)(((uchar *)tri) + rb->triangle_size);
        continue;
      }
      if (lineart_get_triangle_bounding_areas(rb, tri, &y1, &y2, &x1, &x2)) {
        for (co = x1; co <= x2; co++) {
          for (r = y1; r <= y2; r++) {
            lineart_bounding_area_link_triangle(rb,
                                                &rb->initial_bounding_areas[r * LRT_BA_ROWS + co],
                                                tri,
                                                0,
                                                1,
                                                0,
                                                (!(tri->flags & LRT_TRIANGLE_NO_INTERSECTION)));
          }
        }
      } /* Else throw away. */
      tri = (void *)(((uchar *)tri) + rb->triangle_size);
    }
>>>>>>> 110c90b3
  }

  if (G.debug_value == 4000) {
    double t_elapsed = PIL_check_seconds_timer() - t_start;
    printf("Line art intersection time: %f\n", t_elapsed);
  }
}

/**
 * This function gets the tile for the point `e->v1`, and later use #lineart_bounding_area_next()
 * to get next along the way.
 */
static LineartBoundingArea *lineart_edge_first_bounding_area(LineartRenderBuffer *rb,
                                                             LineartEdge *e)
{
  double data[2] = {e->v1->fbcoord[0], e->v1->fbcoord[1]};
  double LU[2] = {-1, 1}, RU[2] = {1, 1}, LB[2] = {-1, -1}, RB[2] = {1, -1};
  double r = 1, sr = 1;
  bool p_unused;

  if (data[0] > -1 && data[0] < 1 && data[1] > -1 && data[1] < 1) {
    return lineart_get_bounding_area(rb, data[0], data[1]);
  }

  if (lineart_intersect_seg_seg(e->v1->fbcoord, e->v2->fbcoord, LU, RU, &sr, &p_unused) &&
      sr < r && sr > 0) {
    r = sr;
  }
  if (lineart_intersect_seg_seg(e->v1->fbcoord, e->v2->fbcoord, LB, RB, &sr, &p_unused) &&
      sr < r && sr > 0) {
    r = sr;
  }
  if (lineart_intersect_seg_seg(e->v1->fbcoord, e->v2->fbcoord, LB, LU, &sr, &p_unused) &&
      sr < r && sr > 0) {
    r = sr;
  }
  if (lineart_intersect_seg_seg(e->v1->fbcoord, e->v2->fbcoord, RB, RU, &sr, &p_unused) &&
      sr < r && sr > 0) {
    r = sr;
  }
  interp_v2_v2v2_db(data, e->v1->fbcoord, e->v2->fbcoord, r);

  return lineart_get_bounding_area(rb, data[0], data[1]);
}

/**
 * This march along one render line in image space and
 * get the next bounding area the line is crossing.
 */
static LineartBoundingArea *lineart_bounding_area_next(LineartBoundingArea *this,
                                                       LineartEdge *e,
                                                       double x,
                                                       double y,
                                                       double k,
                                                       int positive_x,
                                                       int positive_y,
                                                       double *next_x,
                                                       double *next_y)
{
  double rx, ry, ux, uy, lx, ly, bx, by;
  double r1, r2;
  LineartBoundingArea *ba;

  /* If we are marching towards the right. */
  if (positive_x > 0) {
    rx = this->r;
    ry = y + k * (rx - x);

    /* If we are marching towards the top. */
    if (positive_y > 0) {
      uy = this->u;
      ux = x + (uy - y) / k;
      r1 = ratiod(e->v1->fbcoord[0], e->v2->fbcoord[0], rx);
      r2 = ratiod(e->v1->fbcoord[0], e->v2->fbcoord[0], ux);
      if (MIN2(r1, r2) > 1) {
        return 0;
      }

      /* We reached the right side before the top side. */
      if (r1 <= r2) {
        LISTBASE_FOREACH (LinkData *, lip, &this->rp) {
          ba = lip->data;
          if (ba->u >= ry && ba->b < ry) {
            *next_x = rx;
            *next_y = ry;
            return ba;
          }
        }
      }
      /* We reached the top side before the right side. */
      else {
        LISTBASE_FOREACH (LinkData *, lip, &this->up) {
          ba = lip->data;
          if (ba->r >= ux && ba->l < ux) {
            *next_x = ux;
            *next_y = uy;
            return ba;
          }
        }
      }
    }
    /* If we are marching towards the bottom. */
    else if (positive_y < 0) {
      by = this->b;
      bx = x + (by - y) / k;
      r1 = ratiod(e->v1->fbcoord[0], e->v2->fbcoord[0], rx);
      r2 = ratiod(e->v1->fbcoord[0], e->v2->fbcoord[0], bx);
      if (MIN2(r1, r2) > 1) {
        return 0;
      }
      if (r1 <= r2) {
        LISTBASE_FOREACH (LinkData *, lip, &this->rp) {
          ba = lip->data;
          if (ba->u >= ry && ba->b < ry) {
            *next_x = rx;
            *next_y = ry;
            return ba;
          }
        }
      }
      else {
        LISTBASE_FOREACH (LinkData *, lip, &this->bp) {
          ba = lip->data;
          if (ba->r >= bx && ba->l < bx) {
            *next_x = bx;
            *next_y = by;
            return ba;
          }
        }
      }
    }
    /* If the line is completely horizontal, in which Y difference == 0. */
    else {
      r1 = ratiod(e->v1->fbcoord[0], e->v2->fbcoord[0], this->r);
      if (r1 > 1) {
        return 0;
      }
      LISTBASE_FOREACH (LinkData *, lip, &this->rp) {
        ba = lip->data;
        if (ba->u >= y && ba->b < y) {
          *next_x = this->r;
          *next_y = y;
          return ba;
        }
      }
    }
  }

  /* If we are marching towards the left. */
  else if (positive_x < 0) {
    lx = this->l;
    ly = y + k * (lx - x);

    /* If we are marching towards the top. */
    if (positive_y > 0) {
      uy = this->u;
      ux = x + (uy - y) / k;
      r1 = ratiod(e->v1->fbcoord[0], e->v2->fbcoord[0], lx);
      r2 = ratiod(e->v1->fbcoord[0], e->v2->fbcoord[0], ux);
      if (MIN2(r1, r2) > 1) {
        return 0;
      }
      if (r1 <= r2) {
        LISTBASE_FOREACH (LinkData *, lip, &this->lp) {
          ba = lip->data;
          if (ba->u >= ly && ba->b < ly) {
            *next_x = lx;
            *next_y = ly;
            return ba;
          }
        }
      }
      else {
        LISTBASE_FOREACH (LinkData *, lip, &this->up) {
          ba = lip->data;
          if (ba->r >= ux && ba->l < ux) {
            *next_x = ux;
            *next_y = uy;
            return ba;
          }
        }
      }
    }

    /* If we are marching towards the bottom. */
    else if (positive_y < 0) {
      by = this->b;
      bx = x + (by - y) / k;
      r1 = ratiod(e->v1->fbcoord[0], e->v2->fbcoord[0], lx);
      r2 = ratiod(e->v1->fbcoord[0], e->v2->fbcoord[0], bx);
      if (MIN2(r1, r2) > 1) {
        return 0;
      }
      if (r1 <= r2) {
        LISTBASE_FOREACH (LinkData *, lip, &this->lp) {
          ba = lip->data;
          if (ba->u >= ly && ba->b < ly) {
            *next_x = lx;
            *next_y = ly;
            return ba;
          }
        }
      }
      else {
        LISTBASE_FOREACH (LinkData *, lip, &this->bp) {
          ba = lip->data;
          if (ba->r >= bx && ba->l < bx) {
            *next_x = bx;
            *next_y = by;
            return ba;
          }
        }
      }
    }
    /* Again, horizontal. */
    else {
      r1 = ratiod(e->v1->fbcoord[0], e->v2->fbcoord[0], this->l);
      if (r1 > 1) {
        return 0;
      }
      LISTBASE_FOREACH (LinkData *, lip, &this->lp) {
        ba = lip->data;
        if (ba->u >= y && ba->b < y) {
          *next_x = this->l;
          *next_y = y;
          return ba;
        }
      }
    }
  }
  /* If the line is completely vertical, hence X difference == 0. */
  else {
    if (positive_y > 0) {
      r1 = ratiod(e->v1->fbcoord[1], e->v2->fbcoord[1], this->u);
      if (r1 > 1) {
        return 0;
      }
      LISTBASE_FOREACH (LinkData *, lip, &this->up) {
        ba = lip->data;
        if (ba->r > x && ba->l <= x) {
          *next_x = x;
          *next_y = this->u;
          return ba;
        }
      }
    }
    else if (positive_y < 0) {
      r1 = ratiod(e->v1->fbcoord[1], e->v2->fbcoord[1], this->b);
      if (r1 > 1) {
        return 0;
      }
      LISTBASE_FOREACH (LinkData *, lip, &this->bp) {
        ba = lip->data;
        if (ba->r > x && ba->l <= x) {
          *next_x = x;
          *next_y = this->b;
          return ba;
        }
      }
    }
    else {
      /* Segment has no length. */
      return 0;
    }
  }
  return 0;
}

bool MOD_lineart_compute_feature_lines(Depsgraph *depsgraph,
                                       LineartGpencilModifierData *lmd,
                                       LineartCache **cached_result,
                                       bool enable_stroke_depth_offset)
{
  LineartRenderBuffer *rb;
  Scene *scene = DEG_get_evaluated_scene(depsgraph);
  int intersections_only = 0; /* Not used right now, but preserve for future. */
  Object *use_camera;

  double t_start;

  if (G.debug_value == 4000) {
    t_start = PIL_check_seconds_timer();
  }

  if (lmd->calculation_flags & LRT_USE_CUSTOM_CAMERA) {
    if (!lmd->source_camera ||
        (use_camera = DEG_get_evaluated_object(depsgraph, lmd->source_camera))->type !=
            OB_CAMERA) {
      return false;
    }
  }
  else {

    BKE_scene_camera_switch_update(scene);

    if (!scene->camera) {
      return false;
    }
    use_camera = scene->camera;
  }

  LineartCache *lc = lineart_init_cache();
  *cached_result = lc;

  rb = lineart_create_render_buffer(scene, lmd, use_camera, scene->camera, lc);

  /* Triangle thread testing data size varies depending on the thread count.
   * See definition of LineartTriangleThread for details. */
  rb->triangle_size = lineart_triangle_size_get(rb);

  /* FIXME(Yiming): See definition of int #LineartRenderBuffer::_source_type for detailed. */
  rb->_source_type = lmd->source_type;
  rb->_source_collection = lmd->source_collection;
  rb->_source_object = lmd->source_object;

  /* Get view vector before loading geometries, because we detect feature lines there. */
  lineart_main_get_view_vector(rb);
  lineart_main_load_geometries(
      depsgraph, scene, use_camera, rb, lmd->calculation_flags & LRT_ALLOW_DUPLI_OBJECTS);

  if (!rb->vertex_buffer_pointers.first) {
    /* No geometry loaded, return early. */
    return true;
  }

  /* Initialize the bounding box acceleration structure, it's a lot like BVH in 3D. */
  lineart_main_bounding_area_make_initial(rb);

  /* We need to get cut into triangles that are crossing near/far plans, only this way can we get
   * correct coordinates of those clipped lines. Done in two steps,
   * setting clip_far==false for near plane. */
  lineart_main_cull_triangles(rb, false);
  /* `clip_far == true` for far plane. */
  lineart_main_cull_triangles(rb, true);

  /* At this point triangle adjacent info pointers is no longer needed, free them. */
  lineart_main_free_adjacent_data(rb);

  /* Do the perspective division after clipping is done. */
  lineart_main_perspective_division(rb);

  lineart_main_discard_out_of_frame_edges(rb);

  /* Triangle intersections are done here during sequential adding of them. Only after this,
   * triangles and lines are all linked with acceleration structure, and the 2D occlusion stage
   * can do its job. */
  lineart_main_add_triangles(rb);

  /* Re-link bounding areas because they have been subdivided by worker threads and we need
   * andjacent info. */
  lineart_main_bounding_areas_connect_post(rb);

  /* Link lines to acceleration structure, this can only be done after perspective division, if
   * we do it after triangles being added, the acceleration structure has already been
   * subdivided, this way we do less list manipulations. */
  lineart_main_link_lines(rb);

  /* "intersection_only" is preserved for being called in a standalone fashion.
   * If so the data will already be available at the stage. Otherwise we do the occlusion and
   * chaining etc. */

  if (!intersections_only) {

    /* Occlusion is work-and-wait. This call will not return before work is completed. */
    lineart_main_occlusion_begin(rb);

    /* Chaining is all single threaded. See lineart_chain.c
     * In this particular call, only lines that are geometrically connected (share the _exact_
     * same end point) will be chained together. */
    MOD_lineart_chain_feature_lines(rb);

    /* We are unable to take care of occlusion if we only connect end points, so here we do a
     * spit, where the splitting point could be any cut in e->segments. */
    MOD_lineart_chain_split_for_fixed_occlusion(rb);

    /* Then we connect chains based on the _proximity_ of their end points in image space, here's
     * the place threshold value gets involved. */
    MOD_lineart_chain_connect(rb);

    float *t_image = &lmd->chaining_image_threshold;
    /* This configuration ensures there won't be accidental lost of short unchained segments. */
    MOD_lineart_chain_discard_short(rb, MIN2(*t_image, 0.001f) - FLT_EPSILON);

    if (rb->chain_smooth_tolerance > FLT_EPSILON) {
      /* Keeping UI range of 0-1 for ease of read while scaling down the actual value for best
       * effective range in image-space (Coordinate only goes from -1 to 1). This value is
       * somewhat arbitrary, but works best for the moment. */
      MOD_lineart_smooth_chains(rb, rb->chain_smooth_tolerance / 50);
    }

    if (rb->use_image_boundary_trimming) {
      MOD_lineart_chain_clip_at_border(rb);
    }

    if (rb->angle_splitting_threshold > FLT_EPSILON) {
      MOD_lineart_chain_split_angle(rb, rb->angle_splitting_threshold);
    }

    if (enable_stroke_depth_offset && lmd->stroke_depth_offset > FLT_EPSILON) {
      MOD_lineart_chain_offset_towards_camera(
          rb, lmd->stroke_depth_offset, lmd->flags & LRT_GPENCIL_OFFSET_TOWARDS_CUSTOM_CAMERA);
    }

    /* Finally transfer the result list into cache. */
    memcpy(&lc->chains, &rb->chains, sizeof(ListBase));

    /* At last, we need to clear flags so we don't confuse GPencil generation calls. */
    MOD_lineart_chain_clear_picked_flag(lc);
  }

  if (G.debug_value == 4000) {
    lineart_count_and_print_render_buffer_memory(rb);

    double t_elapsed = PIL_check_seconds_timer() - t_start;
    printf("Line art total time: %lf\n", t_elapsed);
  }

  return true;
}

static int UNUSED_FUNCTION(lineart_rb_edge_types)(LineartRenderBuffer *rb)
{
  int types = 0;
  types |= rb->use_contour ? LRT_EDGE_FLAG_CONTOUR : 0;
  types |= rb->use_crease ? LRT_EDGE_FLAG_CREASE : 0;
  types |= rb->use_material ? LRT_EDGE_FLAG_MATERIAL : 0;
  types |= rb->use_edge_marks ? LRT_EDGE_FLAG_EDGE_MARK : 0;
  types |= rb->use_intersections ? LRT_EDGE_FLAG_INTERSECTION : 0;
  types |= rb->use_loose ? LRT_EDGE_FLAG_LOOSE : 0;
  types |= rb->use_light_contour ? LRT_EDGE_FLAG_LIGHT_CONTOUR : 0;
  return types;
}

static void lineart_gpencil_generate(LineartCache *cache,
                                     Depsgraph *depsgraph,
                                     Object *gpencil_object,
                                     float (*gp_obmat_inverse)[4],
                                     bGPDlayer *UNUSED(gpl),
                                     bGPDframe *gpf,
                                     int level_start,
                                     int level_end,
                                     int material_nr,
                                     Object *source_object,
                                     Collection *source_collection,
                                     int types,
                                     uchar mask_switches,
                                     uchar material_mask_bits,
                                     uchar intersection_mask,
                                     short thickness,
                                     float opacity,
                                     const char *source_vgname,
                                     const char *vgname,
                                     int modifier_flags)
{
  if (cache == NULL) {
    if (G.debug_value == 4000) {
      printf("NULL Lineart cache!\n");
    }
    return;
  }

  int stroke_count = 0;
  int color_idx = 0;

  Object *orig_ob = NULL;
  if (source_object) {
    orig_ob = source_object->id.orig_id ? (Object *)source_object->id.orig_id : source_object;
  }

  Collection *orig_col = NULL;
  if (source_collection) {
    orig_col = source_collection->id.orig_id ? (Collection *)source_collection->id.orig_id :
                                               source_collection;
  }

  /* (!orig_col && !orig_ob) means the whole scene is selected. */

  int enabled_types = cache->rb_edge_types;
  bool invert_input = modifier_flags & LRT_GPENCIL_INVERT_SOURCE_VGROUP;
  bool match_output = modifier_flags & LRT_GPENCIL_MATCH_OUTPUT_VGROUP;

  LISTBASE_FOREACH (LineartEdgeChain *, ec, &cache->chains) {

    if (ec->picked) {
      continue;
    }
    if (!(ec->type & (types & enabled_types))) {
      continue;
    }
    if (ec->level > level_end || ec->level < level_start) {
      continue;
    }
    if (orig_ob && orig_ob != ec->object_ref && ec->type != LRT_EDGE_FLAG_INTERSECTION) {
      continue;
    }
    if (orig_col && ec->object_ref) {
      if (BKE_collection_has_object_recursive_instanced(orig_col, (Object *)ec->object_ref)) {
        if (modifier_flags & LRT_GPENCIL_INVERT_COLLECTION) {
          continue;
        }
      }
      else {
        if (!(modifier_flags & LRT_GPENCIL_INVERT_COLLECTION)) {
          continue;
        }
      }
    }
    if (mask_switches & LRT_GPENCIL_MATERIAL_MASK_ENABLE) {
      if (mask_switches & LRT_GPENCIL_MATERIAL_MASK_MATCH) {
        if (ec->material_mask_bits != material_mask_bits) {
          continue;
        }
      }
      else {
        if (!(ec->material_mask_bits & material_mask_bits)) {
          continue;
        }
      }
    }
    if (ec->type == LRT_EDGE_FLAG_INTERSECTION &&
        (mask_switches & LRT_GPENCIL_INTERSECTION_FILTER)) {
      if (mask_switches & LRT_GPENCIL_INTERSECTION_MATCH) {
        if (ec->intersection_mask != intersection_mask) {
          continue;
        }
      }
      else {
        if (!(ec->intersection_mask & intersection_mask)) {
          continue;
        }
      }
    }

    /* Preserved: If we ever do asynchronous generation, this picked flag should be set here. */
    // ec->picked = 1;

    const int count = MOD_lineart_chain_count(ec);
    bGPDstroke *gps = BKE_gpencil_stroke_add(gpf, color_idx, count, thickness, false);

    int i;
    LISTBASE_FOREACH_INDEX (LineartEdgeChainItem *, eci, &ec->chain, i) {
      bGPDspoint *point = &gps->points[i];
      mul_v3_m4v3(&point->x, gp_obmat_inverse, eci->gpos);
      point->pressure = 1.0f;
      point->strength = opacity;
    }

    BKE_gpencil_dvert_ensure(gps);
    gps->mat_nr = max_ii(material_nr, 0);

    if (source_vgname && vgname) {
      Object *eval_ob = DEG_get_evaluated_object(depsgraph, ec->object_ref);
      int gpdg = -1;
      if ((match_output || (gpdg = BKE_object_defgroup_name_index(gpencil_object, vgname)) >= 0)) {
        if (eval_ob && eval_ob->type == OB_MESH) {
          int dindex = 0;
          Mesh *me = BKE_object_get_evaluated_mesh(eval_ob);
          if (me->dvert) {
            LISTBASE_FOREACH (bDeformGroup *, db, &me->vertex_group_names) {
              if ((!source_vgname) || strstr(db->name, source_vgname) == db->name) {
                if (match_output) {
                  gpdg = BKE_object_defgroup_name_index(gpencil_object, db->name);
                  if (gpdg < 0) {
                    continue;
                  }
                }
                int sindex = 0, vindex;
                LISTBASE_FOREACH (LineartEdgeChainItem *, eci, &ec->chain) {
                  vindex = eci->index;
                  if (vindex >= me->totvert) {
                    break;
                  }
                  MDeformWeight *mdw = BKE_defvert_ensure_index(&me->dvert[vindex], dindex);
                  MDeformWeight *gdw = BKE_defvert_ensure_index(&gps->dvert[sindex], gpdg);

                  float use_weight = mdw->weight;
                  if (invert_input) {
                    use_weight = 1 - use_weight;
                  }
                  gdw->weight = MAX2(use_weight, gdw->weight);

                  sindex++;
                }
              }
              dindex++;
            }
          }
        }
      }
    }

    if (G.debug_value == 4000) {
      BKE_gpencil_stroke_set_random_color(gps);
    }
    BKE_gpencil_stroke_geometry_update(gpencil_object->data, gps);
    stroke_count++;
  }

  if (G.debug_value == 4000) {
    printf("LRT: Generated %d strokes.\n", stroke_count);
  }
}

void MOD_lineart_gpencil_generate(LineartCache *cache,
                                  Depsgraph *depsgraph,
                                  Object *ob,
                                  bGPDlayer *gpl,
                                  bGPDframe *gpf,
                                  char source_type,
                                  void *source_reference,
                                  int level_start,
                                  int level_end,
                                  int mat_nr,
                                  short edge_types,
                                  uchar mask_switches,
                                  uchar material_mask_bits,
                                  uchar intersection_mask,
                                  short thickness,
                                  float opacity,
                                  const char *source_vgname,
                                  const char *vgname,
                                  int modifier_flags)
{

  if (!gpl || !gpf || !ob) {
    return;
  }

  Object *source_object = NULL;
  Collection *source_collection = NULL;
  short use_types = edge_types;
  if (source_type == LRT_SOURCE_OBJECT) {
    if (!source_reference) {
      return;
    }
    source_object = (Object *)source_reference;
  }
  else if (source_type == LRT_SOURCE_COLLECTION) {
    if (!source_reference) {
      return;
    }
    source_collection = (Collection *)source_reference;
  }

  float gp_obmat_inverse[4][4];
  invert_m4_m4(gp_obmat_inverse, ob->obmat);
  lineart_gpencil_generate(cache,
                           depsgraph,
                           ob,
                           gp_obmat_inverse,
                           gpl,
                           gpf,
                           level_start,
                           level_end,
                           mat_nr,
                           source_object,
                           source_collection,
                           use_types,
                           mask_switches,
                           material_mask_bits,
                           intersection_mask,
                           thickness,
                           opacity,
                           source_vgname,
                           vgname,
                           modifier_flags);
}<|MERGE_RESOLUTION|>--- conflicted
+++ resolved
@@ -4429,7 +4429,6 @@
     t_start = PIL_check_seconds_timer();
   }
 
-<<<<<<< HEAD
   /* Initialize per-thread data for thread task scheduling information and storing intersection
    * results.  */
   LineartIsecData d = {0};
@@ -4450,36 +4449,6 @@
   if (G.debug_value == 4000) {
     double t_elapsed = PIL_check_seconds_timer() - t_start;
     printf("Line art intersection time: %f\n", t_elapsed);
-=======
-  double t_start;
-  if (G.debug_value == 4000) {
-    t_start = PIL_check_seconds_timer();
-  }
-
-  LISTBASE_FOREACH (LineartElementLinkNode *, eln, &rb->triangle_buffer_pointers) {
-    tri = eln->pointer;
-    lim = eln->element_count;
-    for (i = 0; i < lim; i++) {
-      if ((tri->flags & LRT_CULL_USED) || (tri->flags & LRT_CULL_DISCARD)) {
-        tri = (void *)(((uchar *)tri) + rb->triangle_size);
-        continue;
-      }
-      if (lineart_get_triangle_bounding_areas(rb, tri, &y1, &y2, &x1, &x2)) {
-        for (co = x1; co <= x2; co++) {
-          for (r = y1; r <= y2; r++) {
-            lineart_bounding_area_link_triangle(rb,
-                                                &rb->initial_bounding_areas[r * LRT_BA_ROWS + co],
-                                                tri,
-                                                0,
-                                                1,
-                                                0,
-                                                (!(tri->flags & LRT_TRIANGLE_NO_INTERSECTION)));
-          }
-        }
-      } /* Else throw away. */
-      tri = (void *)(((uchar *)tri) + rb->triangle_size);
-    }
->>>>>>> 110c90b3
   }
 
   if (G.debug_value == 4000) {
