--- conflicted
+++ resolved
@@ -174,11 +174,8 @@
   /** Also for line type determination on chaining. */
   uint16_t flags;
   uint8_t intersection_mask;
-<<<<<<< HEAD
 
   int target_reference;
-=======
->>>>>>> d1dff829
 
   /**
    * Still need this entry because culled lines will not add to object
@@ -247,18 +244,16 @@
 #define LRT_TILE_SPLITTING_TRIANGLE_LIMIT 100
 #define LRT_TILE_EDGE_COUNT_INITIAL 32
 
-<<<<<<< HEAD
 enum eLineartShadowCameraType {
   LRT_SHADOW_CAMERA_DIRECTIONAL = 1,
   LRT_SHADOW_CAMERA_POINT = 2,
 };
-=======
+
 typedef struct LineartPendingEdges {
   LineartEdge **array;
   int max;
   int next;
 } LineartPendingEdges;
->>>>>>> d1dff829
 
 typedef struct LineartRenderBuffer {
   struct LineartRenderBuffer *prev, *next;
@@ -324,14 +319,11 @@
   ListBase edge_mark;
   ListBase floating;
   ListBase light_contour;
-<<<<<<< HEAD
   ListBase shadow;
-=======
 
   /* Note: Data here are allocated with MEM_xxx call instead of in pool. */
   struct LineartPendingEdges pending_edges;
   int scheduled_count;
->>>>>>> d1dff829
 
   ListBase chains;
 
@@ -357,10 +349,7 @@
   bool use_intersections;
   bool use_loose;
   bool use_light_contour;
-<<<<<<< HEAD
   bool use_shadow;
-=======
->>>>>>> d1dff829
   bool fuzzy_intersections;
   bool fuzzy_everything;
   bool allow_boundaries;
@@ -422,11 +411,7 @@
   ListBase shadow_edges;
 
   /** Cache only contains edge types specified in this variable. */
-<<<<<<< HEAD
   uint16_t rb_edge_types;
-=======
-  unsigned char rb_edge_types;
->>>>>>> d1dff829
 } LineartCache;
 
 #define DBL_TRIANGLE_LIM 1e-8
@@ -466,14 +451,11 @@
   ListBase edge_mark;
   ListBase floating;
   ListBase light_contour;
-<<<<<<< HEAD
   ListBase shadow;
-=======
 
   /* Here it doesn't really hold memory, it just stores a refernce to a portion in
    * rb->pending_edges. */
   struct LineartPendingEdges pending_edges;
->>>>>>> d1dff829
 
 } LineartRenderTaskInfo;
 
@@ -506,13 +488,10 @@
   ListBase edge_mark;
   ListBase floating;
   ListBase light_contour;
-<<<<<<< HEAD
   ListBase shadow;
-=======
 
   /* Note: Data here are allocated with MEM_xxx call instead of in pool. */
   struct LineartPendingEdges pending_edges;
->>>>>>> d1dff829
 
 } LineartObjectInfo;
 
