# ***** BEGIN GPL LICENSE BLOCK *****
#
# This program is free software; you can redistribute it and/or
# modify it under the terms of the GNU General Public License
# as published by the Free Software Foundation; either version 2
# of the License, or (at your option) any later version.
#
# This program is distributed in the hope that it will be useful,
# but WITHOUT ANY WARRANTY; without even the implied warranty of
# MERCHANTABILITY or FITNESS FOR A PARTICULAR PURPOSE.  See the
# GNU General Public License for more details.
#
# You should have received a copy of the GNU General Public License
# along with this program; if not, write to the Free Software Foundation,
# Inc., 51 Franklin Street, Fifth Floor, Boston, MA 02110-1301, USA.
#
# The Original Code is Copyright (C) 2006, Blender Foundation
# All rights reserved.
# ***** END GPL LICENSE BLOCK *****

setup_libdirs()

blender_include_dirs(
  ../../intern/clog
  ../../intern/glew-mx
  ../../intern/guardedalloc
  ../blender/blenkernel
  ../blender/blenlib
  ../blender/blenloader
  ../blender/depsgraph
  ../blender/editors/include
  ../blender/functions
  ../blender/imbuf
  ../blender/makesrna
  ../blender/render/extern/include
  ../blender/gpu
  ../blender/makesdna
  ../blender/windowmanager
)

set(LIB
  bf_blenkernel
  bf_blenloader
  bf_depsgraph
  bf_dna
<<<<<<< HEAD
  bf_editor_datafiles
  bf_functions
=======
>>>>>>> 1fbca076
  bf_imbuf
  bf_intern_clog
  bf_intern_guardedalloc
  bf_intern_memutil
  bf_intern_opencolorio
  bf_render
  bf_rna
  bf_windowmanager
)

add_definitions(${GL_DEFINITIONS})
blender_include_dirs("${GLEW_INCLUDE_PATH}")

if(WIN32)
  blender_include_dirs(../../intern/utfconv)
endif()

if(WITH_LIBMV)
  blender_include_dirs(../../intern/libmv)
  add_definitions(-DWITH_LIBMV)
endif()

if(WITH_CYCLES)
  if(WITH_CYCLES_LOGGING)
    blender_include_dirs(../../intern/cycles/blender)
    add_definitions(-DWITH_CYCLES_LOGGING)
  endif()
  list(APPEND LIB
    bf_intern_cycles
  )
endif()

if(WITH_CODEC_FFMPEG)
  add_definitions(-DWITH_FFMPEG)
endif()

if(WITH_TBB)
  blender_include_dirs(${TBB_INCLUDE_DIRS})
  link_directories(${LIBDIR}/tbb/lib)
endif()


if(WITH_PYTHON)
  blender_include_dirs(../blender/python)
  list(APPEND LIB
    bf_python
  )
  add_definitions(-DWITH_PYTHON)

  if(WITH_PYTHON_SECURITY)
    add_definitions(-DWITH_PYTHON_SECURITY)
  endif()
endif()

if(WITH_HEADLESS)
  add_definitions(-DWITH_HEADLESS)
endif()

if(WITH_SDL)
  if(WITH_SDL_DYNLOAD)
    blender_include_dirs(../../extern/sdlew/include)
    add_definitions(-DWITH_SDL_DYNLOAD)
  endif()
  add_definitions(-DWITH_SDL)
endif()

if(WITH_BINRELOC)
  blender_include_dirs(${BINRELOC_INCLUDE_DIRS})
  list(APPEND LIB
    extern_binreloc
  )
  add_definitions(-DWITH_BINRELOC)
endif()

if(WITH_FREESTYLE)
  blender_include_dirs(../blender/freestyle)
  list(APPEND LIB
    bf_freestyle
  )
  add_definitions(-DWITH_FREESTYLE)
endif()

# Setup the exe sources and buildinfo
set(SRC
  creator.c
  creator_args.c
  creator_signals.c

  creator_intern.h
)

# MSVC 2010 gives linking errors with the manifest
if(WIN32 AND NOT UNIX)
  string(SUBSTRING ${BLENDER_VERSION} 0 1 bver1)
  string(SUBSTRING ${BLENDER_VERSION} 2 1 bver2)
  string(SUBSTRING ${BLENDER_VERSION} 3 1 bver3)
  add_definitions(
    -DBLEN_VER_RC_STR="${BLENDER_VERSION}"
    -DBLEN_VER_RC_1=${bver1}
    -DBLEN_VER_RC_2=${bver2}
    -DBLEN_VER_RC_3=${bver3}
    -DBLEN_VER_RC_4=0
  )


  list(APPEND SRC
    ${CMAKE_SOURCE_DIR}/release/windows/icons/winblender.rc
  )
endif()

if(WITH_BUILDINFO)
  add_definitions(-DWITH_BUILDINFO)
  # --------------------------------------------------------------------------
  # These defines could all be moved into the header below
  string(REPLACE " " "\ " BUILDINFO_CFLAGS "${CMAKE_C_FLAGS}")
  string(REPLACE " " "\ " BUILDINFO_CXXFLAGS "${CMAKE_CXX_FLAGS}")
  string(REPLACE " " "\ " BUILDINFO_LINKFLAGS "${PLATFORM_LINKFLAGS}")
  add_definitions(
    # # define in header now, else these get out of date on rebuilds.
    # -DBUILD_DATE="${BUILD_DATE}"
    # -DBUILD_TIME="${BUILD_TIME}"
    # -DBUILD_COMMIT_TIMESTAMP="${BUILD_COMMIT_TIMESTAMP}"
    # -DBUILD_COMMIT_TIME="${BUILD_COMMIT_TIME}"
    # -DBUILD_COMMIT_DATE="${BUILD_COMMIT_DATE}"
    # -DBUILD_HASH="${BUILD_HASH}"
    # -DBUILD_BRANCH="${BUILD_BRANCH}"
    -DWITH_BUILDINFO_HEADER # alternative to lines above
    -DBUILD_PLATFORM="${CMAKE_SYSTEM_NAME}"
    -DBUILD_TYPE="${CMAKE_BUILD_TYPE}"
    -DBUILD_CFLAGS="${BUILDINFO_CFLAGS}"
    -DBUILD_CXXFLAGS="${BUILDINFO_CXXFLAGS}"
    -DBUILD_LINKFLAGS="${BUILDINFO_LINKFLAGS}"
    -DBUILD_SYSTEM="CMake"
  )

  # --------------------------------------------------------------------------
  # write header for values that change each build
  # note, generaed file is in build dir's source/creator
  #       except when used as an include path.

  # include the output directory, where the buildinfo.h file is generated
  include_directories(${CMAKE_CURRENT_BINARY_DIR})


  # XXX, ${buildinfo_h_fake} is used here,
  # because we rely on that file being detected as missing
  # every build so that the real header "buildinfo.h" is updated.
  #
  # Keep this until we find a better way to resolve!

  set(buildinfo_h_real "${CMAKE_CURRENT_BINARY_DIR}/buildinfo.h")
  set(buildinfo_h_fake "${CMAKE_CURRENT_BINARY_DIR}/buildinfo.h_fake")

  if(EXISTS ${buildinfo_h_fake})
    message(FATAL_ERROR "File \"${buildinfo_h_fake}\" found, this should never be created, remove!")
  endif()

  # a custom target that is always built
  add_custom_target(buildinfo ALL
    DEPENDS ${buildinfo_h_fake})

  # creates buildinfo.h using cmake script
  add_custom_command(
    OUTPUT
      ${buildinfo_h_fake}  # ensure we always run
      ${buildinfo_h_real}
    COMMAND ${CMAKE_COMMAND}
    -DSOURCE_DIR=${CMAKE_SOURCE_DIR}
    # overrides only used when non-empty strings
    -DBUILD_DATE=${BUILDINFO_OVERRIDE_DATE}
    -DBUILD_TIME=${BUILDINFO_OVERRIDE_TIME}
    -P ${CMAKE_SOURCE_DIR}/build_files/cmake/buildinfo.cmake)

  # buildinfo.h is a generated file
  set_source_files_properties(
    ${buildinfo_h_real}
    PROPERTIES GENERATED TRUE
    HEADER_FILE_ONLY TRUE)

  unset(buildinfo_h_real)
  unset(buildinfo_h_fake)

  # add deps below, after adding blender
  # -------------- done with header values.

  list(APPEND SRC
    buildinfo.c
  )

  # make an object library so can load with it in tests
  add_library(buildinfoobj OBJECT buildinfo.c)
  add_dependencies(buildinfoobj buildinfo)
endif()

add_cc_flags_custom_test(blender)

# message(STATUS "Configuring blender")
if(WITH_PYTHON_MODULE)
  add_definitions(-DWITH_PYTHON_MODULE)

  # creates ./bin/bpy.so which can be imported as a python module.
  #
  # note that 'SHARED' works on Linux and Windows,
  # but not OSX which _must_ be 'MODULE'
  add_library(blender MODULE ${SRC})
  set_target_properties(
    blender
    PROPERTIES
      PREFIX ""
      OUTPUT_NAME bpy
      LIBRARY_OUTPUT_DIRECTORY ${CMAKE_BINARY_DIR}/bin
      RUNTIME_OUTPUT_DIRECTORY ${CMAKE_BINARY_DIR}/bin  # only needed on windows
  )

  if(APPLE)
    set_target_properties(
      blender
      PROPERTIES
        MACOSX_BUNDLE TRUE
        LINK_FLAGS_RELEASE "${PLATFORM_LINKFLAGS}"
        LINK_FLAGS_DEBUG "${PLATFORM_LINKFLAGS_DEBUG}"
    )
  endif()

  if(WIN32)
    # python modules use this
    set_target_properties(
      blender
      PROPERTIES
      SUFFIX ".pyd"
    )
  endif()

else()
  add_executable(blender ${EXETYPE} ${SRC})
  WINDOWS_SIGN_TARGET(blender)
endif()

if(WITH_BUILDINFO)
  # explicitly say that the executable depends on the buildinfo
  add_dependencies(blender buildinfo)
endif()


set(BLENDER_TEXT_FILES
  ${CMAKE_SOURCE_DIR}/release/text/GPL-license.txt
  ${CMAKE_SOURCE_DIR}/release/text/GPL3-license.txt
  ${CMAKE_SOURCE_DIR}/release/text/copyright.txt
  # generate this file
  # ${CMAKE_SOURCE_DIR}/release/text/readme.html
  ${CMAKE_SOURCE_DIR}/release/datafiles/LICENSE-bfont.ttf.txt
)

if(WITH_PYTHON)
  list(APPEND BLENDER_TEXT_FILES
    ${CMAKE_SOURCE_DIR}/release/text/Python-license.txt
  )
endif()

if(WITH_OPENCOLORIO)
  list(APPEND BLENDER_TEXT_FILES
    ${CMAKE_SOURCE_DIR}/release/text/ocio-license.txt
  )
endif()

if(WITH_MEM_JEMALLOC)
  list(APPEND BLENDER_TEXT_FILES
    ${CMAKE_SOURCE_DIR}/release/text/jemalloc-license.txt
  )
endif()

if(WITH_INTERNATIONAL)
  list(APPEND BLENDER_TEXT_FILES
    ${CMAKE_SOURCE_DIR}/release/datafiles/LICENSE-droidsans.ttf.txt
    ${CMAKE_SOURCE_DIR}/release/datafiles/LICENSE-bmonofont-i18n.ttf.txt
  )
endif()


# -----------------------------------------------------------------------------
# Platform Specific Var: TARGETDIR_VER

if(UNIX AND NOT APPLE)
  if(WITH_PYTHON_MODULE)
    if(WITH_INSTALL_PORTABLE)
      set(TARGETDIR_VER ${BLENDER_VERSION})
    else()
      set(TARGETDIR_VER ${PYTHON_SITE_PACKAGES}/${BLENDER_VERSION})
    endif()
  else()
    if(WITH_INSTALL_PORTABLE)
      set(TARGETDIR_VER ${BLENDER_VERSION})
    else()
      set(TARGETDIR_VER share/blender/${BLENDER_VERSION})
    endif()
  endif()

elseif(WIN32)
  set(TARGETDIR_VER ${BLENDER_VERSION})

elseif(APPLE)
  if(WITH_PYTHON_MODULE)
    set(TARGETDIR_VER ${BLENDER_VERSION})
  else()
    set(TARGETDIR_VER Blender.app/Contents/Resources/${BLENDER_VERSION})
  endif()
  # Skip relinking on cpack / install
  set_target_properties(blender PROPERTIES BUILD_WITH_INSTALL_RPATH true)
endif()


# -----------------------------------------------------------------------------
# Install Targets (Generic, All Platforms)


# important to make a clean  install each time, else old scripts get loaded.
install(
  CODE
  "file(REMOVE_RECURSE ${TARGETDIR_VER})"
)

if(WITH_PYTHON)
  # install(CODE "message(\"copying blender scripts...\")")

  # exclude addons_contrib if release
  if("${BLENDER_VERSION_CYCLE}" STREQUAL "release" OR
     "${BLENDER_VERSION_CYCLE}" STREQUAL "rc")
    set(ADDON_EXCLUDE_CONDITIONAL "addons_contrib/*")
  else()
    set(ADDON_EXCLUDE_CONDITIONAL "_addons_contrib/*")  # dummy, wont do anything
  endif()

  # do not install freestyle dir if disabled
  if(NOT WITH_FREESTYLE)
    set(FREESTYLE_EXCLUDE_CONDITIONAL "freestyle/*")
  else()
    set(FREESTYLE_EXCLUDE_CONDITIONAL "_freestyle/*")  # dummy, wont do anything
  endif()

  install(
    DIRECTORY ${CMAKE_SOURCE_DIR}/release/scripts
    DESTINATION ${TARGETDIR_VER}
    PATTERN ".git" EXCLUDE
    PATTERN ".gitignore" EXCLUDE
    PATTERN ".arcconfig" EXCLUDE
    PATTERN "__pycache__" EXCLUDE
    PATTERN "${ADDON_EXCLUDE_CONDITIONAL}" EXCLUDE
    PATTERN "${FREESTYLE_EXCLUDE_CONDITIONAL}" EXCLUDE
  )

  unset(ADDON_EXCLUDE_CONDITIONAL)
  unset(FREESTYLE_EXCLUDE_CONDITIONAL)
endif()

# localization
if(WITH_INTERNATIONAL)
  install(
    DIRECTORY
      ${CMAKE_SOURCE_DIR}/release/datafiles/fonts
    DESTINATION ${TARGETDIR_VER}/datafiles
  )

  set(_locale_dir "${CMAKE_SOURCE_DIR}/release/datafiles/locale")
  set(_locale_target_dir ${TARGETDIR_VER}/datafiles/locale)

  file(GLOB _po_files "${_locale_dir}/po/*.po")
  foreach(_po_file ${_po_files})
    msgfmt_simple(${_po_file} _all_mo_files)
  endforeach()

  # Create a custom target which will compile all po to mo
  add_custom_target(
    locales
    DEPENDS ${_all_mo_files})

  add_dependencies(blender locales)

  # Generate INSTALL rules
  install(
    FILES ${_locale_dir}/languages
    DESTINATION ${_locale_target_dir}
  )

  foreach(_mo_file ${_all_mo_files})
    get_filename_component(_locale_name ${_mo_file} NAME_WE)
    install(
      FILES ${_mo_file}
      DESTINATION ${_locale_target_dir}/${_locale_name}/LC_MESSAGES
      RENAME blender.mo
    )
    unset(_locale_name)
  endforeach()

  unset(_all_mo_files)
  unset(_po_files)
  unset(_po_file)
  unset(_mo_file)
  unset(_locale_target_dir)

  unset(_locale_dir)
endif()

# color management
if(WITH_OPENCOLORIO)
  install(
    DIRECTORY ${CMAKE_SOURCE_DIR}/release/datafiles/colormanagement
    DESTINATION ${TARGETDIR_VER}/datafiles
  )
endif()

# helpful tip when using make
if("${CMAKE_GENERATOR}" MATCHES ".*Makefiles.*")
  # message after building.
  add_custom_command(
    TARGET blender POST_BUILD MAIN_DEPENDENCY blender
    COMMAND ${CMAKE_COMMAND} -E
            echo 'now run: \"make install\" to copy runtime files and scripts to ${TARGETDIR_VER}'
  )
endif()


# -----------------------------------------------------------------------------
# Install Targets (Platform Specific)

if(UNIX AND NOT APPLE)

  if(NOT WITH_PYTHON_MODULE)
    if(WITH_DOC_MANPAGE)
      add_custom_target(
        blender_man_page ALL
        COMMAND ${CMAKE_SOURCE_DIR}/doc/manpage/blender.1.py
                ${EXECUTABLE_OUTPUT_PATH}/blender
                ${CMAKE_CURRENT_BINARY_DIR}/blender.1)
      add_dependencies(blender_man_page blender)
    endif()
  endif()

  # there are a few differences between portable and system install
  if(WITH_PYTHON_MODULE)
    if(WITH_INSTALL_PORTABLE)
      install(
        TARGETS blender
        DESTINATION "."
      )
    else()
      install(
        TARGETS blender
        LIBRARY DESTINATION ${PYTHON_SITE_PACKAGES}
      )
    endif()
    # none of the other files are needed currently
  elseif(WITH_INSTALL_PORTABLE)
    install(
      TARGETS blender
      DESTINATION "."
    )

    if(WITH_DOC_MANPAGE)
      install(
        FILES ${CMAKE_CURRENT_BINARY_DIR}/blender.1
        DESTINATION "."
      )
    endif()
    install(
      FILES
        ${CMAKE_SOURCE_DIR}/release/freedesktop/blender.desktop
        ${CMAKE_SOURCE_DIR}/release/freedesktop/icons/scalable/apps/blender.svg
        ${CMAKE_SOURCE_DIR}/release/freedesktop/icons/symbolic/apps/blender-symbolic.svg
      DESTINATION "."
    )

    install(
      PROGRAMS
      ${CMAKE_SOURCE_DIR}/release/bin/blender-thumbnailer.py
      DESTINATION "."
    )

    if(EXISTS ${LIBDIR}/mesa)
      install(DIRECTORY ${LIBDIR}/mesa/lib DESTINATION ".")

      install(
        PROGRAMS
        ${CMAKE_SOURCE_DIR}/release/bin/blender-softwaregl
        DESTINATION "."
      )
    endif()

    set(BLENDER_TEXT_FILES_DESTINATION ".")
  else()
    # main blender binary
    install(
      TARGETS blender
      DESTINATION bin
    )
    if(WITH_DOC_MANPAGE)
      # manpage only with 'blender' binary
      install(
        FILES ${CMAKE_CURRENT_BINARY_DIR}/blender.1
        DESTINATION share/man/man1
      )
    endif()

    # misc files
    install(
      FILES ${CMAKE_SOURCE_DIR}/release/freedesktop/blender.desktop
      DESTINATION share/applications
    )
    install(
      FILES ${CMAKE_SOURCE_DIR}/release/freedesktop/icons/scalable/apps/blender.svg
      DESTINATION share/icons/hicolor/scalable/apps
    )
    install(
      FILES ${CMAKE_SOURCE_DIR}/release/freedesktop/icons/symbolic/apps/blender-symbolic.svg
      DESTINATION share/icons/hicolor/symbolic/apps
    )
    install(
      PROGRAMS ${CMAKE_SOURCE_DIR}/release/bin/blender-thumbnailer.py
      DESTINATION bin
    )
    set(BLENDER_TEXT_FILES_DESTINATION share/doc/blender)
  endif()

  if(WITH_PYTHON)
    if(WITH_PYTHON_INSTALL)

      install(
        PROGRAMS ${PYTHON_EXECUTABLE}
        DESTINATION ${TARGETDIR_VER}/python/bin
      )

      # on some platforms (like openSUSE) Python is linked
      # to be used from lib64 folder.
      # determine this from Python's libraries path
      #
      # ugh, its possible 'lib64' is just a symlink to 'lib' which causes incorrect use of 'lib64'
      get_filename_component(_pypath_real ${PYTHON_LIBPATH} REALPATH)
      if(${_pypath_real} MATCHES "lib64$")
        set(_target_LIB "lib64")
      else()
        set(_target_LIB "lib")
      endif()
      unset(_pypath_real)

      # Copy the systems python into the install directory
      # install(CODE "message(\"copying a subset of the systems python...\")")
      install(
        DIRECTORY ${PYTHON_LIBPATH}/python${PYTHON_VERSION}
        DESTINATION ${TARGETDIR_VER}/python/${_target_LIB}
        PATTERN "__pycache__" EXCLUDE               # * any cache *
        PATTERN "config-${PYTHON_VERSION}m/*.a" EXCLUDE  # static lib
        PATTERN "lib2to3" EXCLUDE                   # ./lib2to3
        PATTERN "site-packages/*" EXCLUDE           # ./site-packages/*
        PATTERN "tkinter" EXCLUDE                   # ./tkinter
        PATTERN "lib-dynload/_tkinter.*" EXCLUDE    # ./lib-dynload/_tkinter.co
        PATTERN "idlelib" EXCLUDE                   # ./idlelib
        PATTERN "test" EXCLUDE                      # ./test
        PATTERN "turtledemo" EXCLUDE                # ./turtledemo
        PATTERN "turtle.py" EXCLUDE                 # ./turtle.py
        PATTERN "wininst*.exe" EXCLUDE              # from distutils, avoid malware false positive
      )

      # Needed for distutils/pip
      # get the last part of the include dir, will be 'python{version}{abiflag}',
      get_filename_component(_py_inc_suffix ${PYTHON_INCLUDE_DIR} NAME)
      install(
        FILES ${PYTHON_INCLUDE_DIR}/pyconfig.h
        DESTINATION ${TARGETDIR_VER}/python/include/${_py_inc_suffix}
      )
      unset(_py_inc_suffix)

      if(WITH_PYTHON_INSTALL_NUMPY)
        # Install to the same directory as the source, so debian-like
        # distros are happy with their policy.
        set(_suffix "site-packages")
        if(${PYTHON_NUMPY_PATH} MATCHES "dist-packages")
          set(_suffix "dist-packages")
        endif()
        install(
          DIRECTORY ${PYTHON_NUMPY_PATH}/numpy
          DESTINATION ${TARGETDIR_VER}/python/${_target_LIB}/python${PYTHON_VERSION}/${_suffix}
          PATTERN ".svn" EXCLUDE
          PATTERN "__pycache__" EXCLUDE           # * any cache *
          PATTERN "*.pyc" EXCLUDE                 # * any cache *
          PATTERN "*.pyo" EXCLUDE                 # * any cache *
          PATTERN "oldnumeric" EXCLUDE            # ./oldnumeric
          PATTERN "doc" EXCLUDE                   # ./doc
          PATTERN "tests" EXCLUDE                 # ./tests
          PATTERN "f2py" EXCLUDE                  # ./f2py - fortran/python interface code, not for blender.
          PATTERN "include" EXCLUDE               # include dirs all over, we wont use NumPy/CAPI
          PATTERN "*.h" EXCLUDE                   # some includes are not in include dirs
          PATTERN "*.a" EXCLUDE                   # ./core/lib/libnpymath.a - for linking, we dont need.
        )
        unset(_suffix)
      endif()

      # Copy requests, we need to generalize site-packages
      if(WITH_PYTHON_INSTALL_REQUESTS)
        set(_suffix "site-packages")
        if(${PYTHON_REQUESTS_PATH} MATCHES "dist-packages")
          set(_suffix "dist-packages")
        endif()
        install(
          DIRECTORY ${PYTHON_REQUESTS_PATH}/requests
          DESTINATION ${TARGETDIR_VER}/python/${_target_LIB}/python${PYTHON_VERSION}/${_suffix}
          PATTERN ".svn" EXCLUDE
          PATTERN "__pycache__" EXCLUDE           # * any cache *
          PATTERN "*.pyc" EXCLUDE                 # * any cache *
          PATTERN "*.pyo" EXCLUDE                 # * any cache *
        )
        # On some platforms requests does have extra dependencies.
        set(_requests_deps "certifi" "chardet" "idna" "urllib3")
        foreach(_requests_dep ${_requests_deps})
          if(EXISTS ${PYTHON_REQUESTS_PATH}/${_requests_dep})
            install(
              DIRECTORY ${PYTHON_REQUESTS_PATH}/${_requests_dep}
              DESTINATION ${TARGETDIR_VER}/python/${_target_LIB}/python${PYTHON_VERSION}/${_suffix}
              PATTERN ".svn" EXCLUDE
              PATTERN "__pycache__" EXCLUDE           # * any cache *
              PATTERN "*.pyc" EXCLUDE                 # * any cache *
              PATTERN "*.pyo" EXCLUDE                 # * any cache *
            )
          endif()
        endforeach()
        if(EXISTS ${PYTHON_REQUESTS_PATH}/six.py)
          install(
            FILES ${PYTHON_REQUESTS_PATH}/six.py
            DESTINATION ${TARGETDIR_VER}/python/${_target_LIB}/python${PYTHON_VERSION}/${_suffix}
          )
        endif()
        unset(_requests_dep)
        unset(_requests_deps)
        unset(_suffix)
      endif()
      unset(_target_LIB)

    endif()
  endif()

  if(WITH_DRACO)
    install(
      PROGRAMS $<TARGET_FILE:extern_draco>
      DESTINATION ${TARGETDIR_VER}/python/lib/python${PYTHON_VERSION}/site-packages
    )
  endif()
elseif(WIN32)

  set(BLENDER_TEXT_FILES_DESTINATION ".")

  if(WITH_OPENMP AND MSVC_CLANG)
    install(
          FILES ${CLANG_OPENMP_DLL}
          DESTINATION "."
    )
  endif()

  if(WITH_PYTHON)
    string(REPLACE "." "" _PYTHON_VERSION_NO_DOTS ${PYTHON_VERSION})

    if(NOT CMAKE_COMPILER_IS_GNUCC)
      install(
        FILES ${LIBDIR}/python/${_PYTHON_VERSION_NO_DOTS}/bin/python${_PYTHON_VERSION_NO_DOTS}.dll
        DESTINATION "."
        CONFIGURATIONS Release;RelWithDebInfo;MinSizeRel
      )

      install(
        FILES ${LIBDIR}/python/${_PYTHON_VERSION_NO_DOTS}/bin/python${_PYTHON_VERSION_NO_DOTS}_d.dll
        DESTINATION "."
        CONFIGURATIONS Debug
      )
    endif()

    if(WITH_PYTHON_INSTALL)
      # note, as far as python is concerned 'RelWithDebInfo' is not debug since its without debug flags.

      install(DIRECTORY DESTINATION ${TARGETDIR_VER}/python)
      install(DIRECTORY DESTINATION ${TARGETDIR_VER}/python/lib)

      install(
        DIRECTORY ${LIBDIR}/python/${_PYTHON_VERSION_NO_DOTS}/lib
        DESTINATION ${BLENDER_VERSION}/python/
        CONFIGURATIONS Release;RelWithDebInfo;MinSizeRel
        PATTERN ".svn" EXCLUDE
        PATTERN "*_d.*" EXCLUDE                  # * debug libraries *
        PATTERN "__pycache__" EXCLUDE           # * any cache *
        PATTERN "*.pyc" EXCLUDE                 # * any cache *
        PATTERN "*.pyo" EXCLUDE                 # * any cache *
      )

       install(
        DIRECTORY ${LIBDIR}/python/${_PYTHON_VERSION_NO_DOTS}/lib
        DESTINATION ${BLENDER_VERSION}/python/
        CONFIGURATIONS Debug
        PATTERN ".svn" EXCLUDE
        PATTERN "__pycache__" EXCLUDE           # * any cache *
        PATTERN "*.pyc" EXCLUDE                 # * any cache *
        PATTERN "*.pyo" EXCLUDE                 # * any cache *)

      )

      install(
        DIRECTORY ${LIBDIR}/python/${_PYTHON_VERSION_NO_DOTS}/DLLs
        DESTINATION ${BLENDER_VERSION}/python
        CONFIGURATIONS Release;RelWithDebInfo;MinSizeRel
        PATTERN "*.pdb" EXCLUDE
        PATTERN "*_d.*" EXCLUDE
      )

      install(
        DIRECTORY ${LIBDIR}/python/${_PYTHON_VERSION_NO_DOTS}/DLLs
        DESTINATION ${BLENDER_VERSION}/python
        CONFIGURATIONS Debug
      )

      install(
        FILES ${LIBDIR}/python/${_PYTHON_VERSION_NO_DOTS}/bin/python${_PYTHON_VERSION_NO_DOTS}.dll
              ${LIBDIR}/python/${_PYTHON_VERSION_NO_DOTS}/bin/python.exe
        DESTINATION ${BLENDER_VERSION}/python/bin
        CONFIGURATIONS Release;RelWithDebInfo;MinSizeRel
      )
      install(
        FILES ${LIBDIR}/python/${_PYTHON_VERSION_NO_DOTS}/bin/python${_PYTHON_VERSION_NO_DOTS}_d.dll
              ${LIBDIR}/python/${_PYTHON_VERSION_NO_DOTS}/bin/python_d.exe
        DESTINATION ${BLENDER_VERSION}/python/bin
        CONFIGURATIONS Debug
      )

      if(WINDOWS_PYTHON_DEBUG)
        install(
          FILES ${LIBDIR}/python/37/libs/python${_PYTHON_VERSION_NO_DOTS}.pdb
          DESTINATION "."
          CONFIGURATIONS Release;RelWithDebInfo;MinSizeRel
        )

        install(
          FILES ${LIBDIR}/python/37/libs/python${_PYTHON_VERSION_NO_DOTS}_d.pdb
          DESTINATION "."
          CONFIGURATIONS Debug
        )
      endif()
    endif()

    unset(_PYTHON_VERSION_NO_DOTS)
  endif()

  # EGL Runtime Components
  if(WITH_GL_EGL)
    if(WIN32)
      install(FILES "${OPENGLES_DLL}"     DESTINATION ".")
      install(FILES "${OPENGLES_EGL_DLL}" DESTINATION ".")

      if(WITH_GL_ANGLE)
        install(FILES "${D3DCOMPILER_DLL}" DESTINATION ".")
      endif()
    endif()
  endif()

  if(WITH_CODEC_FFMPEG)
    install(
      FILES
        ${LIBDIR}/ffmpeg/lib/avcodec-58.dll
        ${LIBDIR}/ffmpeg/lib/avformat-58.dll
        ${LIBDIR}/ffmpeg/lib/avdevice-58.dll
        ${LIBDIR}/ffmpeg/lib/avutil-56.dll
        ${LIBDIR}/ffmpeg/lib/swscale-5.dll
        ${LIBDIR}/ffmpeg/lib/swresample-3.dll
      DESTINATION "."
    )
  endif()

  if(WITH_TBB_MALLOC_PROXY)
    install(
      FILES
        ${LIBDIR}/tbb/lib/tbbmalloc.dll
        ${LIBDIR}/tbb/lib/tbbmalloc_proxy.dll
      DESTINATION "."
      CONFIGURATIONS Release;RelWithDebInfo;MinSizeRel
    )
    install(
      FILES
        ${LIBDIR}/tbb/lib/debug/tbbmalloc.dll
        ${LIBDIR}/tbb/lib/debug/tbbmalloc_proxy.dll
      DESTINATION "."
      CONFIGURATIONS Debug
    )
  endif()

  if(WITH_CODEC_SNDFILE)
    install(
      FILES ${LIBDIR}/sndfile/lib/libsndfile-1.dll
      DESTINATION "."
    )
  endif()

  if(WITH_OPENAL)
    install(
      FILES
        ${LIBDIR}/openal/lib/OpenAL32.dll
      DESTINATION "."
    )
  endif()

  if(WITH_SDL)
    install(
      FILES ${LIBDIR}/sdl/lib/SDL2.dll
      DESTINATION "."
    )
  endif()

  if(WITH_SYSTEM_AUDASPACE)
    install(
      FILES
        ${LIBDIR}/audaspace/lib/audaspace.dll
        ${LIBDIR}/audaspace/lib/audaspace-c.dll
        ${LIBDIR}/audaspace/lib/audaspace-py.dll
      DESTINATION "."
    )
  endif()

  install(
    FILES
      ${CMAKE_SOURCE_DIR}/release/windows/batch/blender_debug_gpu.cmd
      ${CMAKE_SOURCE_DIR}/release/windows/batch/blender_debug_gpu_glitchworkaround.cmd
      ${CMAKE_SOURCE_DIR}/release/windows/batch/blender_debug_log.cmd
      ${CMAKE_SOURCE_DIR}/release/windows/batch/blender_factory_startup.cmd
    DESTINATION "."
  )

  if(WITH_DRACO)
    install(
      PROGRAMS $<TARGET_FILE:extern_draco>
      DESTINATION ${TARGETDIR_VER}/python/lib/site-packages
    )
  endif()
elseif(APPLE)
  if(NOT WITH_PYTHON_MODULE)
    # Uppercase name for app bundle
    set_target_properties(blender PROPERTIES OUTPUT_NAME Blender)
  endif()

  # handy install macro to exclude files, we use \$ escape for the "to"
  # argument when calling so ${BUILD_TYPE} does not get expanded
  macro(install_dir from to)
    install(
      DIRECTORY ${from}
      DESTINATION ${to}
      PATTERN ".git" EXCLUDE
      PATTERN ".svn" EXCLUDE
      PATTERN "*.pyc" EXCLUDE
      PATTERN "*.pyo" EXCLUDE
      PATTERN "*.orig" EXCLUDE
      PATTERN "*.rej" EXCLUDE
      PATTERN "__pycache__" EXCLUDE
      PATTERN "__MACOSX" EXCLUDE
      PATTERN ".DS_Store" EXCLUDE
      PATTERN "config-${PYTHON_VERSION}m/*.a" EXCLUDE  # static lib
      PATTERN "lib2to3" EXCLUDE                   # ./lib2to3
      PATTERN "tkinter" EXCLUDE                   # ./tkinter
      PATTERN "lib-dynload/_tkinter.*" EXCLUDE    # ./lib-dynload/_tkinter.co
      PATTERN "idlelib" EXCLUDE                   # ./idlelib
      PATTERN "test" EXCLUDE                      # ./test
      PATTERN "turtledemo" EXCLUDE                # ./turtledemo
      PATTERN "turtle.py" EXCLUDE                 # ./turtle.py
      PATTERN "wininst*.exe" EXCLUDE              # from distutils, avoid malware false positive
    )
  endmacro()

  set(OSX_APP_SOURCEDIR ${CMAKE_SOURCE_DIR}/release/darwin/Blender.app)

  # setup Info.plist
  execute_process(COMMAND date "+%Y-%m-%d"
                  OUTPUT_VARIABLE BLENDER_DATE
                  OUTPUT_STRIP_TRAILING_WHITESPACE)

  set_target_properties(blender PROPERTIES
    MACOSX_BUNDLE_INFO_PLIST ${OSX_APP_SOURCEDIR}/Contents/Info.plist
    MACOSX_BUNDLE_SHORT_VERSION_STRING "${BLENDER_VERSION}${BLENDER_VERSION_CHAR}"
    MACOSX_BUNDLE_LONG_VERSION_STRING "${BLENDER_VERSION}${BLENDER_VERSION_CHAR} ${BLENDER_DATE}")

  # Gather the date in finder-style
  execute_process(COMMAND date "+%m/%d/%Y/%H:%M"
  OUTPUT_VARIABLE SETFILE_DATE
  OUTPUT_STRIP_TRAILING_WHITESPACE)

  # Give the bundle actual creation/modification date
  execute_process(COMMAND SetFile -d ${SETFILE_DATE} -m ${SETFILE_DATE}
                  ${EXECUTABLE_OUTPUT_PATH}/Blender.app)

  install(
    TARGETS blender
    DESTINATION "."
  )

  # install release and app files
  set(BLENDER_TEXT_FILES_DESTINATION Blender.app/Contents/Resources/text)

  install(
    FILES ${OSX_APP_SOURCEDIR}/Contents/PkgInfo
    DESTINATION Blender.app/Contents
  )

  install_dir(
    ${OSX_APP_SOURCEDIR}/Contents/Resources
    Blender.app/Contents/
  )

  if(WITH_OPENMP AND OPENMP_CUSTOM)
    install(
      FILES ${LIBDIR}/openmp/lib/libomp.dylib
      DESTINATION Blender.app/Contents/Resources/lib
    )
  endif()

  if(WITH_LLVM AND NOT LLVM_STATIC)
    install(
      FILES ${LIBDIR}/llvm/lib/libLLVM-3.4.dylib
      DESTINATION Blender.app/Contents/MacOS
    )
  endif()

  # python
  if(WITH_PYTHON AND NOT WITH_PYTHON_MODULE AND NOT WITH_PYTHON_FRAMEWORK)
    # Copy the python libs into the install directory
    install_dir(
      ${PYTHON_LIBPATH}
      ${TARGETDIR_VER}/python/lib
    )

    install(DIRECTORY ${LIBDIR}/python/bin
      DESTINATION ${TARGETDIR_VER}/python
      USE_SOURCE_PERMISSIONS
    )

    # Needed for distutils/pip
    # get the last part of the include dir, will be 'python{version}{abiflag}',
    get_filename_component(_py_inc_suffix ${PYTHON_INCLUDE_DIR} NAME)
    install(
      FILES ${PYTHON_INCLUDE_DIR}/pyconfig.h
      DESTINATION ${TARGETDIR_VER}/python/include/${_py_inc_suffix}
    )
    unset(_py_inc_suffix)
  endif()

  if(WITH_DRACO)
    install(
      PROGRAMS $<TARGET_FILE:extern_draco>
      DESTINATION ${TARGETDIR_VER}/python/lib/python${PYTHON_VERSION}/site-packages
    )
  endif()
endif()

# -----------------------------------------------------------------------------
# Generic Install, for all targets

if(DEFINED BLENDER_TEXT_FILES_DESTINATION)

  install(
    CODE
    "
    file(READ \"${CMAKE_SOURCE_DIR}/release/text/readme.html\" DATA_SRC)
    string(REGEX REPLACE \"BLENDER_VERSION\" \"${BLENDER_VERSION}\" DATA_DST \"\${DATA_SRC}\")
    file(WRITE \"${CMAKE_BINARY_DIR}/release/text/readme.html\" \"\${DATA_DST}\")
    unset(DATA_SRC)
    unset(DATA_DST)
    "
  )
  list(APPEND BLENDER_TEXT_FILES
    ${CMAKE_BINARY_DIR}/release/text/readme.html
  )

  install(
    FILES ${BLENDER_TEXT_FILES}
    DESTINATION "${BLENDER_TEXT_FILES_DESTINATION}"
  )
endif()

# install more files specified elsewhere
delayed_do_install(${TARGETDIR_VER})

unset(BLENDER_TEXT_FILES)
unset(BLENDER_TEXT_FILES_DESTINATION)


# -----------------------------------------------------------------------------
# Geometry Icons

# Geometry icons.
get_property(_icon_names GLOBAL PROPERTY ICON_GEOM_NAMES)
set(_icon_files)
foreach(_f ${_icon_names})
  list(APPEND _icon_files
    "${CMAKE_SOURCE_DIR}/release/datafiles/icons/${_f}.dat"
  )
endforeach()
install(
  FILES ${_icon_files}
  DESTINATION ${TARGETDIR_VER}/datafiles/icons
)

unset(_icon_names)
unset(_icon_files)
unset(_f)

# -----------------------------------------------------------------------------
# Studio Lights
install(
  DIRECTORY
    ${CMAKE_SOURCE_DIR}/release/datafiles/studiolights
  DESTINATION ${TARGETDIR_VER}/datafiles
)

# -----------------------------------------------------------------------------
# Setup link libs

add_dependencies(blender makesdna)
target_link_libraries(blender ${LIB})
unset(LIB)

setup_liblinks(blender)

# vcpkg substitutes our libs with theirs, which will cause issues when you
# you run these builds on other systems due to missing dlls. So we opt out
# the use of vcpkg
if(WIN32)
  set_target_properties(blender PROPERTIES VS_GLOBAL_VcpkgEnabled "false")
endif()

# -----------------------------------------------------------------------------
# Setup launcher

if(WIN32 AND NOT WITH_PYTHON_MODULE)
  install(
    TARGETS blender
    COMPONENT Blender
    DESTINATION "."
  )
  set_target_properties(
    blender
    PROPERTIES
      VS_USER_PROPS "blender.Cpp.user.props"
  )
endif()

# -----------------------------------------------------------------------------
# Post-install script

if(POSTINSTALL_SCRIPT)
  install(SCRIPT ${POSTINSTALL_SCRIPT})
endif()<|MERGE_RESOLUTION|>--- conflicted
+++ resolved
@@ -43,11 +43,8 @@
   bf_blenloader
   bf_depsgraph
   bf_dna
-<<<<<<< HEAD
   bf_editor_datafiles
   bf_functions
-=======
->>>>>>> 1fbca076
   bf_imbuf
   bf_intern_clog
   bf_intern_guardedalloc
