# SPDX-License-Identifier: GPL-2.0-or-later
# Copyright 2006 Blender Foundation. All rights reserved.

set(INC
  ../../intern/clog
  ../../intern/guardedalloc
  ../blender/blenkernel
  ../blender/blenlib
  ../blender/blenloader
  ../blender/depsgraph
  ../blender/editors/include
  ../blender/gpu
  ../blender/imbuf
  ../blender/io/usd
  ../blender/makesdna
  ../blender/makesrna
  ../blender/render
  ../blender/windowmanager
)

set(LIB
  bf_windowmanager
)

if(HAVE_FEENABLEEXCEPT)
  add_definitions(-DHAVE_FEENABLEEXCEPT)
endif()

if(WITH_TBB)
  # Force TBB libraries to be in front of MKL (part of `OpenImageDenoise`), so
  # that it is initialized before MKL and static library initialization order issues are avoided.
  #
  # This isn't fully robust but seems to work.
  list(INSERT LIB 0 ${TBB_LIBRARIES})
  list(INSERT LIB 0 bf_blenkernel)
endif()

if(WIN32)
  list(APPEND INC ../../intern/utfconv)
endif()

if(WITH_LIBMV)
  list(APPEND INC ../../intern/libmv)
  add_definitions(-DWITH_LIBMV)
endif()

if(WITH_CYCLES)
  if(WITH_CYCLES_LOGGING)
    list(APPEND INC ../../intern/cycles/blender)
    add_definitions(-DWITH_CYCLES_LOGGING)
  endif()
endif()

if(WITH_CODEC_FFMPEG)
  add_definitions(-DWITH_FFMPEG)
endif()

if(WITH_TBB)
  list(APPEND INC ${TBB_INCLUDE_DIRS})
  if(WIN32)
    # For `pragma` that links `tbbmalloc_proxy.lib`.
    link_directories(${LIBDIR}/tbb/lib)
  endif()
endif()


if(WITH_PYTHON)
  list(APPEND INC ../blender/python)
  add_definitions(-DWITH_PYTHON)

  if(WITH_PYTHON_SECURITY)
    add_definitions(-DWITH_PYTHON_SECURITY)
  endif()
endif()

if(WITH_HEADLESS)
  add_definitions(-DWITH_HEADLESS)
endif()

if(WITH_SDL)
  if(WITH_SDL_DYNLOAD)
    list(APPEND INC ../../extern/sdlew/include)
    add_definitions(-DWITH_SDL_DYNLOAD)
  endif()
  add_definitions(-DWITH_SDL)
endif()

if(WITH_BINRELOC)
  list(APPEND INC ${BINRELOC_INCLUDE_DIRS})
  add_definitions(-DWITH_BINRELOC)
endif()

if(WITH_FREESTYLE)
  list(APPEND INC ../blender/freestyle)
  add_definitions(-DWITH_FREESTYLE)
endif()

if(WITH_XR_OPENXR)
  add_definitions(-DWITH_XR_OPENXR)
endif()

if(WITH_GMP)
  list(APPEND INC ${GMP_INCLUDE_DIRS})
  add_definitions(-DWITH_GMP)
endif()

if(WITH_OPENCOLORIO)
  add_definitions(-DWITH_OCIO)
endif()

# Setup the EXE sources and `buildinfo`.
set(SRC
  creator.c
  creator_args.c
  creator_signals.c

  creator_intern.h
)

# MSVC 2010 gives linking errors with the manifest.
if(WIN32 AND NOT UNIX)
  add_definitions(
    -DBLEN_VER_RC_STR="${BLENDER_VERSION}"
    -DBLEN_VER_RC_1=${BLENDER_VERSION_MAJOR}
    -DBLEN_VER_RC_2=${BLENDER_VERSION_MINOR}
    -DBLEN_VER_RC_3=${BLENDER_VERSION_PATCH}
    -DBLEN_VER_RC_4=0
  )


  list(APPEND SRC
    ${CMAKE_SOURCE_DIR}/release/windows/icons/winblender.rc
    ${CMAKE_BINARY_DIR}/blender.exe.manifest
  )
endif()

if(WITH_BUILDINFO)
  add_definitions(-DWITH_BUILDINFO)
  # --------------------------------------------------------------------------
  # These defines could all be moved into the header below

  # Write strings into a separate header since we can escape C-strings
  # in a way that's not practical when passing defines.
  set(BUILD_PLATFORM "${CMAKE_SYSTEM_NAME}")
  set(BUILD_TYPE "${CMAKE_BUILD_TYPE}")
  set(BUILD_CFLAGS "${CMAKE_C_FLAGS}")
  set(BUILD_CXXFLAGS "${CMAKE_CXX_FLAGS}")
  set(BUILD_LINKFLAGS "${PLATFORM_LINKFLAGS}")
  set(BUILD_SYSTEM "CMake")

  if(WITH_COMPILER_SHORT_FILE_MACRO)
    # It's not necessary to include path information
    # about the system building Blender in the executable.
    string(REPLACE "${PLATFORM_CFLAGS_FMACRO_PREFIX_MAP}" " " BUILD_CFLAGS "${BUILD_CFLAGS}")
    string(REPLACE "${PLATFORM_CFLAGS_FMACRO_PREFIX_MAP}" " " BUILD_CXXFLAGS "${BUILD_CXXFLAGS}")
  endif()

  # Use `configure_file` instead of definitions since properly
  # escaping the multiple command line arguments which themselves
  # contain strings and spaces becomes overly error-prone & complicated.
  configure_file(
    "${CMAKE_SOURCE_DIR}/build_files/cmake/buildinfo_static.h.in"
    "${CMAKE_CURRENT_BINARY_DIR}/buildinfo_static.h"
    ESCAPE_QUOTES
    @ONLY
  )

  unset(BUILD_PLATFORM)
  unset(BUILD_TYPE)
  unset(BUILD_CFLAGS)
  unset(BUILD_CXXFLAGS)
  unset(BUILD_LINKFLAGS)
  unset(BUILD_SYSTEM)

  # --------------------------------------------------------------------------
  # Write header for values that change each build
  #
  # NOTE: generated file is in build directory `source/creator`
  # except when used as an include path.

  add_definitions(-DWITH_BUILDINFO_HEADER)

  # Include the output directory, where the `buildinfo.h` file is generated.
  include_directories(${CMAKE_CURRENT_BINARY_DIR})


  # XXX: `${buildinfo_h_fake}` is used here,
  # because we rely on that file being detected as missing
  # every build so that the real header `buildinfo.h` is updated.
  #
  # Keep this until we find a better way to resolve!

  set(buildinfo_h_real "${CMAKE_CURRENT_BINARY_DIR}/buildinfo.h")
  set(buildinfo_h_fake "${CMAKE_CURRENT_BINARY_DIR}/buildinfo.h_fake")

  if(EXISTS ${buildinfo_h_fake})
    message(
      FATAL_ERROR
      "File \"${buildinfo_h_fake}\" found, this should never be created, remove!"
    )
  endif()

  # From the CMAKE documentation "If the output of the custom command is not actually created as a
  # file on disk it should be marked with the SYMBOLIC source file property."
  #
  # Not doing this leads to build warnings for the not generated file on
  # MS-Windows when using `msbuild`.
  set_source_files_properties(${buildinfo_h_fake} PROPERTIES SYMBOLIC TRUE)

  # a custom target that is always built
  add_custom_target(
    buildinfo ALL
    DEPENDS ${buildinfo_h_fake}
  )

  # Creates `buildinfo.h` using CMAKE script.
  add_custom_command(
    OUTPUT
      ${buildinfo_h_fake}  # ensure we always run
      ${buildinfo_h_real}
    COMMAND
      ${CMAKE_COMMAND}
      -DSOURCE_DIR=${CMAKE_SOURCE_DIR}
      # Overrides only used when non-empty strings.
      -DBUILD_DATE=${BUILDINFO_OVERRIDE_DATE}
      -DBUILD_TIME=${BUILDINFO_OVERRIDE_TIME}
      -P ${CMAKE_SOURCE_DIR}/build_files/cmake/buildinfo.cmake
    )

  # `buildinfo.h` is a generated file.
  set_source_files_properties(
    ${buildinfo_h_real}
    PROPERTIES GENERATED TRUE
    HEADER_FILE_ONLY TRUE)

  unset(buildinfo_h_real)
  unset(buildinfo_h_fake)

  # Add dependencies below, after adding Blender
  # -------------- done with header values.

  list(APPEND SRC
    buildinfo.c
  )

  # make an object library so can load with it in tests
  add_library(buildinfoobj OBJECT buildinfo.c)
  add_dependencies(buildinfoobj buildinfo)
endif()

add_cc_flags_custom_test(blender)

# message(STATUS "Configuring blender")
if(WITH_PYTHON_MODULE)
  add_definitions(-DWITH_PYTHON_MODULE)

  # Creates `./bpy/__init__.so` which can be imported as a Python module.
  #
  # Note that 'SHARED' works on Linux and Windows, but not MACOS which _must_ be 'MODULE'.
  add_library(blender MODULE ${SRC})


  get_property(GENERATOR_IS_MULTI_CONFIG GLOBAL PROPERTY GENERATOR_IS_MULTI_CONFIG)
  if(GENERATOR_IS_MULTI_CONFIG)
    set(BPY_OUTPUT_DIRECTORY ${CMAKE_BINARY_DIR}/bin/$<CONFIG>/bpy)
  else()
    set(BPY_OUTPUT_DIRECTORY ${CMAKE_BINARY_DIR}/bin/bpy)
  endif()

  set_target_properties(
    blender
    PROPERTIES
      PREFIX ""
      OUTPUT_NAME __init__
      LIBRARY_OUTPUT_DIRECTORY ${BPY_OUTPUT_DIRECTORY}
      RUNTIME_OUTPUT_DIRECTORY ${BPY_OUTPUT_DIRECTORY}
  )
  unset(BPY_OUTPUT_DIRECTORY)

  if(APPLE)
    set_target_properties(blender PROPERTIES MACOSX_BUNDLE TRUE)
  endif()

  if(WIN32)
    # Python modules use this.
    set_target_properties(
      blender
      PROPERTIES
      SUFFIX ".pyd"
    )
  endif()

else()
  add_executable(blender ${EXETYPE} ${SRC})
  if(WIN32)
    add_executable(blender-launcher WIN32
      blender_launcher_win32.c
      ${CMAKE_SOURCE_DIR}/release/windows/icons/winblender.rc
      ${CMAKE_BINARY_DIR}/blender.exe.manifest
    )
    target_compile_definitions (blender-launcher PRIVATE -D_UNICODE -DUNICODE)
    target_link_libraries(blender-launcher Pathcch.lib)
  endif()
endif()

if(WITH_BUILDINFO)
  # Explicitly say that the executable depends on the `buildinfo`.
  add_dependencies(blender buildinfo)
endif()


set(BLENDER_TEXT_FILES
  ${CMAKE_SOURCE_DIR}/release/text/copyright.txt
  # Generate this file:
  # `${CMAKE_SOURCE_DIR}/release/text/readme.html`
)


# -----------------------------------------------------------------------------
# Platform specific target destinations
#
# Setup version directory, libraries, `bpy` & text files.

if(UNIX AND NOT APPLE)
  if(WITH_PYTHON_MODULE)
    if(WITH_INSTALL_PORTABLE)
      set(TARGETDIR_BPY bpy)
      set(TARGETDIR_VER bpy/${BLENDER_VERSION})
      set(TARGETDIR_LIB bpy/lib)
    else()
      set(TARGETDIR_BPY ${PYTHON_SITE_PACKAGES}/bpy)
      set(TARGETDIR_VER ${PYTHON_SITE_PACKAGES}/bpy/${BLENDER_VERSION})
      set(TARGETDIR_LIB ${PYTHON_SITE_PACKAGES}/bpy/lib)
    endif()
  else()
    if(WITH_INSTALL_PORTABLE)
      set(TARGETDIR_VER ${BLENDER_VERSION})
      set(TARGETDIR_TEXT .)
      set(TARGETDIR_LIB lib)
    else()
      set(TARGETDIR_VER share/blender/${BLENDER_VERSION})
      set(TARGETDIR_TEXT share/doc/blender)
    endif()
  endif()

elseif(WIN32)
<<<<<<< HEAD
  set(TARGETDIR_VER ${BLENDER_VERSION})
  set(TARGETDIR_TEXT .)

=======
  if(WITH_PYTHON_MODULE)
    set(TARGETDIR_BPY ${CMAKE_INSTALL_PREFIX_WITH_CONFIG}/bpy)
    set(TARGETDIR_VER ${CMAKE_INSTALL_PREFIX_WITH_CONFIG}/bpy/${BLENDER_VERSION})
    # Important the DLL's are next to `__init__.pyd` otherwise it won't load.
    set(TARGETDIR_LIB ${CMAKE_INSTALL_PREFIX_WITH_CONFIG}/bpy)
  else()
    set(TARGETDIR_VER ${BLENDER_VERSION})
    set(TARGETDIR_TEXT .)
    set(TARGETDIR_LIB .)
  endif()
>>>>>>> b47a234f
elseif(APPLE)
  if(WITH_PYTHON_MODULE)
    if(WITH_INSTALL_PORTABLE)
      set(TARGETDIR_BPY bpy)
      set(TARGETDIR_VER bpy/${BLENDER_VERSION})
      set(TARGETDIR_LIB bpy/lib)
    else()
      # Paths defined in terms of site-packages since the site-packages
      # directory can be a symlink (brew for example).
      set(TARGETDIR_BPY ${PYTHON_SITE_PACKAGES}/bpy)
      set(TARGETDIR_VER ${PYTHON_SITE_PACKAGES}/bpy/${BLENDER_VERSION})
      set(TARGETDIR_LIB ${PYTHON_SITE_PACKAGES}/bpy/lib)
    endif()
  else()
    set(TARGETDIR_VER Blender.app/Contents/Resources/${BLENDER_VERSION})
    set(TARGETDIR_LIB Blender.app/Contents/Resources/lib)
    set(TARGETDIR_TEXT Blender.app/Contents/Resources/text)
  endif()
<<<<<<< HEAD
  # Skip relinking on cpack / install
=======

  # Skip re-linking on CPACK / install.
>>>>>>> b47a234f
  set_target_properties(blender PROPERTIES BUILD_WITH_INSTALL_RPATH true)
endif()


# -----------------------------------------------------------------------------
# Install Targets (Generic, All Platforms)


# important to make a clean  install each time, else old scripts get loaded.
install(
  CODE
  "file(REMOVE_RECURSE ${TARGETDIR_VER})"
)

if(WITH_PYTHON)
  # install(CODE "message(\"copying blender scripts...\")")

  # exclude addons_contrib if release
  if("${BLENDER_VERSION_CYCLE}" STREQUAL "release" OR
     "${BLENDER_VERSION_CYCLE}" STREQUAL "rc")
    set(ADDON_EXCLUDE_CONDITIONAL "addons_contrib/*")
  else()
    set(ADDON_EXCLUDE_CONDITIONAL "_addons_contrib/*")  # Dummy, won't do anything.
  endif()

  # do not install freestyle dir if disabled
  if(NOT WITH_FREESTYLE)
    set(FREESTYLE_EXCLUDE_CONDITIONAL "freestyle/*")
  else()
    set(FREESTYLE_EXCLUDE_CONDITIONAL "_freestyle/*")  # Dummy, won't do anything.
  endif()

  install(
    DIRECTORY ${CMAKE_SOURCE_DIR}/release/scripts
    DESTINATION ${TARGETDIR_VER}
    PATTERN ".git" EXCLUDE
    PATTERN ".gitignore" EXCLUDE
    PATTERN ".github" EXCLUDE
    PATTERN ".arcconfig" EXCLUDE
    PATTERN "__pycache__" EXCLUDE
    PATTERN "${ADDON_EXCLUDE_CONDITIONAL}" EXCLUDE
    PATTERN "${FREESTYLE_EXCLUDE_CONDITIONAL}" EXCLUDE
  )
  if(WIN32)
    install(
      FILES ${CMAKE_SOURCE_DIR}/release/windows/python/usercustomize.py
      DESTINATION ${TARGETDIR_VER}/python/lib/site-packages
    )
  endif()
  unset(ADDON_EXCLUDE_CONDITIONAL)
  unset(FREESTYLE_EXCLUDE_CONDITIONAL)
endif()

# fonts
install(
  DIRECTORY ${CMAKE_SOURCE_DIR}/release/datafiles/fonts
  DESTINATION ${TARGETDIR_VER}/datafiles
)

# localization
if(WITH_INTERNATIONAL)
  set(_locale_dir "${CMAKE_SOURCE_DIR}/release/datafiles/locale")
  set(_locale_target_dir ${TARGETDIR_VER}/datafiles/locale)

  file(GLOB _po_files "${_locale_dir}/po/*.po")
  foreach(_po_file ${_po_files})
    msgfmt_simple(${_po_file} _all_mo_files)
  endforeach()

  # Create a custom target which will compile all `*.po` to `*.mo`.
  add_custom_target(
    locales
    DEPENDS ${_all_mo_files}
  )
  add_dependencies(blender locales)

  # Generate INSTALL rules.
  install(
    FILES ${_locale_dir}/languages
    DESTINATION ${_locale_target_dir}
  )

  foreach(_mo_file ${_all_mo_files})
    get_filename_component(_locale_name ${_mo_file} NAME_WE)
    install(
      FILES ${_mo_file}
      DESTINATION ${_locale_target_dir}/${_locale_name}/LC_MESSAGES
      RENAME blender.mo
    )
    unset(_locale_name)
  endforeach()

  unset(_all_mo_files)
  unset(_po_files)
  unset(_po_file)
  unset(_mo_file)
  unset(_locale_target_dir)

  unset(_locale_dir)
endif()

# Color management.
if(WITH_OPENCOLORIO)
  install(
    DIRECTORY ${CMAKE_SOURCE_DIR}/release/datafiles/colormanagement
    DESTINATION ${TARGETDIR_VER}/datafiles
  )
endif()

# Helpful tip when using make.
if("${CMAKE_GENERATOR}" MATCHES ".*Makefiles.*")
  # Message to display after building.
  add_custom_command(
    TARGET blender POST_BUILD MAIN_DEPENDENCY blender
    COMMAND
      ${CMAKE_COMMAND} -E
      echo 'now run: \"make install\" to copy runtime files and scripts to ${TARGETDIR_VER}'
  )
endif()

# macro to help install files without dragging in unnecessary data.
macro(install_dir from to)
  install(
    DIRECTORY ${from}
    DESTINATION ${to}
    # Irrelevant files and caches.
    PATTERN ".git" EXCLUDE
    PATTERN ".svn" EXCLUDE
    PATTERN "*.pyc" EXCLUDE
    PATTERN "*.pyo" EXCLUDE
    PATTERN "*.orig" EXCLUDE
    PATTERN "*.rej" EXCLUDE
    PATTERN "__pycache__" EXCLUDE
    PATTERN "__MACOSX" EXCLUDE
    PATTERN ".DS_Store" EXCLUDE
    # Unneeded Python files.
    PATTERN "config-${PYTHON_VERSION}/*.a" EXCLUDE  # static lib
    PATTERN "lib2to3" EXCLUDE                   # ./lib2to3
    PATTERN "tkinter" EXCLUDE                   # ./tkinter
    PATTERN "lib-dynload/_tkinter.*" EXCLUDE    # ./lib-dynload/_tkinter.co
    PATTERN "idlelib" EXCLUDE                   # ./idlelib
    PATTERN "test" EXCLUDE                      # ./test
    PATTERN "turtledemo" EXCLUDE                # ./turtledemo
    PATTERN "turtle.py" EXCLUDE                 # ./turtle.py
    PATTERN "wininst*.exe" EXCLUDE              # from distutils, avoid malware false positive
  )
endmacro()

# -----------------------------------------------------------------------------
# Install Targets (Platform Specific)

if(UNIX AND NOT APPLE)

  if(NOT WITH_PYTHON_MODULE)
    if(WITH_DOC_MANPAGE)
      add_custom_target(
        blender_man_page ALL
        COMMAND
          ${CMAKE_SOURCE_DIR}/doc/manpage/blender.1.py
          --blender ${EXECUTABLE_OUTPUT_PATH}/blender
          --output ${CMAKE_CURRENT_BINARY_DIR}/blender.1
      )
      add_dependencies(blender_man_page blender)
    endif()
  endif()

  if(PLATFORM_BUNDLED_LIBRARIES AND TARGETDIR_LIB)
    install(
      FILES ${PLATFORM_BUNDLED_LIBRARIES}
      DESTINATION ${TARGETDIR_LIB}
    )
  endif()

  # There are a few differences between portable and system install.
  if(WITH_PYTHON_MODULE)
    if(WITH_INSTALL_PORTABLE)
      install(
        TARGETS blender
        DESTINATION ${TARGETDIR_BPY}
      )
    else()
      install(
        TARGETS blender
        LIBRARY DESTINATION ${TARGETDIR_BPY}
      )
    endif()

    # none of the other files are needed currently
  elseif(WITH_INSTALL_PORTABLE)
    install(
      TARGETS blender
      DESTINATION "."
    )

    if(WITH_DOC_MANPAGE)
      install(
        FILES ${CMAKE_CURRENT_BINARY_DIR}/blender.1
        DESTINATION "."
      )
    endif()
    install(
      FILES
        ${CMAKE_SOURCE_DIR}/release/freedesktop/blender.desktop
        ${CMAKE_SOURCE_DIR}/release/freedesktop/icons/scalable/apps/blender.svg
        ${CMAKE_SOURCE_DIR}/release/freedesktop/icons/symbolic/apps/blender-symbolic.svg
      DESTINATION "."
    )

    if(WITH_BLENDER_THUMBNAILER)
      install(
        TARGETS blender-thumbnailer
        DESTINATION "."
      )
    endif()

    if(EXISTS ${LIBDIR}/mesa)
      install(DIRECTORY ${LIBDIR}/mesa/lib/ DESTINATION "lib/mesa/")

      install(
        PROGRAMS
        ${CMAKE_SOURCE_DIR}/release/bin/blender-softwaregl
        DESTINATION "."
      )

      # Remove from old location, so existing builds don't start with software
      # OpenGL now that the lib/ folder is used for other libraries.
      install(
        CODE
        "file(REMOVE ${CMAKE_BINARY_DIR}/bin/lib/libGL.so)\n
         file(REMOVE ${CMAKE_BINARY_DIR}/bin/lib/libGL.so.1)\n
         file(REMOVE ${CMAKE_BINARY_DIR}/bin/lib/libGL.so.1.5.0)\n
         file(REMOVE ${CMAKE_BINARY_DIR}/bin/lib/libGLU.so)\n
         file(REMOVE ${CMAKE_BINARY_DIR}/bin/lib/libGLU.so.1)\n
         file(REMOVE ${CMAKE_BINARY_DIR}/bin/lib/libGLU.so.1.3.1)\n
         file(REMOVE ${CMAKE_BINARY_DIR}/bin/lib/libglapi.so)\n
         file(REMOVE ${CMAKE_BINARY_DIR}/bin/lib/libglapi.so.0)\n
         file(REMOVE ${CMAKE_BINARY_DIR}/bin/lib/libglapi.so.0.0.0)\n
        "
      )
    endif()
  else()
    # main blender binary
    install(
      TARGETS blender
      DESTINATION bin
    )
    if(WITH_DOC_MANPAGE)
      # Manual page (only with `blender` binary).
      install(
        FILES ${CMAKE_CURRENT_BINARY_DIR}/blender.1
        DESTINATION share/man/man1
      )
    endif()

    # Misc files.
    install(
      FILES ${CMAKE_SOURCE_DIR}/release/freedesktop/blender.desktop
      DESTINATION share/applications
    )
    install(
      FILES ${CMAKE_SOURCE_DIR}/release/freedesktop/icons/scalable/apps/blender.svg
      DESTINATION share/icons/hicolor/scalable/apps
    )
    install(
      FILES ${CMAKE_SOURCE_DIR}/release/freedesktop/icons/symbolic/apps/blender-symbolic.svg
      DESTINATION share/icons/hicolor/symbolic/apps
    )
    if(WITH_BLENDER_THUMBNAILER)
      install(
        TARGETS blender-thumbnailer
        DESTINATION bin
      )
    endif()
  endif()

  if(WITH_PYTHON AND WITH_PYTHON_INSTALL)
    # Install executable
    install(
      PROGRAMS ${PYTHON_EXECUTABLE}
      DESTINATION ${TARGETDIR_VER}/python/bin
    )

    if(EXISTS ${LIBDIR})
      # Precompiled libraries, copy over complete lib directory.
      install_dir(
        ${PYTHON_LIBPATH}
        ${TARGETDIR_VER}/python
      )
    else()
      # System libraries.
      install(
        PROGRAMS ${PYTHON_EXECUTABLE}
        DESTINATION ${TARGETDIR_VER}/python/bin
      )

      # On some platforms (like openSUSE) Python is linked to be used from `lib64` directory.
      # determine this from Python's libraries path.
      # Ugh, its possible `lib64` is just a symlink to 'lib' which causes incorrect use of `lib64`.
      get_filename_component(_pypath_real ${PYTHON_LIBPATH} REALPATH)
      if(${_pypath_real} MATCHES "lib64$")
        set(_target_LIB "lib64")
      else()
        set(_target_LIB "lib")
      endif()
      unset(_pypath_real)

      # Copy the systems python into the install directory:
      # install(CODE "message(\"copying a subset of the systems python...\")")
      install(
        DIRECTORY ${PYTHON_LIBPATH}/python${PYTHON_VERSION}
        DESTINATION ${TARGETDIR_VER}/python/${_target_LIB}
        PATTERN "__pycache__" EXCLUDE               # * any cache *
        PATTERN "config-${PYTHON_VERSION}/*.a" EXCLUDE  # static lib
        PATTERN "lib2to3" EXCLUDE                   # ./lib2to3
        PATTERN "site-packages/*" EXCLUDE           # ./site-packages/*
        PATTERN "tkinter" EXCLUDE                   # ./tkinter
        PATTERN "lib-dynload/_tkinter.*" EXCLUDE    # ./lib-dynload/_tkinter.co
        PATTERN "idlelib" EXCLUDE                   # ./idlelib
        PATTERN "test" EXCLUDE                      # ./test
        PATTERN "turtledemo" EXCLUDE                # ./turtledemo
        PATTERN "turtle.py" EXCLUDE                 # ./turtle.py
        PATTERN "wininst*.exe" EXCLUDE              # from distutils, avoid malware false positive
      )

      # Needed for `distutils/pip`.
      # Get the last part of the include dir, will be `python{version}{abiflag}`.
      get_filename_component(_py_inc_suffix ${PYTHON_INCLUDE_DIR} NAME)
      install(
        FILES ${PYTHON_INCLUDE_DIR}/pyconfig.h
        DESTINATION ${TARGETDIR_VER}/python/include/${_py_inc_suffix}
      )
      unset(_py_inc_suffix)

      if(WITH_PYTHON_INSTALL_NUMPY)
        # Install to the same directory as the source, so debian-like
        # distributions are happy with their policy.
        set(_suffix "site-packages")
        if(${PYTHON_NUMPY_PATH} MATCHES "dist-packages")
          set(_suffix "dist-packages")
        endif()
        install(
          DIRECTORY ${PYTHON_NUMPY_PATH}/numpy
          DESTINATION ${TARGETDIR_VER}/python/${_target_LIB}/python${PYTHON_VERSION}/${_suffix}
          PATTERN ".svn" EXCLUDE
          PATTERN "__pycache__" EXCLUDE           # * any cache *
          PATTERN "*.pyc" EXCLUDE                 # * any cache *
          PATTERN "*.pyo" EXCLUDE                 # * any cache *
          PATTERN "oldnumeric" EXCLUDE            # ./oldnumeric
          PATTERN "doc" EXCLUDE                   # ./doc
          PATTERN "tests" EXCLUDE                 # ./tests
          PATTERN "f2py" EXCLUDE                  # ./f2py - fortran/python interface code, not for blender.
          PATTERN "include" EXCLUDE               # include dirs all over, we won't use NumPy/CAPI
          PATTERN "*.h" EXCLUDE                   # some includes are not in include dirs
          PATTERN "*.a" EXCLUDE                   # ./core/lib/libnpymath.a - for linking, we don't need.
        )
        install(
          DIRECTORY ${PYTHON_NUMPY_PATH}/Cython
          DESTINATION ${TARGETDIR_VER}/python/${_target_LIB}/python${PYTHON_VERSION}/${_suffix}
          PATTERN ".svn" EXCLUDE
          PATTERN "__pycache__" EXCLUDE           # * any cache *
          PATTERN "*.pyc" EXCLUDE                 # * any cache *
          PATTERN "*.pyo" EXCLUDE                 # * any cache *
        )
        install(
          FILES ${PYTHON_NUMPY_PATH}/cython.py
          DESTINATION ${TARGETDIR_VER}/python/${_target_LIB}/python${PYTHON_VERSION}/${_suffix}
        )
        unset(_suffix)
      endif()

      if(WITH_USD)
        # Install to the same directory as the source, so debian-like
        # distros are happy with their policy.
        set(_suffix "site-packages")
        if(${PYTHON_USD_PATH} MATCHES "dist-packages")
          set(_suffix "dist-packages")
        endif()
        install(
          DIRECTORY ${USD_LIBRARY_DIR}/python/
          DESTINATION ${TARGETDIR_VER}/python/${_target_LIB}/python${PYTHON_VERSION}/${_suffix}
          PATTERN ".svn" EXCLUDE
          PATTERN "__pycache__" EXCLUDE           # * any cache *
          PATTERN "*.pyc" EXCLUDE                 # * any cache *
          PATTERN "*.pyo" EXCLUDE                 # * any cache *
        )
        unset(_suffix)
      endif()

      if(WITH_PYTHON_INSTALL_ZSTANDARD)
        # Install to the same directory as the source, so debian-like
        # distributions are happy with their policy.
        set(_suffix "site-packages")
        if(${PYTHON_ZSTANDARD_PATH} MATCHES "dist-packages")
          set(_suffix "dist-packages")
        endif()
        install(
          DIRECTORY ${PYTHON_ZSTANDARD_PATH}/zstandard
          DESTINATION ${TARGETDIR_VER}/python/${_target_LIB}/python${PYTHON_VERSION}/${_suffix}
          PATTERN ".svn" EXCLUDE
          PATTERN "__pycache__" EXCLUDE           # * any cache *
          PATTERN "*.pyc" EXCLUDE                 # * any cache *
          PATTERN "*.pyo" EXCLUDE                 # * any cache *
        )
        unset(_suffix)
      endif()

      # Copy requests, we need to generalize site-packages.
      if(WITH_PYTHON_INSTALL_REQUESTS)
        set(_suffix "site-packages")
        if(${PYTHON_REQUESTS_PATH} MATCHES "dist-packages")
          set(_suffix "dist-packages")
        endif()
        install(
          DIRECTORY ${PYTHON_REQUESTS_PATH}/requests
          DESTINATION ${TARGETDIR_VER}/python/${_target_LIB}/python${PYTHON_VERSION}/${_suffix}
          PATTERN ".svn" EXCLUDE
          PATTERN "__pycache__" EXCLUDE           # * any cache *
          PATTERN "*.pyc" EXCLUDE                 # * any cache *
          PATTERN "*.pyo" EXCLUDE                 # * any cache *
        )
        # On some platforms requests does have extra dependencies.
        #
        # Either `chardet` or `charset_normalizer` is used, depending on the version of Python.
        # The code below silently skips the one that's not available, so we can list both here.
        set(_requests_deps "certifi" "chardet" "charset_normalizer" "idna" "urllib3")
        foreach(_requests_dep ${_requests_deps})
          if(EXISTS ${PYTHON_REQUESTS_PATH}/${_requests_dep})
            install(
              DIRECTORY ${PYTHON_REQUESTS_PATH}/${_requests_dep}
              DESTINATION ${TARGETDIR_VER}/python/${_target_LIB}/python${PYTHON_VERSION}/${_suffix}
              PATTERN ".svn" EXCLUDE
              PATTERN "__pycache__" EXCLUDE           # * any cache *
              PATTERN "*.pyc" EXCLUDE                 # * any cache *
              PATTERN "*.pyo" EXCLUDE                 # * any cache *
            )
          endif()
        endforeach()
        if(EXISTS ${PYTHON_REQUESTS_PATH}/six.py)
          install(
            FILES ${PYTHON_REQUESTS_PATH}/six.py
            DESTINATION ${TARGETDIR_VER}/python/${_target_LIB}/python${PYTHON_VERSION}/${_suffix}
          )
        endif()
        unset(_requests_dep)
        unset(_requests_deps)
        unset(_suffix)
      endif()
      unset(_target_LIB)
    endif()
  endif()

  if(WITH_DRACO)
    install(
      PROGRAMS $<TARGET_FILE:extern_draco>
      DESTINATION ${TARGETDIR_VER}/python/lib/python${PYTHON_VERSION}/site-packages
    )
  endif()
elseif(WIN32)
  windows_install_shared_manifest(
    FILES ${LIBDIR}/epoxy/bin/epoxy-0.dll
    ALL
  )

  if(WITH_OPENMP AND MSVC_CLANG)
    windows_install_shared_manifest(
      FILES ${CLANG_OPENMP_DLL}
      ALL
    )
  endif()

  if(WITH_FFTW3)
    windows_install_shared_manifest(
      FILES ${LIBDIR}/fftw3/lib/libfftw3-3.dll
      ALL
    )
  endif()
  if(MSVC_ASAN)
    # The ASAN DLL's can be found in the same folder as the compiler,
    # this is the easiest way to find these.
    string(REPLACE "cl.exe" "clang_rt.asan_dynamic-x86_64.dll" ASAN_DLL ${CMAKE_C_COMPILER})
    string(REPLACE "cl.exe" "clang_rt.asan_dbg_dynamic-x86_64.dll" ASAN_DEBUG_DLL ${CMAKE_C_COMPILER})
    if(NOT EXISTS "${ASAN_DLL}")
      message(
        FATAL_ERROR
        "ASAN is enabled, but the ASAN runtime is not detected, "
        "this is an optional component during the MSVC install, please install it"
      )
    endif()
    windows_install_shared_manifest(
      FILES ${ASAN_DLL}
      RELEASE
    )
    windows_install_shared_manifest(
      FILES ${ASAN_DEBUG_DLL}
      DEBUG
    )
    unset(ASAN_DLL)
    unset(ASAN_DEBUG_DLL)
  endif()
  if(WITH_IMAGE_OPENEXR OR WITH_OPENIMAGEIO)
    if(EXISTS ${LIBDIR}/openexr/bin/Iex.dll)
      windows_install_shared_manifest(
        FILES
          ${LIBDIR}/openexr/bin/Iex.dll
          ${LIBDIR}/openexr/bin/IlmThread.dll
          ${LIBDIR}/openexr/bin/OpenEXRCore.dll
          ${LIBDIR}/openexr/bin/OpenEXRUtil.dll
          ${LIBDIR}/openexr/bin/OpenEXR.dll
          ${LIBDIR}/imath/bin/imath.dll
        RELEASE
      )
      windows_install_shared_manifest(
        FILES
          ${LIBDIR}/openexr/bin/Iex_d.dll
          ${LIBDIR}/openexr/bin/IlmThread_d.dll
          ${LIBDIR}/openexr/bin/OpenEXRCore_d.dll
          ${LIBDIR}/openexr/bin/OpenEXRUtil_d.dll
          ${LIBDIR}/openexr/bin/OpenEXR_d.dll
          ${LIBDIR}/imath/bin/imath_d.dll
        DEBUG
      )
    endif()
  endif()
  if(WITH_OPENIMAGEIO)
    if(EXISTS ${LIBDIR}/openimageio/bin/openimageio.dll)
      windows_install_shared_manifest(
        FILES
          ${LIBDIR}/openimageio/bin/openimageio.dll
          ${LIBDIR}/openimageio/bin/openimageio_util.dll
        RELEASE
      )
      windows_install_shared_manifest(
        FILES
          ${LIBDIR}/openimageio/bin/openimageio_d.dll
          ${LIBDIR}/openimageio/bin/openimageio_util_d.dll
        DEBUG
      )
    endif()
  endif()
  if(WITH_GMP)
    windows_install_shared_manifest(
      FILES ${LIBDIR}/gmp/lib/libgmp-10.dll
      ALL
    )
    windows_install_shared_manifest(
      FILES ${LIBDIR}/gmp/lib/libgmpxx.dll
      RELEASE
    )
    windows_install_shared_manifest(
      FILES ${LIBDIR}/gmp/lib/libgmpxx_d.dll
      DEBUG
    )
  endif()

  if(WITH_WINDOWS_PDB)
    if(WITH_WINDOWS_STRIPPED_PDB)
      # Icky hack for older CMAKE from https://stackoverflow.com/a/21198501
      # `$<CONFIG>` will work in newer CMAKE but the version currently (3.12)
      # on the build-bot does not support this endeavor.
      install(
        FILES ${CMAKE_CURRENT_BINARY_DIR}/\${CMAKE_INSTALL_CONFIG_NAME}/blender_public.pdb
        DESTINATION .
        RENAME blender.pdb
      )
    else()
      install(FILES $<TARGET_PDB_FILE:blender> DESTINATION . RENAME blender.pdb)
    endif()
  endif()

  if(WITH_OPENVDB)
      windows_install_shared_manifest(
        FILES ${LIBDIR}/openvdb/bin/openvdb.dll
        RELEASE
      )
      windows_install_shared_manifest(
        FILES ${LIBDIR}/openvdb/bin/openvdb_d.dll
        DEBUG
      )

      # This will not exist for 3.3 and earlier lib folders
      # to ease the transition, support both 3.3 and 3.4 lib
      # folders.
      if(EXISTS ${LIBDIR}/openvdb/python/pyopenvdb_d.pyd)
        install(
          FILES ${LIBDIR}/openvdb/python/pyopenvdb_d.pyd
          DESTINATION ${TARGETDIR_VER}/python/lib/site-packages
          CONFIGURATIONS Debug
        )
        install(
          FILES ${LIBDIR}/openvdb/python/pyopenvdb.pyd
          DESTINATION ${TARGETDIR_VER}/python/lib/site-packages
          CONFIGURATIONS Release;RelWithDebInfo;MinSizeRel
        )
      endif()
  endif()

  if(WITH_PYTHON)
    string(REPLACE "." "" _PYTHON_VERSION_NO_DOTS ${PYTHON_VERSION})

<<<<<<< HEAD
    if(NOT CMAKE_COMPILER_IS_GNUCC)
      windows_install_shared_manifest(
        FILES ${LIBDIR}/python/${_PYTHON_VERSION_NO_DOTS}/bin/python${_PYTHON_VERSION_NO_DOTS}.dll
              ${LIBDIR}/python/${_PYTHON_VERSION_NO_DOTS}/bin/python3.dll
        RELEASE
      )

      windows_install_shared_manifest(
        FILES ${LIBDIR}/python/${_PYTHON_VERSION_NO_DOTS}/bin/python${_PYTHON_VERSION_NO_DOTS}_d.dll
              ${LIBDIR}/python/${_PYTHON_VERSION_NO_DOTS}/bin/python3_d.dll
        DEBUG
      )
=======
    if(NOT WITH_PYTHON_MODULE)
      if(NOT CMAKE_COMPILER_IS_GNUCC)
        install(
          FILES
            ${LIBDIR}/python/${_PYTHON_VERSION_NO_DOTS}/bin/python${_PYTHON_VERSION_NO_DOTS}.dll
            ${LIBDIR}/python/${_PYTHON_VERSION_NO_DOTS}/bin/python3.dll
          DESTINATION ${TARGETDIR_LIB}
          CONFIGURATIONS Release;RelWithDebInfo;MinSizeRel
        )

        install(
          FILES
            ${LIBDIR}/python/${_PYTHON_VERSION_NO_DOTS}/bin/python${_PYTHON_VERSION_NO_DOTS}_d.dll
            ${LIBDIR}/python/${_PYTHON_VERSION_NO_DOTS}/bin/python3_d.dll
          DESTINATION ${TARGETDIR_LIB}
          CONFIGURATIONS Debug
        )
      endif()
>>>>>>> b47a234f
    endif()

    if(WITH_PYTHON_INSTALL)
      # NOTE: as far as python is concerned `RelWithDebInfo`
      # is not debug since its without debug flags.

      install(DIRECTORY DESTINATION ${TARGETDIR_VER}/python)
      install(DIRECTORY DESTINATION ${TARGETDIR_VER}/python/lib)

      install(
        DIRECTORY ${LIBDIR}/python/${_PYTHON_VERSION_NO_DOTS}/lib
        DESTINATION ${BLENDER_VERSION}/python/
        CONFIGURATIONS Release;RelWithDebInfo;MinSizeRel
        PATTERN ".svn" EXCLUDE
        PATTERN "*_d.*" EXCLUDE                 # * debug libraries *
        PATTERN "__pycache__" EXCLUDE           # * any cache *
        PATTERN "*.pyc" EXCLUDE                 # * any cache *
        PATTERN "*.pyo" EXCLUDE                 # * any cache *
      )

      install(
        DIRECTORY ${LIBDIR}/python/${_PYTHON_VERSION_NO_DOTS}/lib
        DESTINATION ${BLENDER_VERSION}/python/
        CONFIGURATIONS Debug
        PATTERN ".svn" EXCLUDE
        PATTERN "__pycache__" EXCLUDE           # * any cache *
        PATTERN "*.pyc" EXCLUDE                 # * any cache *
        PATTERN "*.pyo" EXCLUDE                 # * any cache *
      )

      install(
        DIRECTORY ${LIBDIR}/python/${_PYTHON_VERSION_NO_DOTS}/DLLs
        DESTINATION ${BLENDER_VERSION}/python
        CONFIGURATIONS Release;RelWithDebInfo;MinSizeRel
        PATTERN "*.pdb" EXCLUDE
        PATTERN "*_d.*" EXCLUDE
      )

      install(
        DIRECTORY ${LIBDIR}/python/${_PYTHON_VERSION_NO_DOTS}/DLLs
        DESTINATION ${BLENDER_VERSION}/python
        CONFIGURATIONS Debug
      )

      install(
        FILES
          ${LIBDIR}/python/${_PYTHON_VERSION_NO_DOTS}/bin/python${_PYTHON_VERSION_NO_DOTS}.dll
          ${LIBDIR}/python/${_PYTHON_VERSION_NO_DOTS}/bin/python.exe
        DESTINATION ${BLENDER_VERSION}/python/bin
        CONFIGURATIONS Release;RelWithDebInfo;MinSizeRel
      )
      install(
        FILES
          ${LIBDIR}/python/${_PYTHON_VERSION_NO_DOTS}/bin/python${_PYTHON_VERSION_NO_DOTS}_d.dll
          ${LIBDIR}/python/${_PYTHON_VERSION_NO_DOTS}/bin/python_d.exe
        DESTINATION ${BLENDER_VERSION}/python/bin
        CONFIGURATIONS Debug
      )

      if(WITH_USD)
        # This will not exist for 3.3 and earlier lib folders
        # to ease the transition, support both 3.3 and 3.4 lib
        # folders.
        if(EXISTS ${USD_LIBRARY_DIR}/python/)
          install(
            DIRECTORY ${USD_LIBRARY_DIR}/python/
            DESTINATION ${TARGETDIR_VER}/python/lib/site-packages
            CONFIGURATIONS Release;RelWithDebInfo;MinSizeRel
            PATTERN ".svn" EXCLUDE
            PATTERN "__pycache__" EXCLUDE           # * any cache *
            PATTERN "*.pyc" EXCLUDE                 # * any cache *
            PATTERN "*.pyo" EXCLUDE                 # * any cache *
          )
        endif()
        if(EXISTS ${USD_LIBRARY_DIR}/debug/python/)
          install(
            DIRECTORY ${USD_LIBRARY_DIR}/debug/python/
            DESTINATION ${TARGETDIR_VER}/python/lib/site-packages
            CONFIGURATIONS Debug
            PATTERN ".svn" EXCLUDE
            PATTERN "__pycache__" EXCLUDE           # * any cache *
            PATTERN "*.pyc" EXCLUDE                 # * any cache *
            PATTERN "*.pyo" EXCLUDE                 # * any cache *
          )
        endif()
      endif()

      if(WINDOWS_PYTHON_DEBUG)
        install(
<<<<<<< HEAD
          FILES ${LIBDIR}/python/${_PYTHON_VERSION_NO_DOTS}/libs/python${_PYTHON_VERSION_NO_DOTS}.pdb
          DESTINATION "."
=======
          FILES
            ${LIBDIR}/python/${_PYTHON_VERSION_NO_DOTS}/libs/python${_PYTHON_VERSION_NO_DOTS}.pdb
          DESTINATION ${TARGETDIR_LIB}
>>>>>>> b47a234f
          CONFIGURATIONS Release;RelWithDebInfo;MinSizeRel
        )

        install(
<<<<<<< HEAD
          FILES ${LIBDIR}/python/${_PYTHON_VERSION_NO_DOTS}/libs/python${_PYTHON_VERSION_NO_DOTS}_d.pdb
          DESTINATION "."
=======
          FILES
            ${LIBDIR}/python/${_PYTHON_VERSION_NO_DOTS}/libs/python${_PYTHON_VERSION_NO_DOTS}_d.pdb
          DESTINATION ${TARGETDIR_LIB}
>>>>>>> b47a234f
          CONFIGURATIONS Debug
        )
      endif()
    endif()

  endif()

  if(WITH_CODEC_FFMPEG)
    # Filenames change slightly between FFMPEG versions check both 5.0 and fallback to 4.4
    # to ease the transition between versions.
    if(EXISTS "${LIBDIR}/ffmpeg/lib/avcodec-59.dll")
      windows_install_shared_manifest(
        FILES
          ${LIBDIR}/ffmpeg/lib/avcodec-59.dll
          ${LIBDIR}/ffmpeg/lib/avformat-59.dll
          ${LIBDIR}/ffmpeg/lib/avdevice-59.dll
          ${LIBDIR}/ffmpeg/lib/avutil-57.dll
          ${LIBDIR}/ffmpeg/lib/swscale-6.dll
          ${LIBDIR}/ffmpeg/lib/swresample-4.dll
        ALL
      )
    else()
      windows_install_shared_manifest(
        FILES
          ${LIBDIR}/ffmpeg/lib/avcodec-58.dll
          ${LIBDIR}/ffmpeg/lib/avformat-58.dll
          ${LIBDIR}/ffmpeg/lib/avdevice-58.dll
          ${LIBDIR}/ffmpeg/lib/avutil-56.dll
          ${LIBDIR}/ffmpeg/lib/swscale-5.dll
          ${LIBDIR}/ffmpeg/lib/swresample-3.dll
        ALL
      )
    endif()
  endif()
  if(WITH_TBB)
    windows_install_shared_manifest(
      FILES
        ${LIBDIR}/tbb/bin/tbb.dll
      RELEASE
    )
    windows_install_shared_manifest(
      FILES
        ${LIBDIR}/tbb/bin/tbb_debug.dll
      DEBUG
    )
  endif()
  if(WITH_TBB_MALLOC_PROXY)
    windows_install_shared_manifest(
      FILES
        ${LIBDIR}/tbb/bin/tbbmalloc.dll
        ${LIBDIR}/tbb/bin/tbbmalloc_proxy.dll
      RELEASE
    )
    windows_install_shared_manifest(
      FILES
        ${LIBDIR}/tbb/bin/tbbmalloc_debug.dll
        ${LIBDIR}/tbb/bin/tbbmalloc_proxy_debug.dll
      DEBUG
    )
    list(APPEND LIB ${TBB_MALLOC_LIBRARIES})
  endif()

  if(WITH_CODEC_SNDFILE)
    windows_install_shared_manifest(
      FILES ${LIBDIR}/sndfile/lib/libsndfile-1.dll
      ALL
    )
  endif()

  if(WITH_OPENAL)
    windows_install_shared_manifest(
      FILES
        ${LIBDIR}/openal/lib/OpenAL32.dll
      ALL
    )
  endif()

  if(WITH_SDL)
    windows_install_shared_manifest(
      FILES ${LIBDIR}/sdl/lib/SDL2.dll
      ALL
    )
  endif()

  if(WITH_SYSTEM_AUDASPACE)
    install(
      FILES
        ${LIBDIR}/audaspace/lib/audaspace.dll
        ${LIBDIR}/audaspace/lib/audaspace-c.dll
        ${LIBDIR}/audaspace/lib/audaspace-py.dll
      DESTINATION "."
    )
  endif()

<<<<<<< HEAD
  install(
    FILES
      ${CMAKE_SOURCE_DIR}/release/windows/batch/blender_debug_gpu.cmd
      ${CMAKE_SOURCE_DIR}/release/windows/batch/blender_debug_gpu_glitchworkaround.cmd
      ${CMAKE_SOURCE_DIR}/release/windows/batch/blender_debug_log.cmd
      ${CMAKE_SOURCE_DIR}/release/windows/batch/blender_factory_startup.cmd
      ${CMAKE_SOURCE_DIR}/release/windows/batch/blender_oculus.cmd
      ${CMAKE_SOURCE_DIR}/release/windows/batch/oculus.json
    DESTINATION "."
  )
=======

  if(NOT WITH_PYTHON_MODULE)
    install(
      FILES
        ${CMAKE_SOURCE_DIR}/release/windows/batch/blender_debug_gpu.cmd
        ${CMAKE_SOURCE_DIR}/release/windows/batch/blender_debug_gpu_glitchworkaround.cmd
        ${CMAKE_SOURCE_DIR}/release/windows/batch/blender_debug_log.cmd
        ${CMAKE_SOURCE_DIR}/release/windows/batch/blender_factory_startup.cmd
        ${CMAKE_SOURCE_DIR}/release/windows/batch/blender_oculus.cmd
        ${CMAKE_SOURCE_DIR}/release/windows/batch/oculus.json
      DESTINATION ${TARGETDIR_LIB}
    )
  endif()
>>>>>>> b47a234f

  if(WITH_BLENDER_THUMBNAILER)
    install(
      TARGETS BlendThumb
      DESTINATION "."
    )
  endif()

  if(WITH_DRACO)
    install(
      PROGRAMS $<TARGET_FILE:extern_draco>
      DESTINATION ${TARGETDIR_VER}/python/lib/site-packages
    )
  endif()
elseif(APPLE)
  if(NOT WITH_PYTHON_MODULE)
    # Uppercase name for app bundle.
    set_target_properties(blender PROPERTIES OUTPUT_NAME Blender)
  endif()

<<<<<<< HEAD
=======
  # Handy install macro to exclude files, we use \$ escape for the "to"
  # argument when calling so `${BUILD_TYPE}` does not get expanded.
  macro(install_dir from to)
    install(
      DIRECTORY ${from}
      DESTINATION ${to}
      PATTERN ".git" EXCLUDE
      PATTERN ".svn" EXCLUDE
      PATTERN "*.pyc" EXCLUDE
      PATTERN "*.pyo" EXCLUDE
      PATTERN "*.orig" EXCLUDE
      PATTERN "*.rej" EXCLUDE
      PATTERN "__pycache__" EXCLUDE
      PATTERN "__MACOSX" EXCLUDE
      PATTERN ".DS_Store" EXCLUDE
      PATTERN "config-${PYTHON_VERSION}/*.a" EXCLUDE  # static lib
      PATTERN "lib2to3" EXCLUDE                   # ./lib2to3
      PATTERN "tkinter" EXCLUDE                   # ./tkinter
      PATTERN "lib-dynload/_tkinter.*" EXCLUDE    # ./lib-dynload/_tkinter.co
      PATTERN "idlelib" EXCLUDE                   # ./idlelib
      PATTERN "test" EXCLUDE                      # ./test
      PATTERN "turtledemo" EXCLUDE                # ./turtledemo
      PATTERN "turtle.py" EXCLUDE                 # ./turtle.py
      PATTERN "wininst*.exe" EXCLUDE              # from distutils, avoid malware false positive
    )
  endmacro()

>>>>>>> b47a234f
  set(OSX_APP_SOURCEDIR ${CMAKE_SOURCE_DIR}/release/darwin/Blender.app)

  # Setup `Info.plist`.
  execute_process(
    COMMAND date "+%Y-%m-%d"
    OUTPUT_VARIABLE BLENDER_DATE
    OUTPUT_STRIP_TRAILING_WHITESPACE
  )

  set_target_properties(blender PROPERTIES
    MACOSX_BUNDLE_INFO_PLIST ${OSX_APP_SOURCEDIR}/Contents/Info.plist
    MACOSX_BUNDLE_SHORT_VERSION_STRING "${BLENDER_VERSION}.${BLENDER_VERSION_PATCH}"
    MACOSX_BUNDLE_LONG_VERSION_STRING "${BLENDER_VERSION}.${BLENDER_VERSION_PATCH} ${BLENDER_DATE}"
  )

  # Gather the date in finder-style.
  execute_process(
    COMMAND date "+%m/%d/%Y/%H:%M"
    OUTPUT_VARIABLE SETFILE_DATE
    OUTPUT_STRIP_TRAILING_WHITESPACE
  )

  # Give the bundle actual creation/modification date.
  #
  # Note that the directory might not yet exist, which happens when CMAKE is first run.
  if(NOT EXISTS ${EXECUTABLE_OUTPUT_PATH}/Blender.app)
    file(MAKE_DIRECTORY ${EXECUTABLE_OUTPUT_PATH}/Blender.app)
  endif()
  execute_process(
    COMMAND SetFile -d ${SETFILE_DATE} -m ${SETFILE_DATE} ${EXECUTABLE_OUTPUT_PATH}/Blender.app
  )

  install(
    TARGETS blender
    DESTINATION "."
  )

  install(
    FILES ${OSX_APP_SOURCEDIR}/Contents/PkgInfo
    DESTINATION Blender.app/Contents
  )

  install_dir(
    ${OSX_APP_SOURCEDIR}/Contents/Resources
    Blender.app/Contents/
  )

  if(WITH_BLENDER_THUMBNAILER)
    install(
      TARGETS blender-thumbnailer
      DESTINATION Blender.app/Contents/MacOS/
    )
  endif()

  if(PLATFORM_BUNDLED_LIBRARIES AND TARGETDIR_LIB)
    install(
      FILES ${PLATFORM_BUNDLED_LIBRARIES}
      DESTINATION ${TARGETDIR_LIB}
    )
  endif()

  # Python.
  if(WITH_PYTHON AND NOT WITH_PYTHON_MODULE AND NOT WITH_PYTHON_FRAMEWORK)
    # Copy the python libraries into the install directory.
    install_dir(
      ${PYTHON_LIBPATH}/python${PYTHON_VERSION}
      ${TARGETDIR_VER}/python/lib
    )

    # Install Python executable.
    install(
      PROGRAMS ${PYTHON_EXECUTABLE}
      DESTINATION ${TARGETDIR_VER}/python/bin
    )

    # Needed for `distutils/pip`.
    # Get the last part of the include dir, will be `python{version}{abiflag}`.
    get_filename_component(_py_inc_suffix ${PYTHON_INCLUDE_DIR} NAME)
    install(
      FILES ${PYTHON_INCLUDE_DIR}/pyconfig.h
      DESTINATION ${TARGETDIR_VER}/python/include/${_py_inc_suffix}
    )
    unset(_py_inc_suffix)
  endif()

  if(WITH_PYTHON_MODULE AND TARGETDIR_BPY)
    install(
      TARGETS blender
      LIBRARY DESTINATION ${TARGETDIR_BPY}
    )
  endif()

  if(WITH_DRACO)
    install(
      PROGRAMS $<TARGET_FILE:extern_draco>
      DESTINATION ${TARGETDIR_VER}/python/lib/python${PYTHON_VERSION}/site-packages
    )
  endif()
endif()

# -----------------------------------------------------------------------------
# Generic Install, for all targets

if(DEFINED TARGETDIR_TEXT)

  configure_file(
    ${CMAKE_SOURCE_DIR}/release/text/readme.html
    ${CMAKE_BINARY_DIR}/release/text/readme.html
    @ONLY
  )
  list(APPEND BLENDER_TEXT_FILES
    ${CMAKE_BINARY_DIR}/release/text/readme.html
  )

  install(
    FILES ${BLENDER_TEXT_FILES}
    DESTINATION "${TARGETDIR_TEXT}"
  )

  install(
    DIRECTORY ${CMAKE_SOURCE_DIR}/release/license
    DESTINATION "${TARGETDIR_TEXT}"
)
endif()

# Install more files specified elsewhere.
delayed_do_install(${TARGETDIR_VER})

unset(BLENDER_TEXT_FILES)
unset(TARGETDIR_TEXT)


# -----------------------------------------------------------------------------
# Geometry Icons

# Geometry icons.
get_property(_icon_names GLOBAL PROPERTY ICON_GEOM_NAMES)
set(_icon_files)
foreach(_f ${_icon_names})
  list(APPEND _icon_files
    "${CMAKE_SOURCE_DIR}/release/datafiles/icons/${_f}.dat"
  )
endforeach()
install(
  FILES ${_icon_files}
  DESTINATION ${TARGETDIR_VER}/datafiles/icons
)

unset(_icon_names)
unset(_icon_files)
unset(_f)


# -----------------------------------------------------------------------------
# Studio Lights

install(
  DIRECTORY ${CMAKE_SOURCE_DIR}/release/datafiles/studiolights
  DESTINATION ${TARGETDIR_VER}/datafiles
)


# -----------------------------------------------------------------------------
# Setup link libraries

add_dependencies(blender makesdna)
target_link_libraries(blender ${LIB})
unset(LIB)

setup_platform_linker_flags(blender)
setup_platform_linker_libs(blender)

if(DEFINED PLATFORM_SYMBOLS_MAP)
  set_target_properties(blender PROPERTIES LINK_DEPENDS ${PLATFORM_SYMBOLS_MAP})
endif()

blender_target_include_dirs(blender ${INC})

# -----------------------------------------------------------------------------
# USD registry.

# USD requires a set of JSON files that define the standard schemas.
# These files are required at runtime.
if(WITH_USD)
  add_definitions(-DWITH_USD)
<<<<<<< HEAD
  blender_include_dirs(../blender/io/usd)
  # On windows the usd library site in ./blender.shared copy the files
  # relative to the location of the USD dll, if the dll does not exist
  # assume we are linking against the static 3.4 lib.
  if(WIN32 AND EXISTS ${LIBDIR}/usd/lib/usd_usd_ms.dll)
    install(DIRECTORY
      ${USD_LIBRARY_DIR}/usd
      DESTINATION "./blender.shared"
    )
  elseif(USD_PYTHON_SUPPORT)
    install(DIRECTORY
      ${USD_LIBRARY_DIR}/usd
      DESTINATION ${TARGETDIR_LIB}
    )
  else()
    install(DIRECTORY
      ${USD_LIBRARY_DIR}/usd
      DESTINATION "${TARGETDIR_VER}/datafiles"
    )
  endif()
  if(WIN32)
    # If this file exists we are building against a 3.4 library folder
    # that needs these dll's installed.
    if(EXISTS ${LIBDIR}/usd/lib/usd_usd_ms.dll)
      windows_install_shared_manifest(FILES
        ${LIBDIR}/usd/lib/usd_usd_ms.dll
        RELEASE
      )
      windows_install_shared_manifest(FILES
        ${LIBDIR}/usd/lib/usd_usd_ms_d.dll
        DEBUG
      )
    endif()
  endif()
=======
  install(
    DIRECTORY ${USD_LIBRARY_DIR}/usd
    DESTINATION "${TARGETDIR_VER}/datafiles"
  )
>>>>>>> b47a234f
endif()

if(WIN32 AND WITH_BOOST)
  set(BOOST_COMPONENTS atomic chrono date_time filesystem
    iostreams locale program_options regex
    serialization system thread wave wserialization
    python${_PYTHON_VERSION_NO_DOTS} numpy${_PYTHON_VERSION_NO_DOTS}
  )
  foreach(component ${BOOST_COMPONENTS})
    if(EXISTS ${BOOST_LIBPATH}/${BOOST_PREFIX}boost_${component}-${BOOST_POSTFIX}.dll)
      windows_install_shared_manifest(
        FILES ${BOOST_LIBPATH}/${BOOST_PREFIX}boost_${component}-${BOOST_POSTFIX}.dll
        RELEASE
      )
      windows_install_shared_manifest(
        FILES ${BOOST_LIBPATH}/${BOOST_PREFIX}boost_${component}-${BOOST_DEBUG_POSTFIX}.dll
        DEBUG
      )
    endif()
  endforeach()
endif()

# `vcpkg` substitutes our libraries with theirs, which will cause issues when you you run
# these builds on other systems due to missing DLL's. So we opt out the use of `vcpkg`.
if(WIN32)
  set_target_properties(blender PROPERTIES VS_GLOBAL_VcpkgEnabled "false")
  set_target_properties(blender PROPERTIES
    PDB_NAME "blender_private"
    PDB_OUTPUT_DIRECTORY "${CMAKE_CURRENT_BINARY_DIR}/$<CONFIG>"
  )
  if(WITH_WINDOWS_PDB AND WITH_WINDOWS_STRIPPED_PDB)
    # This is slightly messy, but single target generators like ninja will not have the
    # `CMAKE_CFG_INTDIR` variable and multi-target generators like `msbuild` will not have
    # `CMAKE_BUILD_TYPE`. This can be simplified by `target_link_options` and the `$<CONFIG>`
    # generator expression in newer CMAKE (2.13+) but until that time this fill have suffice.
    if(CMAKE_BUILD_TYPE)
      set_property(
        TARGET blender APPEND_STRING PROPERTY LINK_FLAGS
        " /PDBSTRIPPED:${CMAKE_CURRENT_BINARY_DIR}/${CMAKE_BUILD_TYPE}/blender_public.pdb"
      )
    else()
      set_property(
        TARGET blender APPEND_STRING PROPERTY LINK_FLAGS
        " /PDBSTRIPPED:${CMAKE_CURRENT_BINARY_DIR}/${CMAKE_CFG_INTDIR}/blender_public.pdb"
      )
    endif()
  endif()
endif()

# -----------------------------------------------------------------------------
# Setup launcher

if(WIN32 AND NOT WITH_PYTHON_MODULE)
  install(
    TARGETS blender blender-launcher
    COMPONENT Blender
    DESTINATION "."
  )
  set_target_properties(
    blender
    PROPERTIES
      VS_USER_PROPS "blender.Cpp.user.props"
  )
endif()

# -----------------------------------------------------------------------------
# Windows shared library manifest
if(WIN32)
  windows_generate_shared_manifest()
endif()

# -----------------------------------------------------------------------------
# Post-install script

if(POSTINSTALL_SCRIPT)
  install(SCRIPT ${POSTINSTALL_SCRIPT})
endif()<|MERGE_RESOLUTION|>--- conflicted
+++ resolved
@@ -344,11 +344,6 @@
   endif()
 
 elseif(WIN32)
-<<<<<<< HEAD
-  set(TARGETDIR_VER ${BLENDER_VERSION})
-  set(TARGETDIR_TEXT .)
-
-=======
   if(WITH_PYTHON_MODULE)
     set(TARGETDIR_BPY ${CMAKE_INSTALL_PREFIX_WITH_CONFIG}/bpy)
     set(TARGETDIR_VER ${CMAKE_INSTALL_PREFIX_WITH_CONFIG}/bpy/${BLENDER_VERSION})
@@ -359,7 +354,6 @@
     set(TARGETDIR_TEXT .)
     set(TARGETDIR_LIB .)
   endif()
->>>>>>> b47a234f
 elseif(APPLE)
   if(WITH_PYTHON_MODULE)
     if(WITH_INSTALL_PORTABLE)
@@ -378,12 +372,7 @@
     set(TARGETDIR_LIB Blender.app/Contents/Resources/lib)
     set(TARGETDIR_TEXT Blender.app/Contents/Resources/text)
   endif()
-<<<<<<< HEAD
-  # Skip relinking on cpack / install
-=======
-
   # Skip re-linking on CPACK / install.
->>>>>>> b47a234f
   set_target_properties(blender PROPERTIES BUILD_WITH_INSTALL_RPATH true)
 endif()
 
@@ -983,20 +972,6 @@
   if(WITH_PYTHON)
     string(REPLACE "." "" _PYTHON_VERSION_NO_DOTS ${PYTHON_VERSION})
 
-<<<<<<< HEAD
-    if(NOT CMAKE_COMPILER_IS_GNUCC)
-      windows_install_shared_manifest(
-        FILES ${LIBDIR}/python/${_PYTHON_VERSION_NO_DOTS}/bin/python${_PYTHON_VERSION_NO_DOTS}.dll
-              ${LIBDIR}/python/${_PYTHON_VERSION_NO_DOTS}/bin/python3.dll
-        RELEASE
-      )
-
-      windows_install_shared_manifest(
-        FILES ${LIBDIR}/python/${_PYTHON_VERSION_NO_DOTS}/bin/python${_PYTHON_VERSION_NO_DOTS}_d.dll
-              ${LIBDIR}/python/${_PYTHON_VERSION_NO_DOTS}/bin/python3_d.dll
-        DEBUG
-      )
-=======
     if(NOT WITH_PYTHON_MODULE)
       if(NOT CMAKE_COMPILER_IS_GNUCC)
         install(
@@ -1015,7 +990,6 @@
           CONFIGURATIONS Debug
         )
       endif()
->>>>>>> b47a234f
     endif()
 
     if(WITH_PYTHON_INSTALL)
@@ -1105,26 +1079,16 @@
 
       if(WINDOWS_PYTHON_DEBUG)
         install(
-<<<<<<< HEAD
-          FILES ${LIBDIR}/python/${_PYTHON_VERSION_NO_DOTS}/libs/python${_PYTHON_VERSION_NO_DOTS}.pdb
-          DESTINATION "."
-=======
           FILES
             ${LIBDIR}/python/${_PYTHON_VERSION_NO_DOTS}/libs/python${_PYTHON_VERSION_NO_DOTS}.pdb
-          DESTINATION ${TARGETDIR_LIB}
->>>>>>> b47a234f
+          DESTINATION "."
           CONFIGURATIONS Release;RelWithDebInfo;MinSizeRel
         )
 
         install(
-<<<<<<< HEAD
-          FILES ${LIBDIR}/python/${_PYTHON_VERSION_NO_DOTS}/libs/python${_PYTHON_VERSION_NO_DOTS}_d.pdb
-          DESTINATION "."
-=======
           FILES
             ${LIBDIR}/python/${_PYTHON_VERSION_NO_DOTS}/libs/python${_PYTHON_VERSION_NO_DOTS}_d.pdb
-          DESTINATION ${TARGETDIR_LIB}
->>>>>>> b47a234f
+          DESTINATION "."
           CONFIGURATIONS Debug
         )
       endif()
@@ -1219,18 +1183,6 @@
     )
   endif()
 
-<<<<<<< HEAD
-  install(
-    FILES
-      ${CMAKE_SOURCE_DIR}/release/windows/batch/blender_debug_gpu.cmd
-      ${CMAKE_SOURCE_DIR}/release/windows/batch/blender_debug_gpu_glitchworkaround.cmd
-      ${CMAKE_SOURCE_DIR}/release/windows/batch/blender_debug_log.cmd
-      ${CMAKE_SOURCE_DIR}/release/windows/batch/blender_factory_startup.cmd
-      ${CMAKE_SOURCE_DIR}/release/windows/batch/blender_oculus.cmd
-      ${CMAKE_SOURCE_DIR}/release/windows/batch/oculus.json
-    DESTINATION "."
-  )
-=======
 
   if(NOT WITH_PYTHON_MODULE)
     install(
@@ -1244,7 +1196,6 @@
       DESTINATION ${TARGETDIR_LIB}
     )
   endif()
->>>>>>> b47a234f
 
   if(WITH_BLENDER_THUMBNAILER)
     install(
@@ -1265,8 +1216,6 @@
     set_target_properties(blender PROPERTIES OUTPUT_NAME Blender)
   endif()
 
-<<<<<<< HEAD
-=======
   # Handy install macro to exclude files, we use \$ escape for the "to"
   # argument when calling so `${BUILD_TYPE}` does not get expanded.
   macro(install_dir from to)
@@ -1294,7 +1243,6 @@
     )
   endmacro()
 
->>>>>>> b47a234f
   set(OSX_APP_SOURCEDIR ${CMAKE_SOURCE_DIR}/release/darwin/Blender.app)
 
   # Setup `Info.plist`.
@@ -1480,7 +1428,6 @@
 # These files are required at runtime.
 if(WITH_USD)
   add_definitions(-DWITH_USD)
-<<<<<<< HEAD
   blender_include_dirs(../blender/io/usd)
   # On windows the usd library site in ./blender.shared copy the files
   # relative to the location of the USD dll, if the dll does not exist
@@ -1515,12 +1462,6 @@
       )
     endif()
   endif()
-=======
-  install(
-    DIRECTORY ${USD_LIBRARY_DIR}/usd
-    DESTINATION "${TARGETDIR_VER}/datafiles"
-  )
->>>>>>> b47a234f
 endif()
 
 if(WIN32 AND WITH_BOOST)
