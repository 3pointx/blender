--- conflicted
+++ resolved
@@ -307,19 +307,11 @@
 if(UNIX AND NOT APPLE)
   if(WITH_PYTHON_MODULE)
     if(WITH_INSTALL_PORTABLE)
-<<<<<<< HEAD
-      set(BPY_INSTALL_DIR ".")
-=======
       set(TARGETDIR_BPY .)
->>>>>>> c32bb58e
       set(TARGETDIR_VER ${BLENDER_VERSION})
       set(TARGETDIR_LIB lib)
     else()
-<<<<<<< HEAD
-      set(BPY_INSTALL_DIR ${PYTHON_SITE_PACKAGES})
-=======
       set(TARGETDIR_BPY ${PYTHON_SITE_PACKAGES})
->>>>>>> c32bb58e
       set(TARGETDIR_VER ${PYTHON_SITE_PACKAGES}/${BLENDER_VERSION})
       set(TARGETDIR_LIB ${PYTHON_SITE_PACKAGES}/lib)
     endif()
@@ -337,7 +329,6 @@
 elseif(WIN32)
   set(TARGETDIR_VER ${BLENDER_VERSION})
   set(TARGETDIR_TEXT .)
-  set(TARGETDIR_LIB .)
 
 elseif(APPLE)
   if(WITH_PYTHON_MODULE)
@@ -356,12 +347,6 @@
     set(TARGETDIR_LIB Blender.app/Contents/Resources/lib)
     set(TARGETDIR_TEXT Blender.app/Contents/Resources/text)
   endif()
-<<<<<<< HEAD
-  # License, copyright, readme files.
-  set(BLENDER_TEXT_FILES_DESTINATION "${TARGETDIR_VER}/../text")
-=======
-
->>>>>>> c32bb58e
   # Skip relinking on cpack / install
   set_target_properties(blender PROPERTIES BUILD_WITH_INSTALL_RPATH true)
 endif()
@@ -540,27 +525,12 @@
     if(WITH_INSTALL_PORTABLE)
       install(
         TARGETS blender
-<<<<<<< HEAD
-        DESTINATION ${BPY_INSTALL_DIR}
-=======
         DESTINATION ${TARGETDIR_BPY}
->>>>>>> c32bb58e
       )
     else()
       install(
         TARGETS blender
-<<<<<<< HEAD
-        LIBRARY DESTINATION ${BPY_INSTALL_DIR}
-=======
         LIBRARY DESTINATION ${TARGETDIR_BPY}
->>>>>>> c32bb58e
-      )
-    endif()
-
-    if(PLATFORM_BUNDLED_LIBRARIES)
-      install(
-        FILES ${PLATFORM_BUNDLED_LIBRARIES}
-        DESTINATION ${BPY_INSTALL_DIR}/lib
       )
     endif()
 
@@ -601,16 +571,6 @@
         DESTINATION "."
       )
 
-<<<<<<< HEAD
-    if(PLATFORM_BUNDLED_LIBRARIES)
-      install(
-        FILES ${PLATFORM_BUNDLED_LIBRARIES}
-        DESTINATION lib
-      )
-    endif()
-
-    set(BLENDER_TEXT_FILES_DESTINATION ".")
-=======
       # Remove from old location, so existing builds don't start with software
       # OpenGL now that the lib/ folder is used for other libraries.
       install(
@@ -627,7 +587,6 @@
         "
       )
     endif()
->>>>>>> c32bb58e
   else()
     # main blender binary
     install(
@@ -849,39 +808,22 @@
     )
   endif()
 elseif(WIN32)
-<<<<<<< HEAD
-
-  set(BLENDER_TEXT_FILES_DESTINATION ".")
-
   windows_install_shared_manifest(
     FILES ${LIBDIR}/epoxy/bin/epoxy-0.dll
     ALL
-=======
-  install(
-    FILES ${LIBDIR}/epoxy/bin/epoxy-0.dll
-    DESTINATION ${TARGETDIR_LIB}
->>>>>>> c32bb58e
   )
 
   if(WITH_OPENMP AND MSVC_CLANG)
     windows_install_shared_manifest(
       FILES ${CLANG_OPENMP_DLL}
-<<<<<<< HEAD
       ALL
-=======
-      DESTINATION ${TARGETDIR_LIB}
->>>>>>> c32bb58e
     )
   endif()
 
   if(WITH_FFTW3)
     windows_install_shared_manifest(
       FILES ${LIBDIR}/fftw3/lib/libfftw3-3.dll
-<<<<<<< HEAD
       ALL
-=======
-      DESTINATION ${TARGETDIR_LIB}
->>>>>>> c32bb58e
     )
   endif()
   if(MSVC_ASAN)
@@ -893,21 +835,11 @@
     endif()
     windows_install_shared_manifest(
       FILES ${ASAN_DLL}
-<<<<<<< HEAD
       RELEASE
-=======
-      DESTINATION ${TARGETDIR_LIB}
-      CONFIGURATIONS Release;RelWithDebInfo;MinSizeRel
->>>>>>> c32bb58e
     )
     windows_install_shared_manifest(
       FILES ${ASAN_DEBUG_DLL}
-<<<<<<< HEAD
       DEBUG
-=======
-      DESTINATION ${TARGETDIR_LIB}
-      CONFIGURATIONS Debug
->>>>>>> c32bb58e
     )
     unset(ASAN_DLL)
     unset(ASAN_DEBUG_DLL)
@@ -916,29 +848,15 @@
   if(WITH_GMP)
     windows_install_shared_manifest(
       FILES ${LIBDIR}/gmp/lib/libgmp-10.dll
-<<<<<<< HEAD
       ALL
-=======
-      DESTINATION ${TARGETDIR_LIB}
->>>>>>> c32bb58e
     )
     windows_install_shared_manifest(
       FILES ${LIBDIR}/gmp/lib/libgmpxx.dll
-<<<<<<< HEAD
       RELEASE
-=======
-      DESTINATION ${TARGETDIR_LIB}
-      CONFIGURATIONS Release;RelWithDebInfo;MinSizeRel
->>>>>>> c32bb58e
     )
     windows_install_shared_manifest(
       FILES ${LIBDIR}/gmp/lib/libgmpxx_d.dll
-<<<<<<< HEAD
       DEBUG
-=======
-      DESTINATION ${TARGETDIR_LIB}
-      CONFIGURATIONS Debug
->>>>>>> c32bb58e
     )
   endif()
 
@@ -954,7 +872,6 @@
   endif()
 
   if(WITH_OPENVDB)
-<<<<<<< HEAD
       windows_install_shared_manifest(
         FILES ${LIBDIR}/openvdb/bin/openvdb.dll
         RELEASE
@@ -979,18 +896,6 @@
           CONFIGURATIONS Release;RelWithDebInfo;MinSizeRel
         )
       endif()
-=======
-    install(
-      FILES ${LIBDIR}/openvdb/bin/openvdb.dll
-      DESTINATION ${TARGETDIR_LIB}
-      CONFIGURATIONS Release;RelWithDebInfo;MinSizeRel
-    )
-    install(
-      FILES ${LIBDIR}/openvdb/bin/openvdb_d.dll
-      DESTINATION ${TARGETDIR_LIB}
-      CONFIGURATIONS Debug
-    )
->>>>>>> c32bb58e
   endif()
 
   if(WITH_PYTHON)
@@ -1000,23 +905,13 @@
       windows_install_shared_manifest(
         FILES ${LIBDIR}/python/${_PYTHON_VERSION_NO_DOTS}/bin/python${_PYTHON_VERSION_NO_DOTS}.dll
               ${LIBDIR}/python/${_PYTHON_VERSION_NO_DOTS}/bin/python3.dll
-<<<<<<< HEAD
         RELEASE
-=======
-        DESTINATION ${TARGETDIR_LIB}
-        CONFIGURATIONS Release;RelWithDebInfo;MinSizeRel
->>>>>>> c32bb58e
       )
 
       windows_install_shared_manifest(
         FILES ${LIBDIR}/python/${_PYTHON_VERSION_NO_DOTS}/bin/python${_PYTHON_VERSION_NO_DOTS}_d.dll
               ${LIBDIR}/python/${_PYTHON_VERSION_NO_DOTS}/bin/python3_d.dll
-<<<<<<< HEAD
         DEBUG
-=======
-        DESTINATION ${TARGETDIR_LIB}
-        CONFIGURATIONS Debug
->>>>>>> c32bb58e
       )
     endif()
 
@@ -1105,13 +1000,13 @@
       if(WINDOWS_PYTHON_DEBUG)
         install(
           FILES ${LIBDIR}/python/${_PYTHON_VERSION_NO_DOTS}/libs/python${_PYTHON_VERSION_NO_DOTS}.pdb
-          DESTINATION ${TARGETDIR_LIB}
+          DESTINATION "."
           CONFIGURATIONS Release;RelWithDebInfo;MinSizeRel
         )
 
         install(
           FILES ${LIBDIR}/python/${_PYTHON_VERSION_NO_DOTS}/libs/python${_PYTHON_VERSION_NO_DOTS}_d.pdb
-          DESTINATION ${TARGETDIR_LIB}
+          DESTINATION "."
           CONFIGURATIONS Debug
         )
       endif()
@@ -1132,11 +1027,7 @@
           ${LIBDIR}/ffmpeg/lib/avutil-57.dll
           ${LIBDIR}/ffmpeg/lib/swscale-6.dll
           ${LIBDIR}/ffmpeg/lib/swresample-4.dll
-<<<<<<< HEAD
         ALL
-=======
-        DESTINATION ${TARGETDIR_LIB}
->>>>>>> c32bb58e
       )
     else()
       windows_install_shared_manifest(
@@ -1147,11 +1038,7 @@
           ${LIBDIR}/ffmpeg/lib/avutil-56.dll
           ${LIBDIR}/ffmpeg/lib/swscale-5.dll
           ${LIBDIR}/ffmpeg/lib/swresample-3.dll
-<<<<<<< HEAD
         ALL
-=======
-        DESTINATION ${TARGETDIR_LIB}
->>>>>>> c32bb58e
       )
     endif()
   endif()
@@ -1159,22 +1046,12 @@
     windows_install_shared_manifest(
       FILES
         ${LIBDIR}/tbb/bin/tbb.dll
-<<<<<<< HEAD
       RELEASE
-=======
-      DESTINATION ${TARGETDIR_LIB}
-      CONFIGURATIONS Release;RelWithDebInfo;MinSizeRel
->>>>>>> c32bb58e
     )
     windows_install_shared_manifest(
       FILES
         ${LIBDIR}/tbb/bin/tbb_debug.dll
-<<<<<<< HEAD
       DEBUG
-=======
-      DESTINATION ${TARGETDIR_LIB}
-      CONFIGURATIONS Debug
->>>>>>> c32bb58e
     )
   endif()
   if(WITH_TBB_MALLOC_PROXY)
@@ -1182,23 +1059,13 @@
       FILES
         ${LIBDIR}/tbb/bin/tbbmalloc.dll
         ${LIBDIR}/tbb/bin/tbbmalloc_proxy.dll
-<<<<<<< HEAD
       RELEASE
-=======
-      DESTINATION ${TARGETDIR_LIB}
-      CONFIGURATIONS Release;RelWithDebInfo;MinSizeRel
->>>>>>> c32bb58e
     )
     windows_install_shared_manifest(
       FILES
         ${LIBDIR}/tbb/bin/tbbmalloc_debug.dll
         ${LIBDIR}/tbb/bin/tbbmalloc_proxy_debug.dll
-<<<<<<< HEAD
       DEBUG
-=======
-      DESTINATION ${TARGETDIR_LIB}
-      CONFIGURATIONS Debug
->>>>>>> c32bb58e
     )
     list(APPEND LIB ${TBB_MALLOC_LIBRARIES})
   endif()
@@ -1206,11 +1073,7 @@
   if(WITH_CODEC_SNDFILE)
     windows_install_shared_manifest(
       FILES ${LIBDIR}/sndfile/lib/libsndfile-1.dll
-<<<<<<< HEAD
       ALL
-=======
-      DESTINATION ${TARGETDIR_LIB}
->>>>>>> c32bb58e
     )
   endif()
 
@@ -1218,22 +1081,14 @@
     windows_install_shared_manifest(
       FILES
         ${LIBDIR}/openal/lib/OpenAL32.dll
-<<<<<<< HEAD
       ALL
-=======
-      DESTINATION ${TARGETDIR_LIB}
->>>>>>> c32bb58e
     )
   endif()
 
   if(WITH_SDL)
     windows_install_shared_manifest(
       FILES ${LIBDIR}/sdl/lib/SDL2.dll
-<<<<<<< HEAD
       ALL
-=======
-      DESTINATION ${TARGETDIR_LIB}
->>>>>>> c32bb58e
     )
   endif()
 
@@ -1243,7 +1098,7 @@
         ${LIBDIR}/audaspace/lib/audaspace.dll
         ${LIBDIR}/audaspace/lib/audaspace-c.dll
         ${LIBDIR}/audaspace/lib/audaspace-py.dll
-      DESTINATION ${TARGETDIR_LIB}
+      DESTINATION "."
     )
   endif()
 
@@ -1255,7 +1110,7 @@
       ${CMAKE_SOURCE_DIR}/release/windows/batch/blender_factory_startup.cmd
       ${CMAKE_SOURCE_DIR}/release/windows/batch/blender_oculus.cmd
       ${CMAKE_SOURCE_DIR}/release/windows/batch/oculus.json
-    DESTINATION ${TARGETDIR_LIB}
+    DESTINATION "."
   )
 
   if(WITH_BLENDER_THUMBNAILER)
@@ -1326,17 +1181,10 @@
       )
   endif()
 
-<<<<<<< HEAD
-  if(PLATFORM_BUNDLED_LIBRARIES)
-    install(
-      FILES ${PLATFORM_BUNDLED_LIBRARIES}
-      DESTINATION ${TARGETDIR_VER}/lib
-=======
   if(PLATFORM_BUNDLED_LIBRARIES AND TARGETDIR_LIB)
     install(
       FILES ${PLATFORM_BUNDLED_LIBRARIES}
       DESTINATION ${TARGETDIR_LIB}
->>>>>>> c32bb58e
     )
   endif()
 
@@ -1469,6 +1317,11 @@
       ${USD_LIBRARY_DIR}/usd
       DESTINATION "./blender.shared"
     )
+  elseif(USD_PYTHON_SUPPORT)
+    install(DIRECTORY
+      ${USD_LIBRARY_DIR}/usd
+      DESTINATION ${TARGETDIR_LIB}
+    )
   else()
     install(DIRECTORY
       ${USD_LIBRARY_DIR}/usd
