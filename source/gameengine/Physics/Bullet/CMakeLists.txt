# $Id$
# ***** BEGIN GPL LICENSE BLOCK *****
#
# This program is free software; you can redistribute it and/or
# modify it under the terms of the GNU General Public License
# as published by the Free Software Foundation; either version 2
# of the License, or (at your option) any later version.
#
# This program is distributed in the hope that it will be useful,
# but WITHOUT ANY WARRANTY; without even the implied warranty of
# MERCHANTABILITY or FITNESS FOR A PARTICULAR PURPOSE.  See the
# GNU General Public License for more details.
#
# You should have received a copy of the GNU General Public License
# along with this program; if not, write to the Free Software Foundation,
# Inc., 59 Temple Place - Suite 330, Boston, MA  02111-1307, USA.
#
# The Original Code is Copyright (C) 2006, Blender Foundation
# All rights reserved.
#
# The Original Code is: all of this file.
#
# Contributor(s): Jacques Beaurain.
#
# ***** END GPL LICENSE BLOCK *****

SET(SRC CcdPhysicsEnvironment.cpp CcdPhysicsController.cpp CcdGraphicController.cpp)

SET(INC
<<<<<<< HEAD
  .
  ../common
  ../../../../extern/bullet2/src
  ../../../../extern/glew/include
  ../../../../intern/moto/include
  ../../../../intern/guardedalloc
  ../../../kernel/gen_system
  ../../../../intern/string
  ../../Rasterizer
  ../../Ketsji
  ../../Expressions
  ../../GameLogic
  ../../SceneGraph
  ../../../../source/blender/makesdna
  ../../../../source/blender/blenlib
  ../../../../source/blender/blenkernel
  ${PYTHON_INC}
=======
	.
	../common
	../../../../extern/bullet2/src
	../../../../extern/glew/include
	../../../../intern/moto/include
	../../../../intern/guardedalloc
	../../../kernel/gen_system
	../../../../intern/string
	../../Rasterizer
	../../Ketsji
	../../Expressions
	../../GameLogic
	../../SceneGraph
	../../../../source/blender/makesdna
	../../../../source/blender/blenlib
	../../../../source/blender/blenkernel
	${PYTHON_INC}
>>>>>>> 16c1a294
)

BLENDERLIB(bf_bullet "${SRC}" "${INC}")
#env.BlenderLib ( 'bf_bullet', Split(sources), Split(incs), [], libtype=['game','player'], priority=[15,90] )<|MERGE_RESOLUTION|>--- conflicted
+++ resolved
@@ -27,25 +27,6 @@
 SET(SRC CcdPhysicsEnvironment.cpp CcdPhysicsController.cpp CcdGraphicController.cpp)
 
 SET(INC
-<<<<<<< HEAD
-  .
-  ../common
-  ../../../../extern/bullet2/src
-  ../../../../extern/glew/include
-  ../../../../intern/moto/include
-  ../../../../intern/guardedalloc
-  ../../../kernel/gen_system
-  ../../../../intern/string
-  ../../Rasterizer
-  ../../Ketsji
-  ../../Expressions
-  ../../GameLogic
-  ../../SceneGraph
-  ../../../../source/blender/makesdna
-  ../../../../source/blender/blenlib
-  ../../../../source/blender/blenkernel
-  ${PYTHON_INC}
-=======
 	.
 	../common
 	../../../../extern/bullet2/src
@@ -63,7 +44,6 @@
 	../../../../source/blender/blenlib
 	../../../../source/blender/blenkernel
 	${PYTHON_INC}
->>>>>>> 16c1a294
 )
 
 BLENDERLIB(bf_bullet "${SRC}" "${INC}")
