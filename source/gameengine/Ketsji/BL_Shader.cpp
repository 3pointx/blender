--- conflicted
+++ resolved
@@ -732,13 +732,10 @@
 PyObject* BL_Shader::py_getattro(PyObject *attr)
 {
 	py_getattro_up(PyObjectPlus);
-<<<<<<< HEAD
-=======
 }
 
 PyObject* BL_Shader::py_getattro_dict() {
 	py_getattro_dict_up(PyObjectPlus);
->>>>>>> 0c6ec76a
 }
 
 
@@ -779,10 +776,6 @@
 };
 
 PyTypeObject BL_Shader::Type = {
-<<<<<<< HEAD
-	PyObject_HEAD_INIT(NULL)
-		0,
-=======
 #if (PY_VERSION_HEX >= 0x02060000)
 	PyVarObject_HEAD_INIT(NULL, 0)
 #else
@@ -790,7 +783,6 @@
 	PyObject_HEAD_INIT( NULL )  /* required py macro */
 	0,                          /* ob_size */
 #endif
->>>>>>> 0c6ec76a
 		"BL_Shader",
 		sizeof(PyObjectPlus_Proxy),
 		0,
