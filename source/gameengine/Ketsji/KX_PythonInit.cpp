--- conflicted
+++ resolved
@@ -925,10 +925,8 @@
 	{"setAnimRecordFrame", (PyCFunction) gPySetAnimRecordFrame, METH_VARARGS, (const char *)"Sets the current frame number used for animation recording"},
 	{"getExitKey", (PyCFunction) gPyGetExitKey, METH_NOARGS, (const char *)"Gets the key used to exit the game engine"},
 	{"setExitKey", (PyCFunction) gPySetExitKey, METH_VARARGS, (const char *)"Sets the key used to exit the game engine"},
-<<<<<<< HEAD
 	{"setRender", (PyCFunction) gPySetRender, METH_VARARGS, (const char *)"Set the global render flag"},
 	{"getRender", (PyCFunction) gPyGetRender, METH_NOARGS, (const char *)"get the global render flag value"},
-=======
 	{"getUseExternalClock", (PyCFunction) gPyGetUseExternalClock, METH_NOARGS, (const char *)"Get if we use the time provided by an external clock"},
 	{"setUseExternalClock", (PyCFunction) gPySetUseExternalClock, METH_VARARGS, (const char *)"Set if we use the time provided by an external clock"},
 	{"getClockTime", (PyCFunction) gPyGetClockTime, METH_NOARGS, (const char *)"Get the last BGE render time. "
@@ -939,7 +937,6 @@
 	"The BGE frame time is the simulated time corresponding to the last call of the logic system"},
 	{"getRealTime", (PyCFunction) gPyGetRealTime, METH_NOARGS, (const char *)"Get the real system time. "
 	"The real-time corresponds to the system time" },
->>>>>>> 2d973f44
 	{"getAverageFrameRate", (PyCFunction) gPyGetAverageFrameRate, METH_NOARGS, (const char *)"Gets the estimated average frame rate"},
 	{"getTimeScale", (PyCFunction) gPyGetTimeScale, METH_NOARGS, (const char *)"Get the time multiplier"},
 	{"setTimeScale", (PyCFunction) gPySetTimeScale, METH_VARARGS, (const char *)"Set the time multiplier"},
