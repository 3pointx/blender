/**
 * Set random/camera stuff
 *
 * $Id$
 *
 * ***** BEGIN GPL LICENSE BLOCK *****
 *
 * This program is free software; you can redistribute it and/or
 * modify it under the terms of the GNU General Public License
 * as published by the Free Software Foundation; either version 2
 * of the License, or (at your option) any later version.
 *
 * This program is distributed in the hope that it will be useful,
 * but WITHOUT ANY WARRANTY; without even the implied warranty of
 * MERCHANTABILITY or FITNESS FOR A PARTICULAR PURPOSE.  See the
 * GNU General Public License for more details.
 *
 * You should have received a copy of the GNU General Public License
 * along with this program; if not, write to the Free Software Foundation,
 * Inc., 59 Temple Place - Suite 330, Boston, MA  02111-1307, USA.
 *
 * The Original Code is Copyright (C) 2001-2002 by NaN Holding BV.
 * All rights reserved.
 *
 * The Original Code is: all of this file.
 *
 * Contributor(s): none yet.
 *
 * ***** END GPL LICENSE BLOCK *****
 */

#include "BoolValue.h"
#include "IntValue.h"
#include "FloatValue.h"
#include "SCA_IActuator.h"
#include "SCA_RandomActuator.h"
#include "math.h"
#include "MT_Transform.h"

#ifdef HAVE_CONFIG_H
#include <config.h>
#endif

/* ------------------------------------------------------------------------- */
/* Native functions                                                          */
/* ------------------------------------------------------------------------- */

SCA_RandomActuator::SCA_RandomActuator(SCA_IObject *gameobj, 
									 long seed,
									 SCA_RandomActuator::KX_RANDOMACT_MODE mode,
									 float para1,
									 float para2,
									 const STR_String &propName,
									 PyTypeObject* T)
	: SCA_IActuator(gameobj, T),
	  m_propname(propName),
	  m_parameter1(para1),
	  m_parameter2(para2),
	  m_distribution(mode)
{
	// m_base is never deleted, probably a memory leak!
	m_base = new SCA_RandomNumberGenerator(seed);
	m_counter = 0;
	enforceConstraints();
} 



SCA_RandomActuator::~SCA_RandomActuator()
{
	/* intentionally empty */ 
} 



CValue* SCA_RandomActuator::GetReplica()
{
	SCA_RandomActuator* replica = new SCA_RandomActuator(*this);
	// replication just copy the m_base pointer => common random generator
	replica->ProcessReplica();
	return replica;
}



bool SCA_RandomActuator::Update()
{
	//bool result = false;	/*unused*/
	bool bNegativeEvent = IsNegativeEvent();

	RemoveAllEvents();


	CValue *tmpval = NULL;

	if (bNegativeEvent)
		return false; // do nothing on negative events

	switch (m_distribution) {
	case KX_RANDOMACT_BOOL_CONST: {
		/* un petit peu filthy */
		bool res = !(m_parameter1 < 0.5);
		tmpval = new CBoolValue(res);
	}
	break;
	case KX_RANDOMACT_BOOL_UNIFORM: {
		/* flip a coin */
		bool res; 
		if (m_counter > 31) {
			m_previous = m_base->Draw();
			res = ((m_previous & 0x1) == 0);
			m_counter = 1;
		} else {
			res = (((m_previous >> m_counter) & 0x1) == 0);
			m_counter++;
		}
		tmpval = new CBoolValue(res);
	}
	break;
	case KX_RANDOMACT_BOOL_BERNOUILLI: {
		/* 'percentage' */
		bool res;
		res = (m_base->DrawFloat() < m_parameter1);
		tmpval = new CBoolValue(res);
	}
	break;
	case KX_RANDOMACT_INT_CONST: {
		/* constant */
		tmpval = new CIntValue((int) floor(m_parameter1));
	}
	break;
	case KX_RANDOMACT_INT_UNIFORM: {
		/* uniform (toss a die) */
		int res; 
		/* The [0, 1] interval is projected onto the [min, max+1] domain,    */
		/* and then rounded.                                                 */
		res = (int) floor( ((m_parameter2 - m_parameter1 + 1) * m_base->DrawFloat())
						   + m_parameter1);
		tmpval = new CIntValue(res);
	}
	break;
	case KX_RANDOMACT_INT_POISSON: {
		/* poisson (queues) */
		/* If x_1, x_2, ... is a sequence of random numbers with uniform     */
		/* distribution between zero and one, k is the first integer for     */
		/* which the product x_1*x_2*...*x_k < exp(-\lamba).                 */
		float a = 0.0, b = 0.0;
		int res = 0;
		/* The - sign is important here! The number to test for, a, must be  */
		/* between 0 and 1.                                                  */
		a = exp(-m_parameter1);
		/* a quickly reaches 0.... so we guard explicitly for that.          */
		if (a < FLT_MIN) a = FLT_MIN;
		b = m_base->DrawFloat();
		while (b >= a) {
			b = b * m_base->DrawFloat();
			res++;
		};	
		tmpval = new CIntValue(res);
	}
	break;
	case KX_RANDOMACT_FLOAT_CONST: {
		/* constant */
		tmpval = new CFloatValue(m_parameter1);
	}
	break;
	case KX_RANDOMACT_FLOAT_UNIFORM: {
		float res = ((m_parameter2 - m_parameter1) * m_base->DrawFloat())
			+ m_parameter1;
		tmpval = new CFloatValue(res);
	}
	break;
	case KX_RANDOMACT_FLOAT_NORMAL: {
		/* normal (big numbers): para1 = mean, para2 = std dev               */

		/* 

		   070301 - nzc - Changed the termination condition. I think I 
		   made a small mistake here, but it only affects distro's where
		   the seed equals 0. In that case, the algorithm locks. Let's
		   just guard that case separately.

		*/

		float x = 0.0, y = 0.0, s = 0.0, t = 0.0;
		if (m_base->GetSeed() == 0) {
			/*

			  070301 - nzc 
			  Just taking the mean here seems reasonable.

			 */
			tmpval = new CFloatValue(m_parameter1);
		} else {
			/*

			  070301 - nzc 
			  Now, with seed != 0, we will most assuredly get some
			  sensible values. The termination condition states two 
			  things: 
			  1. s >= 0 is not allowed: to prevent the distro from 
			     getting a bias towards high values. This is a small 
				 correction, really, and might also be left out.
			  2. s == 0 is not allowed: to prevent a division by zero
			     when renormalising the drawn value to the desired 
				 distribution shape. As a side effect, the distro will
				 never yield the exact mean. 
			  I am not sure whether this is consistent, since the error 
			  cause by #2 is of the same magnitude as the one 
			  prevented by #1. The error introduced into the SD will be 
			  improved, though. By how much? Hard to say... If you like
			  the maths, feel free to analyse. Be aware that this is 
			  one of the really old standard algorithms. I think the 
			  original came in Fortran, was translated to Pascal, and 
			  then someone came up with the C code. My guess it that
			  this will be quite sufficient here.

			 */
			do 
			{
				x = 2.0 * m_base->DrawFloat() - 1.0;
				y = 2.0 * m_base->DrawFloat() - 1.0;
				s = x*x + y*y;
			} while ( (s >= 1.0) || (s == 0.0) );
			t = x * sqrt( (-2.0 * log(s)) / s);
			tmpval = new CFloatValue(m_parameter1 + m_parameter2 * t);
		}
	}
	break;
	case KX_RANDOMACT_FLOAT_NEGATIVE_EXPONENTIAL: {
		/* 1st order fall-off. I am very partial to using the half-life as    */
		/* controlling parameter. Using the 'normal' exponent is not very     */
		/* intuitive...                                                       */
		/* tmpval = new CFloatValue( (1.0 / m_parameter1)                     */
		tmpval = new CFloatValue( (m_parameter1) 
								  * (-log(1.0 - m_base->DrawFloat())) );

	}
	break;
	default:
	{
		/* unknown distribution... */
		static bool randomWarning = false;
		if (!randomWarning) {
			randomWarning = true;
			std::cout << "RandomActuator '" << GetName() << "' has an unknown distribution." << std::endl;
		}
		return false;
	}
	}

	/* Round up: assign it */
	CValue *prop = GetParent()->GetProperty(m_propname);
	if (prop) {
		prop->SetValue(tmpval);
	}
	tmpval->Release();

	return false;
}

void SCA_RandomActuator::enforceConstraints() {
	/* The constraints that are checked here are the ones fundamental to     */
	/* the various distributions. Limitations of the algorithms are checked  */
	/* elsewhere (or they should be... ).                                    */
	switch (m_distribution) {
	case KX_RANDOMACT_BOOL_CONST:
	case KX_RANDOMACT_BOOL_UNIFORM:
	case KX_RANDOMACT_INT_CONST:
	case KX_RANDOMACT_INT_UNIFORM:
	case KX_RANDOMACT_FLOAT_UNIFORM:
	case KX_RANDOMACT_FLOAT_CONST:
		; /* Nothing to be done here. We allow uniform distro's to have      */
		/* 'funny' domains, i.e. max < min. This does not give problems.     */
		break;
	case KX_RANDOMACT_BOOL_BERNOUILLI: 
		/* clamp to [0, 1] */
		if (m_parameter1 < 0.0) {
			m_parameter1 = 0.0;
		} else if (m_parameter1 > 1.0) {
			m_parameter1 = 1.0;
		}
		break;
	case KX_RANDOMACT_INT_POISSON: 
		/* non-negative */
		if (m_parameter1 < 0.0) {
			m_parameter1 = 0.0;
		}
		break;
	case KX_RANDOMACT_FLOAT_NORMAL: 
		/* standard dev. is non-negative */
		if (m_parameter2 < 0.0) {
			m_parameter2 = 0.0;
		}
		break;
	case KX_RANDOMACT_FLOAT_NEGATIVE_EXPONENTIAL: 
		/* halflife must be non-negative */
		if (m_parameter1 < 0.0) {
			m_parameter1 = 0.0;
		}
		break;
	default:
		; /* unknown distribution... */
	}
}

/* ------------------------------------------------------------------------- */
/* Python functions                                                          */
/* ------------------------------------------------------------------------- */

/* Integration hooks ------------------------------------------------------- */
PyTypeObject SCA_RandomActuator::Type = {
<<<<<<< HEAD
	PyObject_HEAD_INIT(NULL)
	0,
=======
#if (PY_VERSION_HEX >= 0x02060000)
	PyVarObject_HEAD_INIT(NULL, 0)
#else
	/* python 2.5 and below */
	PyObject_HEAD_INIT( NULL )  /* required py macro */
	0,                          /* ob_size */
#endif
>>>>>>> 0c6ec76a
	"SCA_RandomActuator",
	sizeof(PyObjectPlus_Proxy),
	0,
	py_base_dealloc,
	0,
	0,
	0,
	0,
	py_base_repr,
	0,0,0,0,0,0,
	py_base_getattro,
	py_base_setattro,
	0,0,0,0,0,0,0,0,0,
	Methods
};

PyParentObject SCA_RandomActuator::Parents[] = {
	&SCA_RandomActuator::Type,
	&SCA_IActuator::Type,
	&SCA_ILogicBrick::Type,
	&CValue::Type,
	NULL
};

PyMethodDef SCA_RandomActuator::Methods[] = {
	//Deprecated functions ------>
	{"setSeed",         (PyCFunction) SCA_RandomActuator::sPySetSeed, METH_VARARGS, (PY_METHODCHAR)SetSeed_doc},
	{"getSeed",         (PyCFunction) SCA_RandomActuator::sPyGetSeed, METH_NOARGS, (PY_METHODCHAR)GetSeed_doc},
	{"getPara1",        (PyCFunction) SCA_RandomActuator::sPyGetPara1, METH_NOARGS, (PY_METHODCHAR)GetPara1_doc},
	{"getPara2",        (PyCFunction) SCA_RandomActuator::sPyGetPara2, METH_NOARGS, (PY_METHODCHAR)GetPara2_doc},
	{"getDistribution", (PyCFunction) SCA_RandomActuator::sPyGetDistribution, METH_NOARGS, (PY_METHODCHAR)GetDistribution_doc},
	{"setProperty",     (PyCFunction) SCA_RandomActuator::sPySetProperty, METH_VARARGS, (PY_METHODCHAR)SetProperty_doc},
	{"getProperty",     (PyCFunction) SCA_RandomActuator::sPyGetProperty, METH_NOARGS, (PY_METHODCHAR)GetProperty_doc},
	//<----- Deprecated
	KX_PYMETHODTABLE(SCA_RandomActuator, setBoolConst),
	KX_PYMETHODTABLE_NOARGS(SCA_RandomActuator, setBoolUniform),
	KX_PYMETHODTABLE(SCA_RandomActuator, setBoolBernouilli),

	KX_PYMETHODTABLE(SCA_RandomActuator, setIntConst),
	KX_PYMETHODTABLE(SCA_RandomActuator, setIntUniform),
	KX_PYMETHODTABLE(SCA_RandomActuator, setIntPoisson),

	KX_PYMETHODTABLE(SCA_RandomActuator, setFloatConst),
	KX_PYMETHODTABLE(SCA_RandomActuator, setFloatUniform),
	KX_PYMETHODTABLE(SCA_RandomActuator, setFloatNormal),
	KX_PYMETHODTABLE(SCA_RandomActuator, setFloatNegativeExponential),
	{NULL,NULL} //Sentinel
};

PyAttributeDef SCA_RandomActuator::Attributes[] = {
	KX_PYATTRIBUTE_FLOAT_RO("para1",SCA_RandomActuator,m_parameter1),
	KX_PYATTRIBUTE_FLOAT_RO("para2",SCA_RandomActuator,m_parameter2),
	KX_PYATTRIBUTE_ENUM_RO("distribution",SCA_RandomActuator,m_distribution),
	KX_PYATTRIBUTE_STRING_RW_CHECK("property",0,100,false,SCA_RandomActuator,m_propname,CheckProperty),
	KX_PYATTRIBUTE_RW_FUNCTION("seed",SCA_RandomActuator,pyattr_get_seed,pyattr_set_seed),
	{ NULL }	//Sentinel
};	

PyObject* SCA_RandomActuator::pyattr_get_seed(void *self, const struct KX_PYATTRIBUTE_DEF *attrdef)
{
	SCA_RandomActuator* act = static_cast<SCA_RandomActuator*>(self);
	return PyInt_FromLong(act->m_base->GetSeed());
<<<<<<< HEAD
}

int SCA_RandomActuator::pyattr_set_seed(void *self, const struct KX_PYATTRIBUTE_DEF *attrdef, PyObject *value)
{
	SCA_RandomActuator* act = static_cast<SCA_RandomActuator*>(self);
	if (PyInt_Check(value))	{
		int ival = PyInt_AsLong(value);
		act->m_base->SetSeed(ival);
		return 0;
	} else {
		PyErr_SetString(PyExc_TypeError, "expected an integer");
		return 1;
	}
}

PyObject* SCA_RandomActuator::py_getattro(PyObject *attr) {
	PyObject* object = py_getattro_self(Attributes, this, attr);
	if (object != NULL)
		return object;
	py_getattro_up(SCA_IActuator);
}

int SCA_RandomActuator::py_setattro(PyObject *attr, PyObject *value)
{
	int ret = py_setattro_self(Attributes, this, attr, value);
	if (ret >= 0)
		return ret;
	return SCA_IActuator::py_setattro(attr, value);
=======
}

int SCA_RandomActuator::pyattr_set_seed(void *self, const struct KX_PYATTRIBUTE_DEF *attrdef, PyObject *value)
{
	SCA_RandomActuator* act = static_cast<SCA_RandomActuator*>(self);
	if (PyInt_Check(value))	{
		int ival = PyInt_AsLong(value);
		act->m_base->SetSeed(ival);
		return 0;
	} else {
		PyErr_SetString(PyExc_TypeError, "actuator.seed = int: Random Actuator, expected an integer");
		return 1;
	}
}

PyObject* SCA_RandomActuator::py_getattro(PyObject *attr) {
	py_getattro_up(SCA_IActuator);
}

PyObject* SCA_RandomActuator::py_getattro_dict() {
	py_getattro_dict_up(SCA_IActuator);
}

int SCA_RandomActuator::py_setattro(PyObject *attr, PyObject *value)
{
	py_setattro_up(SCA_IActuator);
>>>>>>> 0c6ec76a
}

/* 1. setSeed                                                            */
const char SCA_RandomActuator::SetSeed_doc[] = 
"setSeed(seed)\n"
"\t- seed: integer\n"
"\tSet the initial seed of the generator. Equal seeds produce\n"
"\tequal series. If the seed is 0, the generator will produce\n"
"\tthe same value on every call.\n";
PyObject* SCA_RandomActuator::PySetSeed(PyObject* args) {
	ShowDeprecationWarning("setSeed()", "the seed property");
	long seedArg;
	if(!PyArg_ParseTuple(args, "i:setSeed", &seedArg)) {
		return NULL;
	}
	
	m_base->SetSeed(seedArg);
	
	Py_RETURN_NONE;
}
/* 2. getSeed                                                            */
const char SCA_RandomActuator::GetSeed_doc[] = 
"getSeed()\n"
"\tReturns the initial seed of the generator. Equal seeds produce\n"
"\tequal series.\n";
PyObject* SCA_RandomActuator::PyGetSeed()
{
	ShowDeprecationWarning("getSeed()", "the seed property");
	return PyInt_FromLong(m_base->GetSeed());
}

/* 4. getPara1                                                           */
const char SCA_RandomActuator::GetPara1_doc[] = 
"getPara1()\n"
"\tReturns the first parameter of the active distribution. Refer\n"
"\tto the documentation of the generator types for the meaning\n"
"\tof this value.";
PyObject* SCA_RandomActuator::PyGetPara1()
{
	ShowDeprecationWarning("getPara1()", "the para1 property");
	return PyFloat_FromDouble(m_parameter1);
}

/* 6. getPara2                                                           */
const char SCA_RandomActuator::GetPara2_doc[] = 
"getPara2()\n"
"\tReturns the first parameter of the active distribution. Refer\n"
"\tto the documentation of the generator types for the meaning\n"
"\tof this value.";
PyObject* SCA_RandomActuator::PyGetPara2()
{
	ShowDeprecationWarning("getPara2()", "the para2 property");
	return PyFloat_FromDouble(m_parameter2);
}

/* 8. getDistribution                                                    */
const char SCA_RandomActuator::GetDistribution_doc[] = 
"getDistribution()\n"
"\tReturns the type of the active distribution.\n";
PyObject* SCA_RandomActuator::PyGetDistribution()
{
	ShowDeprecationWarning("getDistribution()", "the distribution property");
	return PyInt_FromLong(m_distribution);
}

/* 9. setProperty                                                        */
const char SCA_RandomActuator::SetProperty_doc[] = 
"setProperty(name)\n"
"\t- name: string\n"
"\tSet the property to which the random value is assigned. If the \n"
"\tgenerator and property types do not match, the assignment is ignored.\n";
PyObject* SCA_RandomActuator::PySetProperty(PyObject* args) {
	ShowDeprecationWarning("setProperty()", "the 'property' property");
	char *nameArg;
	if (!PyArg_ParseTuple(args, "s:setProperty", &nameArg)) {
		return NULL;
	}

	CValue* prop = GetParent()->FindIdentifier(nameArg);

	if (!prop->IsError()) {
		m_propname = nameArg;
	} else {
		; /* not found ... */
	}
	prop->Release();
	
	Py_RETURN_NONE;
}
/* 10. getProperty                                                       */
const char SCA_RandomActuator::GetProperty_doc[] = 
"getProperty(name)\n"
"\tReturn the property to which the random value is assigned. If the \n"
"\tgenerator and property types do not match, the assignment is ignored.\n";
PyObject* SCA_RandomActuator::PyGetProperty()
{
	ShowDeprecationWarning("getProperty()", "the 'property' property");
	return PyString_FromString(m_propname);
}

/* 11. setBoolConst */
KX_PYMETHODDEF_DOC_VARARGS(SCA_RandomActuator, setBoolConst,
"setBoolConst(value)\n"
"\t- value: 0 or 1\n"
"\tSet this generator to produce a constant boolean value.\n") 
{
	int paraArg;
	if(!PyArg_ParseTuple(args, "i:setBoolConst", &paraArg)) {
		return NULL;
	}
	
	m_distribution = KX_RANDOMACT_BOOL_CONST;
	m_parameter1 = (paraArg) ? 1.0 : 0.0;
	
	Py_RETURN_NONE;
}
/* 12. setBoolUniform, */
KX_PYMETHODDEF_DOC_NOARGS(SCA_RandomActuator, setBoolUniform,
"setBoolUniform()\n"
"\tSet this generator to produce true and false, each with 50%% chance of occuring\n") 
{
	/* no args */
	m_distribution = KX_RANDOMACT_BOOL_UNIFORM;
	enforceConstraints();
	Py_RETURN_NONE;
}
/* 13. setBoolBernouilli,  */
KX_PYMETHODDEF_DOC_VARARGS(SCA_RandomActuator, setBoolBernouilli,
"setBoolBernouilli(value)\n"
"\t- value: a float between 0 and 1\n"
"\tReturn false value * 100%% of the time.\n")
{
	float paraArg;
	if(!PyArg_ParseTuple(args, "f:setBoolBernouilli", &paraArg)) {
		return NULL;
	}
	
	m_distribution = KX_RANDOMACT_BOOL_BERNOUILLI;
	m_parameter1 = paraArg;	
	enforceConstraints();
	Py_RETURN_NONE;
}
/* 14. setIntConst,*/
KX_PYMETHODDEF_DOC_VARARGS(SCA_RandomActuator, setIntConst,
"setIntConst(value)\n"
"\t- value: integer\n"
"\tAlways return value\n") 
{
	int paraArg;
	if(!PyArg_ParseTuple(args, "i:setIntConst", &paraArg)) {
		return NULL;
	}
	
	m_distribution = KX_RANDOMACT_INT_CONST;
	m_parameter1 = paraArg;
	enforceConstraints();
	Py_RETURN_NONE;
}
/* 15. setIntUniform,*/
KX_PYMETHODDEF_DOC_VARARGS(SCA_RandomActuator, setIntUniform,
"setIntUniform(lower_bound, upper_bound)\n"
"\t- lower_bound: integer\n"
"\t- upper_bound: integer\n"
"\tReturn a random integer between lower_bound and\n"
"\tupper_bound. The boundaries are included.\n")
{
	int paraArg1, paraArg2;
	if(!PyArg_ParseTuple(args, "ii:setIntUniform", &paraArg1, &paraArg2)) {
		return NULL;
	}
	
	m_distribution = KX_RANDOMACT_INT_UNIFORM;
	m_parameter1 = paraArg1;
	m_parameter2 = paraArg2;
	enforceConstraints();
	Py_RETURN_NONE;
}
/* 16. setIntPoisson,		*/
KX_PYMETHODDEF_DOC_VARARGS(SCA_RandomActuator, setIntPoisson,
"setIntPoisson(value)\n"
"\t- value: float\n"
"\tReturn a Poisson-distributed number. This performs a series\n"
"\tof Bernouilli tests with parameter value. It returns the\n"
"\tnumber of tries needed to achieve succes.\n")
{
	float paraArg;
	if(!PyArg_ParseTuple(args, "f:setIntPoisson", &paraArg)) {
		return NULL;
	}
	
	m_distribution = KX_RANDOMACT_INT_POISSON;
	m_parameter1 = paraArg;	
	enforceConstraints();
	Py_RETURN_NONE;
}
/* 17. setFloatConst */
KX_PYMETHODDEF_DOC_VARARGS(SCA_RandomActuator, setFloatConst,
"setFloatConst(value)\n"
"\t- value: float\n"
"\tAlways return value\n")
{
	float paraArg;
	if(!PyArg_ParseTuple(args, "f:setFloatConst", &paraArg)) {
		return NULL;
	}
	
	m_distribution = KX_RANDOMACT_FLOAT_CONST;
	m_parameter1 = paraArg;	
	enforceConstraints();
	Py_RETURN_NONE;
}
/* 18. setFloatUniform, */
KX_PYMETHODDEF_DOC_VARARGS(SCA_RandomActuator, setFloatUniform,
"setFloatUniform(lower_bound, upper_bound)\n"
"\t- lower_bound: float\n"
"\t- upper_bound: float\n"
"\tReturn a random integer between lower_bound and\n"
"\tupper_bound.\n")
{
	float paraArg1, paraArg2;
	if(!PyArg_ParseTuple(args, "ff:setFloatUniform", &paraArg1, &paraArg2)) {
		return NULL;
	}
	
	m_distribution = KX_RANDOMACT_FLOAT_UNIFORM;
	m_parameter1 = paraArg1;
	m_parameter2 = paraArg2;
	enforceConstraints();
	Py_RETURN_NONE;
}
/* 19. setFloatNormal, */
KX_PYMETHODDEF_DOC_VARARGS(SCA_RandomActuator, setFloatNormal,
"setFloatNormal(mean, standard_deviation)\n"
"\t- mean: float\n"
"\t- standard_deviation: float\n"
"\tReturn normal-distributed numbers. The average is mean, and the\n"
"\tdeviation from the mean is characterized by standard_deviation.\n")
{
	float paraArg1, paraArg2;
	if(!PyArg_ParseTuple(args, "ff:setFloatNormal", &paraArg1, &paraArg2)) {
		return NULL;
	}
	
	m_distribution = KX_RANDOMACT_FLOAT_NORMAL;
	m_parameter1 = paraArg1;
	m_parameter2 = paraArg2;
	enforceConstraints();
	Py_RETURN_NONE;
}
/* 20. setFloatNegativeExponential, */
KX_PYMETHODDEF_DOC_VARARGS(SCA_RandomActuator, setFloatNegativeExponential, 
"setFloatNegativeExponential(half_life)\n"
"\t- half_life: float\n"
"\tReturn negative-exponentially distributed numbers. The half-life 'time'\n"
"\tis characterized by half_life.\n")
{
	float paraArg;
	if(!PyArg_ParseTuple(args, "f:setFloatNegativeExponential", &paraArg)) {
		return NULL;
	}
	
	m_distribution = KX_RANDOMACT_FLOAT_NEGATIVE_EXPONENTIAL;
	m_parameter1 = paraArg;	
	enforceConstraints();
	Py_RETURN_NONE;
}
	
/* eof */<|MERGE_RESOLUTION|>--- conflicted
+++ resolved
@@ -310,10 +310,6 @@
 
 /* Integration hooks ------------------------------------------------------- */
 PyTypeObject SCA_RandomActuator::Type = {
-<<<<<<< HEAD
-	PyObject_HEAD_INIT(NULL)
-	0,
-=======
 #if (PY_VERSION_HEX >= 0x02060000)
 	PyVarObject_HEAD_INIT(NULL, 0)
 #else
@@ -321,7 +317,6 @@
 	PyObject_HEAD_INIT( NULL )  /* required py macro */
 	0,                          /* ob_size */
 #endif
->>>>>>> 0c6ec76a
 	"SCA_RandomActuator",
 	sizeof(PyObjectPlus_Proxy),
 	0,
@@ -384,36 +379,6 @@
 {
 	SCA_RandomActuator* act = static_cast<SCA_RandomActuator*>(self);
 	return PyInt_FromLong(act->m_base->GetSeed());
-<<<<<<< HEAD
-}
-
-int SCA_RandomActuator::pyattr_set_seed(void *self, const struct KX_PYATTRIBUTE_DEF *attrdef, PyObject *value)
-{
-	SCA_RandomActuator* act = static_cast<SCA_RandomActuator*>(self);
-	if (PyInt_Check(value))	{
-		int ival = PyInt_AsLong(value);
-		act->m_base->SetSeed(ival);
-		return 0;
-	} else {
-		PyErr_SetString(PyExc_TypeError, "expected an integer");
-		return 1;
-	}
-}
-
-PyObject* SCA_RandomActuator::py_getattro(PyObject *attr) {
-	PyObject* object = py_getattro_self(Attributes, this, attr);
-	if (object != NULL)
-		return object;
-	py_getattro_up(SCA_IActuator);
-}
-
-int SCA_RandomActuator::py_setattro(PyObject *attr, PyObject *value)
-{
-	int ret = py_setattro_self(Attributes, this, attr, value);
-	if (ret >= 0)
-		return ret;
-	return SCA_IActuator::py_setattro(attr, value);
-=======
 }
 
 int SCA_RandomActuator::pyattr_set_seed(void *self, const struct KX_PYATTRIBUTE_DEF *attrdef, PyObject *value)
@@ -440,7 +405,6 @@
 int SCA_RandomActuator::py_setattro(PyObject *attr, PyObject *value)
 {
 	py_setattro_up(SCA_IActuator);
->>>>>>> 0c6ec76a
 }
 
 /* 1. setSeed                                                            */
