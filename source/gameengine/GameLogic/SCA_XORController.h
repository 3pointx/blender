/**
 * SCA_XORController.h
 *
 * $Id$
 *
 * ***** BEGIN GPL LICENSE BLOCK *****
 *
 * This program is free software; you can redistribute it and/or
 * modify it under the terms of the GNU General Public License
 * as published by the Free Software Foundation; either version 2
 * of the License, or (at your option) any later version.
 *
 * This program is distributed in the hope that it will be useful,
 * but WITHOUT ANY WARRANTY; without even the implied warranty of
 * MERCHANTABILITY or FITNESS FOR A PARTICULAR PURPOSE.  See the
 * GNU General Public License for more details.
 *
 * You should have received a copy of the GNU General Public License
 * along with this program; if not, write to the Free Software Foundation,
 * Inc., 59 Temple Place - Suite 330, Boston, MA  02111-1307, USA.
 *
 * The Original Code is Copyright (C) 2001-2002 by NaN Holding BV.
 * All rights reserved.
 *
 * The Original Code is: all of this file.
 *
 * Contributor(s): none yet.
 *
 * ***** END GPL LICENSE BLOCK *****
 */

#ifndef __KX_XORCONTROLLER
#define __KX_XORCONTROLLER

#include "SCA_IController.h"

class SCA_XORController : public SCA_IController
{
	Py_Header;
	//virtual void Trigger(class SCA_LogicManager* logicmgr);
public:
	SCA_XORController(SCA_IObject* gameobj,PyTypeObject* T=&Type);
	virtual ~SCA_XORController();
	virtual CValue* GetReplica();
	virtual void Trigger(SCA_LogicManager* logicmgr);

	/* --------------------------------------------------------------------- */
	/* Python interface ---------------------------------------------------- */
	/* --------------------------------------------------------------------- */

	virtual PyObject* py_getattro(PyObject *attr);
<<<<<<< HEAD
=======
	virtual PyObject* py_getattro_dict();
>>>>>>> 0c6ec76a

};

#endif //__KX_XORCONTROLLER
<|MERGE_RESOLUTION|>--- conflicted
+++ resolved
@@ -49,10 +49,7 @@
 	/* --------------------------------------------------------------------- */
 
 	virtual PyObject* py_getattro(PyObject *attr);
-<<<<<<< HEAD
-=======
 	virtual PyObject* py_getattro_dict();
->>>>>>> 0c6ec76a
 
 };
 
