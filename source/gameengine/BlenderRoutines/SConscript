--- conflicted
+++ resolved
@@ -26,17 +26,12 @@
     defs.append('WITH_FFMPEG')
 
 if env['WITH_BF_PYTHON']:
-<<<<<<< HEAD
 	incs += ' ' + env['BF_PYTHON_INC']
 else:
 	defs.append('DISABLE_PYTHON')
-=======
-    incs += ' ' + env['BF_PYTHON_INC']
-    defs.append('WITH_PYTHON')
 
 if env['WITH_BF_CXX_GUARDEDALLOC']:
     defs.append('WITH_CXX_GUARDEDALLOC')
->>>>>>> f48f8d3b
 
 incs += ' ' + env['BF_BULLET_INC']
 incs += ' ' + env['BF_OPENGL_INC']
