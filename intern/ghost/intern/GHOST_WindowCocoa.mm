--- conflicted
+++ resolved
@@ -1092,28 +1092,6 @@
 			m_wantNumOfAASamples,
 			m_window,
 			m_openGLView,
-<<<<<<< HEAD
-=======
-			CGL_CONTEXT_ES2_PROFILE_BIT_EXT,
-			2, 0,
-			GHOST_OPENGL_CGL_CONTEXT_FLAGS,
-			GHOST_OPENGL_CGL_RESET_NOTIFICATION_STRATEGY);
-#elif defined(WITH_GL_PROFILE_COMPAT)
-		GHOST_Context *context = new GHOST_ContextCGL(
-			m_wantStereoVisual,
-			m_wantNumOfAASamples,
-			m_window,
-			m_openGLView,
-			0, // profile bit
-			0, 0,
-			m_debug_context,
-			GHOST_OPENGL_CGL_RESET_NOTIFICATION_STRATEGY);
-#else
-#  error
-#endif
-
-#else
->>>>>>> 1b2b7cfa
 
 #if defined(WITH_GL_PROFILE_CORE)
 			GL_CONTEXT_CORE_PROFILE_BIT,
