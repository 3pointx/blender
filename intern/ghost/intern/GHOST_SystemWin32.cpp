--- conflicted
+++ resolved
@@ -1147,11 +1147,7 @@
   if (key_down) {
     if (system->m_keycode_last_repeat_key == vk) {
       is_repeat = true;
-<<<<<<< HEAD
-      is_repeated_modifier = GHOST_KEY_IS_MODIFIER(key);
-=======
       is_repeated_modifier = GHOST_KEY_MODIFIER_CHECK(key);
->>>>>>> 41935b92
     }
     system->m_keycode_last_repeat_key = vk;
   }
