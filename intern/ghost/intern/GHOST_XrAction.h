/*
 * This program is free software; you can redistribute it and/or
 * modify it under the terms of the GNU General Public License
 * as published by the Free Software Foundation; either version 2
 * of the License, or (at your option) any later version.
 *
 * This program is distributed in the hope that it will be useful,
 * but WITHOUT ANY WARRANTY; without even the implied warranty of
 * MERCHANTABILITY or FITNESS FOR A PARTICULAR PURPOSE.  See the
 * GNU General Public License for more details.
 *
 * You should have received a copy of the GNU General Public License
 * along with this program; if not, write to the Free Software Foundation,
 * Inc., 51 Franklin Street, Fifth Floor, Boston, MA 02110-1301, USA.
 */

/** \file
 * \ingroup GHOST
 */

/* Note: Requires OpenXR headers to be included before this one for OpenXR types (XrSpace, XrPath,
 * etc). */

#pragma once

#include <map>
#include <memory>
#include <string>

#include "GHOST_Util.h"

/* -------------------------------------------------------------------- */

class GHOST_XrActionSpace {
 public:
  GHOST_XrActionSpace() = delete; /* Default constructor for map storage. */
  GHOST_XrActionSpace(XrInstance instance,
                      XrSession session,
                      XrAction action,
                      const GHOST_XrActionSpaceInfo &info,
                      uint32_t subaction_idx);
  ~GHOST_XrActionSpace();

  XrSpace getSpace() const;
  const XrPath &getSubactionPath() const;

 private:
  XrSpace m_space = XR_NULL_HANDLE;
  XrPath m_subaction_path = XR_NULL_PATH;
};

/* -------------------------------------------------------------------- */

class GHOST_XrActionProfile {
 public:
  GHOST_XrActionProfile() = delete; /* Default constructor for map storage. */
  GHOST_XrActionProfile(XrInstance instance,
                        XrAction action,
                        const char *profile_path,
                        const GHOST_XrActionBindingInfo &info);
  ~GHOST_XrActionProfile() = default;

  void getBindings(XrAction action,
                   std::map<XrPath, std::vector<XrActionSuggestedBinding>> &r_bindings) const;

 private:
  XrPath m_profile = XR_NULL_PATH;
  /** Bindings identified by interaction (user (subaction) + component) path. */
  std::map<std::string, XrPath> m_bindings;
};

/* -------------------------------------------------------------------- */

class GHOST_XrAction {
 public:
  GHOST_XrAction() = delete; /* Default constructor for map storage. */
  GHOST_XrAction(XrInstance instance, XrActionSet action_set, const GHOST_XrActionInfo &info);
  ~GHOST_XrAction();

  bool createSpace(XrInstance instance, XrSession session, const GHOST_XrActionSpaceInfo &info);
  void destroySpace(const char *subaction_path);

  bool createBinding(XrInstance instance,
                     const char *profile_path,
                     const GHOST_XrActionBindingInfo &info);
  void destroyBinding(const char *profile_path);

  void updateState(XrSession session,
                   const char *action_name,
                   XrSpace reference_space,
                   const XrTime &predicted_display_time);
  void applyHapticFeedback(XrSession session,
                           const char *action_name,
<<<<<<< HEAD
                           const char **subaction_path,
                           const GHOST_TInt64 &duration,
=======
                           const int64_t &duration,
>>>>>>> 0153e997
                           const float &frequency,
                           const float &amplitude);
  void stopHapticFeedback(XrSession session, const char *action_name, const char **subaction_path);

  void *getCustomdata();
  void getBindings(std::map<XrPath, std::vector<XrActionSuggestedBinding>> &r_bindings) const;

 private:
  XrAction m_action = XR_NULL_HANDLE;
  GHOST_XrActionType m_type;
  std::map<std::string, uint32_t> m_subaction_indices;
  std::vector<XrPath> m_subaction_paths;
  /** States for each subaction path. */
  void *m_states;

  std::unique_ptr<GHOST_C_CustomDataWrapper> m_custom_data_ = nullptr; /* wmXrAction */

  /** Spaces identified by user (subaction) path. */
  std::map<std::string, GHOST_XrActionSpace> m_spaces;
  /** Profiles identified by interaction profile path. */
  std::map<std::string, GHOST_XrActionProfile> m_profiles;
};

/* -------------------------------------------------------------------- */

class GHOST_XrActionSet {
 public:
  GHOST_XrActionSet() = delete; /* Default constructor for map storage. */
  GHOST_XrActionSet(XrInstance instance, const GHOST_XrActionSetInfo &info);
  ~GHOST_XrActionSet();

  bool createAction(XrInstance instance, const GHOST_XrActionInfo &info);
  void destroyAction(const char *action_name);
  GHOST_XrAction *findAction(const char *action_name);

  void updateStates(XrSession session,
                    XrSpace reference_space,
                    const XrTime &predicted_display_time);

  XrActionSet getActionSet() const;
  void *getCustomdata();
  uint32_t getActionCount() const;
  void getActionCustomdatas(void **r_customdatas);
  void getBindings(std::map<XrPath, std::vector<XrActionSuggestedBinding>> &r_bindings) const;

 private:
  XrActionSet m_action_set = XR_NULL_HANDLE;

  std::unique_ptr<GHOST_C_CustomDataWrapper> m_custom_data_ = nullptr; /* wmXrActionSet */

  std::map<std::string, GHOST_XrAction> m_actions;
};

/* -------------------------------------------------------------------- */<|MERGE_RESOLUTION|>--- conflicted
+++ resolved
@@ -91,12 +91,8 @@
                    const XrTime &predicted_display_time);
   void applyHapticFeedback(XrSession session,
                            const char *action_name,
-<<<<<<< HEAD
                            const char **subaction_path,
-                           const GHOST_TInt64 &duration,
-=======
                            const int64_t &duration,
->>>>>>> 0153e997
                            const float &frequency,
                            const float &amplitude);
   void stopHapticFeedback(XrSession session, const char *action_name, const char **subaction_path);
