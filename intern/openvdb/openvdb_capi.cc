--- conflicted
+++ resolved
@@ -61,13 +61,8 @@
 
 OpenVDBIntGrid *OpenVDB_export_grid_int(
         OpenVDBWriter *writer,
-<<<<<<< HEAD
-        const char *name, int *data,
-        const int res[3], float matrix[4][4],
-=======
         const char *name, unsigned char *data,
 		const int res[3], float matrix[4][4], const float clipping,
->>>>>>> d3b3df03
         OpenVDBFloatGrid *mask)
 {
 	Timer(__func__);
