/*
 * Copyright 2011-2013 Blender Foundation
 *
 * Licensed under the Apache License, Version 2.0 (the "License");
 * you may not use this file except in compliance with the License.
 * You may obtain a copy of the License at
 *
 * http://www.apache.org/licenses/LICENSE-2.0
 *
 * Unless required by applicable law or agreed to in writing, software
 * distributed under the License is distributed on an "AS IS" BASIS,
 * WITHOUT WARRANTIES OR CONDITIONS OF ANY KIND, either express or implied.
 * See the License for the specific language governing permissions and
 * limitations under the License.
 */

#include <stdlib.h>

#include "device/device.h"
#include "render/background.h"
#include "render/buffers.h"
#include "render/camera.h"
#include "render/colorspace.h"
#include "render/film.h"
#include "render/integrator.h"
#include "render/light.h"
#include "render/mesh.h"
#include "render/object.h"
#include "render/scene.h"
#include "render/session.h"
#include "render/shader.h"
#include "render/stats.h"

#include "util/util_algorithm.h"
#include "util/util_color.h"
#include "util/util_foreach.h"
#include "util/util_function.h"
#include "util/util_hash.h"
#include "util/util_logging.h"
#include "util/util_murmurhash.h"
#include "util/util_progress.h"
#include "util/util_time.h"

#include "blender/blender_gpu_display.h"
#include "blender/blender_session.h"
#include "blender/blender_sync.h"
#include "blender/blender_util.h"

CCL_NAMESPACE_BEGIN

DeviceTypeMask BlenderSession::device_override = DEVICE_MASK_ALL;
bool BlenderSession::headless = false;
int BlenderSession::num_resumable_chunks = 0;
int BlenderSession::current_resumable_chunk = 0;
int BlenderSession::start_resumable_chunk = 0;
int BlenderSession::end_resumable_chunk = 0;
bool BlenderSession::print_render_stats = false;

BlenderSession::BlenderSession(BL::RenderEngine &b_engine,
                               BL::Preferences &b_userpref,
                               BL::BlendData &b_data,
                               bool preview_osl)
    : session(NULL),
      scene(NULL),
      sync(NULL),
      b_engine(b_engine),
      b_userpref(b_userpref),
      b_data(b_data),
      b_render(b_engine.render()),
      b_depsgraph(PointerRNA_NULL),
      b_scene(PointerRNA_NULL),
      b_v3d(PointerRNA_NULL),
      b_rv3d(PointerRNA_NULL),
      width(0),
      height(0),
      preview_osl(preview_osl),
      python_thread_state(NULL)
{
  /* offline render */
  background = true;
  last_redraw_time = 0.0;
  start_resize_time = 0.0;
  last_status_time = 0.0;
}

BlenderSession::BlenderSession(BL::RenderEngine &b_engine,
                               BL::Preferences &b_userpref,
                               BL::BlendData &b_data,
                               BL::SpaceView3D &b_v3d,
                               BL::RegionView3D &b_rv3d,
                               int width,
                               int height)
    : session(NULL),
      scene(NULL),
      sync(NULL),
      b_engine(b_engine),
      b_userpref(b_userpref),
      b_data(b_data),
      b_render(b_engine.render()),
      b_depsgraph(PointerRNA_NULL),
      b_scene(PointerRNA_NULL),
      b_v3d(b_v3d),
      b_rv3d(b_rv3d),
      width(width),
      height(height),
      preview_osl(false),
      python_thread_state(NULL),
      use_developer_ui(b_userpref.experimental().use_cycles_debug() &&
                       b_userpref.view().show_developer_ui())
{
  /* 3d view render */
  background = false;
  last_redraw_time = 0.0;
  start_resize_time = 0.0;
  last_status_time = 0.0;
}

BlenderSession::~BlenderSession()
{
  free_session();
}

void BlenderSession::create_session()
{
  SessionParams session_params = BlenderSync::get_session_params(
      b_engine, b_userpref, b_scene, background);
  SceneParams scene_params = BlenderSync::get_scene_params(b_scene, background);
  bool session_pause = BlenderSync::get_session_pause(b_scene, background);

  /* reset status/progress */
  last_status = "";
  last_error = "";
  last_progress = -1.0f;
  start_resize_time = 0.0;

  /* create session */
  session = new Session(session_params, scene_params);
  session->progress.set_update_callback(function_bind(&BlenderSession::tag_redraw, this));
  session->progress.set_cancel_callback(function_bind(&BlenderSession::test_cancel, this));
  session->set_pause(session_pause);

  /* create scene */
  scene = session->scene;
  scene->name = b_scene.name();

  /* create sync */
  sync = new BlenderSync(
      b_engine, b_data, b_scene, scene, !background, use_developer_ui, session->progress);
  BL::Object b_camera_override(b_engine.camera_override());
  if (b_v3d) {
    sync->sync_view(b_v3d, b_rv3d, width, height);
  }
  else {
    sync->sync_camera(b_render, b_camera_override, width, height, "");
  }

  /* set buffer parameters */
  BufferParams buffer_params = BlenderSync::get_buffer_params(
<<<<<<< HEAD
      b_render, b_v3d, b_rv3d, scene->camera, width, height);
=======
      b_v3d, b_rv3d, scene->camera, width, height, session_params.denoising.use);
>>>>>>> f92f5d1a
  session->reset(buffer_params, session_params.samples);

  /* Create GPU display. */
  if (!background) {
    session->set_gpu_display(make_unique<BlenderGPUDisplay>(b_engine, b_scene));
  }

  /* TODO(sergey): Decice on what is to be communicated to the engine here. There is no tiled
   * rendering for from visual point of view when render buffer fits big tile. But for huge
   * render resolutions it might still be helpful to see which big tile is being sampled. */
  /* b_engine.use_highlight_tiles(session_params.progressive_refine == false); */

  update_resumable_tile_manager(session_params.samples);
}

void BlenderSession::reset_session(BL::BlendData &b_data, BL::Depsgraph &b_depsgraph)
{
  /* Update data, scene and depsgraph pointers. These can change after undo. */
  this->b_data = b_data;
  this->b_depsgraph = b_depsgraph;
  this->b_scene = b_depsgraph.scene_eval();
  if (sync) {
    sync->reset(this->b_data, this->b_scene);
  }

  if (preview_osl) {
    PointerRNA cscene = RNA_pointer_get(&b_scene.ptr, "cycles");
    RNA_boolean_set(&cscene, "shading_system", preview_osl);
  }

  if (b_v3d) {
    this->b_render = b_scene.render();
  }
  else {
    this->b_render = b_engine.render();
    width = render_resolution_x(b_render);
    height = render_resolution_y(b_render);
  }

  bool is_new_session = (session == NULL);
  if (is_new_session) {
    /* Initialize session and remember it was just created so not to
     * re-create it below.
     */
    create_session();
  }

  if (b_v3d) {
    /* NOTE: We need to create session, but all the code from below
     * will make viewport render to stuck on initialization.
     */
    return;
  }

  SessionParams session_params = BlenderSync::get_session_params(
      b_engine, b_userpref, b_scene, background);
  SceneParams scene_params = BlenderSync::get_scene_params(b_scene, background);

  if (scene->params.modified(scene_params) || session->params.modified(session_params) ||
      !this->b_render.use_persistent_data()) {
    /* if scene or session parameters changed, it's easier to simply re-create
     * them rather than trying to distinguish which settings need to be updated
     */
    if (!is_new_session) {
      free_session();
      create_session();
    }
    return;
  }

  session->progress.reset();

  /* peak memory usage should show current render peak, not peak for all renders
   * made by this render session
   */
  session->stats.mem_peak = session->stats.mem_used;

  if (is_new_session) {
    /* Sync object should be re-created for new scene. */
    delete sync;
    sync = new BlenderSync(
        b_engine, b_data, b_scene, scene, !background, use_developer_ui, session->progress);
  }
  else {
    /* Sync recalculations to do just the required updates. */
    sync->sync_recalc(b_depsgraph, b_v3d);
  }

  BL::Object b_camera_override(b_engine.camera_override());
  sync->sync_camera(b_render, b_camera_override, width, height, "");

  BL::SpaceView3D b_null_space_view3d(PointerRNA_NULL);
  BL::RegionView3D b_null_region_view3d(PointerRNA_NULL);
<<<<<<< HEAD
  BufferParams buffer_params = BlenderSync::get_buffer_params(
      b_render, b_null_space_view3d, b_null_region_view3d, scene->camera, width, height);
=======
  BufferParams buffer_params = BlenderSync::get_buffer_params(b_null_space_view3d,
                                                              b_null_region_view3d,
                                                              scene->camera,
                                                              width,
                                                              height,
                                                              session_params.denoising.use);
>>>>>>> f92f5d1a
  session->reset(buffer_params, session_params.samples);

  /* TODO(sergey): Decice on what is to be communicated to the engine here. There is no tiled
   * rendering for from visual point of view when render buffer fits big tile. But for huge
   * render resolutions it might still be helpful to see which big tile is being sampled. */
  /* TODO(sergey): If some logic is needed here, de-duplicate it with the constructor using some
   * sort of utility function. */
  /* b_engine.use_highlight_tiles(session_params.progressive_refine == false); */

  /* reset time */
  start_resize_time = 0.0;
}

void BlenderSession::free_session()
{
  session->cancel(true);

  delete sync;
  delete session;
}

static ShaderEvalType get_shader_type(const string &pass_type)
{
  const char *shader_type = pass_type.c_str();

  /* data passes */
  if (strcmp(shader_type, "NORMAL") == 0)
    return SHADER_EVAL_NORMAL;
  else if (strcmp(shader_type, "UV") == 0)
    return SHADER_EVAL_UV;
  else if (strcmp(shader_type, "ROUGHNESS") == 0)
    return SHADER_EVAL_ROUGHNESS;
  else if (strcmp(shader_type, "DIFFUSE_COLOR") == 0)
    return SHADER_EVAL_DIFFUSE_COLOR;
  else if (strcmp(shader_type, "GLOSSY_COLOR") == 0)
    return SHADER_EVAL_GLOSSY_COLOR;
  else if (strcmp(shader_type, "TRANSMISSION_COLOR") == 0)
    return SHADER_EVAL_TRANSMISSION_COLOR;
  else if (strcmp(shader_type, "EMIT") == 0)
    return SHADER_EVAL_EMISSION;

  /* light passes */
  else if (strcmp(shader_type, "AO") == 0)
    return SHADER_EVAL_AO;
  else if (strcmp(shader_type, "COMBINED") == 0)
    return SHADER_EVAL_COMBINED;
  else if (strcmp(shader_type, "SHADOW") == 0)
    return SHADER_EVAL_SHADOW;
  else if (strcmp(shader_type, "DIFFUSE") == 0)
    return SHADER_EVAL_DIFFUSE;
  else if (strcmp(shader_type, "GLOSSY") == 0)
    return SHADER_EVAL_GLOSSY;
  else if (strcmp(shader_type, "TRANSMISSION") == 0)
    return SHADER_EVAL_TRANSMISSION;

  /* extra */
  else if (strcmp(shader_type, "ENVIRONMENT") == 0)
    return SHADER_EVAL_ENVIRONMENT;

  else
    return SHADER_EVAL_BAKE;
}

void BlenderSession::do_write_update_render_tile(bool do_update_only)
{
  const int2 tile_offset = session->get_render_tile_offset();
  const int2 tile_size = session->get_render_tile_size();

  /* get render result */
  BL::RenderResult b_rr = b_engine.begin_result(tile_offset.x,
                                                tile_offset.y,
                                                tile_size.x,
                                                tile_size.y,
                                                b_rlay_name.c_str(),
                                                b_rview_name.c_str());

  /* can happen if the intersected rectangle gives 0 width or height */
  if (b_rr.ptr.data == NULL) {
    return;
  }

  BL::RenderResult::layers_iterator b_single_rlay;
  b_rr.layers.begin(b_single_rlay);

  /* layer will be missing if it was disabled in the UI */
  if (b_single_rlay == b_rr.layers.end())
    return;

  BL::RenderLayer b_rlay = *b_single_rlay;

  if (do_update_only) {
    update_render_result(b_rlay);
  }
  else {
    write_render_result(b_rlay);
  }

  b_engine.end_result(b_rr, true, false, true);
}

void BlenderSession::write_render_tile()
{
  do_write_update_render_tile(false);
}

void BlenderSession::update_render_tile()
{
  /* use final write for preview renders, otherwise render result wouldn't be
   * be updated in blender side
   * would need to be investigated a bit further, but for now shall be fine
   */
  if (!b_engine.is_preview())
    do_write_update_render_tile(true);
  else
    do_write_update_render_tile(false);
}

static void add_cryptomatte_layer(BL::RenderResult &b_rr, string name, string manifest)
{
  string identifier = string_printf("%08x", util_murmur_hash3(name.c_str(), name.length(), 0));
  string prefix = "cryptomatte/" + identifier.substr(0, 7) + "/";

  render_add_metadata(b_rr, prefix + "name", name);
  render_add_metadata(b_rr, prefix + "hash", "MurmurHash3_32");
  render_add_metadata(b_rr, prefix + "conversion", "uint32_to_float32");
  render_add_metadata(b_rr, prefix + "manifest", manifest);
}

void BlenderSession::stamp_view_layer_metadata(Scene *scene, const string &view_layer_name)
{
  BL::RenderResult b_rr = b_engine.get_result();
  string prefix = "cycles." + view_layer_name + ".";

  /* Configured number of samples for the view layer. */
  b_rr.stamp_data_add_field((prefix + "samples").c_str(),
                            to_string(session->params.samples).c_str());

  /* Store ranged samples information. */
  /* TODO(sergey): Need to bring this information back. */
#if 0
  if (session->tile_manager.range_num_samples != -1) {
    b_rr.stamp_data_add_field((prefix + "range_start_sample").c_str(),
                              to_string(session->tile_manager.range_start_sample).c_str());
    b_rr.stamp_data_add_field((prefix + "range_num_samples").c_str(),
                              to_string(session->tile_manager.range_num_samples).c_str());
  }
#endif

  /* Write cryptomatte metadata. */
  if (scene->film->get_cryptomatte_passes() & CRYPT_OBJECT) {
    add_cryptomatte_layer(b_rr,
                          view_layer_name + ".CryptoObject",
                          scene->object_manager->get_cryptomatte_objects(scene));
  }
  if (scene->film->get_cryptomatte_passes() & CRYPT_MATERIAL) {
    add_cryptomatte_layer(b_rr,
                          view_layer_name + ".CryptoMaterial",
                          scene->shader_manager->get_cryptomatte_materials(scene));
  }
  if (scene->film->get_cryptomatte_passes() & CRYPT_ASSET) {
    add_cryptomatte_layer(b_rr,
                          view_layer_name + ".CryptoAsset",
                          scene->object_manager->get_cryptomatte_assets(scene));
  }

  /* Store synchronization and bare-render times. */
  double total_time, render_time;
  session->progress.get_time(total_time, render_time);
  b_rr.stamp_data_add_field((prefix + "total_time").c_str(),
                            time_human_readable_from_seconds(total_time).c_str());
  b_rr.stamp_data_add_field((prefix + "render_time").c_str(),
                            time_human_readable_from_seconds(render_time).c_str());
  b_rr.stamp_data_add_field((prefix + "synchronization_time").c_str(),
                            time_human_readable_from_seconds(total_time - render_time).c_str());
}

void BlenderSession::render(BL::Depsgraph &b_depsgraph_)
{
  b_depsgraph = b_depsgraph_;

  if (session->progress.get_cancel()) {
    update_status_progress();
    return;
  }

  /* set callback to write out render results */
  session->write_render_tile_cb = [&]() { write_render_tile(); };
  session->update_render_tile_cb = [&]() { update_render_tile(); };

  BL::ViewLayer b_view_layer = b_depsgraph.view_layer_eval();

  /* get buffer parameters */
  SessionParams session_params = BlenderSync::get_session_params(
      b_engine, b_userpref, b_scene, background);
  BufferParams buffer_params = BlenderSync::get_buffer_params(
<<<<<<< HEAD
      b_render, b_v3d, b_rv3d, scene->camera, width, height);
=======
      b_v3d, b_rv3d, scene->camera, width, height, session_params.denoising.use);
>>>>>>> f92f5d1a

  /* temporary render result to find needed passes and views */
  BL::RenderResult b_rr = b_engine.begin_result(0, 0, 1, 1, b_view_layer.name().c_str(), NULL);
  BL::RenderResult::layers_iterator b_single_rlay;
  b_rr.layers.begin(b_single_rlay);
  BL::RenderLayer b_rlay = *b_single_rlay;
  b_rlay_name = b_view_layer.name();

  /* Compute render passes and film settings. */
  sync->sync_render_passes(b_rlay, b_view_layer);

  BL::RenderResult::views_iterator b_view_iter;

  int num_views = 0;
  for (b_rr.views.begin(b_view_iter); b_view_iter != b_rr.views.end(); ++b_view_iter) {
    num_views++;
  }

  int view_index = 0;
  for (b_rr.views.begin(b_view_iter); b_view_iter != b_rr.views.end();
       ++b_view_iter, ++view_index) {
    b_rview_name = b_view_iter->name();

    /* set the current view */
    b_engine.active_view_set(b_rview_name.c_str());

    /* update scene */
    BL::Object b_camera_override(b_engine.camera_override());
    sync->sync_camera(b_render, b_camera_override, width, height, b_rview_name.c_str());
    sync->sync_data(
        b_render, b_depsgraph, b_v3d, b_camera_override, width, height, &python_thread_state);
    builtin_images_load();

    /* Attempt to free all data which is held by Blender side, since at this
     * point we know that we've got everything to render current view layer.
     */
    /* At the moment we only free if we are not doing multi-view
     * (or if we are rendering the last view). See T58142/D4239 for discussion.
     */
    if (view_index == num_views - 1) {
      free_blender_memory_if_possible();
    }

    /* Make sure all views have different noise patterns. - hardcoded value just to make it random
     */
    if (view_index != 0) {
      int seed = scene->integrator->get_seed();
      seed += hash_uint2(seed, hash_uint2(view_index * 0xdeadbeef, 0));
      scene->integrator->set_seed(seed);
    }

    /* Update number of samples per layer. */
    int samples = sync->get_layer_samples();
    bool bound_samples = sync->get_layer_bound_samples();
    int effective_layer_samples;

    if (samples != 0 && (!bound_samples || (samples < session_params.samples)))
      effective_layer_samples = samples;
    else
      effective_layer_samples = session_params.samples;

    /* Update tile manager if we're doing resumable render. */
    update_resumable_tile_manager(effective_layer_samples);

    /* Update session itself. */
    session->reset(buffer_params, effective_layer_samples);

    /* render */
    if (!b_engine.is_preview() && background && print_render_stats) {
      scene->enable_update_stats();
    }

    session->start();
    session->wait();

    if (!b_engine.is_preview() && background && print_render_stats) {
      RenderStats stats;
      session->collect_statistics(&stats);
      printf("Render statistics:\n%s\n", stats.full_report().c_str());
    }

    if (session->progress.get_cancel())
      break;
  }

  /* add metadata */
  stamp_view_layer_metadata(scene, b_rlay_name);

  /* free result without merging */
  b_engine.end_result(b_rr, true, true, false);

  double total_time, render_time;
  session->progress.get_time(total_time, render_time);
  VLOG(1) << "Total render time: " << total_time;
  VLOG(1) << "Render time (without synchronization): " << render_time;

  /* clear callback */
  session->write_render_tile_cb = function_null;
  session->update_render_tile_cb = function_null;
}

static int bake_pass_filter_get(const int pass_filter)
{
  int flag = BAKE_FILTER_NONE;

  if ((pass_filter & BL::BakeSettings::pass_filter_DIRECT) != 0)
    flag |= BAKE_FILTER_DIRECT;
  if ((pass_filter & BL::BakeSettings::pass_filter_INDIRECT) != 0)
    flag |= BAKE_FILTER_INDIRECT;
  if ((pass_filter & BL::BakeSettings::pass_filter_COLOR) != 0)
    flag |= BAKE_FILTER_COLOR;

  if ((pass_filter & BL::BakeSettings::pass_filter_DIFFUSE) != 0)
    flag |= BAKE_FILTER_DIFFUSE;
  if ((pass_filter & BL::BakeSettings::pass_filter_GLOSSY) != 0)
    flag |= BAKE_FILTER_GLOSSY;
  if ((pass_filter & BL::BakeSettings::pass_filter_TRANSMISSION) != 0)
    flag |= BAKE_FILTER_TRANSMISSION;

  if ((pass_filter & BL::BakeSettings::pass_filter_EMIT) != 0)
    flag |= BAKE_FILTER_EMISSION;
  if ((pass_filter & BL::BakeSettings::pass_filter_AO) != 0)
    flag |= BAKE_FILTER_AO;

  return flag;
}

void BlenderSession::bake(BL::Depsgraph &b_depsgraph_,
                          BL::Object &b_object,
                          const string &pass_type,
                          const int pass_filter,
                          const int bake_width,
                          const int bake_height)
{
  b_depsgraph = b_depsgraph_;

  ShaderEvalType shader_type = get_shader_type(pass_type);
  int bake_pass_filter = bake_pass_filter_get(pass_filter);

  /* Initialize bake manager, before we load the baking kernels. */
  scene->bake_manager->set(scene, b_object.name(), shader_type, bake_pass_filter);

  /* Passes are identified by name, so in order to return the combined pass we need to set the
   * name. */
  Pass::add(PASS_COMBINED, scene->passes, "Combined");

  session->write_render_tile_cb = [&]() { write_render_tile(); };

  if (!session->progress.get_cancel()) {
    /* Sync scene. */
    BL::Object b_camera_override(b_engine.camera_override());
    sync->sync_camera(b_render, b_camera_override, width, height, "");
    sync->sync_data(
        b_render, b_depsgraph, b_v3d, b_camera_override, width, height, &python_thread_state);
    builtin_images_load();
  }

  /* Object might have been disabled for rendering or excluded in some
   * other way, in that case Blender will report a warning afterwards. */
  bool object_found = false;
  foreach (Object *ob, scene->objects) {
    if (ob->name == b_object.name()) {
      object_found = true;
      break;
    }
  }

  if (object_found && !session->progress.get_cancel()) {
    /* Get session and buffer parameters. */
    SessionParams session_params = BlenderSync::get_session_params(
        b_engine, b_userpref, b_scene, background);

    BufferParams buffer_params;
    buffer_params.width = bake_width;
    buffer_params.height = bake_height;

    /* Update session. */
    session->reset(buffer_params, session_params.samples);

    session->progress.set_update_callback(
        function_bind(&BlenderSession::update_bake_progress, this));
  }

  /* Perform bake. Check cancel to avoid crash with incomplete scene data. */
  if (object_found && !session->progress.get_cancel()) {
    session->start();
    session->wait();
  }

  session->write_render_tile_cb = function_null;
}

void BlenderSession::write_render_result(BL::RenderLayer &b_rlay)
{
  const int2 tile_size = session->get_render_tile_size();
  vector<float> pixels(tile_size.x * tile_size.y * 4);

  /* Copy each pass. */
  for (BL::RenderPass &b_pass : b_rlay.passes) {
    if (!session->get_render_tile_pixels(b_pass.name(), b_pass.channels(), &pixels[0])) {
      memset(&pixels[0], 0, pixels.size() * sizeof(float));
    }

    b_pass.rect(&pixels[0]);
  }
}

void BlenderSession::update_render_result(BL::RenderLayer &b_rlay)
{
  const int2 tile_size = session->get_render_tile_size();
  vector<float> pixels(tile_size.x * tile_size.y * 4);

  /* Copy combined pass. */
  BL::RenderPass b_combined_pass(b_rlay.passes.find_by_name("Combined", b_rview_name.c_str()));
  if (session->get_render_tile_pixels("Combined", b_combined_pass.channels(), &pixels[0])) {
    b_combined_pass.rect(&pixels[0]);
  }
}

void BlenderSession::synchronize(BL::Depsgraph &b_depsgraph_)
{
  /* only used for viewport render */
  if (!b_v3d)
    return;

  /* on session/scene parameter changes, we recreate session entirely */
  SessionParams session_params = BlenderSync::get_session_params(
      b_engine, b_userpref, b_scene, background);
  SceneParams scene_params = BlenderSync::get_scene_params(b_scene, background);
  bool session_pause = BlenderSync::get_session_pause(b_scene, background);

  if (session->params.modified(session_params) || scene->params.modified(scene_params)) {
    free_session();
    create_session();
  }

  /* increase samples, but never decrease */
  session->set_samples(session_params.samples);
  session->set_pause(session_pause);

  /* copy recalc flags, outside of mutex so we can decide to do the real
   * synchronization at a later time to not block on running updates */
  sync->sync_recalc(b_depsgraph_, b_v3d);

  /* don't do synchronization if on pause */
  if (session_pause) {
    tag_update();
    return;
  }

  /* try to acquire mutex. if we don't want to or can't, come back later */
  if (!session->ready_to_reset() || !session->scene->mutex.try_lock()) {
    tag_update();
    return;
  }

  /* data and camera synchronize */
  b_depsgraph = b_depsgraph_;

  BL::Object b_camera_override(b_engine.camera_override());
  sync->sync_data(
      b_render, b_depsgraph, b_v3d, b_camera_override, width, height, &python_thread_state);

  if (b_rv3d)
    sync->sync_view(b_v3d, b_rv3d, width, height);
  else
    sync->sync_camera(b_render, b_camera_override, width, height, "");

  /* get buffer parameters */
  BufferParams buffer_params = BlenderSync::get_buffer_params(
<<<<<<< HEAD
      b_render, b_v3d, b_rv3d, scene->camera, width, height);
=======
      b_v3d, b_rv3d, scene->camera, width, height, session_params.denoising.use);

  if (!buffer_params.denoising_data_pass) {
    session_params.denoising.use = false;
  }

  session->set_denoising(session_params.denoising);

  /* Update film if denoising data was enabled or disabled. */
  scene->film->set_denoising_data_pass(buffer_params.denoising_data_pass);
>>>>>>> f92f5d1a

  /* reset if needed */
  if (scene->need_reset()) {
    session->reset(buffer_params, session_params.samples);

    /* After session reset, so device is not accessing image data anymore. */
    builtin_images_load();

    /* reset time */
    start_resize_time = 0.0;
  }

  /* unlock */
  session->scene->mutex.unlock();

  /* Start rendering thread, if it's not running already. Do this
   * after all scene data has been synced at least once. */
  session->start();
}

void BlenderSession::draw(int w, int h)
{
  /* pause in redraw in case update is not being called due to final render */
  session->set_pause(BlenderSync::get_session_pause(b_scene, background));

  /* before drawing, we verify camera and viewport size changes, because
   * we do not get update callbacks for those, we must detect them here */
  if (session->ready_to_reset()) {
    bool reset = false;

    /* if dimensions changed, reset */
    if (width != w || height != h) {
      if (start_resize_time == 0.0) {
        /* don't react immediately to resizes to avoid flickery resizing
         * of the viewport, and some window managers changing the window
         * size temporarily on unminimize */
        start_resize_time = time_dt();
        tag_redraw();
      }
      else if (time_dt() - start_resize_time < 0.2) {
        tag_redraw();
      }
      else {
        width = w;
        height = h;
        reset = true;
      }
    }

    /* try to acquire mutex. if we can't, come back later */
    if (!session->scene->mutex.try_lock()) {
      tag_update();
    }
    else {
      /* update camera from 3d view */

      sync->sync_view(b_v3d, b_rv3d, width, height);

      if (scene->camera->is_modified())
        reset = true;

      session->scene->mutex.unlock();
    }

    /* reset if requested */
    if (reset) {
      SessionParams session_params = BlenderSync::get_session_params(
          b_engine, b_userpref, b_scene, background);
      BufferParams buffer_params = BlenderSync::get_buffer_params(
<<<<<<< HEAD
          b_render, b_v3d, b_rv3d, scene->camera, width, height);
=======
          b_v3d, b_rv3d, scene->camera, width, height, session_params.denoising.use);
>>>>>>> f92f5d1a
      bool session_pause = BlenderSync::get_session_pause(b_scene, background);

      if (session_pause == false) {
        session->reset(buffer_params, session_params.samples);
        start_resize_time = 0.0;
      }
    }
  }
  else {
    tag_update();
  }

  /* update status and progress for 3d view draw */
  update_status_progress();

  /* draw */
<<<<<<< HEAD
  session->draw();
=======
  BufferParams buffer_params = BlenderSync::get_buffer_params(
      b_v3d, b_rv3d, scene->camera, width, height, session->params.denoising.use);
  DeviceDrawParams draw_params;

  if (session->params.display_buffer_linear) {
    draw_params.bind_display_space_shader_cb = function_bind(
        &BL::RenderEngine::bind_display_space_shader, &b_engine, b_scene);
    draw_params.unbind_display_space_shader_cb = function_bind(
        &BL::RenderEngine::unbind_display_space_shader, &b_engine);
  }

  return !session->draw(buffer_params, draw_params);
>>>>>>> f92f5d1a
}

void BlenderSession::get_status(string &status, string &substatus)
{
  session->progress.get_status(status, substatus);
}

void BlenderSession::get_progress(float &progress, double &total_time, double &render_time)
{
  session->progress.get_time(total_time, render_time);
  progress = session->progress.get_progress();
}

void BlenderSession::update_bake_progress()
{
  float progress = session->progress.get_progress();

  if (progress != last_progress) {
    b_engine.update_progress(progress);
    last_progress = progress;
  }
}

void BlenderSession::update_status_progress()
{
  string timestatus, status, substatus;
  string scene_status = "";
  float progress;
  double total_time, remaining_time = 0, render_time;
  float mem_used = (float)session->stats.mem_used / 1024.0f / 1024.0f;
  float mem_peak = (float)session->stats.mem_peak / 1024.0f / 1024.0f;

  get_status(status, substatus);
  get_progress(progress, total_time, render_time);

  if (progress > 0)
    remaining_time = (1.0 - (double)progress) * (render_time / (double)progress);

  if (background) {
    if (scene)
      scene_status += " | " + scene->name;
    if (b_rlay_name != "")
      scene_status += ", " + b_rlay_name;

    if (b_rview_name != "")
      scene_status += ", " + b_rview_name;

    if (remaining_time > 0) {
      timestatus += "Remaining:" + time_human_readable_from_seconds(remaining_time) + " | ";
    }

    timestatus += string_printf("Mem:%.2fM, Peak:%.2fM", (double)mem_used, (double)mem_peak);

    if (status.size() > 0)
      status = " | " + status;
    if (substatus.size() > 0)
      status += " | " + substatus;
  }

  double current_time = time_dt();
  /* When rendering in a window, redraw the status at least once per second to keep the elapsed and
   * remaining time up-to-date. For headless rendering, only report when something significant
   * changes to keep the console output readable. */
  if (status != last_status || (!headless && (current_time - last_status_time) > 1.0)) {
    b_engine.update_stats("", (timestatus + scene_status + status).c_str());
    b_engine.update_memory_stats(mem_used, mem_peak);
    last_status = status;
    last_status_time = current_time;
  }
  if (progress != last_progress) {
    b_engine.update_progress(progress);
    last_progress = progress;
  }

  if (session->progress.get_error()) {
    string error = session->progress.get_error_message();
    if (error != last_error) {
      /* TODO(sergey): Currently C++ RNA API doesn't let us to
       * use mnemonic name for the variable. Would be nice to
       * have this figured out.
       *
       * For until then, 1 << 5 means RPT_ERROR.
       */
      b_engine.report(1 << 5, error.c_str());
      b_engine.error_set(error.c_str());
      last_error = error;
    }
  }
}

void BlenderSession::tag_update()
{
  /* tell blender that we want to get another update callback */
  b_engine.tag_update();
}

void BlenderSession::tag_redraw()
{
  if (background) {
    /* update stats and progress, only for background here because
     * in 3d view we do it in draw for thread safety reasons */
    update_status_progress();

    /* offline render, redraw if timeout passed */
    if (time_dt() - last_redraw_time > 1.0) {
      b_engine.tag_redraw();
      last_redraw_time = time_dt();
    }
  }
  else {
    /* tell blender that we want to redraw */
    b_engine.tag_redraw();
  }
}

void BlenderSession::test_cancel()
{
  /* test if we need to cancel rendering */
  if (background)
    if (b_engine.test_break())
      session->progress.set_cancel("Cancelled");
}

void BlenderSession::update_resumable_tile_manager(int num_samples)
{
  const int num_resumable_chunks = BlenderSession::num_resumable_chunks,
            current_resumable_chunk = BlenderSession::current_resumable_chunk;
  if (num_resumable_chunks == 0) {
    return;
  }

  if (num_resumable_chunks > num_samples) {
    fprintf(stderr,
            "Cycles warning: more sample chunks (%d) than samples (%d), "
            "this will cause some samples to be included in multiple chunks.\n",
            num_resumable_chunks,
            num_samples);
  }

  const float num_samples_per_chunk = (float)num_samples / num_resumable_chunks;

  float range_start_sample, range_num_samples;
  if (current_resumable_chunk != 0) {
    /* Single chunk rendering. */
    range_start_sample = num_samples_per_chunk * (current_resumable_chunk - 1);
    range_num_samples = num_samples_per_chunk;
  }
  else {
    /* Ranged-chunks. */
    const int num_chunks = end_resumable_chunk - start_resumable_chunk + 1;
    range_start_sample = num_samples_per_chunk * (start_resumable_chunk - 1);
    range_num_samples = num_chunks * num_samples_per_chunk;
  }

  /* Round after doing the multiplications with num_chunks and num_samples_per_chunk
   * to allow for many small chunks. */
  int rounded_range_start_sample = (int)floorf(range_start_sample + 0.5f);
  int rounded_range_num_samples = max((int)floorf(range_num_samples + 0.5f), 1);

  /* Make sure we don't overshoot. */
  if (rounded_range_start_sample + rounded_range_num_samples > num_samples) {
    rounded_range_num_samples = num_samples - rounded_range_num_samples;
  }

  VLOG(1) << "Samples range start is " << range_start_sample << ", "
          << "number of samples to render is " << range_num_samples;

  scene->integrator->set_start_sample(rounded_range_start_sample);

  /* TODO(sergey): Need to be brought back. */
#if 0
  session->tile_manager.range_start_sample = rounded_range_start_sample;
  session->tile_manager.range_num_samples = rounded_range_num_samples;
#endif
}

void BlenderSession::free_blender_memory_if_possible()
{
  if (!background) {
    /* During interactive render we can not free anything: attempts to save
     * memory would cause things to be allocated and evaluated for every
     * updated sample.
     */
    return;
  }
  b_engine.free_blender_memory();
}

CCL_NAMESPACE_END<|MERGE_RESOLUTION|>--- conflicted
+++ resolved
@@ -156,11 +156,7 @@
 
   /* set buffer parameters */
   BufferParams buffer_params = BlenderSync::get_buffer_params(
-<<<<<<< HEAD
-      b_render, b_v3d, b_rv3d, scene->camera, width, height);
-=======
-      b_v3d, b_rv3d, scene->camera, width, height, session_params.denoising.use);
->>>>>>> f92f5d1a
+      b_v3d, b_rv3d, scene->camera, width, height);
   session->reset(buffer_params, session_params.samples);
 
   /* Create GPU display. */
@@ -254,17 +250,8 @@
 
   BL::SpaceView3D b_null_space_view3d(PointerRNA_NULL);
   BL::RegionView3D b_null_region_view3d(PointerRNA_NULL);
-<<<<<<< HEAD
   BufferParams buffer_params = BlenderSync::get_buffer_params(
-      b_render, b_null_space_view3d, b_null_region_view3d, scene->camera, width, height);
-=======
-  BufferParams buffer_params = BlenderSync::get_buffer_params(b_null_space_view3d,
-                                                              b_null_region_view3d,
-                                                              scene->camera,
-                                                              width,
-                                                              height,
-                                                              session_params.denoising.use);
->>>>>>> f92f5d1a
+      b_null_space_view3d, b_null_region_view3d, scene->camera, width, height);
   session->reset(buffer_params, session_params.samples);
 
   /* TODO(sergey): Decice on what is to be communicated to the engine here. There is no tiled
@@ -460,11 +447,7 @@
   SessionParams session_params = BlenderSync::get_session_params(
       b_engine, b_userpref, b_scene, background);
   BufferParams buffer_params = BlenderSync::get_buffer_params(
-<<<<<<< HEAD
-      b_render, b_v3d, b_rv3d, scene->camera, width, height);
-=======
-      b_v3d, b_rv3d, scene->camera, width, height, session_params.denoising.use);
->>>>>>> f92f5d1a
+      b_v3d, b_rv3d, scene->camera, width, height);
 
   /* temporary render result to find needed passes and views */
   BL::RenderResult b_rr = b_engine.begin_result(0, 0, 1, 1, b_view_layer.name().c_str(), NULL);
@@ -735,20 +718,7 @@
 
   /* get buffer parameters */
   BufferParams buffer_params = BlenderSync::get_buffer_params(
-<<<<<<< HEAD
-      b_render, b_v3d, b_rv3d, scene->camera, width, height);
-=======
-      b_v3d, b_rv3d, scene->camera, width, height, session_params.denoising.use);
-
-  if (!buffer_params.denoising_data_pass) {
-    session_params.denoising.use = false;
-  }
-
-  session->set_denoising(session_params.denoising);
-
-  /* Update film if denoising data was enabled or disabled. */
-  scene->film->set_denoising_data_pass(buffer_params.denoising_data_pass);
->>>>>>> f92f5d1a
+      b_v3d, b_rv3d, scene->camera, width, height);
 
   /* reset if needed */
   if (scene->need_reset()) {
@@ -818,11 +788,7 @@
       SessionParams session_params = BlenderSync::get_session_params(
           b_engine, b_userpref, b_scene, background);
       BufferParams buffer_params = BlenderSync::get_buffer_params(
-<<<<<<< HEAD
-          b_render, b_v3d, b_rv3d, scene->camera, width, height);
-=======
-          b_v3d, b_rv3d, scene->camera, width, height, session_params.denoising.use);
->>>>>>> f92f5d1a
+          b_v3d, b_rv3d, scene->camera, width, height);
       bool session_pause = BlenderSync::get_session_pause(b_scene, background);
 
       if (session_pause == false) {
@@ -839,22 +805,7 @@
   update_status_progress();
 
   /* draw */
-<<<<<<< HEAD
   session->draw();
-=======
-  BufferParams buffer_params = BlenderSync::get_buffer_params(
-      b_v3d, b_rv3d, scene->camera, width, height, session->params.denoising.use);
-  DeviceDrawParams draw_params;
-
-  if (session->params.display_buffer_linear) {
-    draw_params.bind_display_space_shader_cb = function_bind(
-        &BL::RenderEngine::bind_display_space_shader, &b_engine, b_scene);
-    draw_params.unbind_display_space_shader_cb = function_bind(
-        &BL::RenderEngine::unbind_display_space_shader, &b_engine);
-  }
-
-  return !session->draw(buffer_params, draw_params);
->>>>>>> f92f5d1a
 }
 
 void BlenderSession::get_status(string &status, string &substatus)
