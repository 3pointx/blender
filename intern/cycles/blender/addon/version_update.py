--- conflicted
+++ resolved
@@ -99,11 +99,7 @@
         library_versions.setdefault(library.version, []).append(library)
 
     # Do versioning per library, since they might have different versions.
-<<<<<<< HEAD
-    max_need_versioning = (3, 5, 0)
-=======
     max_need_versioning = (3, 5, 2)
->>>>>>> b25c301c
     for version, libraries in library_versions.items():
         if version > max_need_versioning:
             continue
@@ -302,11 +298,7 @@
                 if not cmat.is_property_set("displacement_method"):
                     cmat.displacement_method = 'DISPLACEMENT'
 
-<<<<<<< HEAD
-            if version <= (3, 5, 1):
-=======
             if version <= (3, 5, 3):
->>>>>>> b25c301c
                 cmat = mat.cycles
                 if not cmat.get("sample_as_light", True):
                     cmat.emission_sampling = 'NONE'