#
# Copyright 2011-2013 Blender Foundation
#
# Licensed under the Apache License, Version 2.0 (the "License");
# you may not use this file except in compliance with the License.
# You may obtain a copy of the License at
#
# http://www.apache.org/licenses/LICENSE-2.0
#
# Unless required by applicable law or agreed to in writing, software
# distributed under the License is distributed on an "AS IS" BASIS,
# WITHOUT WARRANTIES OR CONDITIONS OF ANY KIND, either express or implied.
# See the License for the specific language governing permissions and
# limitations under the License.
#

# <pep8 compliant>

import bpy

from bpy.types import (
        Panel,
        Menu,
        Operator,
        )


class CYCLES_MT_sampling_presets(Menu):
    bl_label = "Sampling Presets"
    preset_subdir = "cycles/sampling"
    preset_operator = "script.execute_preset"
    COMPAT_ENGINES = {'CYCLES'}
    draw = Menu.draw_preset


class CYCLES_MT_integrator_presets(Menu):
    bl_label = "Integrator Presets"
    preset_subdir = "cycles/integrator"
    preset_operator = "script.execute_preset"
    COMPAT_ENGINES = {'CYCLES'}
    draw = Menu.draw_preset


class CyclesButtonsPanel:
    bl_space_type = "PROPERTIES"
    bl_region_type = "WINDOW"
    bl_context = "render"
    COMPAT_ENGINES = {'CYCLES'}

    @classmethod
    def poll(cls, context):
        rd = context.scene.render
        return rd.engine in cls.COMPAT_ENGINES


def get_device_type(context):
    return context.user_preferences.addons[__package__].preferences.compute_device_type


def use_cpu(context):
    cscene = context.scene.cycles

    return (get_device_type(context) == 'NONE' or cscene.device == 'CPU')


def use_opencl(context):
    cscene = context.scene.cycles

    return (get_device_type(context) == 'OPENCL' and cscene.device == 'GPU')


def use_cuda(context):
    cscene = context.scene.cycles

    return (get_device_type(context) == 'CUDA' and cscene.device == 'GPU')


def use_branched_path(context):
    cscene = context.scene.cycles

    return (cscene.progressive == 'BRANCHED_PATH' and not use_opencl(context))


def use_sample_all_lights(context):
    cscene = context.scene.cycles

    return cscene.sample_all_lights_direct or cscene.sample_all_lights_indirect

def show_device_selection(context):
    type = get_device_type(context)
    if type == 'NETWORK':
        return True
    if not type in {'CUDA', 'OPENCL'}:
        return False
    return context.user_preferences.addons[__package__].preferences.has_active_device()


def draw_samples_info(layout, context):
    cscene = context.scene.cycles
    integrator = cscene.progressive

    # Calculate sample values
    if integrator == 'PATH':
        aa = cscene.samples
        if cscene.use_square_samples:
            aa = aa * aa
    else:
        aa = cscene.aa_samples
        d = cscene.diffuse_samples
        g = cscene.glossy_samples
        t = cscene.transmission_samples
        ao = cscene.ao_samples
        ml = cscene.mesh_light_samples
        sss = cscene.subsurface_samples
        vol = cscene.volume_samples

        if cscene.use_square_samples:
            aa = aa * aa
            d = d * d
            g = g * g
            t = t * t
            ao = ao * ao
            ml = ml * ml
            sss = sss * sss
            vol = vol * vol

    # Draw interface
    # Do not draw for progressive, when Square Samples are disabled
    if use_branched_path(context) or (cscene.use_square_samples and integrator == 'PATH'):
        col = layout.column(align=True)
        col.scale_y = 0.6
        col.label("Total Samples:")
        col.separator()
        if integrator == 'PATH':
            col.label("%s AA" % aa)
        else:
            col.label("%s AA, %s Diffuse, %s Glossy, %s Transmission" %
                      (aa, d * aa, g * aa, t * aa))
            col.separator()
            col.label("%s AO, %s Mesh Light, %s Subsurface, %s Volume" %
                      (ao * aa, ml * aa, sss * aa, vol * aa))


class CyclesRender_PT_sampling(CyclesButtonsPanel, Panel):
    bl_label = "Sampling"
    bl_options = {'DEFAULT_CLOSED'}

    def draw(self, context):
        layout = self.layout

        scene = context.scene
        cscene = scene.cycles

        row = layout.row(align=True)
        row.menu("CYCLES_MT_sampling_presets", text=bpy.types.CYCLES_MT_sampling_presets.bl_label)
        row.operator("render.cycles_sampling_preset_add", text="", icon="ZOOMIN")
        row.operator("render.cycles_sampling_preset_add", text="", icon="ZOOMOUT").remove_active = True

        row = layout.row()
        sub = row.row()
        sub.active = get_device_type(context) != 'OPENCL' or use_cpu(context)
        sub.prop(cscene, "progressive", text="")
        row.prop(cscene, "use_square_samples")

        split = layout.split()

        col = split.column()
        sub = col.column(align=True)
        sub.label("Settings:")

        seed_sub = sub.row(align=True)
        seed_sub.prop(cscene, "seed")
        seed_sub.prop(cscene, "use_animated_seed", text="", icon="TIME")

        sub.prop(cscene, "sample_clamp_direct")
        sub.prop(cscene, "sample_clamp_indirect")
        sub.prop(cscene, "light_sampling_threshold")

        if cscene.progressive == 'PATH' or use_branched_path(context) is False:
            col = split.column()
            sub = col.column(align=True)
            sub.label(text="Samples:")
            sub.prop(cscene, "samples", text="Render")
            sub.prop(cscene, "preview_samples", text="Preview")
        else:
            sub.label(text="AA Samples:")
            sub.prop(cscene, "aa_samples", text="Render")
            sub.prop(cscene, "preview_aa_samples", text="Preview")
            sub.separator()
            sub.prop(cscene, "sample_all_lights_direct")
            sub.prop(cscene, "sample_all_lights_indirect")

            col = split.column()
            sub = col.column(align=True)
            sub.label(text="Samples:")
            sub.prop(cscene, "diffuse_samples", text="Diffuse")
            sub.prop(cscene, "glossy_samples", text="Glossy")
            sub.prop(cscene, "transmission_samples", text="Transmission")
            sub.prop(cscene, "ao_samples", text="AO")

            subsub = sub.row(align=True)
            subsub.active = use_sample_all_lights(context)
            subsub.prop(cscene, "mesh_light_samples", text="Mesh Light")

            sub.prop(cscene, "subsurface_samples", text="Subsurface")
            sub.prop(cscene, "volume_samples", text="Volume")

        if not (use_opencl(context) and cscene.feature_set != 'EXPERIMENTAL'):
            layout.row().prop(cscene, "sampling_pattern", text="Pattern")

        for rl in scene.render.layers:
            if rl.samples > 0:
                layout.separator()
                layout.row().prop(cscene, "use_layer_samples")
                break

        draw_samples_info(layout, context)


class CyclesRender_PT_geometery(CyclesButtonsPanel, Panel):
    bl_label = "Geometry"
    bl_options = {'DEFAULT_CLOSED'}

    def draw(self, context):
        layout = self.layout

        scene = context.scene
        cscene = scene.cycles

        if cscene.feature_set == 'EXPERIMENTAL':
            split = layout.split()

            col = split.column()

            sub = col.column(align=True)
            sub.label("Volume Sampling:")
            sub.prop(cscene, "volume_step_size")
            sub.prop(cscene, "volume_max_steps")

            col = split.column()

            sub = col.column(align=True)
            sub.label("Subdivision Rate:")
            sub.prop(cscene, "dicing_rate", text="Render")
            sub.prop(cscene, "preview_dicing_rate", text="Preview")
            sub.separator()
            sub.prop(cscene, "max_subdivisions")
        else:
            row = layout.row()
            row.label("Volume Sampling:")
            row = layout.row()
            row.prop(cscene, "volume_step_size")
            row.prop(cscene, "volume_max_steps")


class CyclesRender_PT_light_paths(CyclesButtonsPanel, Panel):
    bl_label = "Light Paths"
    bl_options = {'DEFAULT_CLOSED'}

    def draw(self, context):
        layout = self.layout

        scene = context.scene
        cscene = scene.cycles

        row = layout.row(align=True)
        row.menu("CYCLES_MT_integrator_presets", text=bpy.types.CYCLES_MT_integrator_presets.bl_label)
        row.operator("render.cycles_integrator_preset_add", text="", icon="ZOOMIN")
        row.operator("render.cycles_integrator_preset_add", text="", icon="ZOOMOUT").remove_active = True

        split = layout.split()

        col = split.column()

        sub = col.column(align=True)
        sub.label("Transparency:")
        sub.prop(cscene, "transparent_max_bounces", text="Max")
        sub.prop(cscene, "transparent_min_bounces", text="Min")
        sub.prop(cscene, "use_transparent_shadows", text="Shadows")

        col.separator()

        col.prop(cscene, "caustics_reflective")
        col.prop(cscene, "caustics_refractive")
        col.prop(cscene, "blur_glossy")

        col = split.column()

        sub = col.column(align=True)
        sub.label(text="Bounces:")
        sub.prop(cscene, "max_bounces", text="Max")
        sub.prop(cscene, "min_bounces", text="Min")

        sub = col.column(align=True)
        sub.prop(cscene, "diffuse_bounces", text="Diffuse")
        sub.prop(cscene, "glossy_bounces", text="Glossy")
        sub.prop(cscene, "transmission_bounces", text="Transmission")
        sub.prop(cscene, "volume_bounces", text="Volume")


class CyclesRender_PT_motion_blur(CyclesButtonsPanel, Panel):
    bl_label = "Motion Blur"
    bl_options = {'DEFAULT_CLOSED'}

    def draw_header(self, context):
        rd = context.scene.render

        self.layout.prop(rd, "use_motion_blur", text="")

    def draw(self, context):
        layout = self.layout

        scene = context.scene
        cscene = scene.cycles
        rd = scene.render
        layout.active = rd.use_motion_blur

        col = layout.column()
        col.prop(cscene, "motion_blur_position", text="Position")
        col.prop(rd, "motion_blur_shutter")

        col = layout.column()
        col.label("Shutter curve:")
        col.template_curve_mapping(rd, "motion_blur_shutter_curve")

        col = layout.column(align=True)
        row = col.row(align=True)
        row.operator("render.shutter_curve_preset", icon='SMOOTHCURVE', text="").shape = 'SMOOTH'
        row.operator("render.shutter_curve_preset", icon='SPHERECURVE', text="").shape = 'ROUND'
        row.operator("render.shutter_curve_preset", icon='ROOTCURVE', text="").shape = 'ROOT'
        row.operator("render.shutter_curve_preset", icon='SHARPCURVE', text="").shape = 'SHARP'
        row.operator("render.shutter_curve_preset", icon='LINCURVE', text="").shape = 'LINE'
        row.operator("render.shutter_curve_preset", icon='NOCURVE', text="").shape = 'MAX'

        col = layout.column()
        col.prop(cscene, "rolling_shutter_type")
        row = col.row()
        row.active = cscene.rolling_shutter_type != 'NONE'
        row.prop(cscene, "rolling_shutter_duration")


class CyclesRender_PT_film(CyclesButtonsPanel, Panel):
    bl_label = "Film"

    def draw(self, context):
        layout = self.layout

        scene = context.scene
        cscene = scene.cycles

        split = layout.split()

        col = split.column()
        col.prop(cscene, "film_exposure")
        col.prop(cscene, "film_transparent")

        col = split.column()
        sub = col.column(align=True)
        sub.prop(cscene, "pixel_filter_type", text="")
        if cscene.pixel_filter_type != 'BOX':
            sub.prop(cscene, "filter_width", text="Width")


class CyclesRender_PT_performance(CyclesButtonsPanel, Panel):
    bl_label = "Performance"
    bl_options = {'DEFAULT_CLOSED'}

    def draw(self, context):
        layout = self.layout

        scene = context.scene
        rd = scene.render
        cscene = scene.cycles

        split = layout.split()

        col = split.column(align=True)

        col.label(text="Threads:")
        col.row(align=True).prop(rd, "threads_mode", expand=True)
        sub = col.column(align=True)
        sub.enabled = rd.threads_mode == 'FIXED'
        sub.prop(rd, "threads")

        sub = col.column(align=True)
        sub.label(text="Tiles:")
        sub.prop(cscene, "tile_order", text="")

        sub.prop(rd, "tile_x", text="X")
        sub.prop(rd, "tile_y", text="Y")

        sub.prop(cscene, "use_progressive_refine")

        subsub = sub.column(align=True)
        subsub.prop(rd, "use_save_buffers")

        col = split.column(align=True)

        col.label(text="Viewport:")
        col.prop(cscene, "debug_bvh_type", text="")
        col.separator()
        col.prop(cscene, "preview_start_resolution")

        col.separator()

        col.label(text="Final Render:")
        col.prop(rd, "use_persistent_data", text="Persistent Images")

        col.separator()

        col.label(text="Acceleration structure:")
        col.prop(cscene, "debug_use_spatial_splits")
        col.prop(cscene, "debug_use_hair_bvh")


class CyclesRender_PT_layer_options(CyclesButtonsPanel, Panel):
    bl_label = "Layer"
    bl_context = "render_layer"

    def draw(self, context):
        layout = self.layout

        scene = context.scene
        rd = scene.render
        rl = rd.layers.active

        split = layout.split()

        col = split.column()
        col.prop(scene, "layers", text="Scene")
        col.prop(rl, "layers_exclude", text="Exclude")

        col = split.column()
        col.prop(rl, "layers", text="Layer")
        col.prop(rl, "layers_zmask", text="Mask Layer")

        split = layout.split()

        col = split.column()
        col.label(text="Material:")
        col.prop(rl, "material_override", text="")
        col.separator()
        col.prop(rl, "samples")

        col = split.column()
        col.prop(rl, "use_sky", "Use Environment")
        col.prop(rl, "use_ao", "Use AO")
        col.prop(rl, "use_solid", "Use Surfaces")
        col.prop(rl, "use_strand", "Use Hair")


class CyclesRender_PT_layer_passes(CyclesButtonsPanel, Panel):
    bl_label = "Passes"
    bl_context = "render_layer"
    bl_options = {'DEFAULT_CLOSED'}

    def draw(self, context):
        layout = self.layout

        scene = context.scene
        rd = scene.render
        rl = rd.layers.active

        split = layout.split()

        col = split.column()
        col.prop(rl, "use_pass_combined")
        col.prop(rl, "use_pass_z")
        col.prop(rl, "use_pass_mist")
        col.prop(rl, "use_pass_normal")
        row = col.row()
        row.prop(rl, "use_pass_vector")
        row.active = not rd.use_motion_blur
        col.prop(rl, "use_pass_uv")
        col.prop(rl, "use_pass_object_index")
        col.prop(rl, "use_pass_material_index")
        col.separator()
        col.prop(rl, "use_pass_shadow")
        col.prop(rl, "use_pass_ambient_occlusion")
        col.separator()
        col.prop(rl, "pass_alpha_threshold")

        col = split.column()
        col.label(text="Diffuse:")
        row = col.row(align=True)
        row.prop(rl, "use_pass_diffuse_direct", text="Direct", toggle=True)
        row.prop(rl, "use_pass_diffuse_indirect", text="Indirect", toggle=True)
        row.prop(rl, "use_pass_diffuse_color", text="Color", toggle=True)
        col.label(text="Glossy:")
        row = col.row(align=True)
        row.prop(rl, "use_pass_glossy_direct", text="Direct", toggle=True)
        row.prop(rl, "use_pass_glossy_indirect", text="Indirect", toggle=True)
        row.prop(rl, "use_pass_glossy_color", text="Color", toggle=True)
        col.label(text="Transmission:")
        row = col.row(align=True)
        row.prop(rl, "use_pass_transmission_direct", text="Direct", toggle=True)
        row.prop(rl, "use_pass_transmission_indirect", text="Indirect", toggle=True)
        row.prop(rl, "use_pass_transmission_color", text="Color", toggle=True)
        col.label(text="Subsurface:")
        row = col.row(align=True)
        row.prop(rl, "use_pass_subsurface_direct", text="Direct", toggle=True)
        row.prop(rl, "use_pass_subsurface_indirect", text="Indirect", toggle=True)
        row.prop(rl, "use_pass_subsurface_color", text="Color", toggle=True)

        col.separator()
        col.prop(rl, "use_pass_emit", text="Emission")
        col.prop(rl, "use_pass_environment")

        if hasattr(rd, "debug_pass_type"):
            layout.prop(rd, "debug_pass_type")


class CyclesRender_PT_views(CyclesButtonsPanel, Panel):
    bl_label = "Views"
    bl_context = "render_layer"
    bl_options = {'DEFAULT_CLOSED'}

    def draw_header(self, context):
        rd = context.scene.render
        self.layout.prop(rd, "use_multiview", text="")

    def draw(self, context):
        layout = self.layout

        scene = context.scene
        rd = scene.render
        rv = rd.views.active

        layout.active = rd.use_multiview
        basic_stereo = (rd.views_format == 'STEREO_3D')

        row = layout.row()
        row.prop(rd, "views_format", expand=True)

        if basic_stereo:
            row = layout.row()
            row.template_list("RENDERLAYER_UL_renderviews", "name", rd, "stereo_views", rd.views, "active_index", rows=2)

            row = layout.row()
            row.label(text="File Suffix:")
            row.prop(rv, "file_suffix", text="")

        else:
            row = layout.row()
            row.template_list("RENDERLAYER_UL_renderviews", "name", rd, "views", rd.views, "active_index", rows=2)

            col = row.column(align=True)
            col.operator("scene.render_view_add", icon='ZOOMIN', text="")
            col.operator("scene.render_view_remove", icon='ZOOMOUT', text="")

            row = layout.row()
            row.label(text="Camera Suffix:")
            row.prop(rv, "camera_suffix", text="")


class Cycles_PT_post_processing(CyclesButtonsPanel, Panel):
    bl_label = "Post Processing"
    bl_options = {'DEFAULT_CLOSED'}

    def draw(self, context):
        layout = self.layout

        rd = context.scene.render

        split = layout.split()

        col = split.column()
        col.prop(rd, "use_compositing")
        col.prop(rd, "use_sequencer")

        col = split.column()
        col.prop(rd, "dither_intensity", text="Dither", slider=True)


class CyclesCamera_PT_dof(CyclesButtonsPanel, Panel):
    bl_label = "Depth of Field"
    bl_context = "data"

    @classmethod
    def poll(cls, context):
        return context.camera and CyclesButtonsPanel.poll(context)

    def draw(self, context):
        layout = self.layout

        cam = context.camera
        ccam = cam.cycles
        dof_options = cam.gpu_dof

        split = layout.split()

        col = split.column()
        col.label("Focus:")
        col.prop(cam, "dof_object", text="")

        sub = col.row()
        sub.active = cam.dof_object is None
        sub.prop(cam, "dof_distance", text="Distance")

        hq_support = dof_options.is_hq_supported
        sub = col.column(align=True)
        sub.label("Viewport:")
        subhq = sub.column()
        subhq.active = hq_support
        subhq.prop(dof_options, "use_high_quality")
        sub.prop(dof_options, "fstop")
        if dof_options.use_high_quality and hq_support:
            sub.prop(dof_options, "blades")

        col = split.column()

        col.label("Aperture:")
        sub = col.column(align=True)
        sub.prop(ccam, "aperture_type", text="")
        if ccam.aperture_type == 'RADIUS':
            sub.prop(ccam, "aperture_size", text="Size")
        elif ccam.aperture_type == 'FSTOP':
            sub.prop(ccam, "aperture_fstop", text="Number")

        sub = col.column(align=True)
        sub.prop(ccam, "aperture_blades", text="Blades")
        sub.prop(ccam, "aperture_rotation", text="Rotation")
        sub.prop(ccam, "aperture_ratio", text="Ratio")


class Cycles_PT_context_material(CyclesButtonsPanel, Panel):
    bl_label = ""
    bl_context = "material"
    bl_options = {'HIDE_HEADER'}

    @classmethod
    def poll(cls, context):
        return (context.material or context.object) and CyclesButtonsPanel.poll(context)

    def draw(self, context):
        layout = self.layout

        mat = context.material
        ob = context.object
        slot = context.material_slot
        space = context.space_data

        if ob:
            is_sortable = len(ob.material_slots) > 1
            rows = 1
            if (is_sortable):
                rows = 4

            row = layout.row()

            row.template_list("MATERIAL_UL_matslots", "", ob, "material_slots", ob, "active_material_index", rows=rows)

            col = row.column(align=True)
            col.operator("object.material_slot_add", icon='ZOOMIN', text="")
            col.operator("object.material_slot_remove", icon='ZOOMOUT', text="")

            col.menu("MATERIAL_MT_specials", icon='DOWNARROW_HLT', text="")

            if is_sortable:
                col.separator()

                col.operator("object.material_slot_move", icon='TRIA_UP', text="").direction = 'UP'
                col.operator("object.material_slot_move", icon='TRIA_DOWN', text="").direction = 'DOWN'

            if ob.mode == 'EDIT':
                row = layout.row(align=True)
                row.operator("object.material_slot_assign", text="Assign")
                row.operator("object.material_slot_select", text="Select")
                row.operator("object.material_slot_deselect", text="Deselect")

        split = layout.split(percentage=0.65)

        if ob:
            split.template_ID(ob, "active_material", new="material.new")
            row = split.row()

            if slot:
                row.prop(slot, "link", text="")
            else:
                row.label()
        elif mat:
            split.template_ID(space, "pin_id")
            split.separator()


class CyclesObject_PT_motion_blur(CyclesButtonsPanel, Panel):
    bl_label = "Motion Blur"
    bl_context = "object"
    bl_options = {'DEFAULT_CLOSED'}

    @classmethod
    def poll(cls, context):
        ob = context.object
        if CyclesButtonsPanel.poll(context) and ob:
            if ob.type in {'MESH', 'CURVE', 'CURVE', 'SURFACE', 'FONT', 'META'}:
                return True
            if ob.dupli_type == 'GROUP' and ob.dupli_group:
                return True
            # TODO(sergey): More duplicator types here?
        return False

    def draw_header(self, context):
        layout = self.layout

        rd = context.scene.render
        # scene = context.scene

        layout.active = rd.use_motion_blur

        ob = context.object
        cob = ob.cycles

        layout.prop(cob, "use_motion_blur", text="")

    def draw(self, context):
        layout = self.layout

        rd = context.scene.render
        # scene = context.scene

        ob = context.object
        cob = ob.cycles

        layout.active = (rd.use_motion_blur and cob.use_motion_blur)

        row = layout.row()
        row.prop(cob, "use_deform_motion", text="Deformation")

        sub = row.row()
        sub.active = cob.use_deform_motion
        sub.prop(cob, "motion_steps", text="Steps")


class CyclesObject_PT_cycles_settings(CyclesButtonsPanel, Panel):
    bl_label = "Cycles Settings"
    bl_context = "object"
    bl_options = {'DEFAULT_CLOSED'}

    @classmethod
    def poll(cls, context):
        ob = context.object
        return (CyclesButtonsPanel.poll(context) and
                ob and ((ob.type in {'MESH', 'CURVE', 'SURFACE', 'FONT', 'META', 'LAMP'}) or
                        (ob.dupli_type == 'GROUP' and ob.dupli_group)))

    def draw(self, context):
        layout = self.layout

        scene = context.scene
        cscene = scene.cycles
        ob = context.object
        cob = ob.cycles
        visibility = ob.cycles_visibility

        layout.label(text="Ray Visibility:")
        flow = layout.column_flow()

        flow.prop(visibility, "camera")
        flow.prop(visibility, "diffuse")
        flow.prop(visibility, "glossy")
        flow.prop(visibility, "transmission")
        flow.prop(visibility, "scatter")

        if ob.type != 'LAMP':
            flow.prop(visibility, "shadow")

        col = layout.column()
        col.label(text="Performance:")
        row = col.row()
        row.active = scene.render.use_simplify and cscene.use_camera_cull
        row.prop(cob, "use_camera_cull")
        row.active = scene.render.use_simplify and cscene.use_distance_cull
        row.prop(cob, "use_distance_cull")


class CYCLES_OT_use_shading_nodes(Operator):
    """Enable nodes on a material, world or lamp"""
    bl_idname = "cycles.use_shading_nodes"
    bl_label = "Use Nodes"

    @classmethod
    def poll(cls, context):
        return (getattr(context, "material", False) or getattr(context, "world", False) or
                getattr(context, "lamp", False))

    def execute(self, context):
        if context.material:
            context.material.use_nodes = True
        elif context.world:
            context.world.use_nodes = True
        elif context.lamp:
            context.lamp.use_nodes = True

        return {'FINISHED'}


def find_node(material, nodetype):
    if material and material.node_tree:
        ntree = material.node_tree

        active_output_node = None
        for node in ntree.nodes:
            if getattr(node, "type", None) == nodetype:
                if getattr(node, "is_active_output", True):
                    return node
                if not active_output_node:
                    active_output_node = node
        return active_output_node

    return None


def find_node_input(node, name):
    for input in node.inputs:
        if input.name == name:
            return input

    return None


def panel_node_draw(layout, id_data, output_type, input_name):
    if not id_data.use_nodes:
        layout.operator("cycles.use_shading_nodes", icon='NODETREE')
        return False

    ntree = id_data.node_tree

    node = find_node(id_data, output_type)
    if not node:
        layout.label(text="No output node")
    else:
        input = find_node_input(node, input_name)
        layout.template_node_view(ntree, node, input)

    return True


class CyclesLamp_PT_preview(CyclesButtonsPanel, Panel):
    bl_label = "Preview"
    bl_context = "data"
    bl_options = {'DEFAULT_CLOSED'}

    @classmethod
    def poll(cls, context):
        return context.lamp and \
               not (context.lamp.type == 'AREA' and
                    context.lamp.cycles.is_portal) \
               and CyclesButtonsPanel.poll(context)

    def draw(self, context):
        self.layout.template_preview(context.lamp)


class CyclesLamp_PT_lamp(CyclesButtonsPanel, Panel):
    bl_label = "Lamp"
    bl_context = "data"

    @classmethod
    def poll(cls, context):
        return context.lamp and CyclesButtonsPanel.poll(context)

    def draw(self, context):
        layout = self.layout

        lamp = context.lamp
        clamp = lamp.cycles
        # cscene = context.scene.cycles

        layout.prop(lamp, "type", expand=True)

        split = layout.split()
        col = split.column(align=True)

        if lamp.type in {'POINT', 'SUN', 'SPOT'}:
            col.prop(lamp, "shadow_soft_size", text="Size")
        elif lamp.type == 'AREA':
            col.prop(lamp, "shape", text="")
            sub = col.column(align=True)

            if lamp.shape == 'SQUARE':
                sub.prop(lamp, "size")
            elif lamp.shape == 'RECTANGLE':
                sub.prop(lamp, "size", text="Size X")
                sub.prop(lamp, "size_y", text="Size Y")

        if not (lamp.type == 'AREA' and clamp.is_portal):
            sub = col.column(align=True)
            if use_branched_path(context):
                subsub = sub.row(align=True)
                subsub.active = use_sample_all_lights(context)
                subsub.prop(clamp, "samples")
            sub.prop(clamp, "max_bounces")

        col = split.column()

        sub = col.column(align=True)
        sub.active = not (lamp.type == 'AREA' and clamp.is_portal)
        sub.prop(clamp, "cast_shadow")
        sub.prop(clamp, "use_multiple_importance_sampling", text="Multiple Importance")

        if lamp.type == 'AREA':
            col.prop(clamp, "is_portal", text="Portal")

        if lamp.type == 'HEMI':
            layout.label(text="Not supported, interpreted as sun lamp")


class CyclesLamp_PT_nodes(CyclesButtonsPanel, Panel):
    bl_label = "Nodes"
    bl_context = "data"

    @classmethod
    def poll(cls, context):
        return context.lamp and not (context.lamp.type == 'AREA' and
                                     context.lamp.cycles.is_portal) and \
               CyclesButtonsPanel.poll(context)

    def draw(self, context):
        layout = self.layout

        lamp = context.lamp
        if not panel_node_draw(layout, lamp, 'OUTPUT_LAMP', 'Surface'):
            layout.prop(lamp, "color")


class CyclesLamp_PT_spot(CyclesButtonsPanel, Panel):
    bl_label = "Spot Shape"
    bl_context = "data"

    @classmethod
    def poll(cls, context):
        lamp = context.lamp
        return (lamp and lamp.type == 'SPOT') and CyclesButtonsPanel.poll(context)

    def draw(self, context):
        layout = self.layout

        lamp = context.lamp

        split = layout.split()

        col = split.column()
        sub = col.column()
        sub.prop(lamp, "spot_size", text="Size")
        sub.prop(lamp, "spot_blend", text="Blend", slider=True)

        col = split.column()
        col.prop(lamp, "show_cone")


class CyclesWorld_PT_preview(CyclesButtonsPanel, Panel):
    bl_label = "Preview"
    bl_context = "world"
    bl_options = {'DEFAULT_CLOSED'}

    @classmethod
    def poll(cls, context):
        return context.world and CyclesButtonsPanel.poll(context)

    def draw(self, context):
        self.layout.template_preview(context.world)


class CyclesWorld_PT_surface(CyclesButtonsPanel, Panel):
    bl_label = "Surface"
    bl_context = "world"

    @classmethod
    def poll(cls, context):
        return context.world and CyclesButtonsPanel.poll(context)

    def draw(self, context):
        layout = self.layout

        world = context.world

        if not panel_node_draw(layout, world, 'OUTPUT_WORLD', 'Surface'):
            layout.prop(world, "horizon_color", text="Color")


class CyclesWorld_PT_volume(CyclesButtonsPanel, Panel):
    bl_label = "Volume"
    bl_context = "world"
    bl_options = {'DEFAULT_CLOSED'}

    @classmethod
    def poll(cls, context):
        world = context.world
        return world and world.node_tree and CyclesButtonsPanel.poll(context)

    def draw(self, context):
        layout = self.layout

        world = context.world
        panel_node_draw(layout, world, 'OUTPUT_WORLD', 'Volume')


class CyclesWorld_PT_ambient_occlusion(CyclesButtonsPanel, Panel):
    bl_label = "Ambient Occlusion"
    bl_context = "world"

    @classmethod
    def poll(cls, context):
        return context.world and CyclesButtonsPanel.poll(context)

    def draw_header(self, context):
        light = context.world.light_settings
        self.layout.prop(light, "use_ambient_occlusion", text="")

    def draw(self, context):
        layout = self.layout

        light = context.world.light_settings

        row = layout.row()
        sub = row.row()
        sub.active = light.use_ambient_occlusion
        sub.prop(light, "ao_factor", text="Factor")
        row.prop(light, "distance", text="Distance")


class CyclesWorld_PT_mist(CyclesButtonsPanel, Panel):
    bl_label = "Mist Pass"
    bl_context = "world"
    bl_options = {'DEFAULT_CLOSED'}

    @classmethod
    def poll(cls, context):
        if CyclesButtonsPanel.poll(context):
            if context.world:
                for rl in context.scene.render.layers:
                    if rl.use_pass_mist:
                        return True

        return False

    def draw(self, context):
        layout = self.layout

        world = context.world

        split = layout.split(align=True)
        split.prop(world.mist_settings, "start")
        split.prop(world.mist_settings, "depth")

        layout.prop(world.mist_settings, "falloff")


class CyclesWorld_PT_ray_visibility(CyclesButtonsPanel, Panel):
    bl_label = "Ray Visibility"
    bl_context = "world"
    bl_options = {'DEFAULT_CLOSED'}

    @classmethod
    def poll(cls, context):
        return CyclesButtonsPanel.poll(context) and context.world

    def draw(self, context):
        layout = self.layout

        world = context.world
        visibility = world.cycles_visibility

        flow = layout.column_flow()

        flow.prop(visibility, "camera")
        flow.prop(visibility, "diffuse")
        flow.prop(visibility, "glossy")
        flow.prop(visibility, "transmission")
        flow.prop(visibility, "scatter")


class CyclesWorld_PT_settings(CyclesButtonsPanel, Panel):
    bl_label = "Settings"
    bl_context = "world"
    bl_options = {'DEFAULT_CLOSED'}

    @classmethod
    def poll(cls, context):
        return context.world and CyclesButtonsPanel.poll(context)

    def draw(self, context):
        layout = self.layout

        world = context.world
        cworld = world.cycles
        # cscene = context.scene.cycles

        split = layout.split()

        col = split.column()

        col.label(text="Surface:")
        col.prop(cworld, "sample_as_light", text="Multiple Importance")

        sub = col.column(align=True)
        sub.active = cworld.sample_as_light
        sub.prop(cworld, "sample_map_resolution")
        if use_branched_path(context):
            subsub = sub.row(align=True)
            subsub.active = use_sample_all_lights(context)
            subsub.prop(cworld, "samples")
        sub.prop(cworld, "max_bounces")

        col = split.column()
        col.label(text="Volume:")
        sub = col.column()
        sub.active = use_cpu(context)
        sub.prop(cworld, "volume_sampling", text="")
        sub.prop(cworld, "volume_interpolation", text="")
        col.prop(cworld, "homogeneous_volume", text="Homogeneous")


class CyclesMaterial_PT_preview(CyclesButtonsPanel, Panel):
    bl_label = "Preview"
    bl_context = "material"
    bl_options = {'DEFAULT_CLOSED'}

    @classmethod
    def poll(cls, context):
        return context.material and CyclesButtonsPanel.poll(context)

    def draw(self, context):
        self.layout.template_preview(context.material)


class CyclesMaterial_PT_surface(CyclesButtonsPanel, Panel):
    bl_label = "Surface"
    bl_context = "material"

    @classmethod
    def poll(cls, context):
        return context.material and CyclesButtonsPanel.poll(context)

    def draw(self, context):
        layout = self.layout

        mat = context.material
        if not panel_node_draw(layout, mat, 'OUTPUT_MATERIAL', 'Surface'):
            layout.prop(mat, "diffuse_color")


class CyclesMaterial_PT_volume(CyclesButtonsPanel, Panel):
    bl_label = "Volume"
    bl_context = "material"
    bl_options = {'DEFAULT_CLOSED'}

    @classmethod
    def poll(cls, context):
        mat = context.material
        return mat and mat.node_tree and CyclesButtonsPanel.poll(context)

    def draw(self, context):
        layout = self.layout

        mat = context.material
        # cmat = mat.cycles

        panel_node_draw(layout, mat, 'OUTPUT_MATERIAL', 'Volume')


class CyclesMaterial_PT_displacement(CyclesButtonsPanel, Panel):
    bl_label = "Displacement"
    bl_context = "material"

    @classmethod
    def poll(cls, context):
        mat = context.material
        return mat and mat.node_tree and CyclesButtonsPanel.poll(context)

    def draw(self, context):
        layout = self.layout

        mat = context.material
        panel_node_draw(layout, mat, 'OUTPUT_MATERIAL', 'Displacement')


class CyclesMaterial_PT_settings(CyclesButtonsPanel, Panel):
    bl_label = "Settings"
    bl_context = "material"
    bl_options = {'DEFAULT_CLOSED'}

    @classmethod
    def poll(cls, context):
        return context.material and CyclesButtonsPanel.poll(context)

    def draw(self, context):
        layout = self.layout

        mat = context.material
        cmat = mat.cycles

        split = layout.split()
        col = split.column()
        col.label(text="Surface:")
        col.prop(cmat, "sample_as_light", text="Multiple Importance")
        col.prop(cmat, "use_transparent_shadow")

        if context.scene.cycles.feature_set == 'EXPERIMENTAL':
            col.separator()
            col.label(text="Displacement:")
            col.prop(cmat, "displacement_method", text="")

        col = split.column()
        col.label(text="Volume:")
        sub = col.column()
        sub.active = use_cpu(context)
        sub.prop(cmat, "volume_sampling", text="")
        sub.prop(cmat, "volume_interpolation", text="")
        col.prop(cmat, "homogeneous_volume", text="Homogeneous")

        layout.separator()
        split = layout.split()

        col = split.column(align=True)
        col.label("Viewport Color:")
        col.prop(mat, "diffuse_color", text="")
        col.prop(mat, "alpha")

        col.separator()
        col.label("Viewport Alpha:")
        col.prop(mat.game_settings, "alpha_blend", text="")

        col = split.column(align=True)
        col.label("Viewport Specular:")
        col.prop(mat, "specular_color", text="")
        col.prop(mat, "specular_hardness", text="Hardness")

        col.separator()
        col.prop(mat, "pass_index")


class CyclesTexture_PT_context(CyclesButtonsPanel, Panel):
    bl_label = ""
    bl_context = "texture"
    bl_options = {'HIDE_HEADER'}
    COMPAT_ENGINES = {'CYCLES'}

    def draw(self, context):
        layout = self.layout

        tex = context.texture
        space = context.space_data
        pin_id = space.pin_id
        use_pin_id = space.use_pin_id
        user = context.texture_user

        space.use_limited_texture_context = False

        if not (use_pin_id and isinstance(pin_id, bpy.types.Texture)):
            pin_id = None

        if not pin_id:
            layout.template_texture_user()

        if user or pin_id:
            layout.separator()

            split = layout.split(percentage=0.65)
            col = split.column()

            if pin_id:
                col.template_ID(space, "pin_id")
            else:
                propname = context.texture_user_property.identifier
                col.template_ID(user, propname, new="texture.new")

            if tex:
                split = layout.split(percentage=0.2)
                split.label(text="Type:")
                split.prop(tex, "type", text="")


class CyclesTexture_PT_node(CyclesButtonsPanel, Panel):
    bl_label = "Node"
    bl_context = "texture"

    @classmethod
    def poll(cls, context):
        node = context.texture_node
        return node and CyclesButtonsPanel.poll(context)

    def draw(self, context):
        layout = self.layout

        node = context.texture_node
        ntree = node.id_data
        layout.template_node_view(ntree, node, None)


class CyclesTexture_PT_mapping(CyclesButtonsPanel, Panel):
    bl_label = "Mapping"
    bl_context = "texture"

    @classmethod
    def poll(cls, context):
        node = context.texture_node
        # TODO(sergey): perform a faster/nicer check?
        return node and hasattr(node, 'texture_mapping') and CyclesButtonsPanel.poll(context)

    def draw(self, context):
        layout = self.layout

        node = context.texture_node

        mapping = node.texture_mapping

        layout.prop(mapping, "vector_type", expand=True)

        row = layout.row()

        row.column().prop(mapping, "translation")
        row.column().prop(mapping, "rotation")
        row.column().prop(mapping, "scale")

        layout.label(text="Projection:")

        row = layout.row()
        row.prop(mapping, "mapping_x", text="")
        row.prop(mapping, "mapping_y", text="")
        row.prop(mapping, "mapping_z", text="")


class CyclesTexture_PT_colors(CyclesButtonsPanel, Panel):
    bl_label = "Color"
    bl_context = "texture"
    bl_options = {'DEFAULT_CLOSED'}

    @classmethod
    def poll(cls, context):
        # node = context.texture_node
        return False
        # return node and CyclesButtonsPanel.poll(context)

    def draw(self, context):
        layout = self.layout

        node = context.texture_node

        mapping = node.color_mapping

        split = layout.split()

        col = split.column()
        col.label(text="Blend:")
        col.prop(mapping, "blend_type", text="")
        col.prop(mapping, "blend_factor", text="Factor")
        col.prop(mapping, "blend_color", text="")

        col = split.column()
        col.label(text="Adjust:")
        col.prop(mapping, "brightness")
        col.prop(mapping, "contrast")
        col.prop(mapping, "saturation")

        layout.separator()

        layout.prop(mapping, "use_color_ramp", text="Ramp")
        if mapping.use_color_ramp:
            layout.template_color_ramp(mapping, "color_ramp", expand=True)


class CyclesRender_PT_CurveRendering(CyclesButtonsPanel, Panel):
    bl_label = "Cycles Hair Rendering"
    bl_context = "particle"

    @classmethod
    def poll(cls, context):
        psys = context.particle_system
        return CyclesButtonsPanel.poll(context) and psys and psys.settings.type == 'HAIR'

    def draw_header(self, context):
        ccscene = context.scene.cycles_curves
        self.layout.prop(ccscene, "use_curves", text="")

    def draw(self, context):
        layout = self.layout

        scene = context.scene
        ccscene = scene.cycles_curves

        layout.active = ccscene.use_curves

        layout.prop(ccscene, "primitive", text="Primitive")
        layout.prop(ccscene, "shape", text="Shape")

        if not (ccscene.primitive in {'CURVE_SEGMENTS', 'LINE_SEGMENTS'} and ccscene.shape == 'RIBBONS'):
            layout.prop(ccscene, "cull_backfacing", text="Cull back-faces")

        if ccscene.primitive == 'TRIANGLES' and ccscene.shape == 'THICK':
            layout.prop(ccscene, "resolution", text="Resolution")
        elif ccscene.primitive == 'CURVE_SEGMENTS':
            layout.prop(ccscene, "subdivisions", text="Curve subdivisions")

        row = layout.row()
        row.prop(ccscene, "minimum_width", text="Min Pixels")
        row.prop(ccscene, "maximum_width", text="Max Ext.")


class CyclesRender_PT_bake(CyclesButtonsPanel, Panel):
    bl_label = "Bake"
    bl_context = "render"
    bl_options = {'DEFAULT_CLOSED'}
    COMPAT_ENGINES = {'CYCLES'}

    def draw(self, context):
        layout = self.layout

        scene = context.scene
        cscene = scene.cycles
        cbk = scene.render.bake

        layout.operator("object.bake", icon='RENDER_STILL').type = cscene.bake_type

        col = layout.column()
        col.prop(cscene, "bake_type")

        col = layout.column()

        if cscene.bake_type == 'NORMAL':
            col.prop(cbk, "normal_space", text="Space")

            row = col.row(align=True)
            row.label(text="Swizzle:")
            row.prop(cbk, "normal_r", text="")
            row.prop(cbk, "normal_g", text="")
            row.prop(cbk, "normal_b", text="")

        elif cscene.bake_type == 'COMBINED':
            row = col.row(align=True)
            row.prop(cbk, "use_pass_direct", toggle=True)
            row.prop(cbk, "use_pass_indirect", toggle=True)

            split = col.split()
            split.active = cbk.use_pass_direct or cbk.use_pass_indirect

            col = split.column()
            col.prop(cbk, "use_pass_diffuse")
            col.prop(cbk, "use_pass_glossy")
            col.prop(cbk, "use_pass_transmission")

            col = split.column()
            col.prop(cbk, "use_pass_subsurface")
            col.prop(cbk, "use_pass_ambient_occlusion")
            col.prop(cbk, "use_pass_emit")

        elif cscene.bake_type in {'DIFFUSE', 'GLOSSY', 'TRANSMISSION', 'SUBSURFACE'}:
            row = col.row(align=True)
            row.prop(cbk, "use_pass_direct", toggle=True)
            row.prop(cbk, "use_pass_indirect", toggle=True)
            row.prop(cbk, "use_pass_color", toggle=True)

        layout.separator()

        split = layout.split()

        col = split.column()
        col.prop(cbk, "margin")
        col.prop(cbk, "use_clear")

        col = split.column()
        col.prop(cbk, "use_selected_to_active")
        sub = col.column()
        sub.active = cbk.use_selected_to_active
        sub.prop(cbk, "use_cage", text="Cage")
        if cbk.use_cage:
            sub.prop(cbk, "cage_extrusion", text="Extrusion")
            sub.prop_search(cbk, "cage_object", scene, "objects", text="")
        else:
            sub.prop(cbk, "cage_extrusion", text="Ray Distance")


class CyclesRender_PT_debug(CyclesButtonsPanel, Panel):
    bl_label = "Debug"
    bl_context = "render"
    bl_options = {'DEFAULT_CLOSED'}
    COMPAT_ENGINES = {'CYCLES'}

    @classmethod
    def poll(cls, context):
        return CyclesButtonsPanel.poll(context) and bpy.app.debug_value == 256

    def draw(self, context):
        layout = self.layout

        scene = context.scene
        cscene = scene.cycles

        col = layout.column()

        col.label('CPU Flags:')
        row = col.row(align=True)
        row.prop(cscene, "debug_use_cpu_sse2", toggle=True)
        row.prop(cscene, "debug_use_cpu_sse3", toggle=True)
        row.prop(cscene, "debug_use_cpu_sse41", toggle=True)
        row.prop(cscene, "debug_use_cpu_avx", toggle=True)
        row.prop(cscene, "debug_use_cpu_avx2", toggle=True)
        col.prop(cscene, "debug_use_qbvh")

        col = layout.column()
        col.label('CUDA Flags:')
        col.prop(cscene, "debug_use_cuda_adaptive_compile")

        col = layout.column()
        col.label('OpenCL Flags:')
        col.prop(cscene, "debug_opencl_kernel_type", text="Kernel")
        col.prop(cscene, "debug_opencl_device_type", text="Device")
        col.prop(cscene, "debug_use_opencl_debug", text="Debug")


class CyclesScene_PT_simplify(CyclesButtonsPanel, Panel):
    bl_label = "Simplify"
    bl_context = "scene"
    COMPAT_ENGINES = {'CYCLES'}

    def draw_header(self, context):
        rd = context.scene.render
        self.layout.prop(rd, "use_simplify", text="")

    def draw(self, context):
        layout = self.layout

        scene = context.scene
        rd = scene.render
        cscene = scene.cycles

        layout.active = rd.use_simplify

<<<<<<< HEAD
        col = split.column()
        col.label(text="Viewport:")
        col.prop(rd, "simplify_subdivision", text="Subdivision")

        col = split.column()
        col.label(text="Render:")
        col.prop(rd, "simplify_subdivision_render", text="Subdivision")
=======
        col = layout.column(align=True)
        col.label(text="Subdivision")
        row = col.row(align=True)
        row.prop(rd, "simplify_subdivision", text="Viewport")
        row.prop(rd, "simplify_subdivision_render", text="Render")

        col = layout.column(align=True)
        col.label(text="Child Particles")
        row = col.row(align=True)
        row.prop(rd, "simplify_child_particles", text="Viewport")
        row.prop(rd, "simplify_child_particles_render", text="Render")
>>>>>>> 58877d6d

        col = layout.column(align=True)
        split = col.split()
        sub = split.column()
        sub.label(text="Texture Limit Viewport")
        sub.prop(cscene, "texture_limit", text="")
        sub = split.column()
        sub.label(text="Texture Limit Render")
        sub.prop(cscene, "texture_limit_render", text="")

        split = layout.split()
        col = split.column()
        col.prop(cscene, "use_camera_cull")
        row = col.row()
        row.active = cscene.use_camera_cull
        row.prop(cscene, "camera_cull_margin")

        col = split.column()
        col.prop(cscene, "use_distance_cull")
        row = col.row()
        row.active = cscene.use_distance_cull
        row.prop(cscene, "distance_cull_margin", text="Distance")

def draw_device(self, context):
    scene = context.scene
    layout = self.layout

    if scene.render.engine == 'CYCLES':
        from . import engine
        cscene = scene.cycles

        layout.prop(cscene, "feature_set")

        split = layout.split(percentage=1/3)
        split.label("Device:")
        row = split.row()
        row.active = show_device_selection(context)
        row.prop(cscene, "device", text="")

        if engine.with_osl() and use_cpu(context):
            layout.prop(cscene, "shading_system")


def draw_pause(self, context):
    layout = self.layout
    scene = context.scene

    if scene.render.engine == "CYCLES":
        view = context.space_data

        if view.viewport_shade == 'RENDERED':
            cscene = scene.cycles
            layername = scene.render.layers.active.name
            layout.prop(cscene, "preview_pause", icon="PAUSE", text="")
            layout.prop(cscene, "preview_active_layer", icon="RENDERLAYERS", text=layername)


def get_panels():
    exclude_panels = {
        'DATA_PT_area',
        'DATA_PT_camera_dof',
        'DATA_PT_falloff_curve',
        'DATA_PT_lamp',
        'DATA_PT_preview',
        'DATA_PT_shadow',
        'DATA_PT_spot',
        'DATA_PT_sunsky',
        'MATERIAL_PT_context_material',
        'MATERIAL_PT_diffuse',
        'MATERIAL_PT_flare',
        'MATERIAL_PT_halo',
        'MATERIAL_PT_mirror',
        'MATERIAL_PT_options',
        'MATERIAL_PT_pipeline',
        'MATERIAL_PT_preview',
        'MATERIAL_PT_shading',
        'MATERIAL_PT_shadow',
        'MATERIAL_PT_specular',
        'MATERIAL_PT_sss',
        'MATERIAL_PT_strand',
        'MATERIAL_PT_transp',
        'MATERIAL_PT_volume_density',
        'MATERIAL_PT_volume_integration',
        'MATERIAL_PT_volume_lighting',
        'MATERIAL_PT_volume_options',
        'MATERIAL_PT_volume_shading',
        'MATERIAL_PT_volume_transp',
        'RENDERLAYER_PT_layer_options',
        'RENDERLAYER_PT_layer_passes',
        'RENDERLAYER_PT_views',
        'RENDER_PT_antialiasing',
        'RENDER_PT_bake',
        'RENDER_PT_motion_blur',
        'RENDER_PT_performance',
        'RENDER_PT_post_processing',
        'RENDER_PT_shading',
        'SCENE_PT_simplify',
        'TEXTURE_PT_context_texture',
        'WORLD_PT_ambient_occlusion',
        'WORLD_PT_environment_lighting',
        'WORLD_PT_gather',
        'WORLD_PT_indirect_lighting',
        'WORLD_PT_mist',
        'WORLD_PT_preview',
        'WORLD_PT_world'
        }

    panels = []
    for panel in bpy.types.Panel.__subclasses__():
        if hasattr(panel, 'COMPAT_ENGINES') and 'BLENDER_RENDER' in panel.COMPAT_ENGINES:
            if panel.__name__ not in exclude_panels:
                panels.append(panel)

    return panels

def register():
    bpy.types.RENDER_PT_render.append(draw_device)
    bpy.types.VIEW3D_HT_header.append(draw_pause)

    for panel in get_panels():
        panel.COMPAT_ENGINES.add('CYCLES')

def unregister():
    bpy.types.RENDER_PT_render.remove(draw_device)
    bpy.types.VIEW3D_HT_header.remove(draw_pause)

    for panel in get_panels():
        if 'CYCLES' in panel.COMPAT_ENGINES:
            panel.COMPAT_ENGINES.remove('CYCLES')<|MERGE_RESOLUTION|>--- conflicted
+++ resolved
@@ -1526,27 +1526,12 @@
 
         layout.active = rd.use_simplify
 
-<<<<<<< HEAD
-        col = split.column()
-        col.label(text="Viewport:")
-        col.prop(rd, "simplify_subdivision", text="Subdivision")
-
-        col = split.column()
-        col.label(text="Render:")
-        col.prop(rd, "simplify_subdivision_render", text="Subdivision")
-=======
         col = layout.column(align=True)
         col.label(text="Subdivision")
         row = col.row(align=True)
         row.prop(rd, "simplify_subdivision", text="Viewport")
         row.prop(rd, "simplify_subdivision_render", text="Render")
 
-        col = layout.column(align=True)
-        col.label(text="Child Particles")
-        row = col.row(align=True)
-        row.prop(rd, "simplify_child_particles", text="Viewport")
-        row.prop(rd, "simplify_child_particles_render", text="Render")
->>>>>>> 58877d6d
 
         col = layout.column(align=True)
         split = col.split()
