--- conflicted
+++ resolved
@@ -111,13 +111,13 @@
 
 OSLRenderServices::~OSLRenderServices()
 {
-<<<<<<< HEAD
+
     VDBTextureSystem::free(vdb_ts);
-=======
+
 #ifdef WITH_PTEX
 	ptex_cache->release();
 #endif
->>>>>>> a15be343
+
 }
 
 void OSLRenderServices::thread_init(KernelGlobals *kernel_globals_, OSL::TextureSystem *osl_ts_)
