/* SPDX-License-Identifier: BSD-3-Clause
 *
 * Adapted from Open Shading Language
 * Copyright (c) 2009-2010 Sony Pictures Imageworks Inc., et al.
 * All Rights Reserved.
 *
 * Modifications Copyright 2011-2022 Blender Foundation. */

#include <OSL/genclosure.h>
#include <OSL/oslclosure.h>

#include "kernel/types.h"

#include "kernel/osl/globals.h"
#include "kernel/osl/services.h"

#include "util/math.h"
#include "util/param.h"

#include "kernel/device/cpu/compat.h"
#include "kernel/device/cpu/globals.h"

#include "kernel/geom/object.h"
#include "kernel/util/differential.h"

#include "kernel/osl/osl.h"

#include "kernel/osl/closures_setup.h"

#define TO_VEC3(v) OSL::Vec3(v.x, v.y, v.z)
#define TO_FLOAT3(v) make_float3(v[0], v[1], v[2])

CCL_NAMESPACE_BEGIN

/* Registration */

#define OSL_CLOSURE_STRUCT_BEGIN(Upper, lower) \
  static OSL::ClosureParam *osl_closure_##lower##_params() \
  { \
    static OSL::ClosureParam params[] = {
#define OSL_CLOSURE_STRUCT_END(Upper, lower) \
  CLOSURE_STRING_KEYPARAM(Upper##Closure, label, "label"), CLOSURE_FINISH_PARAM(Upper##Closure) \
  } \
  ; \
  return params; \
  }
#define OSL_CLOSURE_STRUCT_MEMBER(Upper, TYPE, type, name, key) \
  CLOSURE_##TYPE##_KEYPARAM(Upper##Closure, name, key),
#define OSL_CLOSURE_STRUCT_ARRAY_MEMBER(Upper, TYPE, type, name, key, size) \
  CLOSURE_##TYPE##_ARRAY_PARAM(Upper##Closure, name, size),

#include "closures_template.h"

void OSLRenderServices::register_closures(OSL::ShadingSystem *ss)
{
#define OSL_CLOSURE_STRUCT_BEGIN(Upper, lower) \
  ss->register_closure( \
      #lower, OSL_CLOSURE_##Upper##_ID, osl_closure_##lower##_params(), nullptr, nullptr);

#include "closures_template.h"
}

/* Globals */

static void shaderdata_to_shaderglobals(const KernelGlobalsCPU *kg,
                                        ShaderData *sd,
                                        const void *state,
                                        uint32_t path_flag,
                                        OSLThreadData *tdata)
{
  OSL::ShaderGlobals *globals = &tdata->globals;

  const differential3 dP = differential_from_compact(sd->Ng, sd->dP);
  const differential3 dI = differential_from_compact(sd->I, sd->dI);

  /* copy from shader data to shader globals */
  globals->P = TO_VEC3(sd->P);
  globals->dPdx = TO_VEC3(dP.dx);
  globals->dPdy = TO_VEC3(dP.dy);
  globals->I = TO_VEC3(sd->I);
  globals->dIdx = TO_VEC3(dI.dx);
  globals->dIdy = TO_VEC3(dI.dy);
  globals->N = TO_VEC3(sd->N);
  globals->Ng = TO_VEC3(sd->Ng);
  globals->u = sd->u;
  globals->dudx = sd->du.dx;
  globals->dudy = sd->du.dy;
  globals->v = sd->v;
  globals->dvdx = sd->dv.dx;
  globals->dvdy = sd->dv.dy;
  globals->dPdu = TO_VEC3(sd->dPdu);
  globals->dPdv = TO_VEC3(sd->dPdv);
  globals->surfacearea = 1.0f;
  globals->time = sd->time;

  /* booleans */
  globals->raytype = path_flag;
  globals->flipHandedness = 0;
  globals->backfacing = (sd->flag & SD_BACKFACING);

  /* shader data to be used in services callbacks */
  globals->renderstate = sd;

  /* hacky, we leave it to services to fetch actual object matrix */
  globals->shader2common = sd;
  globals->object2common = sd;

  /* must be set to NULL before execute */
  globals->Ci = NULL;

  /* clear trace data */
  tdata->tracedata.init = false;

  /* Used by render-services. */
  sd->osl_globals = kg;
  if (path_flag & PATH_RAY_SHADOW) {
    sd->osl_path_state = nullptr;
    sd->osl_shadow_path_state = (const IntegratorShadowStateCPU *)state;
  }
  else {
    sd->osl_path_state = (const IntegratorStateCPU *)state;
    sd->osl_shadow_path_state = nullptr;
  }
}

static void flatten_closure_tree(const KernelGlobalsCPU *kg,
                                 ShaderData *sd,
                                 uint32_t path_flag,
                                 const OSL::ClosureColor *closure,
                                 float3 weight = make_float3(1.0f, 1.0f, 1.0f))
{
  /* OSL gives us a closure tree, we flatten it into arrays per
   * closure type, for evaluation, sampling, etc later on. */

  switch (closure->id) {
    case OSL::ClosureColor::MUL: {
      OSL::ClosureMul *mul = (OSL::ClosureMul *)closure;
      flatten_closure_tree(kg, sd, path_flag, mul->closure, TO_FLOAT3(mul->weight) * weight);
      break;
    }
    case OSL::ClosureColor::ADD: {
      OSL::ClosureAdd *add = (OSL::ClosureAdd *)closure;
      flatten_closure_tree(kg, sd, path_flag, add->closureA, weight);
      flatten_closure_tree(kg, sd, path_flag, add->closureB, weight);
      break;
    }
#define OSL_CLOSURE_STRUCT_BEGIN(Upper, lower) \
  case OSL_CLOSURE_##Upper##_ID: { \
    const OSL::ClosureComponent *comp = reinterpret_cast<const OSL::ClosureComponent *>(closure); \
    weight *= TO_FLOAT3(comp->w); \
    osl_closure_##lower##_setup( \
        kg, sd, path_flag, weight, reinterpret_cast<const Upper##Closure *>(comp + 1)); \
    break; \
  }
#include "closures_template.h"
    default:
      break;
  }
}

/* Surface */

void OSLShader::eval_surface(const KernelGlobalsCPU *kg,
                             const void *state,
                             ShaderData *sd,
                             uint32_t path_flag)
{
  /* setup shader globals from shader data */
  OSLThreadData *tdata = kg->osl_tdata;
  shaderdata_to_shaderglobals(kg, sd, state, path_flag, tdata);

  /* execute shader for this point */
  OSL::ShadingSystem *ss = (OSL::ShadingSystem *)kg->osl_ss;
  OSL::ShaderGlobals *globals = &tdata->globals;
  OSL::ShadingContext *octx = tdata->context;
  int shader = sd->shader & SHADER_MASK;

  /* automatic bump shader */
  if (kg->osl->bump_state[shader]) {
    /* save state */
    const float3 P = sd->P;
    const float dP = sd->dP;
    const OSL::Vec3 dPdx = globals->dPdx;
    const OSL::Vec3 dPdy = globals->dPdy;

    /* set state as if undisplaced */
    if (sd->flag & SD_HAS_DISPLACEMENT) {
      float data[9];
      bool found = kg->osl->services->get_attribute(sd,
                                                    true,
                                                    OSLRenderServices::u_empty,
                                                    TypeDesc::TypeVector,
                                                    OSLRenderServices::u_geom_undisplaced,
                                                    data);
      (void)found;
      assert(found);

      differential3 tmp_dP;
      memcpy(&sd->P, data, sizeof(float) * 3);
      memcpy(&tmp_dP.dx, data + 3, sizeof(float) * 3);
      memcpy(&tmp_dP.dy, data + 6, sizeof(float) * 3);

      object_position_transform(kg, sd, &sd->P);
      object_dir_transform(kg, sd, &tmp_dP.dx);
      object_dir_transform(kg, sd, &tmp_dP.dy);

      sd->dP = differential_make_compact(tmp_dP);

      globals->P = TO_VEC3(sd->P);
      globals->dPdx = TO_VEC3(tmp_dP.dx);
      globals->dPdy = TO_VEC3(tmp_dP.dy);
    }

    /* execute bump shader */
    ss->execute(octx, *(kg->osl->bump_state[shader]), *globals);

    /* reset state */
    sd->P = P;
    sd->dP = dP;

    globals->P = TO_VEC3(P);
    globals->dPdx = TO_VEC3(dPdx);
    globals->dPdy = TO_VEC3(dPdy);
  }

<<<<<<< HEAD
class MicrofacetMultiGGXClosure : public MicrofacetMultiClosure {
 public:
  void setup(ShaderData *sd, uint32_t path_flag, float3 weight)
  {
    params.N = ensure_valid_reflection(sd->Ng, sd->I, params.N);

    MicrofacetBsdf *bsdf = alloc(sd, path_flag, weight);
    if (!bsdf) {
      return;
    }

    bsdf->ior = 1.0f;
    bsdf->T = zero_float3();
    bsdf->alpha_y = bsdf->alpha_x;
    sd->flag |= bsdf_microfacet_multi_ggx_setup(bsdf);
=======
  /* surface shader */
  if (kg->osl->surface_state[shader]) {
    ss->execute(octx, *(kg->osl->surface_state[shader]), *globals);
>>>>>>> ed6c8d82
  }

<<<<<<< HEAD
class MicrofacetMultiGGXAnisoClosure : public MicrofacetMultiClosure {
 public:
  void setup(ShaderData *sd, uint32_t path_flag, float3 weight)
  {
    params.N = ensure_valid_reflection(sd->Ng, sd->I, params.N);

    MicrofacetBsdf *bsdf = alloc(sd, path_flag, weight);
    if (!bsdf) {
      return;
    }

    bsdf->ior = 1.0f;
    sd->flag |= bsdf_microfacet_multi_ggx_setup(bsdf);
=======
  /* flatten closure tree */
  if (globals->Ci) {
    flatten_closure_tree(kg, sd, path_flag, globals->Ci);
>>>>>>> ed6c8d82
  }
}

/* Background */

void OSLShader::eval_background(const KernelGlobalsCPU *kg,
                                const void *state,
                                ShaderData *sd,
                                uint32_t path_flag)
{
  /* setup shader globals from shader data */
  OSLThreadData *tdata = kg->osl_tdata;
  shaderdata_to_shaderglobals(kg, sd, state, path_flag, tdata);

  /* execute shader for this point */
  OSL::ShadingSystem *ss = (OSL::ShadingSystem *)kg->osl_ss;
  OSL::ShaderGlobals *globals = &tdata->globals;
  OSL::ShadingContext *octx = tdata->context;

  if (kg->osl->background_state) {
    ss->execute(octx, *(kg->osl->background_state), *globals);
  }

  /* return background color immediately */
  if (globals->Ci) {
    flatten_closure_tree(kg, sd, path_flag, globals->Ci);
  }
}

/* Volume */

void OSLShader::eval_volume(const KernelGlobalsCPU *kg,
                            const void *state,
                            ShaderData *sd,
                            uint32_t path_flag)
{
  /* setup shader globals from shader data */
  OSLThreadData *tdata = kg->osl_tdata;
  shaderdata_to_shaderglobals(kg, sd, state, path_flag, tdata);

  /* execute shader */
  OSL::ShadingSystem *ss = (OSL::ShadingSystem *)kg->osl_ss;
  OSL::ShaderGlobals *globals = &tdata->globals;
  OSL::ShadingContext *octx = tdata->context;
  int shader = sd->shader & SHADER_MASK;

  if (kg->osl->volume_state[shader]) {
    ss->execute(octx, *(kg->osl->volume_state[shader]), *globals);
  }

  /* flatten closure tree */
  if (globals->Ci) {
    flatten_closure_tree(kg, sd, path_flag, globals->Ci);
  }
}

/* Displacement */

void OSLShader::eval_displacement(const KernelGlobalsCPU *kg, const void *state, ShaderData *sd)
{
  /* setup shader globals from shader data */
  OSLThreadData *tdata = kg->osl_tdata;
  shaderdata_to_shaderglobals(kg, sd, state, 0, tdata);

  /* execute shader */
  OSL::ShadingSystem *ss = (OSL::ShadingSystem *)kg->osl_ss;
  OSL::ShaderGlobals *globals = &tdata->globals;
  OSL::ShadingContext *octx = tdata->context;
  int shader = sd->shader & SHADER_MASK;

  if (kg->osl->displacement_state[shader]) {
    ss->execute(octx, *(kg->osl->displacement_state[shader]), *globals);
  }

  /* get back position */
  sd->P = TO_FLOAT3(globals->P);
}

CCL_NAMESPACE_END<|MERGE_RESOLUTION|>--- conflicted
+++ resolved
@@ -223,48 +223,14 @@
     globals->dPdy = TO_VEC3(dPdy);
   }
 
-<<<<<<< HEAD
-class MicrofacetMultiGGXClosure : public MicrofacetMultiClosure {
- public:
-  void setup(ShaderData *sd, uint32_t path_flag, float3 weight)
-  {
-    params.N = ensure_valid_reflection(sd->Ng, sd->I, params.N);
-
-    MicrofacetBsdf *bsdf = alloc(sd, path_flag, weight);
-    if (!bsdf) {
-      return;
-    }
-
-    bsdf->ior = 1.0f;
-    bsdf->T = zero_float3();
-    bsdf->alpha_y = bsdf->alpha_x;
-    sd->flag |= bsdf_microfacet_multi_ggx_setup(bsdf);
-=======
   /* surface shader */
   if (kg->osl->surface_state[shader]) {
     ss->execute(octx, *(kg->osl->surface_state[shader]), *globals);
->>>>>>> ed6c8d82
-  }
-
-<<<<<<< HEAD
-class MicrofacetMultiGGXAnisoClosure : public MicrofacetMultiClosure {
- public:
-  void setup(ShaderData *sd, uint32_t path_flag, float3 weight)
-  {
-    params.N = ensure_valid_reflection(sd->Ng, sd->I, params.N);
-
-    MicrofacetBsdf *bsdf = alloc(sd, path_flag, weight);
-    if (!bsdf) {
-      return;
-    }
-
-    bsdf->ior = 1.0f;
-    sd->flag |= bsdf_microfacet_multi_ggx_setup(bsdf);
-=======
+  }
+
   /* flatten closure tree */
   if (globals->Ci) {
     flatten_closure_tree(kg, sd, path_flag, globals->Ci);
->>>>>>> ed6c8d82
   }
 }
 
