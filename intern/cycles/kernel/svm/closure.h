/* SPDX-License-Identifier: Apache-2.0
 * Copyright 2011-2022 Blender Foundation */

#pragma once

<<<<<<< HEAD
#ifdef __PRINCIPLED__
#  include "kernel/svm/closure_principled.h"
#endif
=======
#include "kernel/closure/alloc.h"
#include "kernel/closure/bsdf.h"
#include "kernel/closure/bsdf_util.h"
#include "kernel/closure/emissive.h"

#include "kernel/util/color.h"
>>>>>>> d1d2f002

CCL_NAMESPACE_BEGIN

/* Closure Nodes */

ccl_device void svm_node_glass_setup(ccl_private ShaderData *sd,
                                     ccl_private MicrofacetBsdf *bsdf,
                                     int type,
                                     float eta,
                                     float roughness,
                                     bool refract)
{
  if (type == CLOSURE_BSDF_SHARP_GLASS_ID) {
    if (refract) {
      bsdf->alpha_y = 0.0f;
      bsdf->alpha_x = 0.0f;
      bsdf->ior = eta;
      sd->flag |= bsdf_refraction_setup(bsdf);
    }
    else {
      bsdf->alpha_y = 0.0f;
      bsdf->alpha_x = 0.0f;
      bsdf->ior = eta;
      sd->flag |= bsdf_reflection_setup(bsdf);
    }
  }
  else if (type == CLOSURE_BSDF_MICROFACET_BECKMANN_GLASS_ID) {
    bsdf->alpha_x = roughness;
    bsdf->alpha_y = roughness;
    bsdf->ior = eta;

    if (refract)
      sd->flag |= bsdf_microfacet_beckmann_refraction_setup(bsdf);
    else
      sd->flag |= bsdf_microfacet_beckmann_setup(bsdf);
  }
  else {
    bsdf->alpha_x = roughness;
    bsdf->alpha_y = roughness;
    bsdf->ior = eta;

    if (refract)
      sd->flag |= bsdf_microfacet_ggx_refraction_setup(bsdf);
    else
      sd->flag |= bsdf_microfacet_ggx_setup(bsdf);
  }
}

template<uint node_feature_mask, ShaderType shader_type>
ccl_device_noinline int svm_node_closure_bsdf(KernelGlobals kg,
                                              ccl_private ShaderData *sd,
                                              ccl_private float *stack,
                                              uint4 node,
                                              uint32_t path_flag,
                                              int offset)
{
  uint type, param1_offset, param2_offset;

  uint mix_weight_offset;
  svm_unpack_node_uchar4(node.y, &type, &param1_offset, &param2_offset, &mix_weight_offset);
  float mix_weight = (stack_valid(mix_weight_offset) ? stack_load_float(stack, mix_weight_offset) :
                                                       1.0f);

  /* note we read this extra node before weight check, so offset is added */
  uint4 data_node = read_node(kg, &offset);

  /* Only compute BSDF for surfaces, transparent variable is shared with volume extinction. */
  IF_KERNEL_NODES_FEATURE(BSDF)
  {
    if ((shader_type != SHADER_TYPE_SURFACE) || mix_weight == 0.0f) {
      return offset;
    }
  }
  else
  {
    return offset;
  }

#ifdef __PRINCIPLED__
  if (type == CLOSURE_BSDF_PRINCIPLED_ID) {
    /* Principled BSDF uses different parameter packing. */
    svm_node_closure_principled(kg, sd, stack, node, data_node, mix_weight, path_flag, &offset);
    return offset;
  }
#endif /* __PRINCIPLED__ */

  float3 N = stack_valid(data_node.x) ? stack_load_float3(stack, data_node.x) : sd->N;
  if (!(sd->type & PRIMITIVE_CURVE)) {
    N = ensure_valid_reflection(sd->Ng, sd->I, N);
  }

  float param1 = (stack_valid(param1_offset)) ? stack_load_float(stack, param1_offset) :
                                                __uint_as_float(node.z);
  float param2 = (stack_valid(param2_offset)) ? stack_load_float(stack, param2_offset) :
                                                __uint_as_float(node.w);

  switch (type) {
<<<<<<< HEAD
=======
    case CLOSURE_BSDF_PRINCIPLED_ID: {
      uint specular_offset, roughness_offset, specular_tint_offset, anisotropic_offset,
          sheen_offset, sheen_tint_offset, clearcoat_offset, clearcoat_roughness_offset,
          eta_offset, transmission_offset, anisotropic_rotation_offset,
          transmission_roughness_offset;
      uint4 data_node2 = read_node(kg, &offset);

      float3 T = stack_load_float3(stack, data_node.y);
      svm_unpack_node_uchar4(data_node.z,
                             &specular_offset,
                             &roughness_offset,
                             &specular_tint_offset,
                             &anisotropic_offset);
      svm_unpack_node_uchar4(data_node.w,
                             &sheen_offset,
                             &sheen_tint_offset,
                             &clearcoat_offset,
                             &clearcoat_roughness_offset);
      svm_unpack_node_uchar4(data_node2.x,
                             &eta_offset,
                             &transmission_offset,
                             &anisotropic_rotation_offset,
                             &transmission_roughness_offset);

      // get Disney principled parameters
      float metallic = param1;
      float subsurface = param2;
      float specular = stack_load_float(stack, specular_offset);
      float roughness = stack_load_float(stack, roughness_offset);
      float specular_tint = stack_load_float(stack, specular_tint_offset);
      float anisotropic = stack_load_float(stack, anisotropic_offset);
      float sheen = stack_load_float(stack, sheen_offset);
      float sheen_tint = stack_load_float(stack, sheen_tint_offset);
      float clearcoat = stack_load_float(stack, clearcoat_offset);
      float clearcoat_roughness = stack_load_float(stack, clearcoat_roughness_offset);
      float transmission = stack_load_float(stack, transmission_offset);
      float anisotropic_rotation = stack_load_float(stack, anisotropic_rotation_offset);
      float transmission_roughness = stack_load_float(stack, transmission_roughness_offset);
      float eta = fmaxf(stack_load_float(stack, eta_offset), 1e-5f);

      ClosureType distribution = (ClosureType)data_node2.y;
      ClosureType subsurface_method = (ClosureType)data_node2.z;

      /* rotate tangent */
      if (anisotropic_rotation != 0.0f)
        T = rotate_around_axis(T, N, anisotropic_rotation * M_2PI_F);

      /* calculate ior */
      float ior = (sd->flag & SD_BACKFACING) ? 1.0f / eta : eta;

      // calculate fresnel for refraction
      float cosNO = dot(N, sd->I);
      float fresnel = fresnel_dielectric_cos(cosNO, ior);

      // calculate weights of the diffuse and specular part
      float diffuse_weight = (1.0f - saturatef(metallic)) * (1.0f - saturatef(transmission));

      float final_transmission = saturatef(transmission) * (1.0f - saturatef(metallic));
      float specular_weight = (1.0f - final_transmission);

      // get the base color
      uint4 data_base_color = read_node(kg, &offset);
      float3 base_color = stack_valid(data_base_color.x) ?
                              stack_load_float3(stack, data_base_color.x) :
                              make_float3(__uint_as_float(data_base_color.y),
                                          __uint_as_float(data_base_color.z),
                                          __uint_as_float(data_base_color.w));

      // get the additional clearcoat normal and subsurface scattering radius
      uint4 data_cn_ssr = read_node(kg, &offset);
      float3 clearcoat_normal = stack_valid(data_cn_ssr.x) ?
                                    stack_load_float3(stack, data_cn_ssr.x) :
                                    sd->N;
      if (!(sd->type & PRIMITIVE_CURVE)) {
        clearcoat_normal = ensure_valid_reflection(sd->Ng, sd->I, clearcoat_normal);
      }
      float3 subsurface_radius = stack_valid(data_cn_ssr.y) ?
                                     stack_load_float3(stack, data_cn_ssr.y) :
                                     one_float3();
      float subsurface_ior = stack_valid(data_cn_ssr.z) ? stack_load_float(stack, data_cn_ssr.z) :
                                                          1.4f;
      float subsurface_anisotropy = stack_valid(data_cn_ssr.w) ?
                                        stack_load_float(stack, data_cn_ssr.w) :
                                        0.0f;

      // get the subsurface color
      uint4 data_subsurface_color = read_node(kg, &offset);
      float3 subsurface_color = stack_valid(data_subsurface_color.x) ?
                                    stack_load_float3(stack, data_subsurface_color.x) :
                                    make_float3(__uint_as_float(data_subsurface_color.y),
                                                __uint_as_float(data_subsurface_color.z),
                                                __uint_as_float(data_subsurface_color.w));

      Spectrum weight = sd->svm_closure_weight * mix_weight;

#ifdef __SUBSURFACE__
      float3 mixed_ss_base_color = subsurface_color * subsurface +
                                   base_color * (1.0f - subsurface);
      Spectrum subsurf_weight = weight * rgb_to_spectrum(mixed_ss_base_color) * diffuse_weight;

      /* disable in case of diffuse ancestor, can't see it well then and
       * adds considerably noise due to probabilities of continuing path
       * getting lower and lower */
      if (path_flag & PATH_RAY_DIFFUSE_ANCESTOR) {
        subsurface = 0.0f;

        /* need to set the base color in this case such that the
         * rays get the correctly mixed color after transmitting
         * the object */
        base_color = mixed_ss_base_color;
      }

      /* diffuse */
      if (fabsf(average(mixed_ss_base_color)) > CLOSURE_WEIGHT_CUTOFF) {
        if (subsurface <= CLOSURE_WEIGHT_CUTOFF && diffuse_weight > CLOSURE_WEIGHT_CUTOFF) {
          Spectrum diff_weight = weight * rgb_to_spectrum(base_color) * diffuse_weight;

          ccl_private PrincipledDiffuseBsdf *bsdf = (ccl_private PrincipledDiffuseBsdf *)
              bsdf_alloc(sd, sizeof(PrincipledDiffuseBsdf), diff_weight);

          if (bsdf) {
            bsdf->N = N;
            bsdf->roughness = roughness;

            /* setup bsdf */
            sd->flag |= bsdf_principled_diffuse_setup(bsdf, PRINCIPLED_DIFFUSE_FULL);
          }
        }
        else if (subsurface > CLOSURE_WEIGHT_CUTOFF) {
          ccl_private Bssrdf *bssrdf = bssrdf_alloc(sd, subsurf_weight);

          if (bssrdf) {
            bssrdf->radius = rgb_to_spectrum(subsurface_radius * subsurface);
            bssrdf->albedo = rgb_to_spectrum(mixed_ss_base_color);
            bssrdf->N = N;
            bssrdf->roughness = roughness;

            /* Clamps protecting against bad/extreme and non physical values. */
            subsurface_ior = clamp(subsurface_ior, 1.01f, 3.8f);
            bssrdf->anisotropy = clamp(subsurface_anisotropy, 0.0f, 0.9f);

            /* setup bsdf */
            sd->flag |= bssrdf_setup(sd, bssrdf, subsurface_method, subsurface_ior);
          }
        }
      }
#else
      /* diffuse */
      if (diffuse_weight > CLOSURE_WEIGHT_CUTOFF) {
        Spectrum diff_weight = weight * rgb_to_spectrum(base_color) * diffuse_weight;

        ccl_private PrincipledDiffuseBsdf *bsdf = (ccl_private PrincipledDiffuseBsdf *)bsdf_alloc(
            sd, sizeof(PrincipledDiffuseBsdf), diff_weight);

        if (bsdf) {
          bsdf->N = N;
          bsdf->roughness = roughness;

          /* setup bsdf */
          sd->flag |= bsdf_principled_diffuse_setup(bsdf, PRINCIPLED_DIFFUSE_FULL);
        }
      }
#endif

      /* sheen */
      if (diffuse_weight > CLOSURE_WEIGHT_CUTOFF && sheen > CLOSURE_WEIGHT_CUTOFF) {
        float m_cdlum = linear_rgb_to_gray(kg, base_color);
        float3 m_ctint = m_cdlum > 0.0f ? base_color / m_cdlum :
                                          one_float3();  // normalize lum. to isolate hue+sat

        /* color of the sheen component */
        float3 sheen_color = make_float3(1.0f - sheen_tint) + m_ctint * sheen_tint;

        Spectrum sheen_weight = weight * sheen * rgb_to_spectrum(sheen_color) * diffuse_weight;

        ccl_private PrincipledSheenBsdf *bsdf = (ccl_private PrincipledSheenBsdf *)bsdf_alloc(
            sd, sizeof(PrincipledSheenBsdf), sheen_weight);

        if (bsdf) {
          bsdf->N = N;

          /* setup bsdf */
          sd->flag |= bsdf_principled_sheen_setup(sd, bsdf);
        }
      }

      /* specular reflection */
#ifdef __CAUSTICS_TRICKS__
      if (kernel_data.integrator.caustics_reflective || (path_flag & PATH_RAY_DIFFUSE) == 0) {
#endif
        if (specular_weight > CLOSURE_WEIGHT_CUTOFF &&
            (specular > CLOSURE_WEIGHT_CUTOFF || metallic > CLOSURE_WEIGHT_CUTOFF)) {
          Spectrum spec_weight = weight * specular_weight;

          ccl_private MicrofacetBsdf *bsdf = (ccl_private MicrofacetBsdf *)bsdf_alloc(
              sd, sizeof(MicrofacetBsdf), spec_weight);
          ccl_private MicrofacetExtra *extra =
              (bsdf != NULL) ?
                  (ccl_private MicrofacetExtra *)closure_alloc_extra(sd, sizeof(MicrofacetExtra)) :
                  NULL;

          if (bsdf && extra) {
            bsdf->N = N;
            bsdf->ior = (2.0f / (1.0f - safe_sqrtf(0.08f * specular))) - 1.0f;
            bsdf->T = T;
            bsdf->extra = extra;

            float aspect = safe_sqrtf(1.0f - anisotropic * 0.9f);
            float r2 = roughness * roughness;

            bsdf->alpha_x = r2 / aspect;
            bsdf->alpha_y = r2 * aspect;

            float m_cdlum = 0.3f * base_color.x + 0.6f * base_color.y +
                            0.1f * base_color.z;  // luminance approx.
            float3 m_ctint = m_cdlum > 0.0f ? base_color / m_cdlum :
                                              one_float3();  // normalize lum. to isolate hue+sat
            float3 tmp_col = make_float3(1.0f - specular_tint) + m_ctint * specular_tint;

            bsdf->extra->cspec0 = rgb_to_spectrum(
                (specular * 0.08f * tmp_col) * (1.0f - metallic) + base_color * metallic);
            bsdf->extra->color = rgb_to_spectrum(base_color);
            bsdf->extra->clearcoat = 0.0f;

            /* setup bsdf */
            if (distribution == CLOSURE_BSDF_MICROFACET_GGX_GLASS_ID ||
                roughness <= 0.075f) /* use single-scatter GGX */
              sd->flag |= bsdf_microfacet_ggx_fresnel_setup(bsdf, sd);
            else /* use multi-scatter GGX */
              sd->flag |= bsdf_microfacet_multi_ggx_fresnel_setup(bsdf, sd);
          }
        }
#ifdef __CAUSTICS_TRICKS__
      }
#endif

      /* BSDF */
#ifdef __CAUSTICS_TRICKS__
      if (kernel_data.integrator.caustics_reflective ||
          kernel_data.integrator.caustics_refractive || (path_flag & PATH_RAY_DIFFUSE) == 0) {
#endif
        if (final_transmission > CLOSURE_WEIGHT_CUTOFF) {
          Spectrum glass_weight = weight * final_transmission;
          float3 cspec0 = base_color * specular_tint + make_float3(1.0f - specular_tint);

          if (roughness <= 5e-2f ||
              distribution == CLOSURE_BSDF_MICROFACET_GGX_GLASS_ID) { /* use single-scatter GGX */
            float refl_roughness = roughness;

            /* reflection */
#ifdef __CAUSTICS_TRICKS__
            if (kernel_data.integrator.caustics_reflective || (path_flag & PATH_RAY_DIFFUSE) == 0)
#endif
            {
              ccl_private MicrofacetBsdf *bsdf = (ccl_private MicrofacetBsdf *)bsdf_alloc(
                  sd, sizeof(MicrofacetBsdf), glass_weight * fresnel);
              ccl_private MicrofacetExtra *extra =
                  (bsdf != NULL) ? (ccl_private MicrofacetExtra *)closure_alloc_extra(
                                       sd, sizeof(MicrofacetExtra)) :
                                   NULL;

              if (bsdf && extra) {
                bsdf->N = N;
                bsdf->T = zero_float3();
                bsdf->extra = extra;

                bsdf->alpha_x = refl_roughness * refl_roughness;
                bsdf->alpha_y = refl_roughness * refl_roughness;
                bsdf->ior = ior;

                bsdf->extra->color = rgb_to_spectrum(base_color);
                bsdf->extra->cspec0 = rgb_to_spectrum(cspec0);
                bsdf->extra->clearcoat = 0.0f;

                /* setup bsdf */
                sd->flag |= bsdf_microfacet_ggx_fresnel_setup(bsdf, sd);
              }
            }

            /* refraction */
#ifdef __CAUSTICS_TRICKS__
            if (kernel_data.integrator.caustics_refractive || (path_flag & PATH_RAY_DIFFUSE) == 0)
#endif
            {
              /* This is to prevent MNEE from receiving a null BSDF. */
              float refraction_fresnel = fmaxf(0.0001f, 1.0f - fresnel);
              ccl_private MicrofacetBsdf *bsdf = (ccl_private MicrofacetBsdf *)bsdf_alloc(
                  sd,
                  sizeof(MicrofacetBsdf),
                  rgb_to_spectrum(base_color) * glass_weight * refraction_fresnel);
              if (bsdf) {
                bsdf->N = N;
                bsdf->T = zero_float3();
                bsdf->extra = NULL;

                if (distribution == CLOSURE_BSDF_MICROFACET_GGX_GLASS_ID)
                  transmission_roughness = 1.0f - (1.0f - refl_roughness) *
                                                      (1.0f - transmission_roughness);
                else
                  transmission_roughness = refl_roughness;

                bsdf->alpha_x = transmission_roughness * transmission_roughness;
                bsdf->alpha_y = transmission_roughness * transmission_roughness;
                bsdf->ior = ior;

                /* setup bsdf */
                sd->flag |= bsdf_microfacet_ggx_refraction_setup(bsdf);
              }
            }
          }
          else { /* use multi-scatter GGX */
            ccl_private MicrofacetBsdf *bsdf = (ccl_private MicrofacetBsdf *)bsdf_alloc(
                sd, sizeof(MicrofacetBsdf), glass_weight);
            ccl_private MicrofacetExtra *extra =
                (bsdf != NULL) ? (ccl_private MicrofacetExtra *)closure_alloc_extra(
                                     sd, sizeof(MicrofacetExtra)) :
                                 NULL;

            if (bsdf && extra) {
              bsdf->N = N;
              bsdf->extra = extra;
              bsdf->T = zero_float3();

              bsdf->alpha_x = roughness * roughness;
              bsdf->alpha_y = roughness * roughness;
              bsdf->ior = ior;

              bsdf->extra->color = rgb_to_spectrum(base_color);
              bsdf->extra->cspec0 = rgb_to_spectrum(cspec0);
              bsdf->extra->clearcoat = 0.0f;

              /* setup bsdf */
              sd->flag |= bsdf_microfacet_multi_ggx_glass_fresnel_setup(bsdf, sd);
            }
          }
        }
#ifdef __CAUSTICS_TRICKS__
      }
#endif

      /* clearcoat */
#ifdef __CAUSTICS_TRICKS__
      if (kernel_data.integrator.caustics_reflective || (path_flag & PATH_RAY_DIFFUSE) == 0) {
#endif
        if (clearcoat > CLOSURE_WEIGHT_CUTOFF) {
          ccl_private MicrofacetBsdf *bsdf = (ccl_private MicrofacetBsdf *)bsdf_alloc(
              sd, sizeof(MicrofacetBsdf), weight);
          ccl_private MicrofacetExtra *extra =
              (bsdf != NULL) ?
                  (ccl_private MicrofacetExtra *)closure_alloc_extra(sd, sizeof(MicrofacetExtra)) :
                  NULL;

          if (bsdf && extra) {
            bsdf->N = clearcoat_normal;
            bsdf->T = zero_float3();
            bsdf->ior = 1.5f;
            bsdf->extra = extra;

            bsdf->alpha_x = clearcoat_roughness * clearcoat_roughness;
            bsdf->alpha_y = clearcoat_roughness * clearcoat_roughness;

            bsdf->extra->color = zero_spectrum();
            bsdf->extra->cspec0 = make_spectrum(0.04f);
            bsdf->extra->clearcoat = clearcoat;

            /* setup bsdf */
            sd->flag |= bsdf_microfacet_ggx_clearcoat_setup(bsdf, sd);
          }
        }
#ifdef __CAUSTICS_TRICKS__
      }
#endif

      break;
    }
>>>>>>> d1d2f002
    case CLOSURE_BSDF_DIFFUSE_ID: {
      Spectrum weight = sd->svm_closure_weight * mix_weight;
      ccl_private OrenNayarBsdf *bsdf = (ccl_private OrenNayarBsdf *)bsdf_alloc(
          sd, sizeof(OrenNayarBsdf), weight);

      if (bsdf) {
        bsdf->N = N;

        float roughness = param1;

        if (roughness == 0.0f) {
          sd->flag |= bsdf_diffuse_setup((ccl_private DiffuseBsdf *)bsdf);
        }
        else {
          bsdf->roughness = roughness;
          sd->flag |= bsdf_oren_nayar_setup(bsdf);
        }
      }
      break;
    }
    case CLOSURE_BSDF_TRANSLUCENT_ID: {
      Spectrum weight = sd->svm_closure_weight * mix_weight;
      ccl_private DiffuseBsdf *bsdf = (ccl_private DiffuseBsdf *)bsdf_alloc(
          sd, sizeof(DiffuseBsdf), weight);

      if (bsdf) {
        bsdf->N = N;
        sd->flag |= bsdf_translucent_setup(bsdf);
      }
      break;
    }
    case CLOSURE_BSDF_TRANSPARENT_ID: {
      Spectrum weight = sd->svm_closure_weight * mix_weight;
      bsdf_transparent_setup(sd, weight, path_flag);
      break;
    }
    case CLOSURE_BSDF_REFLECTION_ID:
    case CLOSURE_BSDF_MICROFACET_GGX_ID:
    case CLOSURE_BSDF_MICROFACET_BECKMANN_ID:
    case CLOSURE_BSDF_ASHIKHMIN_SHIRLEY_ID:
    case CLOSURE_BSDF_MICROFACET_MULTI_GGX_ID: {
#ifdef __CAUSTICS_TRICKS__
      if (!kernel_data.integrator.caustics_reflective && (path_flag & PATH_RAY_DIFFUSE))
        break;
#endif
      Spectrum weight = sd->svm_closure_weight * mix_weight;
      ccl_private MicrofacetBsdf *bsdf = (ccl_private MicrofacetBsdf *)bsdf_alloc(
          sd, sizeof(MicrofacetBsdf), weight);

      if (!bsdf) {
        break;
      }

      float roughness = sqr(param1);

      bsdf->N = N;
      bsdf->ior = 1.0f;
      bsdf->extra = NULL;

      if (data_node.y == SVM_STACK_INVALID) {
        bsdf->T = zero_float3();
        bsdf->alpha_x = roughness;
        bsdf->alpha_y = roughness;
      }
      else {
        bsdf->T = stack_load_float3(stack, data_node.y);

        /* rotate tangent */
        float rotation = stack_load_float(stack, data_node.z);
        if (rotation != 0.0f)
          bsdf->T = rotate_around_axis(bsdf->T, bsdf->N, rotation * M_2PI_F);

        /* compute roughness */
        float anisotropy = clamp(param2, -0.99f, 0.99f);
        if (anisotropy < 0.0f) {
          bsdf->alpha_x = roughness / (1.0f + anisotropy);
          bsdf->alpha_y = roughness * (1.0f + anisotropy);
        }
        else {
          bsdf->alpha_x = roughness * (1.0f - anisotropy);
          bsdf->alpha_y = roughness / (1.0f - anisotropy);
        }
      }

      /* setup bsdf */
      if (type == CLOSURE_BSDF_REFLECTION_ID)
        sd->flag |= bsdf_reflection_setup(bsdf);
      else if (type == CLOSURE_BSDF_MICROFACET_BECKMANN_ID)
        sd->flag |= bsdf_microfacet_beckmann_setup(bsdf);
      else if (type == CLOSURE_BSDF_MICROFACET_GGX_ID)
        sd->flag |= bsdf_microfacet_ggx_setup(bsdf);
      else if (type == CLOSURE_BSDF_MICROFACET_MULTI_GGX_ID) {
        kernel_assert(stack_valid(data_node.w));
<<<<<<< HEAD
        float3 color = stack_load_float3(stack, data_node.w);
        sd->flag |= bsdf_microfacet_multi_ggx_setup(kg, bsdf, sd, color);
=======
        bsdf->extra = (ccl_private MicrofacetExtra *)closure_alloc_extra(sd,
                                                                         sizeof(MicrofacetExtra));
        if (bsdf->extra) {
          bsdf->extra->color = rgb_to_spectrum(stack_load_float3(stack, data_node.w));
          bsdf->extra->cspec0 = zero_spectrum();
          bsdf->extra->clearcoat = 0.0f;
          sd->flag |= bsdf_microfacet_multi_ggx_setup(bsdf);
        }
>>>>>>> d1d2f002
      }
      else {
        sd->flag |= bsdf_ashikhmin_shirley_setup(bsdf);
      }

      break;
    }
    case CLOSURE_BSDF_REFRACTION_ID:
    case CLOSURE_BSDF_MICROFACET_GGX_REFRACTION_ID:
    case CLOSURE_BSDF_MICROFACET_BECKMANN_REFRACTION_ID: {
#ifdef __CAUSTICS_TRICKS__
      if (!kernel_data.integrator.caustics_refractive && (path_flag & PATH_RAY_DIFFUSE))
        break;
#endif
      Spectrum weight = sd->svm_closure_weight * mix_weight;
      ccl_private MicrofacetBsdf *bsdf = (ccl_private MicrofacetBsdf *)bsdf_alloc(
          sd, sizeof(MicrofacetBsdf), weight);

      if (bsdf) {
        bsdf->N = N;
        bsdf->T = zero_float3();
        bsdf->extra = NULL;

        float eta = fmaxf(param2, 1e-5f);
        eta = (sd->flag & SD_BACKFACING) ? 1.0f / eta : eta;

        /* setup bsdf */
        if (type == CLOSURE_BSDF_REFRACTION_ID) {
          bsdf->alpha_x = 0.0f;
          bsdf->alpha_y = 0.0f;
          bsdf->ior = eta;

          sd->flag |= bsdf_refraction_setup(bsdf);
        }
        else {
          float roughness = sqr(param1);
          bsdf->alpha_x = roughness;
          bsdf->alpha_y = roughness;
          bsdf->ior = eta;

          if (type == CLOSURE_BSDF_MICROFACET_BECKMANN_REFRACTION_ID)
            sd->flag |= bsdf_microfacet_beckmann_refraction_setup(bsdf);
          else
            sd->flag |= bsdf_microfacet_ggx_refraction_setup(bsdf);
        }
      }

      break;
    }
    case CLOSURE_BSDF_SHARP_GLASS_ID:
    case CLOSURE_BSDF_MICROFACET_GGX_GLASS_ID:
    case CLOSURE_BSDF_MICROFACET_BECKMANN_GLASS_ID: {
#ifdef __CAUSTICS_TRICKS__
      if (!kernel_data.integrator.caustics_reflective &&
          !kernel_data.integrator.caustics_refractive && (path_flag & PATH_RAY_DIFFUSE)) {
        break;
      }
#endif
      Spectrum weight = sd->svm_closure_weight * mix_weight;

      /* index of refraction */
      float eta = fmaxf(param2, 1e-5f);
      eta = (sd->flag & SD_BACKFACING) ? 1.0f / eta : eta;

      /* fresnel */
      float cosNO = dot(N, sd->I);
      float fresnel = fresnel_dielectric_cos(cosNO, eta);
      float roughness = sqr(param1);

      /* reflection */
#ifdef __CAUSTICS_TRICKS__
      if (kernel_data.integrator.caustics_reflective || (path_flag & PATH_RAY_DIFFUSE) == 0)
#endif
      {
        ccl_private MicrofacetBsdf *bsdf = (ccl_private MicrofacetBsdf *)bsdf_alloc(
            sd, sizeof(MicrofacetBsdf), weight * fresnel);

        if (bsdf) {
          bsdf->N = N;
          bsdf->T = zero_float3();
          bsdf->extra = NULL;
          svm_node_glass_setup(sd, bsdf, type, eta, roughness, false);
        }
      }

      /* refraction */
#ifdef __CAUSTICS_TRICKS__
      if (kernel_data.integrator.caustics_refractive || (path_flag & PATH_RAY_DIFFUSE) == 0)
#endif
      {
        /* This is to prevent MNEE from receiving a null BSDF.
         * TODO: Doesn't this always enable the closure? */
        float refraction_fresnel = fmaxf(0.0001f, 1.0f - fresnel);
        ccl_private MicrofacetBsdf *bsdf = (ccl_private MicrofacetBsdf *)bsdf_alloc(
            sd, sizeof(MicrofacetBsdf), weight * refraction_fresnel);

        if (bsdf) {
          bsdf->N = N;
          bsdf->T = zero_float3();
          bsdf->extra = NULL;
          svm_node_glass_setup(sd, bsdf, type, eta, roughness, true);
        }
      }

      break;
    }
    case CLOSURE_BSDF_MICROFACET_MULTI_GGX_GLASS_ID: {
#ifdef __CAUSTICS_TRICKS__
      if (!kernel_data.integrator.caustics_reflective &&
          !kernel_data.integrator.caustics_refractive && (path_flag & PATH_RAY_DIFFUSE))
        break;
#endif
      Spectrum weight = sd->svm_closure_weight * mix_weight;
      ccl_private MicrofacetBsdf *bsdf = (ccl_private MicrofacetBsdf *)bsdf_alloc(
          sd, sizeof(MicrofacetBsdf), weight);
      if (!bsdf) {
        break;
      }

      /* TODO: Detect sharp, fallback. */

      bsdf->N = N;
<<<<<<< HEAD
      bsdf->extra = NULL;
      bsdf->T = make_float3(0.0f, 0.0f, 0.0f);
=======
      bsdf->extra = extra;
      bsdf->T = zero_float3();
>>>>>>> d1d2f002

      float roughness = sqr(param1);
      bsdf->alpha_x = roughness;
      bsdf->alpha_y = roughness;
      float eta = fmaxf(param2, 1e-5f);
      bsdf->ior = (sd->flag & SD_BACKFACING) ? 1.0f / eta : eta;

      kernel_assert(stack_valid(data_node.z));
<<<<<<< HEAD
      float3 color = stack_load_float3(stack, data_node.z);
=======
      bsdf->extra->color = rgb_to_spectrum(stack_load_float3(stack, data_node.z));
      bsdf->extra->cspec0 = zero_spectrum();
      bsdf->extra->clearcoat = 0.0f;
>>>>>>> d1d2f002

      /* setup bsdf */
      sd->flag |= bsdf_microfacet_multi_ggx_glass_setup(kg, bsdf, sd, color);
      break;
    }
    case CLOSURE_BSDF_ASHIKHMIN_VELVET_ID: {
      Spectrum weight = sd->svm_closure_weight * mix_weight;
      ccl_private VelvetBsdf *bsdf = (ccl_private VelvetBsdf *)bsdf_alloc(
          sd, sizeof(VelvetBsdf), weight);

      if (bsdf) {
        bsdf->N = N;

        bsdf->sigma = saturatef(param1);
        sd->flag |= bsdf_ashikhmin_velvet_setup(bsdf);
      }
      break;
    }
    case CLOSURE_BSDF_GLOSSY_TOON_ID:
#ifdef __CAUSTICS_TRICKS__
      if (!kernel_data.integrator.caustics_reflective && (path_flag & PATH_RAY_DIFFUSE))
        break;
      ATTR_FALLTHROUGH;
#endif
    case CLOSURE_BSDF_DIFFUSE_TOON_ID: {
      Spectrum weight = sd->svm_closure_weight * mix_weight;
      ccl_private ToonBsdf *bsdf = (ccl_private ToonBsdf *)bsdf_alloc(
          sd, sizeof(ToonBsdf), weight);

      if (bsdf) {
        bsdf->N = N;
        bsdf->size = param1;
        bsdf->smooth = param2;

        if (type == CLOSURE_BSDF_DIFFUSE_TOON_ID)
          sd->flag |= bsdf_diffuse_toon_setup(bsdf);
        else
          sd->flag |= bsdf_glossy_toon_setup(bsdf);
      }
      break;
    }
#ifdef __HAIR__
    case CLOSURE_BSDF_HAIR_PRINCIPLED_ID: {
      uint4 data_node2 = read_node(kg, &offset);
      uint4 data_node3 = read_node(kg, &offset);
      uint4 data_node4 = read_node(kg, &offset);

      Spectrum weight = sd->svm_closure_weight * mix_weight;

      uint offset_ofs, ior_ofs, color_ofs, parametrization;
      svm_unpack_node_uchar4(data_node.y, &offset_ofs, &ior_ofs, &color_ofs, &parametrization);
      float alpha = stack_load_float_default(stack, offset_ofs, data_node.z);
      float ior = stack_load_float_default(stack, ior_ofs, data_node.w);

      uint coat_ofs, melanin_ofs, melanin_redness_ofs, absorption_coefficient_ofs;
      svm_unpack_node_uchar4(data_node2.x,
                             &coat_ofs,
                             &melanin_ofs,
                             &melanin_redness_ofs,
                             &absorption_coefficient_ofs);

      uint tint_ofs, random_ofs, random_color_ofs, random_roughness_ofs;
      svm_unpack_node_uchar4(
          data_node3.x, &tint_ofs, &random_ofs, &random_color_ofs, &random_roughness_ofs);

      const AttributeDescriptor attr_descr_random = find_attribute(kg, sd, data_node4.y);
      float random = 0.0f;
      if (attr_descr_random.offset != ATTR_STD_NOT_FOUND) {
        random = primitive_surface_attribute_float(kg, sd, attr_descr_random, NULL, NULL);
      }
      else {
        random = stack_load_float_default(stack, random_ofs, data_node3.y);
      }

      ccl_private PrincipledHairBSDF *bsdf = (ccl_private PrincipledHairBSDF *)bsdf_alloc(
          sd, sizeof(PrincipledHairBSDF), weight);
      if (bsdf) {
        ccl_private PrincipledHairExtra *extra = (ccl_private PrincipledHairExtra *)
            closure_alloc_extra(sd, sizeof(PrincipledHairExtra));

        if (!extra)
          break;

        /* Random factors range: [-randomization/2, +randomization/2]. */
        float random_roughness = stack_load_float_default(
            stack, random_roughness_ofs, data_node3.w);
        float factor_random_roughness = 1.0f + 2.0f * (random - 0.5f) * random_roughness;
        float roughness = param1 * factor_random_roughness;
        float radial_roughness = param2 * factor_random_roughness;

        /* Remap Coat value to [0, 100]% of Roughness. */
        float coat = stack_load_float_default(stack, coat_ofs, data_node2.y);
        float m0_roughness = 1.0f - clamp(coat, 0.0f, 1.0f);

        bsdf->N = N;
        bsdf->v = roughness;
        bsdf->s = radial_roughness;
        bsdf->m0_roughness = m0_roughness;
        bsdf->alpha = alpha;
        bsdf->eta = ior;
        bsdf->extra = extra;

        switch (parametrization) {
          case NODE_PRINCIPLED_HAIR_DIRECT_ABSORPTION: {
            float3 absorption_coefficient = stack_load_float3(stack, absorption_coefficient_ofs);
            bsdf->sigma = rgb_to_spectrum(absorption_coefficient);
            break;
          }
          case NODE_PRINCIPLED_HAIR_PIGMENT_CONCENTRATION: {
            float melanin = stack_load_float_default(stack, melanin_ofs, data_node2.z);
            float melanin_redness = stack_load_float_default(
                stack, melanin_redness_ofs, data_node2.w);

            /* Randomize melanin. */
            float random_color = stack_load_float_default(stack, random_color_ofs, data_node3.z);
            random_color = clamp(random_color, 0.0f, 1.0f);
            float factor_random_color = 1.0f + 2.0f * (random - 0.5f) * random_color;
            melanin *= factor_random_color;

            /* Map melanin 0..inf from more perceptually linear 0..1. */
            melanin = -logf(fmaxf(1.0f - melanin, 0.0001f));

            /* Benedikt Bitterli's melanin ratio remapping. */
            float eumelanin = melanin * (1.0f - melanin_redness);
            float pheomelanin = melanin * melanin_redness;
            Spectrum melanin_sigma = bsdf_principled_hair_sigma_from_concentration(eumelanin,
                                                                                   pheomelanin);

            /* Optional tint. */
            float3 tint = stack_load_float3(stack, tint_ofs);
            Spectrum tint_sigma = bsdf_principled_hair_sigma_from_reflectance(
                rgb_to_spectrum(tint), radial_roughness);

            bsdf->sigma = melanin_sigma + tint_sigma;
            break;
          }
          case NODE_PRINCIPLED_HAIR_REFLECTANCE: {
            float3 color = stack_load_float3(stack, color_ofs);
            bsdf->sigma = bsdf_principled_hair_sigma_from_reflectance(rgb_to_spectrum(color),
                                                                      radial_roughness);
            break;
          }
          default: {
            /* Fallback to brownish hair, same as defaults for melanin. */
            kernel_assert(!"Invalid Principled Hair parametrization!");
            bsdf->sigma = bsdf_principled_hair_sigma_from_concentration(0.0f, 0.8054375f);
            break;
          }
        }

        sd->flag |= bsdf_principled_hair_setup(sd, bsdf);
      }
      break;
    }
    case CLOSURE_BSDF_HAIR_REFLECTION_ID:
    case CLOSURE_BSDF_HAIR_TRANSMISSION_ID: {
      Spectrum weight = sd->svm_closure_weight * mix_weight;

      ccl_private HairBsdf *bsdf = (ccl_private HairBsdf *)bsdf_alloc(
          sd, sizeof(HairBsdf), weight);

      if (bsdf) {
        bsdf->N = N;
        bsdf->roughness1 = param1;
        bsdf->roughness2 = param2;
        bsdf->offset = -stack_load_float(stack, data_node.z);

        if (stack_valid(data_node.y)) {
          bsdf->T = normalize(stack_load_float3(stack, data_node.y));
        }
        else if (!(sd->type & PRIMITIVE_CURVE)) {
          bsdf->T = normalize(sd->dPdv);
          bsdf->offset = 0.0f;
        }
        else
          bsdf->T = normalize(sd->dPdu);

        if (type == CLOSURE_BSDF_HAIR_REFLECTION_ID) {
          sd->flag |= bsdf_hair_reflection_setup(bsdf);
        }
        else {
          sd->flag |= bsdf_hair_transmission_setup(bsdf);
        }
      }

      break;
    }
#endif /* __HAIR__ */

#ifdef __SUBSURFACE__
    case CLOSURE_BSSRDF_BURLEY_ID:
    case CLOSURE_BSSRDF_RANDOM_WALK_ID:
    case CLOSURE_BSSRDF_RANDOM_WALK_FIXED_RADIUS_ID: {
      Spectrum weight = sd->svm_closure_weight * mix_weight;
      ccl_private Bssrdf *bssrdf = bssrdf_alloc(sd, weight);

      if (bssrdf) {
        /* disable in case of diffuse ancestor, can't see it well then and
         * adds considerably noise due to probabilities of continuing path
         * getting lower and lower */
        if (path_flag & PATH_RAY_DIFFUSE_ANCESTOR)
          param1 = 0.0f;

        bssrdf->radius = rgb_to_spectrum(stack_load_float3(stack, data_node.z) * param1);
        bssrdf->albedo = sd->svm_closure_weight;
        bssrdf->N = N;
        bssrdf->roughness = FLT_MAX;

        const float subsurface_ior = clamp(param2, 1.01f, 3.8f);
        const float subsurface_anisotropy = stack_load_float(stack, data_node.w);
        bssrdf->anisotropy = clamp(subsurface_anisotropy, 0.0f, 0.9f);

        sd->flag |= bssrdf_setup(sd, bssrdf, (ClosureType)type, subsurface_ior);
      }

      break;
    }
#endif
    default:
      break;
  }

  return offset;
}

template<ShaderType shader_type>
ccl_device_noinline void svm_node_closure_volume(KernelGlobals kg,
                                                 ccl_private ShaderData *sd,
                                                 ccl_private float *stack,
                                                 uint4 node)
{
#ifdef __VOLUME__
  /* Only sum extinction for volumes, variable is shared with surface transparency. */
  if (shader_type != SHADER_TYPE_VOLUME) {
    return;
  }

  uint type, density_offset, anisotropy_offset;

  uint mix_weight_offset;
  svm_unpack_node_uchar4(node.y, &type, &density_offset, &anisotropy_offset, &mix_weight_offset);
  float mix_weight = (stack_valid(mix_weight_offset) ? stack_load_float(stack, mix_weight_offset) :
                                                       1.0f);

  if (mix_weight == 0.0f) {
    return;
  }

  float density = (stack_valid(density_offset)) ? stack_load_float(stack, density_offset) :
                                                  __uint_as_float(node.z);
  density = mix_weight * fmaxf(density, 0.0f);

  /* Compute scattering coefficient. */
  Spectrum weight = sd->svm_closure_weight;

  if (type == CLOSURE_VOLUME_ABSORPTION_ID) {
    weight = one_spectrum() - weight;
  }

  weight *= density;

  /* Add closure for volume scattering. */
  if (type == CLOSURE_VOLUME_HENYEY_GREENSTEIN_ID) {
    ccl_private HenyeyGreensteinVolume *volume = (ccl_private HenyeyGreensteinVolume *)bsdf_alloc(
        sd, sizeof(HenyeyGreensteinVolume), weight);

    if (volume) {
      float anisotropy = (stack_valid(anisotropy_offset)) ?
                             stack_load_float(stack, anisotropy_offset) :
                             __uint_as_float(node.w);
      volume->g = anisotropy; /* g */
      sd->flag |= volume_henyey_greenstein_setup(volume);
    }
  }

  /* Sum total extinction weight. */
  volume_extinction_setup(sd, weight);
#endif
}

template<ShaderType shader_type>
ccl_device_noinline int svm_node_principled_volume(KernelGlobals kg,
                                                   ccl_private ShaderData *sd,
                                                   ccl_private float *stack,
                                                   uint4 node,
                                                   uint32_t path_flag,
                                                   int offset)
{
#ifdef __VOLUME__
  uint4 value_node = read_node(kg, &offset);
  uint4 attr_node = read_node(kg, &offset);

  /* Only sum extinction for volumes, variable is shared with surface transparency. */
  if (shader_type != SHADER_TYPE_VOLUME) {
    return offset;
  }

  uint density_offset, anisotropy_offset, absorption_color_offset, mix_weight_offset;
  svm_unpack_node_uchar4(
      node.y, &density_offset, &anisotropy_offset, &absorption_color_offset, &mix_weight_offset);
  float mix_weight = (stack_valid(mix_weight_offset) ? stack_load_float(stack, mix_weight_offset) :
                                                       1.0f);

  if (mix_weight == 0.0f) {
    return offset;
  }

  /* Compute density. */
  float primitive_density = 1.0f;
  float density = (stack_valid(density_offset)) ? stack_load_float(stack, density_offset) :
                                                  __uint_as_float(value_node.x);
  density = mix_weight * fmaxf(density, 0.0f);

  if (density > CLOSURE_WEIGHT_CUTOFF) {
    /* Density and color attribute lookup if available. */
    const AttributeDescriptor attr_density = find_attribute(kg, sd, attr_node.x);
    if (attr_density.offset != ATTR_STD_NOT_FOUND) {
      primitive_density = primitive_volume_attribute_float(kg, sd, attr_density);
      density = fmaxf(density * primitive_density, 0.0f);
    }
  }

  if (density > CLOSURE_WEIGHT_CUTOFF) {
    /* Compute scattering color. */
    Spectrum color = sd->svm_closure_weight;

    const AttributeDescriptor attr_color = find_attribute(kg, sd, attr_node.y);
    if (attr_color.offset != ATTR_STD_NOT_FOUND) {
      color *= rgb_to_spectrum(primitive_volume_attribute_float3(kg, sd, attr_color));
    }

    /* Add closure for volume scattering. */
    ccl_private HenyeyGreensteinVolume *volume = (ccl_private HenyeyGreensteinVolume *)bsdf_alloc(
        sd, sizeof(HenyeyGreensteinVolume), color * density);
    if (volume) {
      float anisotropy = (stack_valid(anisotropy_offset)) ?
                             stack_load_float(stack, anisotropy_offset) :
                             __uint_as_float(value_node.y);
      volume->g = anisotropy;
      sd->flag |= volume_henyey_greenstein_setup(volume);
    }

    /* Add extinction weight. */
    float3 absorption_color = max(sqrt(stack_load_float3(stack, absorption_color_offset)),
                                  zero_float3());

    Spectrum zero = zero_spectrum();
    Spectrum one = one_spectrum();
    Spectrum absorption = max(one - color, zero) *
                          max(one - rgb_to_spectrum(absorption_color), zero);
    volume_extinction_setup(sd, (color + absorption) * density);
  }

  /* Compute emission. */
  if (path_flag & PATH_RAY_SHADOW) {
    /* Don't need emission for shadows. */
    return offset;
  }

  uint emission_offset, emission_color_offset, blackbody_offset, temperature_offset;
  svm_unpack_node_uchar4(
      node.z, &emission_offset, &emission_color_offset, &blackbody_offset, &temperature_offset);
  float emission = (stack_valid(emission_offset)) ? stack_load_float(stack, emission_offset) :
                                                    __uint_as_float(value_node.z);
  float blackbody = (stack_valid(blackbody_offset)) ? stack_load_float(stack, blackbody_offset) :
                                                      __uint_as_float(value_node.w);

  if (emission > CLOSURE_WEIGHT_CUTOFF) {
    float3 emission_color = stack_load_float3(stack, emission_color_offset);
    emission_setup(sd, rgb_to_spectrum(emission * emission_color));
  }

  if (blackbody > CLOSURE_WEIGHT_CUTOFF) {
    float T = stack_load_float(stack, temperature_offset);

    /* Add flame temperature from attribute if available. */
    const AttributeDescriptor attr_temperature = find_attribute(kg, sd, attr_node.z);
    if (attr_temperature.offset != ATTR_STD_NOT_FOUND) {
      float temperature = primitive_volume_attribute_float(kg, sd, attr_temperature);
      T *= fmaxf(temperature, 0.0f);
    }

    T = fmaxf(T, 0.0f);

    /* Stefan-Boltzmann law. */
    float T4 = sqr(sqr(T));
    float sigma = 5.670373e-8f * 1e-6f / M_PI_F;
    float intensity = sigma * mix(1.0f, T4, blackbody);

    if (intensity > CLOSURE_WEIGHT_CUTOFF) {
      float3 blackbody_tint = stack_load_float3(stack, node.w);
      float3 bb = blackbody_tint * intensity *
                  rec709_to_rgb(kg, svm_math_blackbody_color_rec709(T));
      emission_setup(sd, rgb_to_spectrum(bb));
    }
  }
#endif
  return offset;
}

ccl_device_noinline void svm_node_closure_emission(ccl_private ShaderData *sd,
                                                   ccl_private float *stack,
                                                   uint4 node)
{
  uint mix_weight_offset = node.y;
  Spectrum weight = sd->svm_closure_weight;

  if (stack_valid(mix_weight_offset)) {
    float mix_weight = stack_load_float(stack, mix_weight_offset);

    if (mix_weight == 0.0f)
      return;

    weight *= mix_weight;
  }

  emission_setup(sd, weight);
}

ccl_device_noinline void svm_node_closure_background(ccl_private ShaderData *sd,
                                                     ccl_private float *stack,
                                                     uint4 node)
{
  uint mix_weight_offset = node.y;
  Spectrum weight = sd->svm_closure_weight;

  if (stack_valid(mix_weight_offset)) {
    float mix_weight = stack_load_float(stack, mix_weight_offset);

    if (mix_weight == 0.0f)
      return;

    weight *= mix_weight;
  }

  background_setup(sd, weight);
}

ccl_device_noinline void svm_node_closure_holdout(ccl_private ShaderData *sd,
                                                  ccl_private float *stack,
                                                  uint4 node)
{
  uint mix_weight_offset = node.y;

  if (stack_valid(mix_weight_offset)) {
    float mix_weight = stack_load_float(stack, mix_weight_offset);

    if (mix_weight == 0.0f)
      return;

    closure_alloc(
        sd, sizeof(ShaderClosure), CLOSURE_HOLDOUT_ID, sd->svm_closure_weight * mix_weight);
  }
  else
    closure_alloc(sd, sizeof(ShaderClosure), CLOSURE_HOLDOUT_ID, sd->svm_closure_weight);

  sd->flag |= SD_HOLDOUT;
}

/* Closure Nodes */

ccl_device_inline void svm_node_closure_store_weight(ccl_private ShaderData *sd, Spectrum weight)
{
  sd->svm_closure_weight = weight;
}

ccl_device void svm_node_closure_set_weight(ccl_private ShaderData *sd, uint r, uint g, uint b)
{
  Spectrum weight = rgb_to_spectrum(
      make_float3(__uint_as_float(r), __uint_as_float(g), __uint_as_float(b)));
  svm_node_closure_store_weight(sd, weight);
}

ccl_device void svm_node_closure_weight(ccl_private ShaderData *sd,
                                        ccl_private float *stack,
                                        uint weight_offset)
{
  Spectrum weight = rgb_to_spectrum(stack_load_float3(stack, weight_offset));
  svm_node_closure_store_weight(sd, weight);
}

ccl_device_noinline void svm_node_emission_weight(KernelGlobals kg,
                                                  ccl_private ShaderData *sd,
                                                  ccl_private float *stack,
                                                  uint4 node)
{
  uint color_offset = node.y;
  uint strength_offset = node.z;

  float strength = stack_load_float(stack, strength_offset);
  Spectrum weight = rgb_to_spectrum(stack_load_float3(stack, color_offset)) * strength;

  svm_node_closure_store_weight(sd, weight);
}

ccl_device_noinline void svm_node_mix_closure(ccl_private ShaderData *sd,
                                              ccl_private float *stack,
                                              uint4 node)
{
  /* fetch weight from blend input, previous mix closures,
   * and write to stack to be used by closure nodes later */
  uint weight_offset, in_weight_offset, weight1_offset, weight2_offset;
  svm_unpack_node_uchar4(
      node.y, &weight_offset, &in_weight_offset, &weight1_offset, &weight2_offset);

  float weight = stack_load_float(stack, weight_offset);
  weight = saturatef(weight);

  float in_weight = (stack_valid(in_weight_offset)) ? stack_load_float(stack, in_weight_offset) :
                                                      1.0f;

  if (stack_valid(weight1_offset))
    stack_store_float(stack, weight1_offset, in_weight * (1.0f - weight));
  if (stack_valid(weight2_offset))
    stack_store_float(stack, weight2_offset, in_weight * weight);
}

/* (Bump) normal */

ccl_device void svm_node_set_normal(KernelGlobals kg,
                                    ccl_private ShaderData *sd,
                                    ccl_private float *stack,
                                    uint in_direction,
                                    uint out_normal)
{
  float3 normal = stack_load_float3(stack, in_direction);
  sd->N = normal;
  stack_store_float3(stack, out_normal, normal);
}

CCL_NAMESPACE_END<|MERGE_RESOLUTION|>--- conflicted
+++ resolved
@@ -3,18 +3,14 @@
 
 #pragma once
 
-<<<<<<< HEAD
-#ifdef __PRINCIPLED__
-#  include "kernel/svm/closure_principled.h"
-#endif
-=======
 #include "kernel/closure/alloc.h"
 #include "kernel/closure/bsdf.h"
 #include "kernel/closure/bsdf_util.h"
 #include "kernel/closure/emissive.h"
 
 #include "kernel/util/color.h"
->>>>>>> d1d2f002
+
+#include "kernel/svm/closure_principled.h"
 
 CCL_NAMESPACE_BEGIN
 
@@ -93,13 +89,11 @@
     return offset;
   }
 
-#ifdef __PRINCIPLED__
   if (type == CLOSURE_BSDF_PRINCIPLED_ID) {
     /* Principled BSDF uses different parameter packing. */
     svm_node_closure_principled(kg, sd, stack, node, data_node, mix_weight, path_flag, &offset);
     return offset;
   }
-#endif /* __PRINCIPLED__ */
 
   float3 N = stack_valid(data_node.x) ? stack_load_float3(stack, data_node.x) : sd->N;
   if (!(sd->type & PRIMITIVE_CURVE)) {
@@ -112,384 +106,6 @@
                                                 __uint_as_float(node.w);
 
   switch (type) {
-<<<<<<< HEAD
-=======
-    case CLOSURE_BSDF_PRINCIPLED_ID: {
-      uint specular_offset, roughness_offset, specular_tint_offset, anisotropic_offset,
-          sheen_offset, sheen_tint_offset, clearcoat_offset, clearcoat_roughness_offset,
-          eta_offset, transmission_offset, anisotropic_rotation_offset,
-          transmission_roughness_offset;
-      uint4 data_node2 = read_node(kg, &offset);
-
-      float3 T = stack_load_float3(stack, data_node.y);
-      svm_unpack_node_uchar4(data_node.z,
-                             &specular_offset,
-                             &roughness_offset,
-                             &specular_tint_offset,
-                             &anisotropic_offset);
-      svm_unpack_node_uchar4(data_node.w,
-                             &sheen_offset,
-                             &sheen_tint_offset,
-                             &clearcoat_offset,
-                             &clearcoat_roughness_offset);
-      svm_unpack_node_uchar4(data_node2.x,
-                             &eta_offset,
-                             &transmission_offset,
-                             &anisotropic_rotation_offset,
-                             &transmission_roughness_offset);
-
-      // get Disney principled parameters
-      float metallic = param1;
-      float subsurface = param2;
-      float specular = stack_load_float(stack, specular_offset);
-      float roughness = stack_load_float(stack, roughness_offset);
-      float specular_tint = stack_load_float(stack, specular_tint_offset);
-      float anisotropic = stack_load_float(stack, anisotropic_offset);
-      float sheen = stack_load_float(stack, sheen_offset);
-      float sheen_tint = stack_load_float(stack, sheen_tint_offset);
-      float clearcoat = stack_load_float(stack, clearcoat_offset);
-      float clearcoat_roughness = stack_load_float(stack, clearcoat_roughness_offset);
-      float transmission = stack_load_float(stack, transmission_offset);
-      float anisotropic_rotation = stack_load_float(stack, anisotropic_rotation_offset);
-      float transmission_roughness = stack_load_float(stack, transmission_roughness_offset);
-      float eta = fmaxf(stack_load_float(stack, eta_offset), 1e-5f);
-
-      ClosureType distribution = (ClosureType)data_node2.y;
-      ClosureType subsurface_method = (ClosureType)data_node2.z;
-
-      /* rotate tangent */
-      if (anisotropic_rotation != 0.0f)
-        T = rotate_around_axis(T, N, anisotropic_rotation * M_2PI_F);
-
-      /* calculate ior */
-      float ior = (sd->flag & SD_BACKFACING) ? 1.0f / eta : eta;
-
-      // calculate fresnel for refraction
-      float cosNO = dot(N, sd->I);
-      float fresnel = fresnel_dielectric_cos(cosNO, ior);
-
-      // calculate weights of the diffuse and specular part
-      float diffuse_weight = (1.0f - saturatef(metallic)) * (1.0f - saturatef(transmission));
-
-      float final_transmission = saturatef(transmission) * (1.0f - saturatef(metallic));
-      float specular_weight = (1.0f - final_transmission);
-
-      // get the base color
-      uint4 data_base_color = read_node(kg, &offset);
-      float3 base_color = stack_valid(data_base_color.x) ?
-                              stack_load_float3(stack, data_base_color.x) :
-                              make_float3(__uint_as_float(data_base_color.y),
-                                          __uint_as_float(data_base_color.z),
-                                          __uint_as_float(data_base_color.w));
-
-      // get the additional clearcoat normal and subsurface scattering radius
-      uint4 data_cn_ssr = read_node(kg, &offset);
-      float3 clearcoat_normal = stack_valid(data_cn_ssr.x) ?
-                                    stack_load_float3(stack, data_cn_ssr.x) :
-                                    sd->N;
-      if (!(sd->type & PRIMITIVE_CURVE)) {
-        clearcoat_normal = ensure_valid_reflection(sd->Ng, sd->I, clearcoat_normal);
-      }
-      float3 subsurface_radius = stack_valid(data_cn_ssr.y) ?
-                                     stack_load_float3(stack, data_cn_ssr.y) :
-                                     one_float3();
-      float subsurface_ior = stack_valid(data_cn_ssr.z) ? stack_load_float(stack, data_cn_ssr.z) :
-                                                          1.4f;
-      float subsurface_anisotropy = stack_valid(data_cn_ssr.w) ?
-                                        stack_load_float(stack, data_cn_ssr.w) :
-                                        0.0f;
-
-      // get the subsurface color
-      uint4 data_subsurface_color = read_node(kg, &offset);
-      float3 subsurface_color = stack_valid(data_subsurface_color.x) ?
-                                    stack_load_float3(stack, data_subsurface_color.x) :
-                                    make_float3(__uint_as_float(data_subsurface_color.y),
-                                                __uint_as_float(data_subsurface_color.z),
-                                                __uint_as_float(data_subsurface_color.w));
-
-      Spectrum weight = sd->svm_closure_weight * mix_weight;
-
-#ifdef __SUBSURFACE__
-      float3 mixed_ss_base_color = subsurface_color * subsurface +
-                                   base_color * (1.0f - subsurface);
-      Spectrum subsurf_weight = weight * rgb_to_spectrum(mixed_ss_base_color) * diffuse_weight;
-
-      /* disable in case of diffuse ancestor, can't see it well then and
-       * adds considerably noise due to probabilities of continuing path
-       * getting lower and lower */
-      if (path_flag & PATH_RAY_DIFFUSE_ANCESTOR) {
-        subsurface = 0.0f;
-
-        /* need to set the base color in this case such that the
-         * rays get the correctly mixed color after transmitting
-         * the object */
-        base_color = mixed_ss_base_color;
-      }
-
-      /* diffuse */
-      if (fabsf(average(mixed_ss_base_color)) > CLOSURE_WEIGHT_CUTOFF) {
-        if (subsurface <= CLOSURE_WEIGHT_CUTOFF && diffuse_weight > CLOSURE_WEIGHT_CUTOFF) {
-          Spectrum diff_weight = weight * rgb_to_spectrum(base_color) * diffuse_weight;
-
-          ccl_private PrincipledDiffuseBsdf *bsdf = (ccl_private PrincipledDiffuseBsdf *)
-              bsdf_alloc(sd, sizeof(PrincipledDiffuseBsdf), diff_weight);
-
-          if (bsdf) {
-            bsdf->N = N;
-            bsdf->roughness = roughness;
-
-            /* setup bsdf */
-            sd->flag |= bsdf_principled_diffuse_setup(bsdf, PRINCIPLED_DIFFUSE_FULL);
-          }
-        }
-        else if (subsurface > CLOSURE_WEIGHT_CUTOFF) {
-          ccl_private Bssrdf *bssrdf = bssrdf_alloc(sd, subsurf_weight);
-
-          if (bssrdf) {
-            bssrdf->radius = rgb_to_spectrum(subsurface_radius * subsurface);
-            bssrdf->albedo = rgb_to_spectrum(mixed_ss_base_color);
-            bssrdf->N = N;
-            bssrdf->roughness = roughness;
-
-            /* Clamps protecting against bad/extreme and non physical values. */
-            subsurface_ior = clamp(subsurface_ior, 1.01f, 3.8f);
-            bssrdf->anisotropy = clamp(subsurface_anisotropy, 0.0f, 0.9f);
-
-            /* setup bsdf */
-            sd->flag |= bssrdf_setup(sd, bssrdf, subsurface_method, subsurface_ior);
-          }
-        }
-      }
-#else
-      /* diffuse */
-      if (diffuse_weight > CLOSURE_WEIGHT_CUTOFF) {
-        Spectrum diff_weight = weight * rgb_to_spectrum(base_color) * diffuse_weight;
-
-        ccl_private PrincipledDiffuseBsdf *bsdf = (ccl_private PrincipledDiffuseBsdf *)bsdf_alloc(
-            sd, sizeof(PrincipledDiffuseBsdf), diff_weight);
-
-        if (bsdf) {
-          bsdf->N = N;
-          bsdf->roughness = roughness;
-
-          /* setup bsdf */
-          sd->flag |= bsdf_principled_diffuse_setup(bsdf, PRINCIPLED_DIFFUSE_FULL);
-        }
-      }
-#endif
-
-      /* sheen */
-      if (diffuse_weight > CLOSURE_WEIGHT_CUTOFF && sheen > CLOSURE_WEIGHT_CUTOFF) {
-        float m_cdlum = linear_rgb_to_gray(kg, base_color);
-        float3 m_ctint = m_cdlum > 0.0f ? base_color / m_cdlum :
-                                          one_float3();  // normalize lum. to isolate hue+sat
-
-        /* color of the sheen component */
-        float3 sheen_color = make_float3(1.0f - sheen_tint) + m_ctint * sheen_tint;
-
-        Spectrum sheen_weight = weight * sheen * rgb_to_spectrum(sheen_color) * diffuse_weight;
-
-        ccl_private PrincipledSheenBsdf *bsdf = (ccl_private PrincipledSheenBsdf *)bsdf_alloc(
-            sd, sizeof(PrincipledSheenBsdf), sheen_weight);
-
-        if (bsdf) {
-          bsdf->N = N;
-
-          /* setup bsdf */
-          sd->flag |= bsdf_principled_sheen_setup(sd, bsdf);
-        }
-      }
-
-      /* specular reflection */
-#ifdef __CAUSTICS_TRICKS__
-      if (kernel_data.integrator.caustics_reflective || (path_flag & PATH_RAY_DIFFUSE) == 0) {
-#endif
-        if (specular_weight > CLOSURE_WEIGHT_CUTOFF &&
-            (specular > CLOSURE_WEIGHT_CUTOFF || metallic > CLOSURE_WEIGHT_CUTOFF)) {
-          Spectrum spec_weight = weight * specular_weight;
-
-          ccl_private MicrofacetBsdf *bsdf = (ccl_private MicrofacetBsdf *)bsdf_alloc(
-              sd, sizeof(MicrofacetBsdf), spec_weight);
-          ccl_private MicrofacetExtra *extra =
-              (bsdf != NULL) ?
-                  (ccl_private MicrofacetExtra *)closure_alloc_extra(sd, sizeof(MicrofacetExtra)) :
-                  NULL;
-
-          if (bsdf && extra) {
-            bsdf->N = N;
-            bsdf->ior = (2.0f / (1.0f - safe_sqrtf(0.08f * specular))) - 1.0f;
-            bsdf->T = T;
-            bsdf->extra = extra;
-
-            float aspect = safe_sqrtf(1.0f - anisotropic * 0.9f);
-            float r2 = roughness * roughness;
-
-            bsdf->alpha_x = r2 / aspect;
-            bsdf->alpha_y = r2 * aspect;
-
-            float m_cdlum = 0.3f * base_color.x + 0.6f * base_color.y +
-                            0.1f * base_color.z;  // luminance approx.
-            float3 m_ctint = m_cdlum > 0.0f ? base_color / m_cdlum :
-                                              one_float3();  // normalize lum. to isolate hue+sat
-            float3 tmp_col = make_float3(1.0f - specular_tint) + m_ctint * specular_tint;
-
-            bsdf->extra->cspec0 = rgb_to_spectrum(
-                (specular * 0.08f * tmp_col) * (1.0f - metallic) + base_color * metallic);
-            bsdf->extra->color = rgb_to_spectrum(base_color);
-            bsdf->extra->clearcoat = 0.0f;
-
-            /* setup bsdf */
-            if (distribution == CLOSURE_BSDF_MICROFACET_GGX_GLASS_ID ||
-                roughness <= 0.075f) /* use single-scatter GGX */
-              sd->flag |= bsdf_microfacet_ggx_fresnel_setup(bsdf, sd);
-            else /* use multi-scatter GGX */
-              sd->flag |= bsdf_microfacet_multi_ggx_fresnel_setup(bsdf, sd);
-          }
-        }
-#ifdef __CAUSTICS_TRICKS__
-      }
-#endif
-
-      /* BSDF */
-#ifdef __CAUSTICS_TRICKS__
-      if (kernel_data.integrator.caustics_reflective ||
-          kernel_data.integrator.caustics_refractive || (path_flag & PATH_RAY_DIFFUSE) == 0) {
-#endif
-        if (final_transmission > CLOSURE_WEIGHT_CUTOFF) {
-          Spectrum glass_weight = weight * final_transmission;
-          float3 cspec0 = base_color * specular_tint + make_float3(1.0f - specular_tint);
-
-          if (roughness <= 5e-2f ||
-              distribution == CLOSURE_BSDF_MICROFACET_GGX_GLASS_ID) { /* use single-scatter GGX */
-            float refl_roughness = roughness;
-
-            /* reflection */
-#ifdef __CAUSTICS_TRICKS__
-            if (kernel_data.integrator.caustics_reflective || (path_flag & PATH_RAY_DIFFUSE) == 0)
-#endif
-            {
-              ccl_private MicrofacetBsdf *bsdf = (ccl_private MicrofacetBsdf *)bsdf_alloc(
-                  sd, sizeof(MicrofacetBsdf), glass_weight * fresnel);
-              ccl_private MicrofacetExtra *extra =
-                  (bsdf != NULL) ? (ccl_private MicrofacetExtra *)closure_alloc_extra(
-                                       sd, sizeof(MicrofacetExtra)) :
-                                   NULL;
-
-              if (bsdf && extra) {
-                bsdf->N = N;
-                bsdf->T = zero_float3();
-                bsdf->extra = extra;
-
-                bsdf->alpha_x = refl_roughness * refl_roughness;
-                bsdf->alpha_y = refl_roughness * refl_roughness;
-                bsdf->ior = ior;
-
-                bsdf->extra->color = rgb_to_spectrum(base_color);
-                bsdf->extra->cspec0 = rgb_to_spectrum(cspec0);
-                bsdf->extra->clearcoat = 0.0f;
-
-                /* setup bsdf */
-                sd->flag |= bsdf_microfacet_ggx_fresnel_setup(bsdf, sd);
-              }
-            }
-
-            /* refraction */
-#ifdef __CAUSTICS_TRICKS__
-            if (kernel_data.integrator.caustics_refractive || (path_flag & PATH_RAY_DIFFUSE) == 0)
-#endif
-            {
-              /* This is to prevent MNEE from receiving a null BSDF. */
-              float refraction_fresnel = fmaxf(0.0001f, 1.0f - fresnel);
-              ccl_private MicrofacetBsdf *bsdf = (ccl_private MicrofacetBsdf *)bsdf_alloc(
-                  sd,
-                  sizeof(MicrofacetBsdf),
-                  rgb_to_spectrum(base_color) * glass_weight * refraction_fresnel);
-              if (bsdf) {
-                bsdf->N = N;
-                bsdf->T = zero_float3();
-                bsdf->extra = NULL;
-
-                if (distribution == CLOSURE_BSDF_MICROFACET_GGX_GLASS_ID)
-                  transmission_roughness = 1.0f - (1.0f - refl_roughness) *
-                                                      (1.0f - transmission_roughness);
-                else
-                  transmission_roughness = refl_roughness;
-
-                bsdf->alpha_x = transmission_roughness * transmission_roughness;
-                bsdf->alpha_y = transmission_roughness * transmission_roughness;
-                bsdf->ior = ior;
-
-                /* setup bsdf */
-                sd->flag |= bsdf_microfacet_ggx_refraction_setup(bsdf);
-              }
-            }
-          }
-          else { /* use multi-scatter GGX */
-            ccl_private MicrofacetBsdf *bsdf = (ccl_private MicrofacetBsdf *)bsdf_alloc(
-                sd, sizeof(MicrofacetBsdf), glass_weight);
-            ccl_private MicrofacetExtra *extra =
-                (bsdf != NULL) ? (ccl_private MicrofacetExtra *)closure_alloc_extra(
-                                     sd, sizeof(MicrofacetExtra)) :
-                                 NULL;
-
-            if (bsdf && extra) {
-              bsdf->N = N;
-              bsdf->extra = extra;
-              bsdf->T = zero_float3();
-
-              bsdf->alpha_x = roughness * roughness;
-              bsdf->alpha_y = roughness * roughness;
-              bsdf->ior = ior;
-
-              bsdf->extra->color = rgb_to_spectrum(base_color);
-              bsdf->extra->cspec0 = rgb_to_spectrum(cspec0);
-              bsdf->extra->clearcoat = 0.0f;
-
-              /* setup bsdf */
-              sd->flag |= bsdf_microfacet_multi_ggx_glass_fresnel_setup(bsdf, sd);
-            }
-          }
-        }
-#ifdef __CAUSTICS_TRICKS__
-      }
-#endif
-
-      /* clearcoat */
-#ifdef __CAUSTICS_TRICKS__
-      if (kernel_data.integrator.caustics_reflective || (path_flag & PATH_RAY_DIFFUSE) == 0) {
-#endif
-        if (clearcoat > CLOSURE_WEIGHT_CUTOFF) {
-          ccl_private MicrofacetBsdf *bsdf = (ccl_private MicrofacetBsdf *)bsdf_alloc(
-              sd, sizeof(MicrofacetBsdf), weight);
-          ccl_private MicrofacetExtra *extra =
-              (bsdf != NULL) ?
-                  (ccl_private MicrofacetExtra *)closure_alloc_extra(sd, sizeof(MicrofacetExtra)) :
-                  NULL;
-
-          if (bsdf && extra) {
-            bsdf->N = clearcoat_normal;
-            bsdf->T = zero_float3();
-            bsdf->ior = 1.5f;
-            bsdf->extra = extra;
-
-            bsdf->alpha_x = clearcoat_roughness * clearcoat_roughness;
-            bsdf->alpha_y = clearcoat_roughness * clearcoat_roughness;
-
-            bsdf->extra->color = zero_spectrum();
-            bsdf->extra->cspec0 = make_spectrum(0.04f);
-            bsdf->extra->clearcoat = clearcoat;
-
-            /* setup bsdf */
-            sd->flag |= bsdf_microfacet_ggx_clearcoat_setup(bsdf, sd);
-          }
-        }
-#ifdef __CAUSTICS_TRICKS__
-      }
-#endif
-
-      break;
-    }
->>>>>>> d1d2f002
     case CLOSURE_BSDF_DIFFUSE_ID: {
       Spectrum weight = sd->svm_closure_weight * mix_weight;
       ccl_private OrenNayarBsdf *bsdf = (ccl_private OrenNayarBsdf *)bsdf_alloc(
@@ -583,19 +199,8 @@
         sd->flag |= bsdf_microfacet_ggx_setup(bsdf);
       else if (type == CLOSURE_BSDF_MICROFACET_MULTI_GGX_ID) {
         kernel_assert(stack_valid(data_node.w));
-<<<<<<< HEAD
-        float3 color = stack_load_float3(stack, data_node.w);
+        Spectrum color = rgb_to_spectrum(stack_load_float3(stack, data_node.w));
         sd->flag |= bsdf_microfacet_multi_ggx_setup(kg, bsdf, sd, color);
-=======
-        bsdf->extra = (ccl_private MicrofacetExtra *)closure_alloc_extra(sd,
-                                                                         sizeof(MicrofacetExtra));
-        if (bsdf->extra) {
-          bsdf->extra->color = rgb_to_spectrum(stack_load_float3(stack, data_node.w));
-          bsdf->extra->cspec0 = zero_spectrum();
-          bsdf->extra->clearcoat = 0.0f;
-          sd->flag |= bsdf_microfacet_multi_ggx_setup(bsdf);
-        }
->>>>>>> d1d2f002
       }
       else {
         sd->flag |= bsdf_ashikhmin_shirley_setup(bsdf);
@@ -718,13 +323,8 @@
       /* TODO: Detect sharp, fallback. */
 
       bsdf->N = N;
-<<<<<<< HEAD
       bsdf->extra = NULL;
-      bsdf->T = make_float3(0.0f, 0.0f, 0.0f);
-=======
-      bsdf->extra = extra;
       bsdf->T = zero_float3();
->>>>>>> d1d2f002
 
       float roughness = sqr(param1);
       bsdf->alpha_x = roughness;
@@ -733,13 +333,7 @@
       bsdf->ior = (sd->flag & SD_BACKFACING) ? 1.0f / eta : eta;
 
       kernel_assert(stack_valid(data_node.z));
-<<<<<<< HEAD
-      float3 color = stack_load_float3(stack, data_node.z);
-=======
-      bsdf->extra->color = rgb_to_spectrum(stack_load_float3(stack, data_node.z));
-      bsdf->extra->cspec0 = zero_spectrum();
-      bsdf->extra->clearcoat = 0.0f;
->>>>>>> d1d2f002
+      Spectrum color = rgb_to_spectrum(stack_load_float3(stack, data_node.z));
 
       /* setup bsdf */
       sd->flag |= bsdf_microfacet_multi_ggx_glass_setup(kg, bsdf, sd, color);
