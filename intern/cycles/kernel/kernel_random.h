/*
 * Copyright 2011-2013 Blender Foundation
 *
 * Licensed under the Apache License, Version 2.0 (the "License");
 * you may not use this file except in compliance with the License.
 * You may obtain a copy of the License at
 *
 * http://www.apache.org/licenses/LICENSE-2.0
 *
 * Unless required by applicable law or agreed to in writing, software
 * distributed under the License is distributed on an "AS IS" BASIS,
 * WITHOUT WARRANTIES OR CONDITIONS OF ANY KIND, either express or implied.
 * See the License for the specific language governing permissions and
 * limitations under the License.
 */

#include "kernel/kernel_jitter.h"

CCL_NAMESPACE_BEGIN

#ifdef __SOBOL__

/* Skip initial numbers that are not as well distributed, especially the
 * first sequence is just 0 everywhere, which can be problematic for e.g.
 * path termination.
 */
#define SOBOL_SKIP 64

/* High Dimensional Sobol. */

/* Van der Corput radical inverse. */
ccl_device uint van_der_corput(uint bits)
{
	bits = (bits << 16) | (bits >> 16);
	bits = ((bits & 0x00ff00ff) << 8) | ((bits & 0xff00ff00) >> 8);
	bits = ((bits & 0x0f0f0f0f) << 4) | ((bits & 0xf0f0f0f0) >> 4);
	bits = ((bits & 0x33333333) << 2) | ((bits & 0xcccccccc) >> 2);
	bits = ((bits & 0x55555555) << 1) | ((bits & 0xaaaaaaaa) >> 1);
	return bits;
}

/* Sobol radical inverse. */
ccl_device uint sobol(uint i)
{
	uint r = 0;
	for(uint v = 1U << 31; i; i >>= 1, v ^= v >> 1) {
		if(i & 1) {
			r ^= v;
		}
	}
	return r;
}

/* Inverse of sobol radical inverse. */
ccl_device uint sobol_inverse(uint i)
{
	const uint msb = 1U << 31;
	uint r = 0;
	for(uint v = 1; i; i <<= 1, v ^= v << 1) {
		if(i & msb) {
			r ^= v;
		}
	}
	return r;
}

/* Multidimensional sobol with generator matrices
 * dimension 0 and 1 are equal to van_der_corput() and sobol() respectively.
 */
ccl_device uint sobol_dimension(KernelGlobals *kg, int index, int dimension)
{
	uint result = 0;
	uint i = index;
	for(uint j = 0; i; i >>= 1, j++) {
		if(i & 1) {
			result ^= kernel_tex_fetch(__sobol_directions, 32*dimension + j);
		}
	}
	return result;
}

/* Lookup index and x/y coordinate, assumes m is a power of two. */
ccl_device uint sobol_lookup(const uint m,
                             const uint frame,
                             const uint ex,
                             const uint ey,
                             uint *x, uint *y)
{
	/* Shift is constant per frame. */
	const uint shift = frame << (m << 1);
	const uint sobol_shift = sobol(shift);
	/* Van der Corput is its own inverse. */
	const uint lower = van_der_corput(ex << (32 - m));
	/* Need to compensate for ey difference and shift. */
	const uint sobol_lower = sobol(lower);
	const uint mask = ~-(1 << m) << (32 - m);  /* Only m upper bits. */
	const uint delta = ((ey << (32 - m)) ^ sobol_lower ^ sobol_shift) & mask;
	/* Only use m upper bits for the index (m is a power of two). */
	const uint sobol_result = delta | (delta >> m);
	const uint upper = sobol_inverse(sobol_result);
	const uint index = shift | upper | lower;
	*x = van_der_corput(index);
	*y = sobol_shift ^ sobol_result ^ sobol_lower;
	return index;
}

<<<<<<< HEAD
ccl_device_forceinline float path_rng_1D(KernelGlobals *kg, ccl_addr_space RNG *rng, int sample, int num_samples, int dimension)
=======
ccl_device_forceinline float path_rng_1D(KernelGlobals *kg,
                                         RNG *rng,
                                         int sample, int num_samples,
                                         int dimension)
>>>>>>> 5e9132b3
{
#ifdef __CMJ__
	if(kernel_data.integrator.sampling_pattern == SAMPLING_PATTERN_CMJ) {
		/* Correlated multi-jitter. */
		int p = *rng + dimension;
		return cmj_sample_1D(sample, num_samples, p);
	}
#endif

#ifdef __SOBOL_FULL_SCREEN__
	uint result = sobol_dimension(kg, *rng, dimension);
	float r = (float)result * (1.0f/(float)0xFFFFFFFF);
	return r;
#else
	/* Compute sobol sequence value using direction vectors. */
	uint result = sobol_dimension(kg, sample + SOBOL_SKIP, dimension);
	float r = (float)result * (1.0f/(float)0xFFFFFFFF);

	/* Cranly-Patterson rotation using rng seed */
	float shift;

	/* Hash rng with dimension to solve correlation issues.
	 * See T38710, T50116.
	 */
	RNG tmp_rng = cmj_hash_simple(dimension, *rng);
	shift = tmp_rng * (1.0f/(float)0xFFFFFFFF);

	return r + shift - floorf(r + shift);
#endif
}

<<<<<<< HEAD
ccl_device_forceinline void path_rng_2D(KernelGlobals *kg, ccl_addr_space RNG *rng, int sample, int num_samples, int dimension, float *fx, float *fy)
=======
ccl_device_forceinline void path_rng_2D(KernelGlobals *kg,
                                        RNG *rng,
                                        int sample, int num_samples,
                                        int dimension,
                                        float *fx, float *fy)
>>>>>>> 5e9132b3
{
#ifdef __CMJ__
	if(kernel_data.integrator.sampling_pattern == SAMPLING_PATTERN_CMJ) {
		/* Correlated multi-jitter. */
		int p = *rng + dimension;
		cmj_sample_2D(sample, num_samples, p, fx, fy);
	}
	else
#endif
	{
		/* Sobol. */
		*fx = path_rng_1D(kg, rng, sample, num_samples, dimension);
		*fy = path_rng_1D(kg, rng, sample, num_samples, dimension + 1);
	}
}

ccl_device_inline void path_rng_init(KernelGlobals *kg,
                                     ccl_global uint *rng_state,
                                     int sample, int num_samples,
                                     RNG *rng,
                                     int x, int y,
                                     float *fx, float *fy)
{
#ifdef __SOBOL_FULL_SCREEN__
	uint px, py;
	uint bits = 16; /* limits us to 65536x65536 and 65536 samples */
	uint size = 1 << bits;
	uint frame = sample;

	*rng = sobol_lookup(bits, frame, x, y, &px, &py);

	*rng ^= kernel_data.integrator.seed;

	if(sample == 0) {
		*fx = 0.5f;
		*fy = 0.5f;
	}
	else {
		*fx = size * (float)px * (1.0f/(float)0xFFFFFFFF) - x;
		*fy = size * (float)py * (1.0f/(float)0xFFFFFFFF) - y;
	}
#else
	*rng = *rng_state;

	*rng ^= kernel_data.integrator.seed;

	if(sample == 0) {
		*fx = 0.5f;
		*fy = 0.5f;
	}
	else {
		path_rng_2D(kg, rng, sample, num_samples, PRNG_FILTER_U, fx, fy);
	}
#endif
}

ccl_device void path_rng_end(KernelGlobals *kg,
                             ccl_global uint *rng_state,
                             RNG rng)
{
	/* nothing to do */
}

#else  /* __SOBOL__ */

/* Linear Congruential Generator */

<<<<<<< HEAD
ccl_device_forceinline float path_rng_1D(KernelGlobals *kg, RNG& rng, int sample, int num_samples, int dimension)
=======
ccl_device_forceinline float path_rng_1D(KernelGlobals *kg,
                                         RNG *rng,
                                         int sample, int num_samples,
                                         int dimension)
>>>>>>> 5e9132b3
{
	/* implicit mod 2^32 */
	*rng = (1103515245*(*rng) + 12345);
	return (float)*rng * (1.0f/(float)0xFFFFFFFF);
}

ccl_device_inline void path_rng_2D(KernelGlobals *kg,
                                   RNG *rng,
                                   int sample, int num_samples,
                                   int dimension,
                                   float *fx, float *fy)
{
	*fx = path_rng_1D(kg, rng, sample, num_samples, dimension);
	*fy = path_rng_1D(kg, rng, sample, num_samples, dimension + 1);
}

ccl_device void path_rng_init(KernelGlobals *kg,
                              ccl_global uint *rng_state,
                              int sample, int num_samples,
                              RNG *rng,
                              int x, int y,
                              float *fx, float *fy)
{
	/* load state */
	*rng = *rng_state;

	*rng ^= kernel_data.integrator.seed;

	if(sample == 0) {
		*fx = 0.5f;
		*fy = 0.5f;
	}
	else {
		path_rng_2D(kg, rng, sample, num_samples, PRNG_FILTER_U, fx, fy);
	}
}

ccl_device void path_rng_end(KernelGlobals *kg,
                             ccl_global uint *rng_state,
                             RNG rng)
{
	/* store state for next sample */
	*rng_state = rng;
}

#endif  /* __SOBOL__ */

/* Linear Congruential Generator */

ccl_device uint lcg_step_uint(uint *rng)
{
	/* implicit mod 2^32 */
	*rng = (1103515245*(*rng) + 12345);
	return *rng;
}

ccl_device float lcg_step_float(uint *rng)
{
	/* implicit mod 2^32 */
	*rng = (1103515245*(*rng) + 12345);
	return (float)*rng * (1.0f/(float)0xFFFFFFFF);
}

ccl_device uint lcg_init(uint seed)
{
	uint rng = seed;
	lcg_step_uint(&rng);
	return rng;
}

/* Path Tracing Utility Functions
 *
 * For each random number in each step of the path we must have a unique
 * dimension to avoid using the same sequence twice.
 *
 * For branches in the path we must be careful not to reuse the same number
 * in a sequence and offset accordingly.
 */

ccl_device_inline float path_state_rng_1D(KernelGlobals *kg,
                                          RNG *rng,
                                          const ccl_addr_space PathState *state,
                                          int dimension)
{
	return path_rng_1D(kg,
	                   rng,
	                   state->sample, state->num_samples,
	                   state->rng_offset + dimension);
}

ccl_device_inline float path_state_rng_1D_for_decision(
        KernelGlobals *kg,
        RNG *rng,
        const ccl_addr_space PathState *state,
        int dimension)
{
	/* The rng_offset is not increased for transparent bounces. if we do then
	 * fully transparent objects can become subtly visible by the different
	 * sampling patterns used where the transparent object is.
	 *
	 * however for some random numbers that will determine if we next bounce
	 * is transparent we do need to increase the offset to avoid always making
	 * the same decision. */
	const int rng_offset = state->rng_offset + state->transparent_bounce * PRNG_BOUNCE_NUM;
	return path_rng_1D(kg,
	                   rng,
	                   state->sample, state->num_samples,
	                   rng_offset + dimension);
}

ccl_device_inline void path_state_rng_2D(KernelGlobals *kg,
                                         RNG *rng,
                                         const ccl_addr_space PathState *state,
                                         int dimension,
                                         float *fx, float *fy)
{
	path_rng_2D(kg,
	            rng,
	            state->sample, state->num_samples,
	            state->rng_offset + dimension,
	            fx, fy);
}

ccl_device_inline float path_branched_rng_1D(
        KernelGlobals *kg,
        RNG *rng,
        const ccl_addr_space PathState *state,
        int branch,
        int num_branches,
        int dimension)
{
	return path_rng_1D(kg,
	                   rng,
	                   state->sample * num_branches + branch,
	                   state->num_samples * num_branches,
	                   state->rng_offset + dimension);
}

ccl_device_inline float path_branched_rng_1D_for_decision(
        KernelGlobals *kg,
        RNG *rng,
        const ccl_addr_space PathState *state,
        int branch,
        int num_branches,
        int dimension)
{
	const int rng_offset = state->rng_offset + state->transparent_bounce * PRNG_BOUNCE_NUM;
	return path_rng_1D(kg,
	                   rng,
	                   state->sample * num_branches + branch,
	                   state->num_samples * num_branches,
	                   rng_offset + dimension);
}

ccl_device_inline void path_branched_rng_2D(
        KernelGlobals *kg,
        RNG *rng,
        const ccl_addr_space PathState *state,
        int branch,
        int num_branches,
        int dimension,
        float *fx, float *fy)
{
	path_rng_2D(kg,
	            rng,
	            state->sample * num_branches + branch,
	            state->num_samples * num_branches,
	            state->rng_offset + dimension,
	            fx, fy);
}

/* Utitility functions to get light termination value,
 * since it might not be needed in many cases.
 */
ccl_device_inline float path_state_rng_light_termination(
        KernelGlobals *kg,
        RNG *rng,
        const ccl_addr_space PathState *state)
{
	if(kernel_data.integrator.light_inv_rr_threshold > 0.0f) {
		return path_state_rng_1D_for_decision(kg, rng, state, PRNG_LIGHT_TERMINATE);
	}
	return 0.0f;
}

ccl_device_inline float path_branched_rng_light_termination(
        KernelGlobals *kg,
        RNG *rng,
        const ccl_addr_space PathState *state,
        int branch,
        int num_branches)
{
	if(kernel_data.integrator.light_inv_rr_threshold > 0.0f) {
		return path_branched_rng_1D_for_decision(kg,
		                                         rng,
		                                         state,
		                                         branch,
		                                         num_branches,
		                                         PRNG_LIGHT_TERMINATE);
	}
	return 0.0f;
}

<<<<<<< HEAD
/* Utitility functions to get light termination value, since it might not be needed in many cases. */
ccl_device_inline float path_state_rng_light_termination(KernelGlobals *kg, ccl_addr_space RNG *rng, const ccl_addr_space PathState *state)
{
	if(kernel_data.integrator.light_inv_rr_threshold > 0.0f) {
		return path_state_rng_1D_for_decision(kg, rng, state, PRNG_LIGHT_TERMINATE);
	}
	return 0.0f;
}

ccl_device_inline float path_branched_rng_light_termination(KernelGlobals *kg, ccl_addr_space RNG *rng, const PathState *state, int branch, int num_branches)
{
	if(kernel_data.integrator.light_inv_rr_threshold > 0.0f) {
		return path_branched_rng_1D_for_decision(kg, rng, state, branch, num_branches, PRNG_LIGHT_TERMINATE);
	}
	return 0.0f;
}

ccl_device_inline void path_state_branch(PathState *state, int branch, int num_branches)
=======
ccl_device_inline void path_state_branch(ccl_addr_space PathState *state,
                                         int branch,
                                         int num_branches)
>>>>>>> 5e9132b3
{
	/* path is splitting into a branch, adjust so that each branch
	 * still gets a unique sample from the same sequence */
	state->rng_offset += PRNG_BOUNCE_NUM;
	state->sample = state->sample*num_branches + branch;
	state->num_samples = state->num_samples*num_branches;
}

ccl_device_inline uint lcg_state_init(RNG *rng,
                                      int rng_offset,
                                      int sample,
                                      uint scramble)
{
	return lcg_init(*rng + rng_offset + sample*scramble);
}

ccl_device float lcg_step_float_addrspace(ccl_addr_space uint *rng)
{
	/* Implicit mod 2^32 */
	*rng = (1103515245*(*rng) + 12345);
	return (float)*rng * (1.0f/(float)0xFFFFFFFF);
}

CCL_NAMESPACE_END
<|MERGE_RESOLUTION|>--- conflicted
+++ resolved
@@ -104,14 +104,10 @@
 	return index;
 }
 
-<<<<<<< HEAD
-ccl_device_forceinline float path_rng_1D(KernelGlobals *kg, ccl_addr_space RNG *rng, int sample, int num_samples, int dimension)
-=======
 ccl_device_forceinline float path_rng_1D(KernelGlobals *kg,
                                          RNG *rng,
                                          int sample, int num_samples,
                                          int dimension)
->>>>>>> 5e9132b3
 {
 #ifdef __CMJ__
 	if(kernel_data.integrator.sampling_pattern == SAMPLING_PATTERN_CMJ) {
@@ -143,15 +139,11 @@
 #endif
 }
 
-<<<<<<< HEAD
-ccl_device_forceinline void path_rng_2D(KernelGlobals *kg, ccl_addr_space RNG *rng, int sample, int num_samples, int dimension, float *fx, float *fy)
-=======
 ccl_device_forceinline void path_rng_2D(KernelGlobals *kg,
                                         RNG *rng,
                                         int sample, int num_samples,
                                         int dimension,
                                         float *fx, float *fy)
->>>>>>> 5e9132b3
 {
 #ifdef __CMJ__
 	if(kernel_data.integrator.sampling_pattern == SAMPLING_PATTERN_CMJ) {
@@ -219,14 +211,10 @@
 
 /* Linear Congruential Generator */
 
-<<<<<<< HEAD
-ccl_device_forceinline float path_rng_1D(KernelGlobals *kg, RNG& rng, int sample, int num_samples, int dimension)
-=======
 ccl_device_forceinline float path_rng_1D(KernelGlobals *kg,
                                          RNG *rng,
                                          int sample, int num_samples,
                                          int dimension)
->>>>>>> 5e9132b3
 {
 	/* implicit mod 2^32 */
 	*rng = (1103515245*(*rng) + 12345);
@@ -430,30 +418,9 @@
 	return 0.0f;
 }
 
-<<<<<<< HEAD
-/* Utitility functions to get light termination value, since it might not be needed in many cases. */
-ccl_device_inline float path_state_rng_light_termination(KernelGlobals *kg, ccl_addr_space RNG *rng, const ccl_addr_space PathState *state)
-{
-	if(kernel_data.integrator.light_inv_rr_threshold > 0.0f) {
-		return path_state_rng_1D_for_decision(kg, rng, state, PRNG_LIGHT_TERMINATE);
-	}
-	return 0.0f;
-}
-
-ccl_device_inline float path_branched_rng_light_termination(KernelGlobals *kg, ccl_addr_space RNG *rng, const PathState *state, int branch, int num_branches)
-{
-	if(kernel_data.integrator.light_inv_rr_threshold > 0.0f) {
-		return path_branched_rng_1D_for_decision(kg, rng, state, branch, num_branches, PRNG_LIGHT_TERMINATE);
-	}
-	return 0.0f;
-}
-
-ccl_device_inline void path_state_branch(PathState *state, int branch, int num_branches)
-=======
 ccl_device_inline void path_state_branch(ccl_addr_space PathState *state,
                                          int branch,
                                          int num_branches)
->>>>>>> 5e9132b3
 {
 	/* path is splitting into a branch, adjust so that each branch
 	 * still gets a unique sample from the same sequence */
