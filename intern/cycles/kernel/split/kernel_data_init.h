--- conflicted
+++ resolved
@@ -139,47 +139,12 @@
 			*(buffer + index) = 0.0f;
 		}
 
-<<<<<<< HEAD
-		/* Initialize random numbers and ray. */
-		kernel_path_trace_setup(kg,
-		                        rng_state,
-		                        my_sample,
-		                        pixel_x, pixel_y,
-		                        &rng_coop[ray_index],
-		                        &Ray_coop[ray_index]);
-
-		if(Ray_coop[ray_index].t != 0.0f) {
-			/* Initialize throughput, L_transparent, Ray, PathState;
-			 * These rays proceed with path-iteration.
-			 */
-			throughput_coop[ray_index] = make_float3(1.0f, 1.0f, 1.0f);
-			L_transparent_coop[ray_index] = 0.0f;
-			path_radiance_init(&PathRadiance_coop[ray_index], kernel_data.film.use_light_pass);
-			path_state_init(kg,
-			                kg->sd_input,
-			                &PathState_coop[ray_index],
-			                &rng_coop[ray_index],
-			                my_sample,
-			                &Ray_coop[ray_index]);
-#ifdef __KERNEL_DEBUG__
-			debug_data_init(&debugdata_coop[ray_index]);
-#endif
-		}
-		else {
-			/* These rays do not participate in path-iteration. */
-			float4 L_rad = make_float4(0.0f, 0.0f, 0.0f, 0.0f);
-			/* Accumulate result in output buffer. */
-			kernel_write_pass_float4(per_sample_output_buffers, my_sample, L_rad);
-			path_rng_end(kg, rng_state, rng_coop[ray_index]);
-			ASSIGN_RAY_STATE(ray_state, ray_index, RAY_TO_REGENERATE);
-=======
 		parallel_for(kg, i, sw * sh) {
 			int x = sx + i % sw;
 			int y = sy + i / sw;
 
 			int index = (offset + x + y*stride);
 			*(rng_state + index) = hash_int_2d(x, y);
->>>>>>> 5e9132b3
 		}
 	}
 
