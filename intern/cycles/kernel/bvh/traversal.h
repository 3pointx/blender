/*
 * Adapted from code Copyright 2009-2010 NVIDIA Corporation,
 * and code copyright 2009-2012 Intel Corporation
 *
 * Modifications Copyright 2011-2013, Blender Foundation.
 *
 * Licensed under the Apache License, Version 2.0 (the "License");
 * you may not use this file except in compliance with the License.
 * You may obtain a copy of the License at
 *
 * http://www.apache.org/licenses/LICENSE-2.0
 *
 * Unless required by applicable law or agreed to in writing, software
 * distributed under the License is distributed on an "AS IS" BASIS,
 * WITHOUT WARRANTIES OR CONDITIONS OF ANY KIND, either express or implied.
 * See the License for the specific language governing permissions and
 * limitations under the License.
 */

#if BVH_FEATURE(BVH_HAIR)
#  define NODE_INTERSECT bvh_node_intersect
#else
#  define NODE_INTERSECT bvh_aligned_node_intersect
#endif

/* This is a template BVH traversal function, where various features can be
 * enabled/disabled. This way we can compile optimized versions for each case
 * without new features slowing things down.
 *
 * BVH_HAIR: hair curve rendering
 * BVH_POINTCLOUD: point cloud rendering
 * BVH_MOTION: motion blur rendering
 */

ccl_device_noinline bool BVH_FUNCTION_FULL_NAME(BVH)(KernelGlobals kg,
                                                     ccl_private const Ray *ray,
                                                     ccl_private Intersection *isect,
                                                     const uint visibility)
{
  /* todo:
   * - test if pushing distance on the stack helps (for non shadow rays)
   * - separate version for shadow rays
   * - likely and unlikely for if() statements
   * - test restrict attribute for pointers
   */

  /* traversal stack in CUDA thread-local memory */
  int traversal_stack[BVH_STACK_SIZE];
  traversal_stack[0] = ENTRYPOINT_SENTINEL;

  /* traversal variables in registers */
  int stack_ptr = 0;
  int node_addr = kernel_data.bvh.root;

  /* ray parameters in registers */
  float3 P = ray->P;
  float3 dir = bvh_clamp_direction(ray->D);
  float3 idir = bvh_inverse_direction(dir);
  int object = OBJECT_NONE;

#if BVH_FEATURE(BVH_MOTION)
  Transform ob_itfm;
#endif

  isect->t = ray->t;
  isect->u = 0.0f;
  isect->v = 0.0f;
  isect->prim = PRIM_NONE;
  isect->object = OBJECT_NONE;

  /* traversal loop */
  do {
    do {
      /* traverse internal nodes */
      while (node_addr >= 0 && node_addr != ENTRYPOINT_SENTINEL) {
        int node_addr_child1, traverse_mask;
        float dist[2];
        float4 cnodes = kernel_tex_fetch(__bvh_nodes, node_addr + 0);

        {
          traverse_mask = NODE_INTERSECT(kg,
                                         P,
#if BVH_FEATURE(BVH_HAIR)
                                         dir,
#endif
                                         idir,
                                         isect->t,
                                         node_addr,
                                         visibility,
                                         dist);
        }

        node_addr = __float_as_int(cnodes.z);
        node_addr_child1 = __float_as_int(cnodes.w);

        if (traverse_mask == 3) {
          /* Both children were intersected, push the farther one. */
          bool is_closest_child1 = (dist[1] < dist[0]);
          if (is_closest_child1) {
            int tmp = node_addr;
            node_addr = node_addr_child1;
            node_addr_child1 = tmp;
          }

          ++stack_ptr;
          kernel_assert(stack_ptr < BVH_STACK_SIZE);
          traversal_stack[stack_ptr] = node_addr_child1;
        }
        else {
          /* One child was intersected. */
          if (traverse_mask == 2) {
            node_addr = node_addr_child1;
          }
          else if (traverse_mask == 0) {
            /* Neither child was intersected. */
            node_addr = traversal_stack[stack_ptr];
            --stack_ptr;
          }
        }
      }

      /* if node is leaf, fetch triangle list */
      if (node_addr < 0) {
        float4 leaf = kernel_tex_fetch(__bvh_leaf_nodes, (-node_addr - 1));
        int prim_addr = __float_as_int(leaf.x);

        if (prim_addr >= 0) {
          const int prim_addr2 = __float_as_int(leaf.y);
          const uint type = __float_as_int(leaf.w);

          /* pop */
          node_addr = traversal_stack[stack_ptr];
          --stack_ptr;

          /* primitive intersection */
          switch (type & PRIMITIVE_ALL) {
            case PRIMITIVE_TRIANGLE: {
              for (; prim_addr < prim_addr2; prim_addr++) {
                kernel_assert(kernel_tex_fetch(__prim_type, prim_addr) == type);
                if (triangle_intersect(
                        kg, isect, P, dir, isect->t, visibility, object, prim_addr)) {
                  /* shadow ray early termination */
                  if (visibility & PATH_RAY_SHADOW_OPAQUE)
                    return true;
                }
              }
              break;
            }
#if BVH_FEATURE(BVH_MOTION)
            case PRIMITIVE_MOTION_TRIANGLE: {
              for (; prim_addr < prim_addr2; prim_addr++) {
                kernel_assert(kernel_tex_fetch(__prim_type, prim_addr) == type);
                if (motion_triangle_intersect(
                        kg, isect, P, dir, isect->t, ray->time, visibility, object, prim_addr)) {
                  /* shadow ray early termination */
                  if (visibility & PATH_RAY_SHADOW_OPAQUE)
                    return true;
                }
              }
              break;
            }
#endif /* BVH_FEATURE(BVH_MOTION) */
#if BVH_FEATURE(BVH_HAIR)
            case PRIMITIVE_CURVE_THICK:
            case PRIMITIVE_MOTION_CURVE_THICK:
            case PRIMITIVE_CURVE_RIBBON:
            case PRIMITIVE_MOTION_CURVE_RIBBON: {
              for (; prim_addr < prim_addr2; prim_addr++) {
                if ((type & PRIMITIVE_MOTION) && kernel_data.bvh.use_bvh_steps) {
                  const float2 prim_time = kernel_tex_fetch(__prim_time, prim_addr);
                  if (ray->time < prim_time.x || ray->time > prim_time.y) {
                    continue;
                  }
                }

                const int curve_object = (object == OBJECT_NONE) ?
                                             kernel_tex_fetch(__prim_object, prim_addr) :
                                             object;
                const int curve_prim = kernel_tex_fetch(__prim_index, prim_addr);
                const int curve_type = kernel_tex_fetch(__prim_type, prim_addr);
                const bool hit = curve_intersect(
                    kg, isect, P, dir, isect->t, curve_object, curve_prim, ray->time, curve_type);
                if (hit) {
                  /* shadow ray early termination */
                  if (visibility & PATH_RAY_SHADOW_OPAQUE)
                    return true;
                }
              }
              break;
            }
#endif /* BVH_FEATURE(BVH_HAIR) */
#if BVH_FEATURE(BVH_POINTCLOUD)
            case PRIMITIVE_POINT:
            case PRIMITIVE_MOTION_POINT: {
              for (; prim_addr < prim_addr2; prim_addr++) {
<<<<<<< HEAD
                if ((type & PRIMITIVE_ALL_MOTION) && kernel_data.bvh.use_bvh_steps) {
=======
                if ((type & PRIMITIVE_MOTION) && kernel_data.bvh.use_bvh_steps) {
>>>>>>> dd01ce2c
                  const float2 prim_time = kernel_tex_fetch(__prim_time, prim_addr);
                  if (ray->time < prim_time.x || ray->time > prim_time.y) {
                    continue;
                  }
                }

                const int point_object = (object == OBJECT_NONE) ?
                                             kernel_tex_fetch(__prim_object, prim_addr) :
                                             object;
                const int point_prim = kernel_tex_fetch(__prim_index, prim_addr);
                const int point_type = kernel_tex_fetch(__prim_type, prim_addr);
                const bool hit = point_intersect(
                    kg, isect, P, dir, isect->t, point_object, point_prim, ray->time, point_type);
                if (hit) {
                  /* shadow ray early termination */
                  if (visibility & PATH_RAY_SHADOW_OPAQUE)
                    return true;
                }
              }
              break;
            }
#endif /* BVH_FEATURE(BVH_POINTCLOUD) */
          }
        }
        else {
          /* instance push */
          object = kernel_tex_fetch(__prim_object, -prim_addr - 1);

#if BVH_FEATURE(BVH_MOTION)
          isect->t *= bvh_instance_motion_push(kg, object, ray, &P, &dir, &idir, &ob_itfm);
#else
          isect->t *= bvh_instance_push(kg, object, ray, &P, &dir, &idir);
#endif

          ++stack_ptr;
          kernel_assert(stack_ptr < BVH_STACK_SIZE);
          traversal_stack[stack_ptr] = ENTRYPOINT_SENTINEL;

          node_addr = kernel_tex_fetch(__object_node, object);
        }
      }
    } while (node_addr != ENTRYPOINT_SENTINEL);

    if (stack_ptr >= 0) {
      kernel_assert(object != OBJECT_NONE);

      /* instance pop */
#if BVH_FEATURE(BVH_MOTION)
      isect->t = bvh_instance_motion_pop(kg, object, ray, &P, &dir, &idir, isect->t, &ob_itfm);
#else
      isect->t = bvh_instance_pop(kg, object, ray, &P, &dir, &idir, isect->t);
#endif

      object = OBJECT_NONE;
      node_addr = traversal_stack[stack_ptr];
      --stack_ptr;
    }
  } while (node_addr != ENTRYPOINT_SENTINEL);

  return (isect->prim != PRIM_NONE);
}

ccl_device_inline bool BVH_FUNCTION_NAME(KernelGlobals kg,
                                         ccl_private const Ray *ray,
                                         ccl_private Intersection *isect,
                                         const uint visibility)
{
  return BVH_FUNCTION_FULL_NAME(BVH)(kg, ray, isect, visibility);
}

#undef BVH_FUNCTION_NAME
#undef BVH_FUNCTION_FEATURES
#undef NODE_INTERSECT<|MERGE_RESOLUTION|>--- conflicted
+++ resolved
@@ -193,11 +193,7 @@
             case PRIMITIVE_POINT:
             case PRIMITIVE_MOTION_POINT: {
               for (; prim_addr < prim_addr2; prim_addr++) {
-<<<<<<< HEAD
-                if ((type & PRIMITIVE_ALL_MOTION) && kernel_data.bvh.use_bvh_steps) {
-=======
                 if ((type & PRIMITIVE_MOTION) && kernel_data.bvh.use_bvh_steps) {
->>>>>>> dd01ce2c
                   const float2 prim_time = kernel_tex_fetch(__prim_time, prim_addr);
                   if (ray->time < prim_time.x || ray->time > prim_time.y) {
                     continue;
