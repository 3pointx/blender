/*
 * Copyright 2011-2013 Blender Foundation
 *
 * Licensed under the Apache License, Version 2.0 (the "License");
 * you may not use this file except in compliance with the License.
 * You may obtain a copy of the License at
 *
 * http://www.apache.org/licenses/LICENSE-2.0
 *
 * Unless required by applicable law or agreed to in writing, software
 * distributed under the License is distributed on an "AS IS" BASIS,
 * WITHOUT WARRANTIES OR CONDITIONS OF ANY KIND, either express or implied.
 * See the License for the specific language governing permissions and
 * limitations under the License.
 */

/* BVH
 *
 * Bounding volume hierarchy for ray tracing. We compile different variations
 * of the same BVH traversal function for faster rendering when some types of
 * primitives are not needed, using #includes to work around the lack of
 * C++ templates in OpenCL.
 *
 * Originally based on "Understanding the Efficiency of Ray Traversal on GPUs",
 * the code has been extended and modified to support more primitives and work
 * with CPU/CUDA/OpenCL. */

#ifdef __EMBREE__
#include "kernel/bvh/bvh_embree.h"
#endif

CCL_NAMESPACE_BEGIN

#include "kernel/bvh/bvh_types.h"

/* Common QBVH functions. */
#ifdef __QBVH__
#  include "kernel/bvh/qbvh_nodes.h"
#ifdef __KERNEL_AVX2__
#  include "kernel/bvh/obvh_nodes.h"
#endif
#endif

/* Regular BVH traversal */

#include "kernel/bvh/bvh_nodes.h"

#define BVH_FUNCTION_NAME bvh_intersect
#define BVH_FUNCTION_FEATURES 0
#include "kernel/bvh/bvh_traversal.h"

#if defined(__INSTANCING__)
#  define BVH_FUNCTION_NAME bvh_intersect_instancing
#  define BVH_FUNCTION_FEATURES BVH_INSTANCING
#  include "kernel/bvh/bvh_traversal.h"
#endif

#if defined(__HAIR__)
#  define BVH_FUNCTION_NAME bvh_intersect_hair
#  define BVH_FUNCTION_FEATURES BVH_INSTANCING|BVH_HAIR|BVH_HAIR_MINIMUM_WIDTH
#  include "kernel/bvh/bvh_traversal.h"
#endif

#if defined(__OBJECT_MOTION__)
#  define BVH_FUNCTION_NAME bvh_intersect_motion
#  define BVH_FUNCTION_FEATURES BVH_INSTANCING|BVH_MOTION
#  include "kernel/bvh/bvh_traversal.h"
#endif

#if defined(__HAIR__) && defined(__OBJECT_MOTION__)
#  define BVH_FUNCTION_NAME bvh_intersect_hair_motion
#  define BVH_FUNCTION_FEATURES BVH_INSTANCING|BVH_HAIR|BVH_HAIR_MINIMUM_WIDTH|BVH_MOTION
#  include "kernel/bvh/bvh_traversal.h"
#endif

/* Subsurface scattering BVH traversal */

#if defined(__BVH_LOCAL__)
#  define BVH_FUNCTION_NAME bvh_intersect_local
#  define BVH_FUNCTION_FEATURES BVH_HAIR
#  include "kernel/bvh/bvh_local.h"

#  if defined(__OBJECT_MOTION__)
#    define BVH_FUNCTION_NAME bvh_intersect_local_motion
#    define BVH_FUNCTION_FEATURES BVH_MOTION|BVH_HAIR
#    include "kernel/bvh/bvh_local.h"
#  endif
#endif  /* __BVH_LOCAL__ */

/* Volume BVH traversal */

#if defined(__VOLUME__)
#  define BVH_FUNCTION_NAME bvh_intersect_volume
#  define BVH_FUNCTION_FEATURES BVH_HAIR
#  include "kernel/bvh/bvh_volume.h"

#  if defined(__INSTANCING__)
#    define BVH_FUNCTION_NAME bvh_intersect_volume_instancing
#    define BVH_FUNCTION_FEATURES BVH_INSTANCING|BVH_HAIR
#    include "kernel/bvh/bvh_volume.h"
#  endif

#  if defined(__OBJECT_MOTION__)
#    define BVH_FUNCTION_NAME bvh_intersect_volume_motion
#    define BVH_FUNCTION_FEATURES BVH_INSTANCING|BVH_MOTION|BVH_HAIR
#    include "kernel/bvh/bvh_volume.h"
#  endif
#endif  /* __VOLUME__ */

/* Record all intersections - Shadow BVH traversal */

#if defined(__SHADOW_RECORD_ALL__)
#  define BVH_FUNCTION_NAME bvh_intersect_shadow_all
#  define BVH_FUNCTION_FEATURES 0
#  include "kernel/bvh/bvh_shadow_all.h"

#  if defined(__INSTANCING__)
#    define BVH_FUNCTION_NAME bvh_intersect_shadow_all_instancing
#    define BVH_FUNCTION_FEATURES BVH_INSTANCING
#    include "kernel/bvh/bvh_shadow_all.h"
#  endif

#  if defined(__HAIR__)
#    define BVH_FUNCTION_NAME bvh_intersect_shadow_all_hair
#    define BVH_FUNCTION_FEATURES BVH_INSTANCING|BVH_HAIR
#    include "kernel/bvh/bvh_shadow_all.h"
#  endif

#  if defined(__OBJECT_MOTION__)
#    define BVH_FUNCTION_NAME bvh_intersect_shadow_all_motion
#    define BVH_FUNCTION_FEATURES BVH_INSTANCING|BVH_MOTION
#    include "kernel/bvh/bvh_shadow_all.h"
#  endif

#  if defined(__HAIR__) && defined(__OBJECT_MOTION__)
#    define BVH_FUNCTION_NAME bvh_intersect_shadow_all_hair_motion
#    define BVH_FUNCTION_FEATURES BVH_INSTANCING|BVH_HAIR|BVH_MOTION
#    include "kernel/bvh/bvh_shadow_all.h"
#  endif
#endif  /* __SHADOW_RECORD_ALL__ */

/* Record all intersections - Volume BVH traversal  */

#if defined(__VOLUME_RECORD_ALL__)
#  define BVH_FUNCTION_NAME bvh_intersect_volume_all
#  define BVH_FUNCTION_FEATURES BVH_HAIR
#  include "kernel/bvh/bvh_volume_all.h"

#  if defined(__INSTANCING__)
#    define BVH_FUNCTION_NAME bvh_intersect_volume_all_instancing
#    define BVH_FUNCTION_FEATURES BVH_INSTANCING|BVH_HAIR
#    include "kernel/bvh/bvh_volume_all.h"
#  endif

#  if defined(__OBJECT_MOTION__)
#    define BVH_FUNCTION_NAME bvh_intersect_volume_all_motion
#    define BVH_FUNCTION_FEATURES BVH_INSTANCING|BVH_MOTION|BVH_HAIR
#    include "kernel/bvh/bvh_volume_all.h"
#  endif
#endif  /* __VOLUME_RECORD_ALL__ */

#undef BVH_FEATURE
#undef BVH_NAME_JOIN
#undef BVH_NAME_EVAL
#undef BVH_FUNCTION_FULL_NAME

ccl_device_inline bool scene_intersect_valid(const Ray *ray)
{
	/* NOTE: Due to some vectorization code  non-finite origin point might
	 * cause lots of false-positive intersections which will overflow traversal
	 * stack.
	 * This code is a quick way to perform early output, to avoid crashes in
	 * such cases.
	 * From production scenes so far it seems it's enough to test first element
	 * only.
	 */
	return isfinite(ray->P.x);
}

/* Note: ray is passed by value to work around a possible CUDA compiler bug. */
ccl_device_intersect bool scene_intersect(KernelGlobals *kg,
                                          const Ray ray,
                                          const uint visibility,
                                          Intersection *isect,
                                          uint *lcg_state,
                                          float difl,
                                          float extmax)
{
<<<<<<< HEAD
#ifdef __EMBREE__
	if(kernel_data.bvh.scene) {
		isect->t = ray.t;
		CCLIntersectContext ctx(kg, CCLIntersectContext::RAY_REGULAR);
		IntersectContext rtc_ctx(&ctx);
		RTCRayHit ray_hit;
		kernel_embree_setup_rayhit(ray, ray_hit, visibility);
		rtcIntersect1(kernel_data.bvh.scene, &rtc_ctx.context, &ray_hit);
		if(ray_hit.hit.geomID != RTC_INVALID_GEOMETRY_ID && ray_hit.hit.primID != RTC_INVALID_GEOMETRY_ID) {
			kernel_embree_convert_hit(kg, &ray_hit.ray, &ray_hit.hit, isect);
			return true;
		}
		return false;
	}
#endif /* __EMBREE__ */
=======
	if (!scene_intersect_valid(&ray)) {
		return false;
	}
>>>>>>> b618c185
#ifdef __OBJECT_MOTION__
	if(kernel_data.bvh.have_motion) {
#  ifdef __HAIR__
		if(kernel_data.bvh.have_curves)
			return bvh_intersect_hair_motion(kg, &ray, isect, visibility, lcg_state, difl, extmax);
#  endif /* __HAIR__ */

		return bvh_intersect_motion(kg, &ray, isect, visibility);
	}
#endif /* __OBJECT_MOTION__ */

#ifdef __HAIR__
	if(kernel_data.bvh.have_curves)
		return bvh_intersect_hair(kg, &ray, isect, visibility, lcg_state, difl, extmax);
#endif /* __HAIR__ */

#ifdef __KERNEL_CPU__

#  ifdef __INSTANCING__
	if(kernel_data.bvh.have_instancing)
		return bvh_intersect_instancing(kg, &ray, isect, visibility);
#  endif /* __INSTANCING__ */

	return bvh_intersect(kg, &ray, isect, visibility);
#else /* __KERNEL_CPU__ */

#  ifdef __INSTANCING__
	return bvh_intersect_instancing(kg, &ray, isect, visibility);
#  else
	return bvh_intersect(kg, &ray, isect, visibility);
#  endif /* __INSTANCING__ */

#endif /* __KERNEL_CPU__ */
}

#ifdef __BVH_LOCAL__
/* Note: ray is passed by value to work around a possible CUDA compiler bug. */
ccl_device_intersect bool scene_intersect_local(KernelGlobals *kg,
                                                const Ray ray,
                                                LocalIntersection *local_isect,
                                                int local_object,
                                                uint *lcg_state,
                                                int max_hits)
{
<<<<<<< HEAD
#ifdef __EMBREE__
	if(kernel_data.bvh.scene) {
		CCLIntersectContext ctx(kg, CCLIntersectContext::RAY_SSS);
		ctx.lcg_state = lcg_state;
		ctx.max_hits = max_hits;
		ctx.ss_isect = local_isect;
		local_isect->num_hits = 0;
		ctx.sss_object_id = local_object;
		IntersectContext rtc_ctx(&ctx);
		RTCRay rtc_ray;
		kernel_embree_setup_ray(ray, rtc_ray, PATH_RAY_ALL_VISIBILITY);

		/* Get the Embree scene for this intersection. */
		RTCGeometry geom = rtcGetGeometry(kernel_data.bvh.scene, local_object * 2);
		if(geom) {
			Transform ob_itfm;
			float3 P = ray.P;
			float3 dir = ray.D;
			float3 idir = ray.D;
			const int object_flag = kernel_tex_fetch(__object_flag, local_object);
			if(!(object_flag & SD_OBJECT_TRANSFORM_APPLIED)) {
				Transform ob_itfm;
				rtc_ray.tfar = bvh_instance_motion_push(kg,
												   local_object,
												   &ray,
												   &P,
												   &dir,
												   &idir,
												   ray.t,
												   &ob_itfm);
				/* bvh_instance_motion_push() returns the inverse transform but it's not needed here. */
				(void)ob_itfm;

				rtc_ray.org_x = P.x;
				rtc_ray.org_y = P.y;
				rtc_ray.org_z = P.z;
				rtc_ray.dir_x = dir.x;
				rtc_ray.dir_y = dir.y;
				rtc_ray.dir_z = dir.z;
			}
			RTCScene scene = (RTCScene)rtcGetGeometryUserData(geom);
			if(scene) {
				rtcOccluded1(scene, &rtc_ctx.context, &rtc_ray);
			}
		}

		return local_isect->num_hits > 0;
	}
#endif /* __EMBREE__ */
=======
	if (!scene_intersect_valid(&ray)) {
		return false;
	}
>>>>>>> b618c185
#ifdef __OBJECT_MOTION__
	if(kernel_data.bvh.have_motion) {
		return bvh_intersect_local_motion(kg,
		                                  &ray,
		                                  local_isect,
		                                  local_object,
		                                  lcg_state,
		                                  max_hits);
	}
#endif /* __OBJECT_MOTION__ */
	return bvh_intersect_local(kg,
	                            &ray,
	                            local_isect,
	                            local_object,
	                            lcg_state,
	                            max_hits);
}
#endif

#ifdef __SHADOW_RECORD_ALL__
ccl_device_intersect bool scene_intersect_shadow_all(KernelGlobals *kg,
                                                     const Ray *ray,
                                                     Intersection *isect,
                                                     uint visibility,
                                                     uint max_hits,
                                                     uint *num_hits)
{
<<<<<<< HEAD
#  ifdef __EMBREE__
	if(kernel_data.bvh.scene) {
		CCLIntersectContext ctx(kg, CCLIntersectContext::RAY_SHADOW_ALL);
		ctx.isect_s = isect;
		ctx.max_hits = max_hits;
		ctx.num_hits = 0;
		IntersectContext rtc_ctx(&ctx);
		RTCRay rtc_ray;
		kernel_embree_setup_ray(*ray, rtc_ray, PATH_RAY_SHADOW);
		rtcOccluded1(kernel_data.bvh.scene, &rtc_ctx.context, &rtc_ray);

		if(ctx.num_hits > max_hits) {
			return true;
		}
		*num_hits = ctx.num_hits;
		return rtc_ray.tfar == -INFINITY;
	}
#  endif
=======
	if (!scene_intersect_valid(ray)) {
		return false;
	}
>>>>>>> b618c185
#  ifdef __OBJECT_MOTION__
	if(kernel_data.bvh.have_motion) {
#    ifdef __HAIR__
		if(kernel_data.bvh.have_curves) {
			return bvh_intersect_shadow_all_hair_motion(kg,
			                                            ray,
			                                            isect,
			                                            visibility,
			                                            max_hits,
			                                            num_hits);
		}
#    endif /* __HAIR__ */

		return bvh_intersect_shadow_all_motion(kg,
		                                       ray,
		                                       isect,
		                                       visibility,
		                                       max_hits,
		                                       num_hits);
	}
#  endif /* __OBJECT_MOTION__ */

#  ifdef __HAIR__
	if(kernel_data.bvh.have_curves) {
		return bvh_intersect_shadow_all_hair(kg,
		                                     ray,
		                                     isect,
		                                     visibility,
		                                     max_hits,
		                                     num_hits);
	}
#  endif /* __HAIR__ */

#  ifdef __INSTANCING__
	if(kernel_data.bvh.have_instancing) {
		return bvh_intersect_shadow_all_instancing(kg,
		                                           ray,
		                                           isect,
		                                           visibility,
		                                           max_hits,
		                                           num_hits);
	}
#  endif /* __INSTANCING__ */

	return bvh_intersect_shadow_all(kg,
	                                ray,
	                                isect,
	                                visibility,
	                                max_hits,
	                                num_hits);
}
#endif  /* __SHADOW_RECORD_ALL__ */

#ifdef __VOLUME__
ccl_device_intersect bool scene_intersect_volume(KernelGlobals *kg,
                                                 const Ray *ray,
                                                 Intersection *isect,
                                                 const uint visibility)
{
	if (!scene_intersect_valid(ray)) {
		return false;
	}
#  ifdef __OBJECT_MOTION__
	if(kernel_data.bvh.have_motion) {
		return bvh_intersect_volume_motion(kg, ray, isect, visibility);
	}
#  endif /* __OBJECT_MOTION__ */
#  ifdef __KERNEL_CPU__
#    ifdef __INSTANCING__
	if(kernel_data.bvh.have_instancing)
		return bvh_intersect_volume_instancing(kg, ray, isect, visibility);
#    endif /* __INSTANCING__ */
	return bvh_intersect_volume(kg, ray, isect, visibility);
#  else /* __KERNEL_CPU__ */
#    ifdef __INSTANCING__
	return bvh_intersect_volume_instancing(kg, ray, isect, visibility);
#    else
	return bvh_intersect_volume(kg, ray, isect, visibility);
#    endif /* __INSTANCING__ */
#  endif /* __KERNEL_CPU__ */
}
#endif  /* __VOLUME__ */

#ifdef __VOLUME_RECORD_ALL__
ccl_device_intersect uint scene_intersect_volume_all(KernelGlobals *kg,
                                                     const Ray *ray,
                                                     Intersection *isect,
                                                     const uint max_hits,
                                                     const uint visibility)
{
<<<<<<< HEAD
#  ifdef __EMBREE__
	if(kernel_data.bvh.scene) {
		CCLIntersectContext ctx(kg, CCLIntersectContext::RAY_VOLUME_ALL);
		ctx.isect_s = isect;
		ctx.max_hits = max_hits;
		ctx.num_hits = 0;
		IntersectContext rtc_ctx(&ctx);
		RTCRay rtc_ray;
		kernel_embree_setup_ray(*ray, rtc_ray, visibility);
		rtcOccluded1(kernel_data.bvh.scene, &rtc_ctx.context, &rtc_ray);
		return rtc_ray.tfar == -INFINITY;
	}
#  endif
=======
	if (!scene_intersect_valid(ray)) {
		return false;
	}
>>>>>>> b618c185
#  ifdef __OBJECT_MOTION__
	if(kernel_data.bvh.have_motion) {
		return bvh_intersect_volume_all_motion(kg, ray, isect, max_hits, visibility);
	}
#  endif /* __OBJECT_MOTION__ */
#  ifdef __INSTANCING__
	if(kernel_data.bvh.have_instancing)
		return bvh_intersect_volume_all_instancing(kg, ray, isect, max_hits, visibility);
#  endif /* __INSTANCING__ */
	return bvh_intersect_volume_all(kg, ray, isect, max_hits, visibility);
}
#endif  /* __VOLUME_RECORD_ALL__ */


/* Ray offset to avoid self intersection.
 *
 * This function should be used to compute a modified ray start position for
 * rays leaving from a surface. */

ccl_device_inline float3 ray_offset(float3 P, float3 Ng)
{
#ifdef __INTERSECTION_REFINE__
	const float epsilon_f = 1e-5f;
	/* ideally this should match epsilon_f, but instancing and motion blur
	 * precision makes it problematic */
	const float epsilon_test = 1.0f;
	const int epsilon_i = 32;

	float3 res;

	/* x component */
	if(fabsf(P.x) < epsilon_test) {
		res.x = P.x + Ng.x*epsilon_f;
	}
	else {
		uint ix = __float_as_uint(P.x);
		ix += ((ix ^ __float_as_uint(Ng.x)) >> 31)? -epsilon_i: epsilon_i;
		res.x = __uint_as_float(ix);
	}

	/* y component */
	if(fabsf(P.y) < epsilon_test) {
		res.y = P.y + Ng.y*epsilon_f;
	}
	else {
		uint iy = __float_as_uint(P.y);
		iy += ((iy ^ __float_as_uint(Ng.y)) >> 31)? -epsilon_i: epsilon_i;
		res.y = __uint_as_float(iy);
	}

	/* z component */
	if(fabsf(P.z) < epsilon_test) {
		res.z = P.z + Ng.z*epsilon_f;
	}
	else {
		uint iz = __float_as_uint(P.z);
		iz += ((iz ^ __float_as_uint(Ng.z)) >> 31)? -epsilon_i: epsilon_i;
		res.z = __uint_as_float(iz);
	}

	return res;
#else
	const float epsilon_f = 1e-4f;
	return P + epsilon_f*Ng;
#endif
}

#if defined(__VOLUME_RECORD_ALL__) || (defined(__SHADOW_RECORD_ALL__) && defined(__KERNEL_CPU__))
/* ToDo: Move to another file? */
ccl_device int intersections_compare(const void *a, const void *b)
{
	const Intersection *isect_a = (const Intersection*)a;
	const Intersection *isect_b = (const Intersection*)b;

	if(isect_a->t < isect_b->t)
		return -1;
	else if(isect_a->t > isect_b->t)
		return 1;
	else
		return 0;
}
#endif

#if defined(__SHADOW_RECORD_ALL__)
ccl_device_inline void sort_intersections(Intersection *hits, uint num_hits)
{
#ifdef __KERNEL_GPU__
	/* Use bubble sort which has more friendly memory pattern on GPU. */
	bool swapped;
	do {
		swapped = false;
		for(int j = 0; j < num_hits - 1; ++j) {
			if(hits[j].t > hits[j + 1].t) {
				struct Intersection tmp = hits[j];
				hits[j] = hits[j + 1];
				hits[j + 1] = tmp;
				swapped = true;
			}
		}
		--num_hits;
	} while(swapped);
#else
	qsort(hits, num_hits, sizeof(Intersection), intersections_compare);
#endif
}
#endif  /* __SHADOW_RECORD_ALL__ | __VOLUME_RECORD_ALL__ */

CCL_NAMESPACE_END<|MERGE_RESOLUTION|>--- conflicted
+++ resolved
@@ -186,7 +186,9 @@
                                           float difl,
                                           float extmax)
 {
-<<<<<<< HEAD
+	if (!scene_intersect_valid(&ray)) {
+		return false;
+	}
 #ifdef __EMBREE__
 	if(kernel_data.bvh.scene) {
 		isect->t = ray.t;
@@ -202,11 +204,6 @@
 		return false;
 	}
 #endif /* __EMBREE__ */
-=======
-	if (!scene_intersect_valid(&ray)) {
-		return false;
-	}
->>>>>>> b618c185
 #ifdef __OBJECT_MOTION__
 	if(kernel_data.bvh.have_motion) {
 #  ifdef __HAIR__
@@ -251,7 +248,9 @@
                                                 uint *lcg_state,
                                                 int max_hits)
 {
-<<<<<<< HEAD
+	if (!scene_intersect_valid(&ray)) {
+		return false;
+	}
 #ifdef __EMBREE__
 	if(kernel_data.bvh.scene) {
 		CCLIntersectContext ctx(kg, CCLIntersectContext::RAY_SSS);
@@ -301,11 +300,6 @@
 		return local_isect->num_hits > 0;
 	}
 #endif /* __EMBREE__ */
-=======
-	if (!scene_intersect_valid(&ray)) {
-		return false;
-	}
->>>>>>> b618c185
 #ifdef __OBJECT_MOTION__
 	if(kernel_data.bvh.have_motion) {
 		return bvh_intersect_local_motion(kg,
@@ -333,7 +327,9 @@
                                                      uint max_hits,
                                                      uint *num_hits)
 {
-<<<<<<< HEAD
+	if (!scene_intersect_valid(ray)) {
+		return false;
+	}
 #  ifdef __EMBREE__
 	if(kernel_data.bvh.scene) {
 		CCLIntersectContext ctx(kg, CCLIntersectContext::RAY_SHADOW_ALL);
@@ -352,11 +348,6 @@
 		return rtc_ray.tfar == -INFINITY;
 	}
 #  endif
-=======
-	if (!scene_intersect_valid(ray)) {
-		return false;
-	}
->>>>>>> b618c185
 #  ifdef __OBJECT_MOTION__
 	if(kernel_data.bvh.have_motion) {
 #    ifdef __HAIR__
@@ -447,7 +438,9 @@
                                                      const uint max_hits,
                                                      const uint visibility)
 {
-<<<<<<< HEAD
+	if (!scene_intersect_valid(ray)) {
+		return false;
+	}
 #  ifdef __EMBREE__
 	if(kernel_data.bvh.scene) {
 		CCLIntersectContext ctx(kg, CCLIntersectContext::RAY_VOLUME_ALL);
@@ -461,11 +454,6 @@
 		return rtc_ray.tfar == -INFINITY;
 	}
 #  endif
-=======
-	if (!scene_intersect_valid(ray)) {
-		return false;
-	}
->>>>>>> b618c185
 #  ifdef __OBJECT_MOTION__
 	if(kernel_data.bvh.have_motion) {
 		return bvh_intersect_volume_all_motion(kg, ray, isect, max_hits, visibility);
