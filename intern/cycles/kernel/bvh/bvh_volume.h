--- conflicted
+++ resolved
@@ -97,10 +97,6 @@
 	gen_idirsplat_swap(pn, shuf_identity, shuf_swap, idir, idirsplat, shufflexyz);
 #endif
 
-<<<<<<< HEAD
-	IsectPrecalc isect_precalc;
-	triangle_intersect_precalc(dir, &isect_precalc);
-
 #if 1
 	/* try to intersect with VDB volumes */
 	int num_volumes = kernel_data.tables.num_volumes;
@@ -119,8 +115,6 @@
 	}
 #endif
 
-=======
->>>>>>> 49f4ac17
 	/* traversal loop */
 	do {
 		do {
