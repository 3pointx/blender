--- conflicted
+++ resolved
@@ -225,16 +225,12 @@
   if (hit) {
     /* Hit a surface, continue with light or surface kernel. */
     if (isect->type & PRIMITIVE_LAMP) {
-<<<<<<< HEAD
 #if defined(__PATH_GUIDING__) && PATH_GUIDING_LEVEL >= 1
       if (kernel_data.integrator.use_guiding) {
         guiding_new_virtual_light_segment(state, isect);
       }
 #endif
-      INTEGRATOR_PATH_NEXT(current_kernel, DEVICE_KERNEL_INTEGRATOR_SHADE_LIGHT);
-=======
       integrator_path_next(kg, state, current_kernel, DEVICE_KERNEL_INTEGRATOR_SHADE_LIGHT);
->>>>>>> 99f2b59f
     }
     else {
       /* Hit a surface, continue with surface kernel unless terminated. */
