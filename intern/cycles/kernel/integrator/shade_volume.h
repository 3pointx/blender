--- conflicted
+++ resolved
@@ -946,8 +946,6 @@
   float phase_pdf;
   BsdfEval phase_eval ccl_optional_struct_init;
   float3 phase_omega_in ccl_optional_struct_init;
-<<<<<<< HEAD
-  differential3 phase_domega_in ccl_optional_struct_init;
 
   float sampled_roughness = 1.0f;
 #  if defined(__PATH_GUIDING__) && PATH_GUIDING_LEVEL >= 4
@@ -962,7 +960,6 @@
                                               phase_v,
                                               &phase_eval,
                                               &phase_omega_in,
-                                              &phase_domega_in,
                                               &guided_phase_pdf,
                                               &phase_pdf,
                                               &sampled_roughness);
@@ -975,7 +972,6 @@
                                        phase_v,
                                        &phase_eval,
                                        &phase_omega_in,
-                                       &phase_domega_in,
                                        &phase_pdf,
                                        &sampled_roughness);
     guided_phase_pdf = phase_pdf;
@@ -988,15 +984,9 @@
                                                phase_v,
                                                &phase_eval,
                                                &phase_omega_in,
-                                               &phase_domega_in,
                                                &phase_pdf,
                                                &sampled_roughness);
 #  endif
-=======
-
-  const int label = shader_volume_phase_sample(
-      kg, sd, phases, phase_u, phase_v, &phase_eval, &phase_omega_in, &phase_pdf);
->>>>>>> 3aeacb9a
 
   if (phase_pdf == 0.0f || bsdf_eval_is_zero(&phase_eval)) {
     return false;
