/* SPDX-License-Identifier: Apache-2.0
 * Copyright 2011-2022 Blender Foundation */

#pragma once

#include "kernel/film/accumulate.h"
#include "kernel/film/passes.h"

#include "kernel/integrator/intersect_closest.h"
#include "kernel/integrator/path_state.h"
#include "kernel/integrator/shader_eval.h"
#include "kernel/integrator/volume_stack.h"

#include "kernel/light/light.h"
#include "kernel/light/sample.h"

CCL_NAMESPACE_BEGIN

#ifdef __VOLUME__

/* Events for probabilistic scattering. */

typedef enum VolumeIntegrateEvent {
  VOLUME_PATH_SCATTERED = 0,
  VOLUME_PATH_ATTENUATED = 1,
  VOLUME_PATH_MISSED = 2
} VolumeIntegrateEvent;

typedef struct VolumeIntegrateResult {
  /* Throughput and offset for direct light scattering. */
  bool direct_scatter;
  float3 direct_throughput;
  float direct_t;
  ShaderVolumePhases direct_phases;

  /* Throughput and offset for indirect light scattering. */
  bool indirect_scatter;
  float3 indirect_throughput;
  float indirect_t;
  ShaderVolumePhases indirect_phases;
} VolumeIntegrateResult;

/* Ignore paths that have volume throughput below this value, to avoid unnecessary work
 * and precision issues.
 * todo: this value could be tweaked or turned into a probability to avoid unnecessary
 * work in volumes and subsurface scattering. */
#  define VOLUME_THROUGHPUT_EPSILON 1e-6f

/* Volume shader properties
 *
 * extinction coefficient = absorption coefficient + scattering coefficient
 * sigma_t = sigma_a + sigma_s */

typedef struct VolumeShaderCoefficients {
  float3 sigma_t;
  float3 sigma_s;
  float3 emission;
} VolumeShaderCoefficients;

/* Evaluate shader to get extinction coefficient at P. */
ccl_device_inline bool shadow_volume_shader_sample(KernelGlobals kg,
                                                   IntegratorShadowState state,
                                                   ccl_private ShaderData *ccl_restrict sd,
                                                   ccl_private float3 *ccl_restrict extinction)
{
  VOLUME_READ_LAMBDA(integrator_state_read_shadow_volume_stack(state, i))
  shader_eval_volume<true>(kg, state, sd, PATH_RAY_SHADOW, volume_read_lambda_pass);

  if (!(sd->flag & SD_EXTINCTION)) {
    return false;
  }

  const float density = object_volume_density(kg, sd->object);
  *extinction = sd->closure_transparent_extinction * density;
  return true;
}

/* Evaluate shader to get absorption, scattering and emission at P. */
ccl_device_inline bool volume_shader_sample(KernelGlobals kg,
                                            IntegratorState state,
                                            ccl_private ShaderData *ccl_restrict sd,
                                            ccl_private VolumeShaderCoefficients *coeff)
{
  const uint32_t path_flag = INTEGRATOR_STATE(state, path, flag);
  VOLUME_READ_LAMBDA(integrator_state_read_volume_stack(state, i))
  shader_eval_volume<false>(kg, state, sd, path_flag, volume_read_lambda_pass);

  if (!(sd->flag & (SD_EXTINCTION | SD_SCATTER | SD_EMISSION))) {
    return false;
  }

  coeff->sigma_s = zero_float3();
  coeff->sigma_t = (sd->flag & SD_EXTINCTION) ? sd->closure_transparent_extinction : zero_float3();
  coeff->emission = (sd->flag & SD_EMISSION) ? sd->closure_emission_background : zero_float3();

  if (sd->flag & SD_SCATTER) {
    for (int i = 0; i < sd->num_closure; i++) {
      ccl_private const ShaderClosure *sc = &sd->closure[i];

      if (CLOSURE_IS_VOLUME(sc->type)) {
        coeff->sigma_s += sc->weight;
      }
    }
  }

  const float density = object_volume_density(kg, sd->object);
  coeff->sigma_s *= density;
  coeff->sigma_t *= density;
  coeff->emission *= density;

  return true;
}

ccl_device_forceinline void volume_step_init(KernelGlobals kg,
                                             ccl_private const RNGState *rng_state,
                                             const float object_step_size,
                                             const float tmin,
                                             const float tmax,
                                             ccl_private float *step_size,
                                             ccl_private float *step_shade_offset,
                                             ccl_private float *steps_offset,
                                             ccl_private int *max_steps)
{
  if (object_step_size == FLT_MAX) {
    /* Homogeneous volume. */
    *step_size = tmax - tmin;
    *step_shade_offset = 0.0f;
    *steps_offset = 1.0f;
    *max_steps = 1;
  }
  else {
    /* Heterogeneous volume. */
    *max_steps = kernel_data.integrator.volume_max_steps;
    const float t = tmax - tmin;
    float step = min(object_step_size, t);

    /* compute exact steps in advance for malloc */
    if (t > *max_steps * step) {
      step = t / (float)*max_steps;
    }

    *step_size = step;

    /* Perform shading at this offset within a step, to integrate over
     * over the entire step segment. */
    *step_shade_offset = path_state_rng_1D_hash(kg, rng_state, 0x1e31d8a4);

    /* Shift starting point of all segment by this random amount to avoid
     * banding artifacts from the volume bounding shape. */
    *steps_offset = path_state_rng_1D_hash(kg, rng_state, 0x3d22c7b3);
  }
}

/* Volume Shadows
 *
 * These functions are used to attenuate shadow rays to lights. Both absorption
 * and scattering will block light, represented by the extinction coefficient. */

#  if 0
/* homogeneous volume: assume shader evaluation at the starts gives
 * the extinction coefficient for the entire line segment */
ccl_device void volume_shadow_homogeneous(KernelGlobals kg, IntegratorState state,
                                          ccl_private Ray *ccl_restrict ray,
                                          ccl_private ShaderData *ccl_restrict sd,
                                          ccl_global float3 *ccl_restrict throughput)
{
  float3 sigma_t = zero_float3();

  if (shadow_volume_shader_sample(kg, state, sd, &sigma_t)) {
    *throughput *= volume_color_transmittance(sigma_t, ray->tmax - ray->tmin);
  }
}
#  endif

/* heterogeneous volume: integrate stepping through the volume until we
 * reach the end, get absorbed entirely, or run out of iterations */
ccl_device void volume_shadow_heterogeneous(KernelGlobals kg,
                                            IntegratorShadowState state,
                                            ccl_private Ray *ccl_restrict ray,
                                            ccl_private ShaderData *ccl_restrict sd,
                                            ccl_private float3 *ccl_restrict throughput,
                                            const float object_step_size)
{
  /* Load random number state. */
  RNGState rng_state;
  shadow_path_state_rng_load(state, &rng_state);

  float3 tp = *throughput;

  /* Prepare for stepping.
   * For shadows we do not offset all segments, since the starting point is
   * already a random distance inside the volume. It also appears to create
   * banding artifacts for unknown reasons. */
  int max_steps;
  float step_size, step_shade_offset, unused;
  volume_step_init(kg,
                   &rng_state,
                   object_step_size,
                   ray->tmin,
                   ray->tmax,
                   &step_size,
                   &step_shade_offset,
                   &unused,
                   &max_steps);
  const float steps_offset = 1.0f;

  /* compute extinction at the start */
  float t = ray->tmin;

  float3 sum = zero_float3();

  for (int i = 0; i < max_steps; i++) {
    /* advance to new position */
    float new_t = min(ray->tmax, ray->tmin + (i + steps_offset) * step_size);
    float dt = new_t - t;

    float3 new_P = ray->P + ray->D * (t + dt * step_shade_offset);
    float3 sigma_t = zero_float3();

    /* compute attenuation over segment */
    sd->P = new_P;
    if (shadow_volume_shader_sample(kg, state, sd, &sigma_t)) {
      /* Compute `expf()` only for every Nth step, to save some calculations
       * because `exp(a)*exp(b) = exp(a+b)`, also do a quick #VOLUME_THROUGHPUT_EPSILON
       * check then. */
      sum += (-sigma_t * dt);
      if ((i & 0x07) == 0) { /* TODO: Other interval? */
        tp = *throughput * exp(sum);

        /* stop if nearly all light is blocked */
        if (tp.x < VOLUME_THROUGHPUT_EPSILON && tp.y < VOLUME_THROUGHPUT_EPSILON &&
            tp.z < VOLUME_THROUGHPUT_EPSILON)
          break;
      }
    }

    /* stop if at the end of the volume */
    t = new_t;
    if (t == ray->tmax) {
      /* Update throughput in case we haven't done it above */
      tp = *throughput * exp(sum);
      break;
    }
  }

  *throughput = tp;
}

/* Equi-angular sampling as in:
 * "Importance Sampling Techniques for Path Tracing in Participating Media" */

/* Below this pdf we ignore samples, as they tend to lead to very long distances.
 * This can cause performance issues with BVH traversal in OptiX, leading it to
 * traverse many nodes. Since these contribute very little to the image, just ignore
 * those samples. */
#  define VOLUME_SAMPLE_PDF_CUTOFF 1e-8f

ccl_device float volume_equiangular_sample(ccl_private const Ray *ccl_restrict ray,
                                           const float3 light_P,
                                           const float xi,
                                           ccl_private float *pdf)
{
  const float tmin = ray->tmin;
  const float tmax = ray->tmax;
  const float delta = dot((light_P - ray->P), ray->D);
  const float D = safe_sqrtf(len_squared(light_P - ray->P) - delta * delta);
  if (UNLIKELY(D == 0.0f)) {
    *pdf = 0.0f;
    return 0.0f;
  }
  const float theta_a = atan2f(tmin - delta, D);
  const float theta_b = atan2f(tmax - delta, D);
  const float t_ = D * tanf((xi * theta_b) + (1 - xi) * theta_a);
  if (UNLIKELY(theta_b == theta_a)) {
    *pdf = 0.0f;
    return 0.0f;
  }
  *pdf = D / ((theta_b - theta_a) * (D * D + t_ * t_));

  return clamp(delta + t_, tmin, tmax); /* clamp is only for float precision errors */
}

ccl_device float volume_equiangular_pdf(ccl_private const Ray *ccl_restrict ray,
                                        const float3 light_P,
                                        const float sample_t)
{
  const float delta = dot((light_P - ray->P), ray->D);
  const float D = safe_sqrtf(len_squared(light_P - ray->P) - delta * delta);
  if (UNLIKELY(D == 0.0f)) {
    return 0.0f;
  }

  const float tmin = ray->tmin;
  const float tmax = ray->tmax;
  const float t_ = sample_t - delta;

  const float theta_a = atan2f(tmin - delta, D);
  const float theta_b = atan2f(tmax - delta, D);
  if (UNLIKELY(theta_b == theta_a)) {
    return 0.0f;
  }

  const float pdf = D / ((theta_b - theta_a) * (D * D + t_ * t_));

  return pdf;
}

ccl_device float volume_equiangular_cdf(ccl_private const Ray *ccl_restrict ray,
                                        const float3 light_P,
                                        const float sample_t)
{
  float delta = dot((light_P - ray->P), ray->D);
  float D = safe_sqrtf(len_squared(light_P - ray->P) - delta * delta);
  if (UNLIKELY(D == 0.0f)) {
    return 0.0f;
  }

  const float tmin = ray->tmin;
  const float tmax = ray->tmax;
  const float t_ = sample_t - delta;

  const float theta_a = atan2f(tmin - delta, D);
  const float theta_b = atan2f(tmax - delta, D);
  if (UNLIKELY(theta_b == theta_a)) {
    return 0.0f;
  }

  const float theta_sample = atan2f(t_, D);
  const float cdf = (theta_sample - theta_a) / (theta_b - theta_a);

  return cdf;
}

/* Distance sampling */

ccl_device float volume_distance_sample(float max_t,
                                        float3 sigma_t,
                                        int channel,
                                        float xi,
                                        ccl_private float3 *transmittance,
                                        ccl_private float3 *pdf)
{
  /* xi is [0, 1[ so log(0) should never happen, division by zero is
   * avoided because sample_sigma_t > 0 when SD_SCATTER is set */
  float sample_sigma_t = volume_channel_get(sigma_t, channel);
  float3 full_transmittance = volume_color_transmittance(sigma_t, max_t);
  float sample_transmittance = volume_channel_get(full_transmittance, channel);

  float sample_t = min(max_t, -logf(1.0f - xi * (1.0f - sample_transmittance)) / sample_sigma_t);

  *transmittance = volume_color_transmittance(sigma_t, sample_t);
  *pdf = safe_divide_color(sigma_t * *transmittance, one_float3() - full_transmittance);

  /* todo: optimization: when taken together with hit/miss decision,
   * the full_transmittance cancels out drops out and xi does not
   * need to be remapped */

  return sample_t;
}

ccl_device float3 volume_distance_pdf(float max_t, float3 sigma_t, float sample_t)
{
  float3 full_transmittance = volume_color_transmittance(sigma_t, max_t);
  float3 transmittance = volume_color_transmittance(sigma_t, sample_t);

  return safe_divide_color(sigma_t * transmittance, one_float3() - full_transmittance);
}

/* Emission */

ccl_device float3 volume_emission_integrate(ccl_private VolumeShaderCoefficients *coeff,
                                            int closure_flag,
                                            float3 transmittance,
                                            float t)
{
  /* integral E * exp(-sigma_t * t) from 0 to t = E * (1 - exp(-sigma_t * t))/sigma_t
   * this goes to E * t as sigma_t goes to zero
   *
   * todo: we should use an epsilon to avoid precision issues near zero sigma_t */
  float3 emission = coeff->emission;

  if (closure_flag & SD_EXTINCTION) {
    float3 sigma_t = coeff->sigma_t;

    emission.x *= (sigma_t.x > 0.0f) ? (1.0f - transmittance.x) / sigma_t.x : t;
    emission.y *= (sigma_t.y > 0.0f) ? (1.0f - transmittance.y) / sigma_t.y : t;
    emission.z *= (sigma_t.z > 0.0f) ? (1.0f - transmittance.z) / sigma_t.z : t;
  }
  else
    emission *= t;

  return emission;
}

/* Volume Integration */

typedef struct VolumeIntegrateState {
  /* Volume segment extents. */
  float tmin;
  float tmax;

  /* If volume is absorption-only up to this point, and no probabilistic
   * scattering or termination has been used yet. */
  bool absorption_only;

  /* Random numbers for scattering. */
  float rscatter;
  float rphase;

  /* Multiple importance sampling. */
  VolumeSampleMethod direct_sample_method;
  bool use_mis;
  float distance_pdf;
  float equiangular_pdf;
} VolumeIntegrateState;

ccl_device_forceinline void volume_integrate_step_scattering(
    ccl_private const ShaderData *sd,
    ccl_private const Ray *ray,
    const float3 equiangular_light_P,
    ccl_private const VolumeShaderCoefficients &ccl_restrict coeff,
    const float3 transmittance,
    ccl_private VolumeIntegrateState &ccl_restrict vstate,
    ccl_private VolumeIntegrateResult &ccl_restrict result)
{
  /* Pick random color channel, we use the Veach one-sample
   * model with balance heuristic for the channels. */
  const float3 albedo = safe_divide_color(coeff.sigma_s, coeff.sigma_t);
  float3 channel_pdf;
  const int channel = volume_sample_channel(
      albedo, result.indirect_throughput, vstate.rphase, &channel_pdf);

  /* Equiangular sampling for direct lighting. */
  if (vstate.direct_sample_method == VOLUME_SAMPLE_EQUIANGULAR && !result.direct_scatter) {
    if (result.direct_t >= vstate.tmin && result.direct_t <= vstate.tmax &&
        vstate.equiangular_pdf > VOLUME_SAMPLE_PDF_CUTOFF) {
      const float new_dt = result.direct_t - vstate.tmin;
      const float3 new_transmittance = volume_color_transmittance(coeff.sigma_t, new_dt);

      result.direct_scatter = true;
      result.direct_throughput *= coeff.sigma_s * new_transmittance / vstate.equiangular_pdf;
      shader_copy_volume_phases(&result.direct_phases, sd);

      /* Multiple importance sampling. */
      if (vstate.use_mis) {
        const float distance_pdf = vstate.distance_pdf *
                                   dot(channel_pdf, coeff.sigma_t * new_transmittance);
        const float mis_weight = 2.0f * power_heuristic(vstate.equiangular_pdf, distance_pdf);
        result.direct_throughput *= mis_weight;
      }
    }
    else {
      result.direct_throughput *= transmittance;
      vstate.distance_pdf *= dot(channel_pdf, transmittance);
    }
  }

  /* Distance sampling for indirect and optional direct lighting. */
  if (!result.indirect_scatter) {
    /* decide if we will scatter or continue */
    const float sample_transmittance = volume_channel_get(transmittance, channel);

    if (1.0f - vstate.rscatter >= sample_transmittance) {
      /* compute sampling distance */
      const float sample_sigma_t = volume_channel_get(coeff.sigma_t, channel);
      const float new_dt = -logf(1.0f - vstate.rscatter) / sample_sigma_t;
      const float new_t = vstate.tmin + new_dt;

      /* transmittance and pdf */
      const float3 new_transmittance = volume_color_transmittance(coeff.sigma_t, new_dt);
      const float distance_pdf = dot(channel_pdf, coeff.sigma_t * new_transmittance);

      if (vstate.distance_pdf * distance_pdf > VOLUME_SAMPLE_PDF_CUTOFF) {
        /* throughput */
        result.indirect_scatter = true;
        result.indirect_t = new_t;
        result.indirect_throughput *= coeff.sigma_s * new_transmittance / distance_pdf;
        shader_copy_volume_phases(&result.indirect_phases, sd);

        if (vstate.direct_sample_method != VOLUME_SAMPLE_EQUIANGULAR) {
          /* If using distance sampling for direct light, just copy parameters
           * of indirect light since we scatter at the same point then. */
          result.direct_scatter = true;
          result.direct_t = result.indirect_t;
          result.direct_throughput = result.indirect_throughput;
          shader_copy_volume_phases(&result.direct_phases, sd);

          /* Multiple importance sampling. */
          if (vstate.use_mis) {
            const float equiangular_pdf = volume_equiangular_pdf(ray, equiangular_light_P, new_t);
            const float mis_weight = power_heuristic(vstate.distance_pdf * distance_pdf,
                                                     equiangular_pdf);
            result.direct_throughput *= 2.0f * mis_weight;
          }
        }
      }
    }
    else {
      /* throughput */
      const float pdf = dot(channel_pdf, transmittance);
      result.indirect_throughput *= transmittance / pdf;
      if (vstate.direct_sample_method != VOLUME_SAMPLE_EQUIANGULAR) {
        vstate.distance_pdf *= pdf;
      }

      /* remap rscatter so we can reuse it and keep thing stratified */
      vstate.rscatter = 1.0f - (1.0f - vstate.rscatter) / sample_transmittance;
    }
  }
}

/* heterogeneous volume distance sampling: integrate stepping through the
 * volume until we reach the end, get absorbed entirely, or run out of
 * iterations. this does probabilistically scatter or get transmitted through
 * for path tracing where we don't want to branch. */
ccl_device_forceinline void volume_integrate_heterogeneous(
    KernelGlobals kg,
    IntegratorState state,
    ccl_private Ray *ccl_restrict ray,
    ccl_private ShaderData *ccl_restrict sd,
    ccl_private const RNGState *rng_state,
    ccl_global float *ccl_restrict render_buffer,
    const float object_step_size,
    const VolumeSampleMethod direct_sample_method,
    const float3 equiangular_light_P,
    ccl_private VolumeIntegrateResult &result)
{
  PROFILING_INIT(kg, PROFILING_SHADE_VOLUME_INTEGRATE);

  /* Prepare for stepping.
   * Using a different step offset for the first step avoids banding artifacts. */
  int max_steps;
  float step_size, step_shade_offset, steps_offset;
  volume_step_init(kg,
                   rng_state,
                   object_step_size,
                   ray->tmin,
                   ray->tmax,
                   &step_size,
                   &step_shade_offset,
                   &steps_offset,
                   &max_steps);

  /* Initialize volume integration state. */
  VolumeIntegrateState vstate ccl_optional_struct_init;
  vstate.tmin = ray->tmin;
  vstate.tmax = ray->tmin;
  vstate.absorption_only = true;
  vstate.rscatter = path_state_rng_1D(kg, rng_state, PRNG_SCATTER_DISTANCE);
  vstate.rphase = path_state_rng_1D(kg, rng_state, PRNG_PHASE_CHANNEL);

  /* Multiple importance sampling: pick between equiangular and distance sampling strategy. */
  vstate.direct_sample_method = direct_sample_method;
  vstate.use_mis = (direct_sample_method == VOLUME_SAMPLE_MIS);
  if (vstate.use_mis) {
    if (vstate.rscatter < 0.5f) {
      vstate.rscatter *= 2.0f;
      vstate.direct_sample_method = VOLUME_SAMPLE_DISTANCE;
    }
    else {
      vstate.rscatter = (vstate.rscatter - 0.5f) * 2.0f;
      vstate.direct_sample_method = VOLUME_SAMPLE_EQUIANGULAR;
    }
  }
  vstate.equiangular_pdf = 0.0f;
  vstate.distance_pdf = 1.0f;

  /* Initialize volume integration result. */
  const float3 throughput = INTEGRATOR_STATE(state, path, throughput);
  result.direct_throughput = throughput;
  result.indirect_throughput = throughput;

  /* Equiangular sampling: compute distance and PDF in advance. */
  if (vstate.direct_sample_method == VOLUME_SAMPLE_EQUIANGULAR) {
    result.direct_t = volume_equiangular_sample(
        ray, equiangular_light_P, vstate.rscatter, &vstate.equiangular_pdf);
  }

#  ifdef __DENOISING_FEATURES__
  const bool write_denoising_features = (INTEGRATOR_STATE(state, path, flag) &
                                         PATH_RAY_DENOISING_FEATURES);
  float3 accum_albedo = zero_float3();
#  endif
  float3 accum_emission = zero_float3();

  for (int i = 0; i < max_steps; i++) {
    /* Advance to new position */
    vstate.tmax = min(ray->tmax, ray->tmin + (i + steps_offset) * step_size);
    const float shade_t = vstate.tmin + (vstate.tmax - vstate.tmin) * step_shade_offset;
    sd->P = ray->P + ray->D * shade_t;

    /* compute segment */
    VolumeShaderCoefficients coeff ccl_optional_struct_init;
    if (volume_shader_sample(kg, state, sd, &coeff)) {
      const int closure_flag = sd->flag;

      /* Evaluate transmittance over segment. */
      const float dt = (vstate.tmax - vstate.tmin);
      const float3 transmittance = (closure_flag & SD_EXTINCTION) ?
                                       volume_color_transmittance(coeff.sigma_t, dt) :
                                       one_float3();

      /* Emission. */
      if (closure_flag & SD_EMISSION) {
        /* Only write emission before indirect light scatter position, since we terminate
         * stepping at that point if we have already found a direct light scatter position. */
        if (!result.indirect_scatter) {
          const float3 emission = volume_emission_integrate(
              &coeff, closure_flag, transmittance, dt);
          accum_emission += result.indirect_throughput * emission;
        }
      }

      if (closure_flag & SD_EXTINCTION) {
        if ((closure_flag & SD_SCATTER) || !vstate.absorption_only) {
#  ifdef __DENOISING_FEATURES__
          /* Accumulate albedo for denoising features. */
          if (write_denoising_features && (closure_flag & SD_SCATTER)) {
            const float3 albedo = safe_divide_color(coeff.sigma_s, coeff.sigma_t);
            accum_albedo += result.indirect_throughput * albedo * (one_float3() - transmittance);
          }
#  endif

          /* Scattering and absorption. */
          volume_integrate_step_scattering(
              sd, ray, equiangular_light_P, coeff, transmittance, vstate, result);
        }
        else {
          /* Absorption only. */
          result.indirect_throughput *= transmittance;
          result.direct_throughput *= transmittance;
        }

        /* Stop if nearly all light blocked. */
        if (!result.indirect_scatter) {
          if (reduce_max(result.indirect_throughput) < VOLUME_THROUGHPUT_EPSILON) {
            result.indirect_throughput = zero_float3();
            break;
          }
        }
        else if (!result.direct_scatter) {
          if (reduce_max(result.direct_throughput) < VOLUME_THROUGHPUT_EPSILON) {
            break;
          }
        }
      }

      /* If we have scattering data for both direct and indirect, we're done. */
      if (result.direct_scatter && result.indirect_scatter) {
        break;
      }
    }

    /* Stop if at the end of the volume. */
    vstate.tmin = vstate.tmax;
    if (vstate.tmin == ray->tmax) {
      break;
    }
  }

  /* Write accumulated emission. */
  if (!is_zero(accum_emission)) {
    kernel_accum_emission(
        kg, state, accum_emission, render_buffer, object_lightgroup(kg, sd->object));
  }

#  ifdef __DENOISING_FEATURES__
  /* Write denoising features. */
  if (write_denoising_features) {
    kernel_write_denoising_features_volume(
        kg, state, accum_albedo, result.indirect_scatter, render_buffer);
  }
#  endif /* __DENOISING_FEATURES__ */
}

#  ifdef __EMISSION__
/* Path tracing: sample point on light and evaluate light shader, then
 * queue shadow ray to be traced. */
ccl_device_forceinline bool integrate_volume_sample_light(
    KernelGlobals kg,
    IntegratorState state,
    ccl_private const ShaderData *ccl_restrict sd,
    ccl_private const RNGState *ccl_restrict rng_state,
    ccl_private LightSample *ccl_restrict ls)
{
  /* Test if there is a light or BSDF that needs direct light. */
  if (!kernel_data.integrator.use_direct_light) {
    return false;
  }

  /* Sample position on a light. */
  const uint32_t path_flag = INTEGRATOR_STATE(state, path, flag);
  const uint bounce = INTEGRATOR_STATE(state, path, bounce);
  float light_u, light_v;
  path_state_rng_2D(kg, rng_state, PRNG_LIGHT_U, &light_u, &light_v);

  if (!light_distribution_sample_from_volume_segment(
          kg, light_u, light_v, sd->time, sd->P, bounce, path_flag, ls)) {
    return false;
  }

  if (ls->shader & SHADER_EXCLUDE_SCATTER) {
    return false;
  }

  return true;
}

#    if defined(__PATH_GUIDING__)
/* Randomly sample a volume phase function proportional to ShaderClosure.sample_weight. */
ccl_device_inline ccl_private const ShaderVolumeClosure *shader_volume_phase_pick(
    ccl_private const ShaderVolumePhases *phases, ccl_private float *randu)
{
  int sampled = 0;

  if (phases->num_closure > 1) {
    /* pick a phase closure based on sample weights */
    float sum = 0.0f;

    for (sampled = 0; sampled < phases->num_closure; sampled++) {
      ccl_private const ShaderVolumeClosure *svc = &phases->closure[sampled];
      sum += svc->sample_weight;
    }

    float r = (*randu) * sum;
    float partial_sum = 0.0f;

    for (sampled = 0; sampled < phases->num_closure; sampled++) {
      ccl_private const ShaderVolumeClosure *svc = &phases->closure[sampled];
      float next_sum = partial_sum + svc->sample_weight;

      if (r <= next_sum) {
        /* Rescale to reuse for volume phase direction sample. */
        *randu = (r - partial_sum) / svc->sample_weight;
        break;
      }

      partial_sum = next_sum;
    }

    if (sampled == phases->num_closure) {
      return NULL;
    }
  }

  /* todo: this isn't quite correct, we don't weight anisotropy properly
   * depending on color channels, even if this is perhaps not a common case */
  return &phases->closure[sampled];
}
#    endif

/* Path tracing: sample point on light and evaluate light shader, then
 * queue shadow ray to be traced. */
ccl_device_forceinline void integrate_volume_direct_light(
    KernelGlobals kg,
    IntegratorState state,
    ccl_private const ShaderData *ccl_restrict sd,
    ccl_private const RNGState *ccl_restrict rng_state,
    const float3 P,
    ccl_private const ShaderVolumePhases *ccl_restrict phases,
    ccl_private const float3 throughput,
    ccl_private LightSample *ccl_restrict ls)
{
  PROFILING_INIT(kg, PROFILING_SHADE_VOLUME_DIRECT_LIGHT);

  if (!kernel_data.integrator.use_direct_light) {
    return;
  }

  /* Sample position on the same light again, now from the shading
   * point where we scattered.
   *
   * TODO: decorrelate random numbers and use light_sample_new_position to
   * avoid resampling the CDF. */
  {
    const uint32_t path_flag = INTEGRATOR_STATE(state, path, flag);
    const uint bounce = INTEGRATOR_STATE(state, path, bounce);
    float light_u, light_v;
    path_state_rng_2D(kg, rng_state, PRNG_LIGHT_U, &light_u, &light_v);

    if (!light_distribution_sample_from_position(
            kg, light_u, light_v, sd->time, P, bounce, path_flag, ls)) {
      return;
    }
  }

  if (ls->shader & SHADER_EXCLUDE_SCATTER) {
    return;
  }

  /* Evaluate light shader.
   *
   * TODO: can we reuse sd memory? In theory we can move this after
   * integrate_surface_bounce, evaluate the BSDF, and only then evaluate
   * the light shader. This could also move to its own kernel, for
   * non-constant light sources. */
  ShaderDataTinyStorage emission_sd_storage;
  ccl_private ShaderData *emission_sd = AS_SHADER_DATA(&emission_sd_storage);
  const float3 light_eval = light_sample_shader_eval(kg, state, emission_sd, ls, sd->time);
  if (is_zero(light_eval)) {
    return;
  }

  /* Evaluate BSDF. */
  BsdfEval phase_eval ccl_optional_struct_init;
#    if defined(__PATH_GUIDING__) && PATH_GUIDING_LEVEL >= 4
  float phase_pdf = 0.f;
  phase_pdf = shader_volume_phase_eval(kg, sd, phases, ls->D, &phase_eval);
  if (kernel_data.integrator.use_guiding && state->guiding.use_volume_guiding) {
    const float guiding_sampling_prob = state->guiding.volume_guiding_sampling_prob;
    if (guiding_sampling_prob > 0.f) {
      pgl_vec3f pglWo = openpgl::cpp::Vector3(ls->D[0], ls->D[1], ls->D[2]);
      float guide_pdf = state->guiding.volume_sampling_distribution->PDF(pglWo);
      phase_pdf = (guiding_sampling_prob * guide_pdf) + (1.0f - guiding_sampling_prob) * phase_pdf;
    }
  }
#    else
  const float phase_pdf = shader_volume_phase_eval(kg, sd, phases, ls->D, &phase_eval);
#    endif

  if (ls->shader & SHADER_USE_MIS) {
    float mis_weight = light_sample_mis_weight_nee(kg, ls->pdf, phase_pdf);
    bsdf_eval_mul(&phase_eval, mis_weight);
  }

  bsdf_eval_mul(&phase_eval, light_eval / ls->pdf);

  /* Path termination. */
  const float terminate = path_state_rng_light_termination(kg, rng_state);
  if (light_sample_terminate(kg, ls, &phase_eval, terminate)) {
    return;
  }

  /* Create shadow ray. */
  Ray ray ccl_optional_struct_init;
  light_sample_to_volume_shadow_ray(kg, sd, ls, P, &ray);
  const bool is_light = light_sample_is_light(ls);

  /* Branch off shadow kernel. */
  IntegratorShadowState shadow_state = integrator_shadow_path_init(
      kg, state, DEVICE_KERNEL_INTEGRATOR_INTERSECT_SHADOW, false);

  /* Write shadow ray and associated state to global memory. */
  integrator_state_write_shadow_ray(kg, shadow_state, &ray);
  INTEGRATOR_STATE_ARRAY_WRITE(shadow_state, shadow_isect, 0, object) = ray.self.object;
  INTEGRATOR_STATE_ARRAY_WRITE(shadow_state, shadow_isect, 0, prim) = ray.self.prim;
  INTEGRATOR_STATE_ARRAY_WRITE(shadow_state, shadow_isect, 1, object) = ray.self.light_object;
  INTEGRATOR_STATE_ARRAY_WRITE(shadow_state, shadow_isect, 1, prim) = ray.self.light_prim;

  /* Copy state from main path to shadow path. */
  const uint16_t bounce = INTEGRATOR_STATE(state, path, bounce);
  const uint16_t transparent_bounce = INTEGRATOR_STATE(state, path, transparent_bounce);
  uint32_t shadow_flag = INTEGRATOR_STATE(state, path, flag);
  shadow_flag |= (is_light) ? PATH_RAY_SHADOW_FOR_LIGHT : 0;
  const float3 scattered_contribution = bsdf_eval_sum(&phase_eval);
  const float3 throughput_phase = throughput * scattered_contribution;

  if (kernel_data.kernel_features & KERNEL_FEATURE_LIGHT_PASSES) {
    packed_float3 pass_diffuse_weight;
    packed_float3 pass_glossy_weight;

    if (shadow_flag & PATH_RAY_ANY_PASS) {
      /* Indirect bounce, use weights from earlier surface or volume bounce. */
      pass_diffuse_weight = INTEGRATOR_STATE(state, path, pass_diffuse_weight);
      pass_glossy_weight = INTEGRATOR_STATE(state, path, pass_glossy_weight);
    }
    else {
      /* Direct light, no diffuse/glossy distinction needed for volumes. */
      shadow_flag |= PATH_RAY_VOLUME_PASS;
      pass_diffuse_weight = packed_float3(one_float3());
      pass_glossy_weight = packed_float3(zero_float3());
    }

    INTEGRATOR_STATE_WRITE(shadow_state, shadow_path, pass_diffuse_weight) = pass_diffuse_weight;
    INTEGRATOR_STATE_WRITE(shadow_state, shadow_path, pass_glossy_weight) = pass_glossy_weight;
  }

  INTEGRATOR_STATE_WRITE(shadow_state, shadow_path, render_pixel_index) = INTEGRATOR_STATE(
      state, path, render_pixel_index);
  INTEGRATOR_STATE_WRITE(shadow_state, shadow_path, rng_offset) = INTEGRATOR_STATE(
      state, path, rng_offset);
  INTEGRATOR_STATE_WRITE(shadow_state, shadow_path, rng_hash) = INTEGRATOR_STATE(
      state, path, rng_hash);
  INTEGRATOR_STATE_WRITE(shadow_state, shadow_path, sample) = INTEGRATOR_STATE(
      state, path, sample);
  INTEGRATOR_STATE_WRITE(shadow_state, shadow_path, flag) = shadow_flag;
  INTEGRATOR_STATE_WRITE(shadow_state, shadow_path, bounce) = bounce;
  INTEGRATOR_STATE_WRITE(shadow_state, shadow_path, transparent_bounce) = transparent_bounce;
  INTEGRATOR_STATE_WRITE(shadow_state, shadow_path, diffuse_bounce) = INTEGRATOR_STATE(
      state, path, diffuse_bounce);
  INTEGRATOR_STATE_WRITE(shadow_state, shadow_path, glossy_bounce) = INTEGRATOR_STATE(
      state, path, glossy_bounce);
  INTEGRATOR_STATE_WRITE(shadow_state, shadow_path, transmission_bounce) = INTEGRATOR_STATE(
      state, path, transmission_bounce);
  INTEGRATOR_STATE_WRITE(shadow_state, shadow_path, throughput) = throughput_phase;

#    ifdef __PATH_GUIDING__
  // TODO add scattered contriubtion
#    endif

  if (kernel_data.kernel_features & KERNEL_FEATURE_SHADOW_PASS) {
    INTEGRATOR_STATE_WRITE(shadow_state, shadow_path, unshadowed_throughput) = throughput;
  }

  /* Write Lightgroup, +1 as lightgroup is int but we need to encode into a uint8_t. */
  INTEGRATOR_STATE_WRITE(
      shadow_state, shadow_path, lightgroup) = (ls->type != LIGHT_BACKGROUND) ?
                                                   ls->group + 1 :
                                                   kernel_data.background.lightgroup + 1;

#    if defined(__PATH_GUIDING__) && PATH_GUIDING_LEVEL >= 1
  INTEGRATOR_STATE_WRITE(
      shadow_state, shadow_path, scattered_contribution) = scattered_contribution;
  INTEGRATOR_STATE_WRITE(shadow_state, shadow_path, path_segment) = state->guiding.path_segment;
#    endif

  integrator_state_copy_volume_stack_to_shadow(kg, shadow_state, state);
}
#  endif

/* Path tracing: scatter in new direction using phase function */
ccl_device_forceinline bool integrate_volume_phase_scatter(
    KernelGlobals kg,
    IntegratorState state,
    ccl_private ShaderData *sd,
    ccl_private const RNGState *rng_state,
    ccl_private const ShaderVolumePhases *phases)
{
  PROFILING_INIT(kg, PROFILING_SHADE_VOLUME_INDIRECT_LIGHT);

  float phase_u, phase_v;
  path_state_rng_2D(kg, rng_state, PRNG_BSDF_U, &phase_u, &phase_v);

#  if defined(__PATH_GUIDING__) && PATH_GUIDING_LEVEL >= 4
  ccl_private const ShaderVolumeClosure *svc = shader_volume_phase_pick(phases, &phase_u);
  if (!svc) {
    return false;
  }
#  endif

  /* Phase closure, sample direction. */
  float phase_pdf;
  BsdfEval phase_eval ccl_optional_struct_init;
  float3 phase_omega_in ccl_optional_struct_init;
  differential3 phase_domega_in ccl_optional_struct_init;

  float sampled_roughness = 1.0f;
#  if defined(__PATH_GUIDING__) && PATH_GUIDING_LEVEL >= 4
  float guided_phase_pdf;
  int label;
  if (kernel_data.integrator.use_guiding) {
    label = shader_guided_volume_phase_sample(kg,
                                              state,
                                              sd,
                                              svc,
                                              phase_u,
                                              phase_v,
                                              &phase_eval,
                                              &phase_omega_in,
                                              &phase_domega_in,
                                              &guided_phase_pdf,
                                              &phase_pdf,
                                              &sampled_roughness);
  }
  else {
    label = shader_volume_phase_sample(kg,
                                       sd,
                                       phases,
                                       phase_u,
                                       phase_v,
                                       &phase_eval,
                                       &phase_omega_in,
                                       &phase_domega_in,
                                       &phase_pdf,
                                       &sampled_roughness);
    guided_phase_pdf = phase_pdf;
  }
#  else
  const int label = shader_volume_phase_sample(kg,
                                               sd,
                                               phases,
                                               phase_u,
                                               phase_v,
                                               &phase_eval,
                                               &phase_omega_in,
                                               &phase_domega_in,
                                               &phase_pdf,
                                               &sampled_roughness);
#  endif

  if (phase_pdf == 0.0f || bsdf_eval_is_zero(&phase_eval)) {
    return false;
  }

  /* Setup ray. */
  INTEGRATOR_STATE_WRITE(state, ray, P) = sd->P;
  INTEGRATOR_STATE_WRITE(state, ray, D) = normalize(phase_omega_in);
  INTEGRATOR_STATE_WRITE(state, ray, tmin) = 0.0f;
  INTEGRATOR_STATE_WRITE(state, ray, tmax) = FLT_MAX;
#  ifdef __RAY_DIFFERENTIALS__
  INTEGRATOR_STATE_WRITE(state, ray, dP) = differential_make_compact(sd->dP);
  INTEGRATOR_STATE_WRITE(state, ray, dD) = differential_make_compact(phase_domega_in);
#  endif
  // Save memory by storing last hit prim and object in isect
  INTEGRATOR_STATE_WRITE(state, isect, prim) = sd->prim;
  INTEGRATOR_STATE_WRITE(state, isect, object) = sd->object;

#  if defined(__PATH_GUIDING__) && PATH_GUIDING_LEVEL >= 4
  const float3 phase_weight = bsdf_eval_sum(&phase_eval) / guided_phase_pdf;
  // add phase function sampling data to the path segment
  if (kernel_data.integrator.use_guiding) {
    guiding_add_phase_data(
        state, sd, phase_weight, guided_phase_pdf, normalize(phase_omega_in), sampled_roughness);
  }
#  else
  const float3 phase_weight = bsdf_eval_sum(&phase_eval) / phase_pdf;
#  endif

  /* Update throughput. */
  const float3 throughput = INTEGRATOR_STATE(state, path, throughput);
  const float3 throughput_phase = throughput * phase_weight;
  INTEGRATOR_STATE_WRITE(state, path, throughput) = throughput_phase;
#  if defined(__PATH_GUIDING__) && PATH_GUIDING_LEVEL >= 4
  const float3 rr_phase_weight = bsdf_eval_sum(&phase_eval) / phase_pdf;
  INTEGRATOR_STATE_WRITE(state, path, rr_throughput) *= rr_phase_weight;
#  endif

  if (kernel_data.kernel_features & KERNEL_FEATURE_LIGHT_PASSES) {
    INTEGRATOR_STATE_WRITE(state, path, pass_diffuse_weight) = one_float3();
    INTEGRATOR_STATE_WRITE(state, path, pass_glossy_weight) = zero_float3();
  }

  /* Update path state */
#  if defined(__PATH_GUIDING__) && PATH_GUIDING_LEVEL >= 4
  INTEGRATOR_STATE_WRITE(state, path, mis_ray_pdf) = guided_phase_pdf;
#  else
  INTEGRATOR_STATE_WRITE(state, path, mis_ray_pdf) = phase_pdf;
<<<<<<< HEAD
#  endif
  INTEGRATOR_STATE_WRITE(state, path, mis_ray_t) = 0.0f;
=======
>>>>>>> 99f2b59f
  INTEGRATOR_STATE_WRITE(state, path, min_ray_pdf) = fminf(
      phase_pdf, INTEGRATOR_STATE(state, path, min_ray_pdf));

  path_state_next(kg, state, label);
  return true;
}

#  if defined(__PATH_GUIDING__) && PATH_GUIDING_LEVEL >= 4
ccl_device_inline void shader_prepare_volume_guiding(KernelGlobals kg,
                                                     IntegratorState state,
                                                     ccl_private ShaderData *sd,
                                                     ccl_private const RNGState *rng_state,
                                                     const float3 P,
                                                     const float3 W,
                                                     ccl_private const ShaderVolumePhases *phases,
                                                     const VolumeSampleMethod direct_sample_method)
{
  const bool guiding = kernel_data.integrator.use_guiding;
  const bool volume_guiding = kernel_data.integrator.use_volume_guiding;
  const float volume_guiding_probability = kernel_data.integrator.volume_guiding_probability;

  float guiding_sampling_prob = 0.f;

  float grand = 0.f;

  bool useGuiding = false;

  int num_phases = phases->num_closure;

  if (guiding && volume_guiding && (direct_sample_method == VOLUME_SAMPLE_DISTANCE)) {

    if (num_phases == 1) {  // for now we only support a single phase function
      ccl_private const ShaderVolumeClosure *svc = &phases->closure[0];
      const float mean_cosine = svc->g;

      // if (fabsf(mean_cosine) < 0.1f ) { // for now we only support HG phase function with very
      // low anisotropy
      if (true) {
        grand = path_state_rng_1D(kg, rng_state, PRNG_GUIDING);

        pgl_point3f pgl_P = openpgl::cpp::Point3(P[0], P[1], P[2]);
        pgl_point3f pgl_W = openpgl::cpp::Vector3(W[0], W[1], W[2]);

        useGuiding = state->guiding.volume_sampling_distribution->Init(
            kg->opgl_guiding_field, pgl_P, grand, true);

        if (useGuiding) {
#    if defined(PATH_GUIDING_PHASE_FUNCTION_PRODUCT)
          state->guiding.volume_sampling_distribution->ApplySingleLobeHenyeyGreensteinProduct(
              pgl_W, mean_cosine);
#    endif
          guiding_sampling_prob = volume_guiding_probability;
        }
      }
    }
  }

  assert(guiding_sampling_prob >= 0.f && guiding_sampling_prob <= 1.0f);
  state->guiding.volume_guiding_sampling_prob = guiding_sampling_prob;
  state->guiding.use_volume_guiding = useGuiding;
  state->guiding.sample_volume_guiding_rand = grand;
}
#  endif

/* get the volume attenuation and emission over line segment defined by
 * ray, with the assumption that there are no surfaces blocking light
 * between the endpoints. distance sampling is used to decide if we will
 * scatter or not. */
ccl_device VolumeIntegrateEvent volume_integrate(KernelGlobals kg,
                                                 IntegratorState state,
                                                 ccl_private Ray *ccl_restrict ray,
                                                 ccl_global float *ccl_restrict render_buffer)
{
  ShaderData sd;
  shader_setup_from_volume(kg, &sd, ray);

  /* Load random number state. */
  RNGState rng_state;
  path_state_rng_load(state, &rng_state);

  /* Sample light ahead of volume stepping, for equiangular sampling. */
  /* TODO: distant lights are ignored now, but could instead use even distribution. */
  LightSample ls ccl_optional_struct_init;
  const bool need_light_sample = !(INTEGRATOR_STATE(state, path, flag) & PATH_RAY_TERMINATE);
  const bool have_equiangular_sample = need_light_sample &&
                                       integrate_volume_sample_light(
                                           kg, state, &sd, &rng_state, &ls) &&
                                       (ls.t != FLT_MAX);

  VolumeSampleMethod direct_sample_method = (have_equiangular_sample) ?
                                                volume_stack_sample_method(kg, state) :
                                                VOLUME_SAMPLE_DISTANCE;

  /* Step through volume. */
  VOLUME_READ_LAMBDA(integrator_state_read_volume_stack(state, i))
  const float step_size = volume_stack_step_size(kg, volume_read_lambda_pass);

#  if defined(__PATH_GUIDING__) && PATH_GUIDING_LEVEL >= 1
  const bool use_guiding = kernel_data.integrator.use_guiding;
  const float3 throughput = INTEGRATOR_STATE(state, path, throughput);
#  endif

  /* TODO: expensive to zero closures? */
  VolumeIntegrateResult result = {};
  volume_integrate_heterogeneous(kg,
                                 state,
                                 ray,
                                 &sd,
                                 &rng_state,
                                 render_buffer,
                                 step_size,
                                 direct_sample_method,
                                 ls.P,
                                 result);

  /* Perform path termination. The intersect_closest will have already marked this path
   * to be terminated. That will shading evaluating to leave out any scattering closures,
   * but emission and absorption are still handled for multiple importance sampling. */
  const uint32_t path_flag = INTEGRATOR_STATE(state, path, flag);
  const float continuation_probability = (path_flag & PATH_RAY_TERMINATE_IN_NEXT_VOLUME) ?
                                             0.0f :
                                             INTEGRATOR_STATE(
                                                 state, path, continuation_probability);
  if (continuation_probability == 0.0f) {
    return VOLUME_PATH_MISSED;
  }

#  if defined(__PATH_GUIDING__) && PATH_GUIDING_LEVEL >= 1
  bool guiding_generated_new_segment = false;
  if (use_guiding) {
    // TODO(sherholz): find a nicer way to calaucate the transmittance weight
    //                 which avoids the division by the throughput
    float3 transmittance_weight = make_float3(1.f, 1.f, 1.f);
    transmittance_weight = safe_divide_color(result.indirect_throughput, throughput);
    const pgl_vec3f pgl_transmittance_weight = openpgl::cpp::Vector3(
        transmittance_weight[0], transmittance_weight[1], transmittance_weight[2]);

    if (state->guiding.path_segment) {
      // We need to find a better way to avoid this check
      if ((transmittance_weight[0] < 0.f || !std::isfinite(transmittance_weight[0]) ||
           std::isnan(transmittance_weight[0])) ||
          (transmittance_weight[1] < 0.f || !std::isfinite(transmittance_weight[1]) ||
           std::isnan(transmittance_weight[1])) ||
          (transmittance_weight[2] < 0.f || !std::isfinite(transmittance_weight[2]) ||
           std::isnan(transmittance_weight[2]))) {
      }
      else {
        openpgl::cpp::SetTransmittanceWeight(state->guiding.path_segment,
                                             pgl_transmittance_weight);
      }
    }

    if ((result.direct_scatter && result.indirect_scatter) &&
        (result.direct_t == result.indirect_t)) {
      // next segment
      const float3 P = ray->P + result.indirect_t * ray->D;
      guiding_new_volume_segment(state, P, sd.I);
      guiding_generated_new_segment = true;
    }
#    if PATH_GUIDING_LEVEL >= 4
    if (result.indirect_scatter) {
      const float3 P = ray->P + result.indirect_t * ray->D;
      shader_prepare_volume_guiding(
          kg, state, &sd, &rng_state, P, ray->D, &result.direct_phases, direct_sample_method);
    }
    else {
      state->guiding.volume_guiding_sampling_prob = 0.f;
      state->guiding.use_volume_guiding = false;
    }
#    endif
  }
#  endif

  /* Direct light. */
  if (result.direct_scatter) {
    const float3 direct_P = ray->P + result.direct_t * ray->D;
    result.direct_throughput /= continuation_probability;
    integrate_volume_direct_light(kg,
                                  state,
                                  &sd,
                                  &rng_state,
                                  direct_P,
                                  &result.direct_phases,
                                  result.direct_throughput,
                                  &ls);
  }

  /* Indirect light.
   *
   * Only divide throughput by survival_probability if we scatter. For the attenuation
   * case the next surface will already do this division. */
  if (result.indirect_scatter) {
    result.indirect_throughput /= continuation_probability;
  }
  INTEGRATOR_STATE_WRITE(state, path, throughput) = result.indirect_throughput;
#  if defined(__PATH_GUIDING__) && PATH_GUIDING_LEVEL >= 1
  INTEGRATOR_STATE_WRITE(state, path, rr_throughput) *= safe_divide_color(
      result.indirect_throughput, throughput);
#  endif

  if (result.indirect_scatter) {
    sd.P = ray->P + result.indirect_t * ray->D;

#  if defined(__PATH_GUIDING__) && PATH_GUIDING_LEVEL >= 1
    if (use_guiding && !guiding_generated_new_segment) {
      guiding_new_volume_segment(state, sd.P, sd.I);
    }
#  endif
    if (integrate_volume_phase_scatter(kg, state, &sd, &rng_state, &result.indirect_phases)) {
      return VOLUME_PATH_SCATTERED;
    }
    else {
      return VOLUME_PATH_MISSED;
    }
  }
  else {
    return VOLUME_PATH_ATTENUATED;
  }
}

#endif

ccl_device void integrator_shade_volume(KernelGlobals kg,
                                        IntegratorState state,
                                        ccl_global float *ccl_restrict render_buffer)
{
  PROFILING_INIT(kg, PROFILING_SHADE_VOLUME_SETUP);

#ifdef __VOLUME__
  /* Setup shader data. */
  Ray ray ccl_optional_struct_init;
  integrator_state_read_ray(kg, state, &ray);

  Intersection isect ccl_optional_struct_init;
  integrator_state_read_isect(kg, state, &isect);

  /* Set ray length to current segment. */
  ray.tmax = (isect.prim != PRIM_NONE) ? isect.t : FLT_MAX;

  /* Clean volume stack for background rays. */
  if (isect.prim == PRIM_NONE) {
    volume_stack_clean(kg, state);
  }

  VolumeIntegrateEvent event = volume_integrate(kg, state, &ray, render_buffer);

  if (event == VOLUME_PATH_SCATTERED) {
    /* Queue intersect_closest kernel. */
    integrator_path_next(kg,
                         state,
                         DEVICE_KERNEL_INTEGRATOR_SHADE_VOLUME,
                         DEVICE_KERNEL_INTEGRATOR_INTERSECT_CLOSEST);
    return;
  }
  else if (event == VOLUME_PATH_MISSED) {
    /* End path. */
    integrator_path_terminate(kg, state, DEVICE_KERNEL_INTEGRATOR_SHADE_VOLUME);
    return;
  }
  else {  // VOLUME_PATH_ATTENUATED
    /* Continue to background, light or surface. */
    integrator_intersect_next_kernel_after_volume<DEVICE_KERNEL_INTEGRATOR_SHADE_VOLUME>(
        kg, state, &isect, render_buffer);
    return;
  }
#endif /* __VOLUME__ */
}

CCL_NAMESPACE_END<|MERGE_RESOLUTION|>--- conflicted
+++ resolved
@@ -1035,11 +1035,7 @@
   INTEGRATOR_STATE_WRITE(state, path, mis_ray_pdf) = guided_phase_pdf;
 #  else
   INTEGRATOR_STATE_WRITE(state, path, mis_ray_pdf) = phase_pdf;
-<<<<<<< HEAD
-#  endif
-  INTEGRATOR_STATE_WRITE(state, path, mis_ray_t) = 0.0f;
-=======
->>>>>>> 99f2b59f
+#  endif
   INTEGRATOR_STATE_WRITE(state, path, min_ray_pdf) = fminf(
       phase_pdf, INTEGRATOR_STATE(state, path, min_ray_pdf));
 
