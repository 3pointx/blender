/* SPDX-License-Identifier: Apache-2.0
 * Copyright 2011-2022 Blender Foundation */

#pragma once

#include "kernel/film/accumulate.h"
#include "kernel/film/passes.h"

#include "kernel/integrator/mnee.h"

#include "kernel/integrator/path_state.h"
#include "kernel/integrator/shader_eval.h"
#include "kernel/integrator/subsurface.h"
#include "kernel/integrator/volume_stack.h"

#include "kernel/light/light.h"
#include "kernel/light/light_tree.h"
#include "kernel/light/sample.h"

CCL_NAMESPACE_BEGIN

ccl_device_forceinline void integrate_surface_shader_setup(KernelGlobals kg,
                                                           ConstIntegratorState state,
                                                           ccl_private ShaderData *sd)
{
  Intersection isect ccl_optional_struct_init;
  integrator_state_read_isect(kg, state, &isect);

  Ray ray ccl_optional_struct_init;
  integrator_state_read_ray(kg, state, &ray);

  shader_setup_from_ray(kg, sd, &ray, &isect);
}

#ifdef __HOLDOUT__
ccl_device_forceinline bool integrate_surface_holdout(KernelGlobals kg,
                                                      ConstIntegratorState state,
                                                      ccl_private ShaderData *sd,
                                                      ccl_global float *ccl_restrict render_buffer)
{
  /* Write holdout transparency to render buffer and stop if fully holdout. */
  const uint32_t path_flag = INTEGRATOR_STATE(state, path, flag);

  if (((sd->flag & SD_HOLDOUT) || (sd->object_flag & SD_OBJECT_HOLDOUT_MASK)) &&
      (path_flag & PATH_RAY_TRANSPARENT_BACKGROUND)) {
    const float3 holdout_weight = shader_holdout_apply(kg, sd);
    if (kernel_data.background.transparent) {
      const float3 throughput = INTEGRATOR_STATE(state, path, throughput);
      const float transparent = average(holdout_weight * throughput);
      kernel_accum_holdout(kg, state, path_flag, transparent, render_buffer);
    }
    if (isequal(holdout_weight, one_float3())) {
      return false;
    }
  }

  return true;
}
#endif /* __HOLDOUT__ */

#ifdef __EMISSION__
ccl_device_forceinline void integrate_surface_emission(KernelGlobals kg,
                                                       ConstIntegratorState state,
                                                       ccl_private const ShaderData *sd,
                                                       ccl_global float *ccl_restrict
                                                           render_buffer)
{
  const uint32_t path_flag = INTEGRATOR_STATE(state, path, flag);

  /* Evaluate emissive closure. */
  float3 L = shader_emissive_eval(sd);

#  ifdef __HAIR__
  if (!(path_flag & PATH_RAY_MIS_SKIP) && (sd->flag & SD_USE_MIS) &&
      (sd->type & PRIMITIVE_TRIANGLE))
#  else
  if (!(path_flag & PATH_RAY_MIS_SKIP) && (sd->flag & SD_USE_MIS))
#  endif
  {
    const float bsdf_pdf = INTEGRATOR_STATE(state, path, mis_ray_pdf);
<<<<<<< HEAD
    const float mis_ray_t = INTEGRATOR_STATE(state, path, mis_ray_t);
    const float t = sd->ray_length + mis_ray_t;
=======
    const float t = sd->ray_length;
>>>>>>> 28985ccc

    /* Multiple importance sampling, get triangle light pdf,
     * and compute weight with respect to BSDF pdf. */
    float pdf = triangle_light_pdf(kg, sd, t);
    if (kernel_data.integrator.use_light_tree) {
      float3 ray_P = INTEGRATOR_STATE(state, ray, P);
      const float3 ray_D = INTEGRATOR_STATE(state, ray, D);
      ray_P -= ray_D * mis_ray_t;
      const float3 N = INTEGRATOR_STATE(state, path, mis_origin_n);
      pdf *= light_tree_pdf(kg, ray_P, N, sd->prim);
    }
    float mis_weight = light_sample_mis_weight_forward(kg, bsdf_pdf, pdf);
    L *= mis_weight;
  }

  const float3 throughput = INTEGRATOR_STATE(state, path, throughput);
  kernel_accum_emission(
      kg, state, throughput * L, render_buffer, object_lightgroup(kg, sd->object));
}
#endif /* __EMISSION__ */

#ifdef __EMISSION__
/* Path tracing: sample point on light and evaluate light shader, then
 * queue shadow ray to be traced. */
template<uint node_feature_mask>
ccl_device_forceinline void integrate_surface_direct_light(KernelGlobals kg,
                                                           IntegratorState state,
                                                           ccl_private ShaderData *sd,
                                                           ccl_private const RNGState *rng_state)
{
  /* Test if there is a light or BSDF that needs direct light. */
  if (!(kernel_data.integrator.use_direct_light && (sd->flag & SD_BSDF_HAS_EVAL))) {
    return;
  }

  /* Sample position on a light. */
  LightSample ls ccl_optional_struct_init;
  {
    const uint32_t path_flag = INTEGRATOR_STATE(state, path, flag);
    const uint bounce = INTEGRATOR_STATE(state, path, bounce);
    float light_u, light_v;
    path_state_rng_2D(kg, rng_state, PRNG_LIGHT_U, &light_u, &light_v);

    if (kg->data.integrator.use_light_tree) {
      if (!light_tree_sample_from_position(
              kg, rng_state, light_u, light_v, sd->time, sd->P, sd->N, bounce, path_flag, &ls)) {
        return;
      }
    }
    else {
      if (!light_distribution_sample_from_position(
              kg, light_u, light_v, sd->time, sd->P, bounce, path_flag, &ls)) {
        return;
      }
    }
  }

  kernel_assert(ls.pdf != 0.0f);

  /* Evaluate light shader.
   *
   * TODO: can we reuse sd memory? In theory we can move this after
   * integrate_surface_bounce, evaluate the BSDF, and only then evaluate
   * the light shader. This could also move to its own kernel, for
   * non-constant light sources. */
  ShaderDataCausticsStorage emission_sd_storage;
  ccl_private ShaderData *emission_sd = AS_SHADER_DATA(&emission_sd_storage);

  Ray ray ccl_optional_struct_init;
  BsdfEval bsdf_eval ccl_optional_struct_init;
  const bool is_transmission = shader_bsdf_is_transmission(sd, ls.D);

#  ifdef __MNEE__
  int mnee_vertex_count = 0;
  IF_KERNEL_FEATURE(MNEE)
  {
    if (ls.lamp != LAMP_NONE) {
      /* Is this a caustic light? */
      const bool use_caustics = kernel_data_fetch(lights, ls.lamp).use_caustics;
      if (use_caustics) {
        /* Are we on a caustic caster? */
        if (is_transmission && (sd->object_flag & SD_OBJECT_CAUSTICS_CASTER))
          return;

        /* Are we on a caustic receiver? */
        if (!is_transmission && (sd->object_flag & SD_OBJECT_CAUSTICS_RECEIVER))
          mnee_vertex_count = kernel_path_mnee_sample(
              kg, state, sd, emission_sd, rng_state, &ls, &bsdf_eval);
      }
    }
  }
  if (mnee_vertex_count > 0) {
    /* Create shadow ray after successful manifold walk:
     * emission_sd contains the last interface intersection and
     * the light sample ls has been updated */
    light_sample_to_surface_shadow_ray(kg, emission_sd, &ls, &ray);
  }
  else
#  endif /* __MNEE__ */
  {
    const float3 light_eval = light_sample_shader_eval(kg, state, emission_sd, &ls, sd->time);
    if (is_zero(light_eval)) {
      return;
    }

    /* Evaluate BSDF. */
    const float bsdf_pdf = shader_bsdf_eval(kg, sd, ls.D, is_transmission, &bsdf_eval, ls.shader);
    bsdf_eval_mul(&bsdf_eval, light_eval / ls.pdf);

    if (ls.shader & SHADER_USE_MIS) {
      const float mis_weight = light_sample_mis_weight_nee(kg, ls.pdf, bsdf_pdf);
      bsdf_eval_mul(&bsdf_eval, mis_weight);
    }

    /* Path termination. */
    const float terminate = path_state_rng_light_termination(kg, rng_state);
    if (light_sample_terminate(kg, &ls, &bsdf_eval, terminate)) {
      return;
    }

    /* Create shadow ray. */
    light_sample_to_surface_shadow_ray(kg, sd, &ls, &ray);
  }

  const bool is_light = light_sample_is_light(&ls);

  /* Branch off shadow kernel. */
  IntegratorShadowState shadow_state = integrator_shadow_path_init(
      kg, state, DEVICE_KERNEL_INTEGRATOR_INTERSECT_SHADOW, false);

  /* Copy volume stack and enter/exit volume. */
  integrator_state_copy_volume_stack_to_shadow(kg, shadow_state, state);

  if (is_transmission) {
#  ifdef __VOLUME__
    shadow_volume_stack_enter_exit(kg, shadow_state, sd);
#  endif
  }

  /* Write shadow ray and associated state to global memory. */
  integrator_state_write_shadow_ray(kg, shadow_state, &ray);
  // Save memory by storing the light and object indices in the shadow_isect
  INTEGRATOR_STATE_ARRAY_WRITE(shadow_state, shadow_isect, 0, object) = ray.self.object;
  INTEGRATOR_STATE_ARRAY_WRITE(shadow_state, shadow_isect, 0, prim) = ray.self.prim;
  INTEGRATOR_STATE_ARRAY_WRITE(shadow_state, shadow_isect, 1, object) = ray.self.light_object;
  INTEGRATOR_STATE_ARRAY_WRITE(shadow_state, shadow_isect, 1, prim) = ray.self.light_prim;

  /* Copy state from main path to shadow path. */
  uint32_t shadow_flag = INTEGRATOR_STATE(state, path, flag);
  shadow_flag |= (is_light) ? PATH_RAY_SHADOW_FOR_LIGHT : 0;
  const float3 throughput = INTEGRATOR_STATE(state, path, throughput) * bsdf_eval_sum(&bsdf_eval);

  if (kernel_data.kernel_features & KERNEL_FEATURE_LIGHT_PASSES) {
    packed_float3 pass_diffuse_weight;
    packed_float3 pass_glossy_weight;

    if (shadow_flag & PATH_RAY_ANY_PASS) {
      /* Indirect bounce, use weights from earlier surface or volume bounce. */
      pass_diffuse_weight = INTEGRATOR_STATE(state, path, pass_diffuse_weight);
      pass_glossy_weight = INTEGRATOR_STATE(state, path, pass_glossy_weight);
    }
    else {
      /* Direct light, use BSDFs at this bounce. */
      shadow_flag |= PATH_RAY_SURFACE_PASS;
      pass_diffuse_weight = packed_float3(bsdf_eval_pass_diffuse_weight(&bsdf_eval));
      pass_glossy_weight = packed_float3(bsdf_eval_pass_glossy_weight(&bsdf_eval));
    }

    INTEGRATOR_STATE_WRITE(shadow_state, shadow_path, pass_diffuse_weight) = pass_diffuse_weight;
    INTEGRATOR_STATE_WRITE(shadow_state, shadow_path, pass_glossy_weight) = pass_glossy_weight;
  }

  INTEGRATOR_STATE_WRITE(shadow_state, shadow_path, render_pixel_index) = INTEGRATOR_STATE(
      state, path, render_pixel_index);
  INTEGRATOR_STATE_WRITE(shadow_state, shadow_path, rng_offset) = INTEGRATOR_STATE(
      state, path, rng_offset);
  INTEGRATOR_STATE_WRITE(shadow_state, shadow_path, rng_hash) = INTEGRATOR_STATE(
      state, path, rng_hash);
  INTEGRATOR_STATE_WRITE(shadow_state, shadow_path, sample) = INTEGRATOR_STATE(
      state, path, sample);
  INTEGRATOR_STATE_WRITE(shadow_state, shadow_path, flag) = shadow_flag;

  INTEGRATOR_STATE_WRITE(shadow_state, shadow_path, transparent_bounce) = INTEGRATOR_STATE(
      state, path, transparent_bounce);
  INTEGRATOR_STATE_WRITE(shadow_state, shadow_path, glossy_bounce) = INTEGRATOR_STATE(
      state, path, glossy_bounce);

#  ifdef __MNEE__
  if (mnee_vertex_count > 0) {
    INTEGRATOR_STATE_WRITE(shadow_state, shadow_path, transmission_bounce) =
        INTEGRATOR_STATE(state, path, transmission_bounce) + mnee_vertex_count - 1;
    INTEGRATOR_STATE_WRITE(shadow_state,
                           shadow_path,
                           diffuse_bounce) = INTEGRATOR_STATE(state, path, diffuse_bounce) + 1;
    INTEGRATOR_STATE_WRITE(shadow_state,
                           shadow_path,
                           bounce) = INTEGRATOR_STATE(state, path, bounce) + mnee_vertex_count;
  }
  else
#  endif
  {
    INTEGRATOR_STATE_WRITE(shadow_state, shadow_path, transmission_bounce) = INTEGRATOR_STATE(
        state, path, transmission_bounce);
    INTEGRATOR_STATE_WRITE(shadow_state, shadow_path, diffuse_bounce) = INTEGRATOR_STATE(
        state, path, diffuse_bounce);
    INTEGRATOR_STATE_WRITE(shadow_state, shadow_path, bounce) = INTEGRATOR_STATE(
        state, path, bounce);
  }

  INTEGRATOR_STATE_WRITE(shadow_state, shadow_path, throughput) = throughput;

  if (kernel_data.kernel_features & KERNEL_FEATURE_SHADOW_PASS) {
    INTEGRATOR_STATE_WRITE(shadow_state, shadow_path, unshadowed_throughput) = throughput;
  }

  /* Write Lightgroup, +1 as lightgroup is int but we need to encode into a uint8_t. */
  INTEGRATOR_STATE_WRITE(
      shadow_state, shadow_path, lightgroup) = (ls.type != LIGHT_BACKGROUND) ?
                                                   ls.group + 1 :
                                                   kernel_data.background.lightgroup + 1;
}
#endif

/* Path tracing: bounce off or through surface with new direction. */
ccl_device_forceinline int integrate_surface_bsdf_bssrdf_bounce(
    KernelGlobals kg,
    IntegratorState state,
    ccl_private ShaderData *sd,
    ccl_private const RNGState *rng_state)
{
  /* Sample BSDF or BSSRDF. */
  if (!(sd->flag & (SD_BSDF | SD_BSSRDF))) {
    return LABEL_NONE;
  }

  float bsdf_u, bsdf_v;
  path_state_rng_2D(kg, rng_state, PRNG_BSDF_U, &bsdf_u, &bsdf_v);
  ccl_private const ShaderClosure *sc = shader_bsdf_bssrdf_pick(sd, &bsdf_u);

#ifdef __SUBSURFACE__
  /* BSSRDF closure, we schedule subsurface intersection kernel. */
  if (CLOSURE_IS_BSSRDF(sc->type)) {
    return subsurface_bounce(kg, state, sd, sc);
  }
#endif

  /* BSDF closure, sample direction. */
  float bsdf_pdf;
  BsdfEval bsdf_eval ccl_optional_struct_init;
  float3 bsdf_omega_in ccl_optional_struct_init;
  differential3 bsdf_domega_in ccl_optional_struct_init;
  int label;

  label = shader_bsdf_sample_closure(
      kg, sd, sc, bsdf_u, bsdf_v, &bsdf_eval, &bsdf_omega_in, &bsdf_domega_in, &bsdf_pdf);

  if (bsdf_pdf == 0.0f || bsdf_eval_is_zero(&bsdf_eval)) {
    return LABEL_NONE;
  }

  if (label & LABEL_TRANSPARENT) {
    /* Only need to modify start distance for transparent. */
    INTEGRATOR_STATE_WRITE(state, ray, tmin) = intersection_t_offset(sd->ray_length);
  }
  else {
    /* Setup ray with changed origin and direction. */
    INTEGRATOR_STATE_WRITE(state, ray, P) = sd->P;
    INTEGRATOR_STATE_WRITE(state, ray, D) = normalize(bsdf_omega_in);
    INTEGRATOR_STATE_WRITE(state, ray, tmin) = 0.0f;
    INTEGRATOR_STATE_WRITE(state, ray, tmax) = FLT_MAX;
#ifdef __RAY_DIFFERENTIALS__
    INTEGRATOR_STATE_WRITE(state, ray, dP) = differential_make_compact(sd->dP);
    INTEGRATOR_STATE_WRITE(state, ray, dD) = differential_make_compact(bsdf_domega_in);
#endif
  }

  /* Update throughput. */
  float3 throughput = INTEGRATOR_STATE(state, path, throughput);
  throughput *= bsdf_eval_sum(&bsdf_eval) / bsdf_pdf;
  INTEGRATOR_STATE_WRITE(state, path, throughput) = throughput;

  if (kernel_data.kernel_features & KERNEL_FEATURE_LIGHT_PASSES) {
    if (INTEGRATOR_STATE(state, path, bounce) == 0) {
      INTEGRATOR_STATE_WRITE(state, path, pass_diffuse_weight) = bsdf_eval_pass_diffuse_weight(
          &bsdf_eval);
      INTEGRATOR_STATE_WRITE(state, path, pass_glossy_weight) = bsdf_eval_pass_glossy_weight(
          &bsdf_eval);
    }
  }

  /* Update path state */
  if (!(label & LABEL_TRANSPARENT)) {
    INTEGRATOR_STATE_WRITE(state, path, mis_ray_pdf) = bsdf_pdf;
<<<<<<< HEAD
    INTEGRATOR_STATE_WRITE(state, path, mis_ray_t) = 0.0f;
    INTEGRATOR_STATE_WRITE(state, path, mis_origin_n) = sd->N;
=======
>>>>>>> 28985ccc
    INTEGRATOR_STATE_WRITE(state, path, min_ray_pdf) = fminf(
        bsdf_pdf, INTEGRATOR_STATE(state, path, min_ray_pdf));
  }

  path_state_next(kg, state, label);
  return label;
}

#ifdef __VOLUME__
ccl_device_forceinline int integrate_surface_volume_only_bounce(IntegratorState state,
                                                                ccl_private ShaderData *sd)
{
  if (!path_state_volume_next(state)) {
    return LABEL_NONE;
  }

  /* Only modify start distance. */
  INTEGRATOR_STATE_WRITE(state, ray, tmin) = intersection_t_offset(sd->ray_length);

  return LABEL_TRANSMIT | LABEL_TRANSPARENT;
}
#endif

ccl_device_forceinline bool integrate_surface_terminate(IntegratorState state,
                                                        const uint32_t path_flag)
{
  const float probability = (path_flag & PATH_RAY_TERMINATE_ON_NEXT_SURFACE) ?
                                0.0f :
                                INTEGRATOR_STATE(state, path, continuation_probability);
  if (probability == 0.0f) {
    return true;
  }
  else if (probability != 1.0f) {
    INTEGRATOR_STATE_WRITE(state, path, throughput) /= probability;
  }

  return false;
}

#if defined(__AO__)
ccl_device_forceinline void integrate_surface_ao(KernelGlobals kg,
                                                 IntegratorState state,
                                                 ccl_private const ShaderData *ccl_restrict sd,
                                                 ccl_private const RNGState *ccl_restrict
                                                     rng_state,
                                                 ccl_global float *ccl_restrict render_buffer)
{
  if (!(kernel_data.kernel_features & KERNEL_FEATURE_AO_ADDITIVE) &&
      !(INTEGRATOR_STATE(state, path, flag) & PATH_RAY_CAMERA)) {
    return;
  }

  float bsdf_u, bsdf_v;
  path_state_rng_2D(kg, rng_state, PRNG_BSDF_U, &bsdf_u, &bsdf_v);

  float3 ao_N;
  const float3 ao_weight = shader_bsdf_ao(
      kg, sd, kernel_data.integrator.ao_additive_factor, &ao_N);

  float3 ao_D;
  float ao_pdf;
  sample_cos_hemisphere(ao_N, bsdf_u, bsdf_v, &ao_D, &ao_pdf);

  bool skip_self = true;

  Ray ray ccl_optional_struct_init;
  ray.P = shadow_ray_offset(kg, sd, ao_D, &skip_self);
  ray.D = ao_D;
  ray.tmin = 0.0f;
  ray.tmax = kernel_data.integrator.ao_bounces_distance;
  ray.time = sd->time;
  ray.self.object = (skip_self) ? sd->object : OBJECT_NONE;
  ray.self.prim = (skip_self) ? sd->prim : PRIM_NONE;
  ray.self.light_object = OBJECT_NONE;
  ray.self.light_prim = PRIM_NONE;
  ray.dP = differential_zero_compact();
  ray.dD = differential_zero_compact();

  /* Branch off shadow kernel. */
  IntegratorShadowState shadow_state = integrator_shadow_path_init(
      kg, state, DEVICE_KERNEL_INTEGRATOR_INTERSECT_SHADOW, true);

  /* Copy volume stack and enter/exit volume. */
  integrator_state_copy_volume_stack_to_shadow(kg, shadow_state, state);

  /* Write shadow ray and associated state to global memory. */
  integrator_state_write_shadow_ray(kg, shadow_state, &ray);
  INTEGRATOR_STATE_ARRAY_WRITE(shadow_state, shadow_isect, 0, object) = ray.self.object;
  INTEGRATOR_STATE_ARRAY_WRITE(shadow_state, shadow_isect, 0, prim) = ray.self.prim;
  INTEGRATOR_STATE_ARRAY_WRITE(shadow_state, shadow_isect, 1, object) = ray.self.light_object;
  INTEGRATOR_STATE_ARRAY_WRITE(shadow_state, shadow_isect, 1, prim) = ray.self.light_prim;

  /* Copy state from main path to shadow path. */
  const uint16_t bounce = INTEGRATOR_STATE(state, path, bounce);
  const uint16_t transparent_bounce = INTEGRATOR_STATE(state, path, transparent_bounce);
  uint32_t shadow_flag = INTEGRATOR_STATE(state, path, flag) | PATH_RAY_SHADOW_FOR_AO;
  const float3 throughput = INTEGRATOR_STATE(state, path, throughput) * shader_bsdf_alpha(kg, sd);

  INTEGRATOR_STATE_WRITE(shadow_state, shadow_path, render_pixel_index) = INTEGRATOR_STATE(
      state, path, render_pixel_index);
  INTEGRATOR_STATE_WRITE(shadow_state, shadow_path, rng_offset) = INTEGRATOR_STATE(
      state, path, rng_offset);
  INTEGRATOR_STATE_WRITE(shadow_state, shadow_path, rng_hash) = INTEGRATOR_STATE(
      state, path, rng_hash);
  INTEGRATOR_STATE_WRITE(shadow_state, shadow_path, sample) = INTEGRATOR_STATE(
      state, path, sample);
  INTEGRATOR_STATE_WRITE(shadow_state, shadow_path, flag) = shadow_flag;
  INTEGRATOR_STATE_WRITE(shadow_state, shadow_path, bounce) = bounce;
  INTEGRATOR_STATE_WRITE(shadow_state, shadow_path, transparent_bounce) = transparent_bounce;
  INTEGRATOR_STATE_WRITE(shadow_state, shadow_path, throughput) = throughput;

  if (kernel_data.kernel_features & KERNEL_FEATURE_AO_ADDITIVE) {
    INTEGRATOR_STATE_WRITE(shadow_state, shadow_path, unshadowed_throughput) = ao_weight;
  }
}
#endif /* defined(__AO__) */

template<uint node_feature_mask>
ccl_device bool integrate_surface(KernelGlobals kg,
                                  IntegratorState state,
                                  ccl_global float *ccl_restrict render_buffer)

{
  PROFILING_INIT_FOR_SHADER(kg, PROFILING_SHADE_SURFACE_SETUP);

  /* Setup shader data. */
  ShaderData sd;
  integrate_surface_shader_setup(kg, state, &sd);
  PROFILING_SHADER(sd.object, sd.shader);

  int continue_path_label = 0;

  const uint32_t path_flag = INTEGRATOR_STATE(state, path, flag);

  /* Skip most work for volume bounding surface. */
#ifdef __VOLUME__
  if (!(sd.flag & SD_HAS_ONLY_VOLUME)) {
#endif
#ifdef __SUBSURFACE__
    /* Can skip shader evaluation for BSSRDF exit point without bump mapping. */
    if (!(path_flag & PATH_RAY_SUBSURFACE) || ((sd.flag & SD_HAS_BSSRDF_BUMP)))
#endif
    {
      /* Evaluate shader. */
      PROFILING_EVENT(PROFILING_SHADE_SURFACE_EVAL);
      shader_eval_surface<node_feature_mask>(kg, state, &sd, render_buffer, path_flag);

      /* Initialize additional RNG for BSDFs. */
      if (sd.flag & SD_BSDF_NEEDS_LCG) {
        sd.lcg_state = lcg_state_init(INTEGRATOR_STATE(state, path, rng_hash),
                                      INTEGRATOR_STATE(state, path, rng_offset),
                                      INTEGRATOR_STATE(state, path, sample),
                                      0xb4bc3953);
      }
    }

#ifdef __SUBSURFACE__
    if (path_flag & PATH_RAY_SUBSURFACE) {
      /* When coming from inside subsurface scattering, setup a diffuse
       * closure to perform lighting at the exit point. */
      subsurface_shader_data_setup(kg, state, &sd, path_flag);
      INTEGRATOR_STATE_WRITE(state, path, flag) &= ~PATH_RAY_SUBSURFACE;
    }
    else
#endif
    {
      /* Filter closures. */
      shader_prepare_surface_closures(kg, state, &sd, path_flag);

#ifdef __HOLDOUT__
      /* Evaluate holdout. */
      if (!integrate_surface_holdout(kg, state, &sd, render_buffer)) {
        return false;
      }
#endif

#ifdef __EMISSION__
      /* Write emission. */
      if (sd.flag & SD_EMISSION) {
        integrate_surface_emission(kg, state, &sd, render_buffer);
      }
#endif

      /* Perform path termination. Most paths have already been terminated in
       * the intersect_closest kernel, this is just for emission and for dividing
       * throughput by the probability at the right moment.
       *
       * Also ensure we don't do it twice for SSS at both the entry and exit point. */
      if (integrate_surface_terminate(state, path_flag)) {
        return false;
      }

      /* Write render passes. */
#ifdef __PASSES__
      PROFILING_EVENT(PROFILING_SHADE_SURFACE_PASSES);
      kernel_write_data_passes(kg, state, &sd, render_buffer);
#endif

#ifdef __DENOISING_FEATURES__
      kernel_write_denoising_features_surface(kg, state, &sd, render_buffer);
#endif
    }

    /* Load random number state. */
    RNGState rng_state;
    path_state_rng_load(state, &rng_state);

    /* Direct light. */
    PROFILING_EVENT(PROFILING_SHADE_SURFACE_DIRECT_LIGHT);
    integrate_surface_direct_light<node_feature_mask>(kg, state, &sd, &rng_state);

#if defined(__AO__)
    /* Ambient occlusion pass. */
    if (kernel_data.kernel_features & KERNEL_FEATURE_AO) {
      PROFILING_EVENT(PROFILING_SHADE_SURFACE_AO);
      integrate_surface_ao(kg, state, &sd, &rng_state, render_buffer);
    }
#endif

    PROFILING_EVENT(PROFILING_SHADE_SURFACE_INDIRECT_LIGHT);
    continue_path_label = integrate_surface_bsdf_bssrdf_bounce(kg, state, &sd, &rng_state);
#ifdef __VOLUME__
  }
  else {
    if (integrate_surface_terminate(state, path_flag)) {
      return false;
    }

    PROFILING_EVENT(PROFILING_SHADE_SURFACE_INDIRECT_LIGHT);
    continue_path_label = integrate_surface_volume_only_bounce(state, &sd);
  }

  if (continue_path_label & LABEL_TRANSMIT) {
    /* Enter/Exit volume. */
    volume_stack_enter_exit(kg, state, &sd);
  }
#endif

  return continue_path_label != 0;
}

template<uint node_feature_mask = KERNEL_FEATURE_NODE_MASK_SURFACE & ~KERNEL_FEATURE_NODE_RAYTRACE,
         DeviceKernel current_kernel = DEVICE_KERNEL_INTEGRATOR_SHADE_SURFACE>
ccl_device_forceinline void integrator_shade_surface(KernelGlobals kg,
                                                     IntegratorState state,
                                                     ccl_global float *ccl_restrict render_buffer)
{
  if (integrate_surface<node_feature_mask>(kg, state, render_buffer)) {
    if (INTEGRATOR_STATE(state, path, flag) & PATH_RAY_SUBSURFACE) {
      integrator_path_next(
          kg, state, current_kernel, DEVICE_KERNEL_INTEGRATOR_INTERSECT_SUBSURFACE);
    }
    else {
      kernel_assert(INTEGRATOR_STATE(state, ray, tmax) != 0.0f);
      integrator_path_next(kg, state, current_kernel, DEVICE_KERNEL_INTEGRATOR_INTERSECT_CLOSEST);
    }
  }
  else {
    integrator_path_terminate(kg, state, current_kernel);
  }
}

ccl_device_forceinline void integrator_shade_surface_raytrace(
    KernelGlobals kg, IntegratorState state, ccl_global float *ccl_restrict render_buffer)
{
  integrator_shade_surface<KERNEL_FEATURE_NODE_MASK_SURFACE,
                           DEVICE_KERNEL_INTEGRATOR_SHADE_SURFACE_RAYTRACE>(
      kg, state, render_buffer);
}

ccl_device_forceinline void integrator_shade_surface_mnee(
    KernelGlobals kg, IntegratorState state, ccl_global float *ccl_restrict render_buffer)
{
  integrator_shade_surface<(KERNEL_FEATURE_NODE_MASK_SURFACE & ~KERNEL_FEATURE_NODE_RAYTRACE) |
                               KERNEL_FEATURE_MNEE,
                           DEVICE_KERNEL_INTEGRATOR_SHADE_SURFACE_MNEE>(kg, state, render_buffer);
}

CCL_NAMESPACE_END<|MERGE_RESOLUTION|>--- conflicted
+++ resolved
@@ -78,12 +78,7 @@
 #  endif
   {
     const float bsdf_pdf = INTEGRATOR_STATE(state, path, mis_ray_pdf);
-<<<<<<< HEAD
-    const float mis_ray_t = INTEGRATOR_STATE(state, path, mis_ray_t);
-    const float t = sd->ray_length + mis_ray_t;
-=======
     const float t = sd->ray_length;
->>>>>>> 28985ccc
 
     /* Multiple importance sampling, get triangle light pdf,
      * and compute weight with respect to BSDF pdf. */
@@ -377,11 +372,7 @@
   /* Update path state */
   if (!(label & LABEL_TRANSPARENT)) {
     INTEGRATOR_STATE_WRITE(state, path, mis_ray_pdf) = bsdf_pdf;
-<<<<<<< HEAD
-    INTEGRATOR_STATE_WRITE(state, path, mis_ray_t) = 0.0f;
     INTEGRATOR_STATE_WRITE(state, path, mis_origin_n) = sd->N;
-=======
->>>>>>> 28985ccc
     INTEGRATOR_STATE_WRITE(state, path, min_ray_pdf) = fminf(
         bsdf_pdf, INTEGRATOR_STATE(state, path, min_ray_pdf));
   }
