/* SPDX-License-Identifier: Apache-2.0
 * Copyright 2011-2022 Blender Foundation */

#pragma once

#include "kernel/film/accumulate.h"
#include "kernel/film/passes.h"

#include "kernel/integrator/mnee.h"

#include "kernel/integrator/path_state.h"
#include "kernel/integrator/shader_eval.h"
#include "kernel/integrator/subsurface.h"
#include "kernel/integrator/volume_stack.h"

#include "kernel/light/light.h"
#include "kernel/light/sample.h"

CCL_NAMESPACE_BEGIN

ccl_device_forceinline void integrate_surface_shader_setup(KernelGlobals kg,
                                                           ConstIntegratorState state,
                                                           ccl_private ShaderData *sd)
{
  Intersection isect ccl_optional_struct_init;
  integrator_state_read_isect(kg, state, &isect);

  Ray ray ccl_optional_struct_init;
  integrator_state_read_ray(kg, state, &ray);

  shader_setup_from_ray(kg, sd, &ray, &isect);
}

ccl_device_forceinline float3 integrate_surface_ray_offset(KernelGlobals kg,
                                                           const ccl_private ShaderData *sd,
                                                           const float3 ray_P,
                                                           const float3 ray_D)
{
  /* No ray offset needed for other primitive types. */
  if (!(sd->type & PRIMITIVE_TRIANGLE)) {
    return ray_P;
  }

  /* Self intersection tests already account for the case where a ray hits the
   * same primitive. However precision issues can still cause neighboring
   * triangles to be hit. Here we test if the ray-triangle intersection with
   * the same primitive would miss, implying that a neighboring triangle would
   * be hit instead.
   *
   * This relies on triangle intersection to be watertight, and the object inverse
   * object transform to match the one used by ray intersection exactly.
   *
   * Potential improvements:
   * - It appears this happens when either barycentric coordinates are small,
   *   or dot(sd->Ng, ray_D)  is small. Detect such cases and skip test?
   * - Instead of ray offset, can we tweak P to lie within the triangle?
   */
  const uint tri_vindex = kernel_data_fetch(tri_vindex, sd->prim).w;
  const packed_float3 tri_a = kernel_data_fetch(tri_verts, tri_vindex + 0),
                      tri_b = kernel_data_fetch(tri_verts, tri_vindex + 1),
                      tri_c = kernel_data_fetch(tri_verts, tri_vindex + 2);

  float3 local_ray_P = ray_P;
  float3 local_ray_D = ray_D;

  if (!(sd->object_flag & SD_OBJECT_TRANSFORM_APPLIED)) {
    const Transform itfm = object_get_inverse_transform(kg, sd);
    local_ray_P = transform_point(&itfm, local_ray_P);
    local_ray_D = transform_direction(&itfm, local_ray_D);
  }

  if (ray_triangle_intersect_self(local_ray_P, local_ray_D, tri_a, tri_b, tri_c)) {
    return ray_P;
  }
  else {
    return ray_offset(ray_P, sd->Ng);
  }
}

#ifdef __HOLDOUT__
ccl_device_forceinline bool integrate_surface_holdout(KernelGlobals kg,
                                                      ConstIntegratorState state,
                                                      ccl_private ShaderData *sd,
                                                      ccl_global float *ccl_restrict render_buffer)
{
  /* Write holdout transparency to render buffer and stop if fully holdout. */
  const uint32_t path_flag = INTEGRATOR_STATE(state, path, flag);

  if (((sd->flag & SD_HOLDOUT) || (sd->object_flag & SD_OBJECT_HOLDOUT_MASK)) &&
      (path_flag & PATH_RAY_TRANSPARENT_BACKGROUND)) {
    const Spectrum holdout_weight = shader_holdout_apply(kg, sd);
    const Spectrum throughput = INTEGRATOR_STATE(state, path, throughput);
    const float transparent = average(holdout_weight * throughput);
    kernel_accum_holdout(kg, state, path_flag, transparent, render_buffer);
    if (isequal(holdout_weight, one_spectrum())) {
      return false;
    }
  }

  return true;
}
#endif /* __HOLDOUT__ */

#ifdef __EMISSION__
ccl_device_forceinline void integrate_surface_emission(KernelGlobals kg,
                                                       IntegratorState state,
                                                       ccl_private const ShaderData *sd,
                                                       ccl_global float *ccl_restrict
                                                           render_buffer)
{
  const uint32_t path_flag = INTEGRATOR_STATE(state, path, flag);

  /* Evaluate emissive closure. */
<<<<<<< HEAD
  float3 L = shader_emissive_eval(sd);
  float mis_weight = 1.0f;
=======
  Spectrum L = shader_emissive_eval(sd);

>>>>>>> aa0ca3ae
#  ifdef __HAIR__
  if (!(path_flag & PATH_RAY_MIS_SKIP) && (sd->flag & SD_USE_MIS) &&
      (sd->type & PRIMITIVE_TRIANGLE))
#  else
  if (!(path_flag & PATH_RAY_MIS_SKIP) && (sd->flag & SD_USE_MIS))
#  endif
  {
    const float bsdf_pdf = INTEGRATOR_STATE(state, path, mis_ray_pdf);
    const float t = sd->ray_length;

    /* Multiple importance sampling, get triangle light pdf,
     * and compute weight with respect to BSDF pdf. */
    float pdf = triangle_light_pdf(kg, sd, t);
    mis_weight = light_sample_mis_weight_forward(kg, bsdf_pdf, pdf);
  }

<<<<<<< HEAD
#  if defined(__PATH_GUIDING__) && PATH_GUIDING_LEVEL >= 1
  if (kernel_data.integrator.use_guiding) {
    guiding_add_direct_contribution(state, L, mis_weight);
  }
#  endif
  L *= mis_weight;

  const float3 throughput = INTEGRATOR_STATE(state, path, throughput);
=======
  const Spectrum throughput = INTEGRATOR_STATE(state, path, throughput);
>>>>>>> aa0ca3ae
  kernel_accum_emission(
      kg, state, throughput * L, render_buffer, object_lightgroup(kg, sd->object));
}
#endif /* __EMISSION__ */

#ifdef __EMISSION__
/* Path tracing: sample point on light and evaluate light shader, then
 * queue shadow ray to be traced. */
template<uint node_feature_mask>
ccl_device_forceinline void integrate_surface_direct_light(KernelGlobals kg,
                                                           IntegratorState state,
                                                           ccl_private ShaderData *sd,
                                                           ccl_private const RNGState *rng_state)
{
  /* Test if there is a light or BSDF that needs direct light. */
  if (!(kernel_data.integrator.use_direct_light && (sd->flag & SD_BSDF_HAS_EVAL))) {
    return;
  }

  /* Sample position on a light. */
  LightSample ls ccl_optional_struct_init;
  {
    const uint32_t path_flag = INTEGRATOR_STATE(state, path, flag);
    const uint bounce = INTEGRATOR_STATE(state, path, bounce);
    float light_u, light_v;
    path_state_rng_2D(kg, rng_state, PRNG_LIGHT_U, &light_u, &light_v);

    if (!light_distribution_sample_from_position(
            kg, light_u, light_v, sd->time, sd->P, bounce, path_flag, &ls)) {
      return;
    }
  }

  kernel_assert(ls.pdf != 0.0f);

  /* Evaluate light shader.
   *
   * TODO: can we reuse sd memory? In theory we can move this after
   * integrate_surface_bounce, evaluate the BSDF, and only then evaluate
   * the light shader. This could also move to its own kernel, for
   * non-constant light sources. */
  ShaderDataCausticsStorage emission_sd_storage;
  ccl_private ShaderData *emission_sd = AS_SHADER_DATA(&emission_sd_storage);

  Ray ray ccl_optional_struct_init;
  BsdfEval bsdf_eval ccl_optional_struct_init;
  const bool is_transmission = shader_bsdf_is_transmission(sd, ls.D);

#  ifdef __MNEE__
  int mnee_vertex_count = 0;
  IF_KERNEL_FEATURE(MNEE)
  {
    if (ls.lamp != LAMP_NONE) {
      /* Is this a caustic light? */
      const bool use_caustics = kernel_data_fetch(lights, ls.lamp).use_caustics;
      if (use_caustics) {
        /* Are we on a caustic caster? */
        if (is_transmission && (sd->object_flag & SD_OBJECT_CAUSTICS_CASTER))
          return;

        /* Are we on a caustic receiver? */
        if (!is_transmission && (sd->object_flag & SD_OBJECT_CAUSTICS_RECEIVER))
          mnee_vertex_count = kernel_path_mnee_sample(
              kg, state, sd, emission_sd, rng_state, &ls, &bsdf_eval);
      }
    }
  }
  if (mnee_vertex_count > 0) {
    /* Create shadow ray after successful manifold walk:
     * emission_sd contains the last interface intersection and
     * the light sample ls has been updated */
    light_sample_to_surface_shadow_ray(kg, emission_sd, &ls, &ray);
  }
  else
#  endif /* __MNEE__ */
  {
    const Spectrum light_eval = light_sample_shader_eval(kg, state, emission_sd, &ls, sd->time);
    if (is_zero(light_eval)) {
      return;
    }

    /* Evaluate BSDF. */
#  ifdef __PATH_GUIDING__
    const bool use_guiding = kernel_data.integrator.use_guiding;
    float bsdf_pdf = 0.f;
    bsdf_pdf = shader_bsdf_eval(kg, sd, ls.D, is_transmission, &bsdf_eval, ls.shader);
    if (use_guiding && state->guiding.use_surface_guiding) {
      const float guiding_sampling_prob = state->guiding.surface_guiding_sampling_prob;
      const float bssrdf_sampling_prob = state->guiding.bssrdf_sampling_prob;
      if (guiding_sampling_prob > 0.f) {
        pgl_vec3f pglWo = openpgl::cpp::Vector3(ls.D[0], ls.D[1], ls.D[2]);
        float guide_pdf = state->guiding.surface_sampling_distribution->PDF(pglWo);
        bsdf_pdf = (guiding_sampling_prob * guide_pdf * (1.0f - bssrdf_sampling_prob)) +
                   (1.0f - guiding_sampling_prob) * bsdf_pdf;
      }
    }
#  else
    const float bsdf_pdf = shader_bsdf_eval(kg, sd, ls.D, is_transmission, &bsdf_eval, ls.shader);
#  endif
    bsdf_eval_mul(&bsdf_eval, light_eval / ls.pdf);

    if (ls.shader & SHADER_USE_MIS) {
      const float mis_weight = light_sample_mis_weight_nee(kg, ls.pdf, bsdf_pdf);
      bsdf_eval_mul(&bsdf_eval, mis_weight);
    }

    /* Path termination. */
    const float terminate = path_state_rng_light_termination(kg, rng_state);
    if (light_sample_terminate(kg, &ls, &bsdf_eval, terminate)) {
      return;
    }

    /* Create shadow ray. */
    light_sample_to_surface_shadow_ray(kg, sd, &ls, &ray);
  }

  const bool is_light = light_sample_is_light(&ls);

  /* Branch off shadow kernel. */
  IntegratorShadowState shadow_state = integrator_shadow_path_init(
      kg, state, DEVICE_KERNEL_INTEGRATOR_INTERSECT_SHADOW, false);

  /* Copy volume stack and enter/exit volume. */
  integrator_state_copy_volume_stack_to_shadow(kg, shadow_state, state);

  if (is_transmission) {
#  ifdef __VOLUME__
    shadow_volume_stack_enter_exit(kg, shadow_state, sd);
#  endif
  }

  if (ray.self.object != OBJECT_NONE) {
    ray.P = integrate_surface_ray_offset(kg, sd, ray.P, ray.D);
  }

  /* Write shadow ray and associated state to global memory. */
  integrator_state_write_shadow_ray(kg, shadow_state, &ray);
  // Save memory by storing the light and object indices in the shadow_isect
  INTEGRATOR_STATE_ARRAY_WRITE(shadow_state, shadow_isect, 0, object) = ray.self.object;
  INTEGRATOR_STATE_ARRAY_WRITE(shadow_state, shadow_isect, 0, prim) = ray.self.prim;
  INTEGRATOR_STATE_ARRAY_WRITE(shadow_state, shadow_isect, 1, object) = ray.self.light_object;
  INTEGRATOR_STATE_ARRAY_WRITE(shadow_state, shadow_isect, 1, prim) = ray.self.light_prim;

  /* Copy state from main path to shadow path. */
  uint32_t shadow_flag = INTEGRATOR_STATE(state, path, flag);
  shadow_flag |= (is_light) ? PATH_RAY_SHADOW_FOR_LIGHT : 0;
<<<<<<< HEAD
  const float3 scattered_contribution = bsdf_eval_sum(&bsdf_eval);
  const float3 throughput = INTEGRATOR_STATE(state, path, throughput) * scattered_contribution;
=======
  const Spectrum throughput = INTEGRATOR_STATE(state, path, throughput) *
                              bsdf_eval_sum(&bsdf_eval);
>>>>>>> aa0ca3ae

  if (kernel_data.kernel_features & KERNEL_FEATURE_LIGHT_PASSES) {
    PackedSpectrum pass_diffuse_weight;
    PackedSpectrum pass_glossy_weight;

    if (shadow_flag & PATH_RAY_ANY_PASS) {
      /* Indirect bounce, use weights from earlier surface or volume bounce. */
      pass_diffuse_weight = INTEGRATOR_STATE(state, path, pass_diffuse_weight);
      pass_glossy_weight = INTEGRATOR_STATE(state, path, pass_glossy_weight);
    }
    else {
      /* Direct light, use BSDFs at this bounce. */
      shadow_flag |= PATH_RAY_SURFACE_PASS;
      pass_diffuse_weight = PackedSpectrum(bsdf_eval_pass_diffuse_weight(&bsdf_eval));
      pass_glossy_weight = PackedSpectrum(bsdf_eval_pass_glossy_weight(&bsdf_eval));
    }

    INTEGRATOR_STATE_WRITE(shadow_state, shadow_path, pass_diffuse_weight) = pass_diffuse_weight;
    INTEGRATOR_STATE_WRITE(shadow_state, shadow_path, pass_glossy_weight) = pass_glossy_weight;
  }

  INTEGRATOR_STATE_WRITE(shadow_state, shadow_path, render_pixel_index) = INTEGRATOR_STATE(
      state, path, render_pixel_index);
  INTEGRATOR_STATE_WRITE(shadow_state, shadow_path, rng_offset) = INTEGRATOR_STATE(
      state, path, rng_offset);
  INTEGRATOR_STATE_WRITE(shadow_state, shadow_path, rng_hash) = INTEGRATOR_STATE(
      state, path, rng_hash);
  INTEGRATOR_STATE_WRITE(shadow_state, shadow_path, sample) = INTEGRATOR_STATE(
      state, path, sample);
  INTEGRATOR_STATE_WRITE(shadow_state, shadow_path, flag) = shadow_flag;

  INTEGRATOR_STATE_WRITE(shadow_state, shadow_path, transparent_bounce) = INTEGRATOR_STATE(
      state, path, transparent_bounce);
  INTEGRATOR_STATE_WRITE(shadow_state, shadow_path, glossy_bounce) = INTEGRATOR_STATE(
      state, path, glossy_bounce);

#  ifdef __MNEE__
  if (mnee_vertex_count > 0) {
    INTEGRATOR_STATE_WRITE(shadow_state, shadow_path, transmission_bounce) =
        INTEGRATOR_STATE(state, path, transmission_bounce) + mnee_vertex_count - 1;
    INTEGRATOR_STATE_WRITE(shadow_state,
                           shadow_path,
                           diffuse_bounce) = INTEGRATOR_STATE(state, path, diffuse_bounce) + 1;
    INTEGRATOR_STATE_WRITE(shadow_state,
                           shadow_path,
                           bounce) = INTEGRATOR_STATE(state, path, bounce) + mnee_vertex_count;
  }
  else
#  endif
  {
    INTEGRATOR_STATE_WRITE(shadow_state, shadow_path, transmission_bounce) = INTEGRATOR_STATE(
        state, path, transmission_bounce);
    INTEGRATOR_STATE_WRITE(shadow_state, shadow_path, diffuse_bounce) = INTEGRATOR_STATE(
        state, path, diffuse_bounce);
    INTEGRATOR_STATE_WRITE(shadow_state, shadow_path, bounce) = INTEGRATOR_STATE(
        state, path, bounce);
  }

  INTEGRATOR_STATE_WRITE(shadow_state, shadow_path, throughput) = throughput;

  if (kernel_data.kernel_features & KERNEL_FEATURE_SHADOW_PASS) {
    INTEGRATOR_STATE_WRITE(shadow_state, shadow_path, unshadowed_throughput) = throughput;
  }

  /* Write Lightgroup, +1 as lightgroup is int but we need to encode into a uint8_t. */
  INTEGRATOR_STATE_WRITE(
      shadow_state, shadow_path, lightgroup) = (ls.type != LIGHT_BACKGROUND) ?
                                                   ls.group + 1 :
                                                   kernel_data.background.lightgroup + 1;
#  ifdef __PATH_GUIDING__
  INTEGRATOR_STATE_WRITE(
      shadow_state, shadow_path, scattered_contribution) = scattered_contribution;
  INTEGRATOR_STATE_WRITE(shadow_state, shadow_path, path_segment) = state->guiding.path_segment;
#  endif
}
#endif

/* Path tracing: bounce off or through surface with new direction. */
ccl_device_forceinline int integrate_surface_bsdf_bssrdf_bounce(
    KernelGlobals kg,
    IntegratorState state,
    ccl_private ShaderData *sd,
    ccl_private const RNGState *rng_state)
{
  /* Sample BSDF or BSSRDF. */
  if (!(sd->flag & (SD_BSDF | SD_BSSRDF))) {
    return LABEL_NONE;
  }

  float bsdf_u, bsdf_v;
  path_state_rng_2D(kg, rng_state, PRNG_BSDF_U, &bsdf_u, &bsdf_v);
  ccl_private const ShaderClosure *sc = shader_bsdf_bssrdf_pick(sd, &bsdf_u);

#ifdef __SUBSURFACE__
  /* BSSRDF closure, we schedule subsurface intersection kernel. */
  if (CLOSURE_IS_BSSRDF(sc->type)) {
    return subsurface_bounce(kg, state, sd, sc);
  }
#endif

  /* BSDF closure, sample direction. */
  float bsdf_pdf;
  BsdfEval bsdf_eval ccl_optional_struct_init;
  float3 bsdf_omega_in ccl_optional_struct_init;
  differential3 bsdf_domega_in ccl_optional_struct_init;
  int label;

  float2 bsdf_sampled_roughness = make_float2(1.0f, 1.0f);
  float bsdf_eta = 1.0f;

#if defined(__PATH_GUIDING__) && PATH_GUIDING_LEVEL >= 4
  float guided_bsdf_pdf;
  if (kernel_data.integrator.use_guiding) {
    label = shader_guided_bsdf_sample_closure(kg,
                                              state,
                                              sd,
                                              sc,
                                              bsdf_u,
                                              bsdf_v,
                                              &bsdf_eval,
                                              &bsdf_omega_in,
                                              &bsdf_domega_in,
                                              &guided_bsdf_pdf,
                                              &bsdf_pdf,
                                              &bsdf_sampled_roughness,
                                              &bsdf_eta);
  }
  else {
    label = shader_bsdf_sample_closure(kg,
                                       sd,
                                       sc,
                                       bsdf_u,
                                       bsdf_v,
                                       &bsdf_eval,
                                       &bsdf_omega_in,
                                       &bsdf_domega_in,
                                       &bsdf_pdf,
                                       &bsdf_sampled_roughness,
                                       &bsdf_eta);
    guided_bsdf_pdf = bsdf_pdf;
  }
  if (guided_bsdf_pdf == 0.0f || bsdf_eval_is_zero(&bsdf_eval)) {
    return LABEL_NONE;
  }
#else
  label = shader_bsdf_sample_closure(kg,
                                     sd,
                                     sc,
                                     bsdf_u,
                                     bsdf_v,
                                     &bsdf_eval,
                                     &bsdf_omega_in,
                                     &bsdf_domega_in,
                                     &bsdf_pdf,
                                     &bsdf_sampled_roughness,
                                     &bsdf_eta);

  if (bsdf_pdf == 0.0f || bsdf_eval_is_zero(&bsdf_eval)) {
    return LABEL_NONE;
  }
#endif

#if defined(__PATH_GUIDING__)
  const float min_bsdf_sampled_roughness = fminf(bsdf_sampled_roughness.x,
                                                 bsdf_sampled_roughness.y);
#endif

  if (label & LABEL_TRANSPARENT) {
    /* Only need to modify start distance for transparent. */
    INTEGRATOR_STATE_WRITE(state, ray, tmin) = intersection_t_offset(sd->ray_length);
  }
  else {
    /* Setup ray with changed origin and direction. */
    const float3 D = normalize(bsdf_omega_in);
    INTEGRATOR_STATE_WRITE(state, ray, P) = integrate_surface_ray_offset(kg, sd, sd->P, D);
    INTEGRATOR_STATE_WRITE(state, ray, D) = D;
    INTEGRATOR_STATE_WRITE(state, ray, tmin) = 0.0f;
    INTEGRATOR_STATE_WRITE(state, ray, tmax) = FLT_MAX;
#ifdef __RAY_DIFFERENTIALS__
    INTEGRATOR_STATE_WRITE(state, ray, dP) = differential_make_compact(sd->dP);
    INTEGRATOR_STATE_WRITE(state, ray, dD) = differential_make_compact(bsdf_domega_in);
#endif
  }

  /* Update throughput. */
<<<<<<< HEAD
  float3 throughput = INTEGRATOR_STATE(state, path, throughput);
#if defined(__PATH_GUIDING__) && PATH_GUIDING_LEVEL >= 4
  const float3 bsdf_weight = bsdf_eval_sum(&bsdf_eval) / guided_bsdf_pdf;
#else
  const float3 bsdf_weight = bsdf_eval_sum(&bsdf_eval) / bsdf_pdf;
#endif
  throughput *= bsdf_weight;
=======
  Spectrum throughput = INTEGRATOR_STATE(state, path, throughput);
  throughput *= bsdf_eval_sum(&bsdf_eval) / bsdf_pdf;
>>>>>>> aa0ca3ae
  INTEGRATOR_STATE_WRITE(state, path, throughput) = throughput;
#if defined(__PATH_GUIDING__) && PATH_GUIDING_LEVEL >= 4
  const float3 rr_bsdf_weight = bsdf_eval_sum(&bsdf_eval) / bsdf_pdf;
  INTEGRATOR_STATE_WRITE(state, path, rr_throughput) *= rr_bsdf_weight;
#endif

  if (kernel_data.kernel_features & KERNEL_FEATURE_LIGHT_PASSES) {
    if (INTEGRATOR_STATE(state, path, bounce) == 0) {
      INTEGRATOR_STATE_WRITE(state, path, pass_diffuse_weight) = bsdf_eval_pass_diffuse_weight(
          &bsdf_eval);
      INTEGRATOR_STATE_WRITE(state, path, pass_glossy_weight) = bsdf_eval_pass_glossy_weight(
          &bsdf_eval);
    }
  }

  /* Update path state */
  if (!(label & LABEL_TRANSPARENT)) {
#if defined(__PATH_GUIDING__) && PATH_GUIDING_LEVEL >= 4
    INTEGRATOR_STATE_WRITE(state, path, mis_ray_pdf) = guided_bsdf_pdf;
#else
    INTEGRATOR_STATE_WRITE(state, path, mis_ray_pdf) = bsdf_pdf;
#endif
    INTEGRATOR_STATE_WRITE(state, path, min_ray_pdf) = fminf(
        bsdf_pdf, INTEGRATOR_STATE(state, path, min_ray_pdf));
  }

  path_state_next(kg, state, label);

#if defined(__PATH_GUIDING__) && PATH_GUIDING_LEVEL >= 1
#  if PATH_GUIDING_LEVEL < 4
  float guided_bsdf_pdf = bsdf_pdf;
#  endif
  const bool bsdf_is_delta = min_bsdf_sampled_roughness > 0.f ? false : true;
  if (kernel_data.integrator.use_guiding) {
    guiding_add_bsdf_data(state,
                          sd,
                          bsdf_weight,
                          guided_bsdf_pdf,
                          sd->N,
                          normalize(bsdf_omega_in),
                          bsdf_sampled_roughness,
                          bsdf_eta,
                          bsdf_is_delta);
  }
#endif

  return label;
}

#ifdef __VOLUME__
ccl_device_forceinline int integrate_surface_volume_only_bounce(IntegratorState state,
                                                                ccl_private ShaderData *sd)
{
  if (!path_state_volume_next(state)) {
    return LABEL_NONE;
  }

  /* Only modify start distance. */
  INTEGRATOR_STATE_WRITE(state, ray, tmin) = intersection_t_offset(sd->ray_length);

  return LABEL_TRANSMIT | LABEL_TRANSPARENT;
}
#endif

ccl_device_forceinline bool integrate_surface_terminate(IntegratorState state,
                                                        const uint32_t path_flag)
{
  const float continuation_probability = (path_flag & PATH_RAY_TERMINATE_ON_NEXT_SURFACE) ?
                                             0.0f :
                                             INTEGRATOR_STATE(
                                                 state, path, continuation_probability);
  if (continuation_probability == 0.0f) {
    return true;
  }
  else if (continuation_probability != 1.0f) {
    INTEGRATOR_STATE_WRITE(state, path, throughput) /= continuation_probability;
#if defined(__PATH_GUIDING__) && PATH_GUIDING_LEVEL >= 4
    INTEGRATOR_STATE_WRITE(state, path, rr_throughput) /= continuation_probability;
#endif
  }

  return false;
}

#if defined(__AO__)
ccl_device_forceinline void integrate_surface_ao(KernelGlobals kg,
                                                 IntegratorState state,
                                                 ccl_private const ShaderData *ccl_restrict sd,
                                                 ccl_private const RNGState *ccl_restrict
                                                     rng_state,
                                                 ccl_global float *ccl_restrict render_buffer)
{
  if (!(kernel_data.kernel_features & KERNEL_FEATURE_AO_ADDITIVE) &&
      !(INTEGRATOR_STATE(state, path, flag) & PATH_RAY_CAMERA)) {
    return;
  }

  float bsdf_u, bsdf_v;
  path_state_rng_2D(kg, rng_state, PRNG_BSDF_U, &bsdf_u, &bsdf_v);

  float3 ao_N;
  const Spectrum ao_weight = shader_bsdf_ao(
      kg, sd, kernel_data.integrator.ao_additive_factor, &ao_N);

  float3 ao_D;
  float ao_pdf;
  sample_cos_hemisphere(ao_N, bsdf_u, bsdf_v, &ao_D, &ao_pdf);

  bool skip_self = true;

  Ray ray ccl_optional_struct_init;
  ray.P = shadow_ray_offset(kg, sd, ao_D, &skip_self);
  ray.D = ao_D;
  if (skip_self) {
    ray.P = integrate_surface_ray_offset(kg, sd, ray.P, ray.D);
  }
  ray.tmin = 0.0f;
  ray.tmax = kernel_data.integrator.ao_bounces_distance;
  ray.time = sd->time;
  ray.self.object = (skip_self) ? sd->object : OBJECT_NONE;
  ray.self.prim = (skip_self) ? sd->prim : PRIM_NONE;
  ray.self.light_object = OBJECT_NONE;
  ray.self.light_prim = PRIM_NONE;
  ray.dP = differential_zero_compact();
  ray.dD = differential_zero_compact();

  /* Branch off shadow kernel. */
  IntegratorShadowState shadow_state = integrator_shadow_path_init(
      kg, state, DEVICE_KERNEL_INTEGRATOR_INTERSECT_SHADOW, true);

  /* Copy volume stack and enter/exit volume. */
  integrator_state_copy_volume_stack_to_shadow(kg, shadow_state, state);

  /* Write shadow ray and associated state to global memory. */
  integrator_state_write_shadow_ray(kg, shadow_state, &ray);
  INTEGRATOR_STATE_ARRAY_WRITE(shadow_state, shadow_isect, 0, object) = ray.self.object;
  INTEGRATOR_STATE_ARRAY_WRITE(shadow_state, shadow_isect, 0, prim) = ray.self.prim;
  INTEGRATOR_STATE_ARRAY_WRITE(shadow_state, shadow_isect, 1, object) = ray.self.light_object;
  INTEGRATOR_STATE_ARRAY_WRITE(shadow_state, shadow_isect, 1, prim) = ray.self.light_prim;

  /* Copy state from main path to shadow path. */
  const uint16_t bounce = INTEGRATOR_STATE(state, path, bounce);
  const uint16_t transparent_bounce = INTEGRATOR_STATE(state, path, transparent_bounce);
  uint32_t shadow_flag = INTEGRATOR_STATE(state, path, flag) | PATH_RAY_SHADOW_FOR_AO;
  const Spectrum throughput = INTEGRATOR_STATE(state, path, throughput) *
                              shader_bsdf_alpha(kg, sd);

  INTEGRATOR_STATE_WRITE(shadow_state, shadow_path, render_pixel_index) = INTEGRATOR_STATE(
      state, path, render_pixel_index);
  INTEGRATOR_STATE_WRITE(shadow_state, shadow_path, rng_offset) = INTEGRATOR_STATE(
      state, path, rng_offset);
  INTEGRATOR_STATE_WRITE(shadow_state, shadow_path, rng_hash) = INTEGRATOR_STATE(
      state, path, rng_hash);
  INTEGRATOR_STATE_WRITE(shadow_state, shadow_path, sample) = INTEGRATOR_STATE(
      state, path, sample);
  INTEGRATOR_STATE_WRITE(shadow_state, shadow_path, flag) = shadow_flag;
  INTEGRATOR_STATE_WRITE(shadow_state, shadow_path, bounce) = bounce;
  INTEGRATOR_STATE_WRITE(shadow_state, shadow_path, transparent_bounce) = transparent_bounce;
  INTEGRATOR_STATE_WRITE(shadow_state, shadow_path, throughput) = throughput;

  if (kernel_data.kernel_features & KERNEL_FEATURE_AO_ADDITIVE) {
    INTEGRATOR_STATE_WRITE(shadow_state, shadow_path, unshadowed_throughput) = ao_weight;
  }
}
#endif /* defined(__AO__) */

template<uint node_feature_mask>
ccl_device bool integrate_surface(KernelGlobals kg,
                                  IntegratorState state,
                                  ccl_global float *ccl_restrict render_buffer)

{
  PROFILING_INIT_FOR_SHADER(kg, PROFILING_SHADE_SURFACE_SETUP);

  /* Setup shader data. */
  ShaderData sd;
  integrate_surface_shader_setup(kg, state, &sd);
  PROFILING_SHADER(sd.object, sd.shader);

  int continue_path_label = 0;

  const uint32_t path_flag = INTEGRATOR_STATE(state, path, flag);

  /* Skip most work for volume bounding surface. */
#ifdef __VOLUME__
  if (!(sd.flag & SD_HAS_ONLY_VOLUME)) {
#endif
#if defined(__PATH_GUIDING__) && PATH_GUIDING_LEVEL >= 1
    if (kernel_data.integrator.use_guiding) {
      guiding_new_surface_segment(state, &sd);
    }
#endif
#ifdef __SUBSURFACE__
    /* Can skip shader evaluation for BSSRDF exit point without bump mapping. */
    if (!(path_flag & PATH_RAY_SUBSURFACE) || ((sd.flag & SD_HAS_BSSRDF_BUMP)))
#endif
    {
      /* Evaluate shader. */
      PROFILING_EVENT(PROFILING_SHADE_SURFACE_EVAL);
      shader_eval_surface<node_feature_mask>(kg, state, &sd, render_buffer, path_flag);

      /* Initialize additional RNG for BSDFs. */
      if (sd.flag & SD_BSDF_NEEDS_LCG) {
        sd.lcg_state = lcg_state_init(INTEGRATOR_STATE(state, path, rng_hash),
                                      INTEGRATOR_STATE(state, path, rng_offset),
                                      INTEGRATOR_STATE(state, path, sample),
                                      0xb4bc3953);
      }
    }

#ifdef __SUBSURFACE__
    if (path_flag & PATH_RAY_SUBSURFACE) {
      /* When coming from inside subsurface scattering, setup a diffuse
       * closure to perform lighting at the exit point. */
      subsurface_shader_data_setup(kg, state, &sd, path_flag);
      INTEGRATOR_STATE_WRITE(state, path, flag) &= ~PATH_RAY_SUBSURFACE;
    }
    else
#endif
    {
      /* Filter closures. */
      shader_prepare_surface_closures(kg, state, &sd, path_flag);

#ifdef __HOLDOUT__
      /* Evaluate holdout. */
      if (!integrate_surface_holdout(kg, state, &sd, render_buffer)) {
        return false;
      }
#endif

#ifdef __EMISSION__
      /* Write emission. */
      if (sd.flag & SD_EMISSION) {
        integrate_surface_emission(kg, state, &sd, render_buffer);
      }
#endif

      /* Perform path termination. Most paths have already been terminated in
       * the intersect_closest kernel, this is just for emission and for dividing
       * throughput by the probability at the right moment.
       *
       * Also ensure we don't do it twice for SSS at both the entry and exit point. */
      if (integrate_surface_terminate(state, path_flag)) {
        return false;
      }

      /* Write render passes. */
#ifdef __PASSES__
      PROFILING_EVENT(PROFILING_SHADE_SURFACE_PASSES);
      kernel_write_data_passes(kg, state, &sd, render_buffer);
#endif

#ifdef __DENOISING_FEATURES__
      kernel_write_denoising_features_surface(kg, state, &sd, render_buffer);
#endif
    }

    /* Load random number state. */
    RNGState rng_state;
    path_state_rng_load(state, &rng_state);

#if defined(__PATH_GUIDING__) && PATH_GUIDING_LEVEL >= 4
    shader_prepare_surface_guiding(kg, state, &sd, &rng_state);
#  if defined(PATH_GUIDING_DEBUG_PASS)
    const bool use_guiding = kernel_data.integrator.use_guiding;
    if (use_guiding) {
      guiding_write_guiding_prob_buffer(kg, state, render_buffer);

      guiding_write_avg_roughness_buffer(kg, state, &sd, render_buffer);
    }
#  endif
#endif
    /* Direct light. */
    PROFILING_EVENT(PROFILING_SHADE_SURFACE_DIRECT_LIGHT);
    integrate_surface_direct_light<node_feature_mask>(kg, state, &sd, &rng_state);

#if defined(__AO__)
    /* Ambient occlusion pass. */
    if (kernel_data.kernel_features & KERNEL_FEATURE_AO) {
      PROFILING_EVENT(PROFILING_SHADE_SURFACE_AO);
      integrate_surface_ao(kg, state, &sd, &rng_state, render_buffer);
    }
#endif

    PROFILING_EVENT(PROFILING_SHADE_SURFACE_INDIRECT_LIGHT);
    continue_path_label = integrate_surface_bsdf_bssrdf_bounce(kg, state, &sd, &rng_state);
#ifdef __VOLUME__
  }
  else {
    if (integrate_surface_terminate(state, path_flag)) {
      return false;
    }

    PROFILING_EVENT(PROFILING_SHADE_SURFACE_INDIRECT_LIGHT);
    continue_path_label = integrate_surface_volume_only_bounce(state, &sd);
  }

  if (continue_path_label & LABEL_TRANSMIT) {
    /* Enter/Exit volume. */
    volume_stack_enter_exit(kg, state, &sd);
  }
#endif

  return continue_path_label != 0;
}

template<uint node_feature_mask = KERNEL_FEATURE_NODE_MASK_SURFACE & ~KERNEL_FEATURE_NODE_RAYTRACE,
         DeviceKernel current_kernel = DEVICE_KERNEL_INTEGRATOR_SHADE_SURFACE>
ccl_device_forceinline void integrator_shade_surface(KernelGlobals kg,
                                                     IntegratorState state,
                                                     ccl_global float *ccl_restrict render_buffer)
{
  if (integrate_surface<node_feature_mask>(kg, state, render_buffer)) {
    if (INTEGRATOR_STATE(state, path, flag) & PATH_RAY_SUBSURFACE) {
      integrator_path_next(
          kg, state, current_kernel, DEVICE_KERNEL_INTEGRATOR_INTERSECT_SUBSURFACE);
    }
    else {
      kernel_assert(INTEGRATOR_STATE(state, ray, tmax) != 0.0f);
      integrator_path_next(kg, state, current_kernel, DEVICE_KERNEL_INTEGRATOR_INTERSECT_CLOSEST);
    }
  }
  else {
    integrator_path_terminate(kg, state, current_kernel);
  }
}

ccl_device_forceinline void integrator_shade_surface_raytrace(
    KernelGlobals kg, IntegratorState state, ccl_global float *ccl_restrict render_buffer)
{
  integrator_shade_surface<KERNEL_FEATURE_NODE_MASK_SURFACE,
                           DEVICE_KERNEL_INTEGRATOR_SHADE_SURFACE_RAYTRACE>(
      kg, state, render_buffer);
}

ccl_device_forceinline void integrator_shade_surface_mnee(
    KernelGlobals kg, IntegratorState state, ccl_global float *ccl_restrict render_buffer)
{
  integrator_shade_surface<(KERNEL_FEATURE_NODE_MASK_SURFACE & ~KERNEL_FEATURE_NODE_RAYTRACE) |
                               KERNEL_FEATURE_MNEE,
                           DEVICE_KERNEL_INTEGRATOR_SHADE_SURFACE_MNEE>(kg, state, render_buffer);
}

CCL_NAMESPACE_END<|MERGE_RESOLUTION|>--- conflicted
+++ resolved
@@ -111,13 +111,9 @@
   const uint32_t path_flag = INTEGRATOR_STATE(state, path, flag);
 
   /* Evaluate emissive closure. */
-<<<<<<< HEAD
-  float3 L = shader_emissive_eval(sd);
+  Spectrum L = shader_emissive_eval(sd);
   float mis_weight = 1.0f;
-=======
-  Spectrum L = shader_emissive_eval(sd);
-
->>>>>>> aa0ca3ae
+
 #  ifdef __HAIR__
   if (!(path_flag & PATH_RAY_MIS_SKIP) && (sd->flag & SD_USE_MIS) &&
       (sd->type & PRIMITIVE_TRIANGLE))
@@ -134,7 +130,6 @@
     mis_weight = light_sample_mis_weight_forward(kg, bsdf_pdf, pdf);
   }
 
-<<<<<<< HEAD
 #  if defined(__PATH_GUIDING__) && PATH_GUIDING_LEVEL >= 1
   if (kernel_data.integrator.use_guiding) {
     guiding_add_direct_contribution(state, L, mis_weight);
@@ -142,10 +137,7 @@
 #  endif
   L *= mis_weight;
 
-  const float3 throughput = INTEGRATOR_STATE(state, path, throughput);
-=======
   const Spectrum throughput = INTEGRATOR_STATE(state, path, throughput);
->>>>>>> aa0ca3ae
   kernel_accum_emission(
       kg, state, throughput * L, render_buffer, object_lightgroup(kg, sd->object));
 }
@@ -292,13 +284,8 @@
   /* Copy state from main path to shadow path. */
   uint32_t shadow_flag = INTEGRATOR_STATE(state, path, flag);
   shadow_flag |= (is_light) ? PATH_RAY_SHADOW_FOR_LIGHT : 0;
-<<<<<<< HEAD
-  const float3 scattered_contribution = bsdf_eval_sum(&bsdf_eval);
-  const float3 throughput = INTEGRATOR_STATE(state, path, throughput) * scattered_contribution;
-=======
-  const Spectrum throughput = INTEGRATOR_STATE(state, path, throughput) *
-                              bsdf_eval_sum(&bsdf_eval);
->>>>>>> aa0ca3ae
+  const Spectrum scattered_contribution = bsdf_eval_sum(&bsdf_eval);
+  const Spectrum throughput = INTEGRATOR_STATE(state, path, throughput) * scattered_contribution;
 
   if (kernel_data.kernel_features & KERNEL_FEATURE_LIGHT_PASSES) {
     PackedSpectrum pass_diffuse_weight;
@@ -484,21 +471,16 @@
   }
 
   /* Update throughput. */
-<<<<<<< HEAD
-  float3 throughput = INTEGRATOR_STATE(state, path, throughput);
+  Spectrum throughput = INTEGRATOR_STATE(state, path, throughput);
 #if defined(__PATH_GUIDING__) && PATH_GUIDING_LEVEL >= 4
-  const float3 bsdf_weight = bsdf_eval_sum(&bsdf_eval) / guided_bsdf_pdf;
+  const Spectrum bsdf_weight = bsdf_eval_sum(&bsdf_eval) / guided_bsdf_pdf;
 #else
-  const float3 bsdf_weight = bsdf_eval_sum(&bsdf_eval) / bsdf_pdf;
+  const Spectrum bsdf_weight = bsdf_eval_sum(&bsdf_eval) / bsdf_pdf;
 #endif
   throughput *= bsdf_weight;
-=======
-  Spectrum throughput = INTEGRATOR_STATE(state, path, throughput);
-  throughput *= bsdf_eval_sum(&bsdf_eval) / bsdf_pdf;
->>>>>>> aa0ca3ae
   INTEGRATOR_STATE_WRITE(state, path, throughput) = throughput;
 #if defined(__PATH_GUIDING__) && PATH_GUIDING_LEVEL >= 4
-  const float3 rr_bsdf_weight = bsdf_eval_sum(&bsdf_eval) / bsdf_pdf;
+  const Spectrum rr_bsdf_weight = bsdf_eval_sum(&bsdf_eval) / bsdf_pdf;
   INTEGRATOR_STATE_WRITE(state, path, rr_throughput) *= rr_bsdf_weight;
 #endif
 
