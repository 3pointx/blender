/* SPDX-License-Identifier: Apache-2.0
 * Copyright 2011-2022 Blender Foundation */

/* Functions to evaluate shaders and use the resulting shader closures. */

#pragma once

#include "kernel/closure/alloc.h"
#include "kernel/closure/bsdf.h"
#include "kernel/closure/bsdf_util.h"
#include "kernel/closure/emissive.h"

#include "kernel/film/accumulate.h"

#include "kernel/svm/svm.h"

#ifdef __OSL__
#  include "kernel/osl/shader.h"
#endif

CCL_NAMESPACE_BEGIN

/* Merging */

#if defined(__VOLUME__)
ccl_device_inline void shader_merge_volume_closures(ccl_private ShaderData *sd)
{
  /* Merge identical closures to save closure space with stacked volumes. */
  for (int i = 0; i < sd->num_closure; i++) {
    ccl_private ShaderClosure *sci = &sd->closure[i];

    if (sci->type != CLOSURE_VOLUME_HENYEY_GREENSTEIN_ID) {
      continue;
    }

    for (int j = i + 1; j < sd->num_closure; j++) {
      ccl_private ShaderClosure *scj = &sd->closure[j];
      if (sci->type != scj->type) {
        continue;
      }

      ccl_private const HenyeyGreensteinVolume *hgi = (ccl_private const HenyeyGreensteinVolume *)
          sci;
      ccl_private const HenyeyGreensteinVolume *hgj = (ccl_private const HenyeyGreensteinVolume *)
          scj;
      if (!(hgi->g == hgj->g)) {
        continue;
      }

      sci->weight += scj->weight;
      sci->sample_weight += scj->sample_weight;

      int size = sd->num_closure - (j + 1);
      if (size > 0) {
        for (int k = 0; k < size; k++) {
          scj[k] = scj[k + 1];
        }
      }

      sd->num_closure--;
      kernel_assert(sd->num_closure >= 0);
      j--;
    }
  }
}

ccl_device_inline void shader_copy_volume_phases(ccl_private ShaderVolumePhases *ccl_restrict
                                                     phases,
                                                 ccl_private const ShaderData *ccl_restrict sd)
{
  phases->num_closure = 0;

  for (int i = 0; i < sd->num_closure; i++) {
    ccl_private const ShaderClosure *from_sc = &sd->closure[i];
    ccl_private const HenyeyGreensteinVolume *from_hg =
        (ccl_private const HenyeyGreensteinVolume *)from_sc;

    if (from_sc->type == CLOSURE_VOLUME_HENYEY_GREENSTEIN_ID) {
      ccl_private ShaderVolumeClosure *to_sc = &phases->closure[phases->num_closure];

      to_sc->weight = from_sc->weight;
      to_sc->sample_weight = from_sc->sample_weight;
      to_sc->g = from_hg->g;
      phases->num_closure++;
      if (phases->num_closure >= MAX_VOLUME_CLOSURE) {
        break;
      }
    }
  }
}
#endif /* __VOLUME__ */

#if defined(__PATH_GUIDING__) && PATH_GUIDING_LEVEL >= 4
ccl_device_inline void shader_prepare_surface_guiding(KernelGlobals kg,
                                                      IntegratorState state,
                                                      ccl_private ShaderData *sd,
                                                      ccl_private const RNGState *rng_state)
{
  const bool guiding = kernel_data.integrator.use_guiding;
  const bool surface_guiding = kernel_data.integrator.use_surface_guiding;
  const float surface_guiding_probability = kernel_data.integrator.surface_guiding_probability;

  float diffuse_sampling_fraction = 0.f;
  float bssrdf_sampling_fraction = 0.f;
  float bsdf_bssrdf_sampling_sum = 0.f;
  float guiding_sampling_prob = 0.f;

  float grand = 0.f;

  bool useGuiding = false;

  if (guiding && surface_guiding) {

    grand = path_state_rng_1D(kg, rng_state, PRNG_GUIDING);

    for (int i = 0; i < sd->num_closure; i++) {
      ShaderClosure *sc = &sd->closure[i];
      if (CLOSURE_IS_BSDF_OR_BSSRDF(sc->type)) {

        const float sweight = sc->sample_weight;
        assert(sweight >= 0.f);
        bsdf_bssrdf_sampling_sum += sweight;
        if (CLOSURE_IS_BSDF_DIFFUSE(sc->type)) {
          diffuse_sampling_fraction += sweight;
        }
        if (CLOSURE_IS_BSSRDF(sc->type)) {
          bssrdf_sampling_fraction += sweight;
        }
      }
    }

    if (bsdf_bssrdf_sampling_sum > 0.f) {
      diffuse_sampling_fraction /= bsdf_bssrdf_sampling_sum;
      bssrdf_sampling_fraction /= bsdf_bssrdf_sampling_sum;
    }

    if (diffuse_sampling_fraction > 0.f) {
      const float3 P = sd->P;
      const float3 N = sd->N;
      pgl_point3f pgl_p = openpgl::cpp::Point3(P[0], P[1], P[2]);
      pgl_point3f pgl_N = openpgl::cpp::Point3(N[0], N[1], N[2]);

      useGuiding = state->guiding.surface_sampling_distribution->Init(
          kg->opgl_guiding_field, pgl_p, grand, true);

      if (useGuiding) {
        state->guiding.surface_sampling_distribution->ApplyCosineProduct(pgl_N);
        guiding_sampling_prob = surface_guiding_probability * diffuse_sampling_fraction;
      }
    }
  }

  assert(guiding_sampling_prob >= 0.f && guiding_sampling_prob <= 1.0f);
  state->guiding.surface_guiding_sampling_prob = guiding_sampling_prob;
  state->guiding.bssrdf_sampling_prob = bssrdf_sampling_fraction;
  state->guiding.use_surface_guiding = useGuiding;
  state->guiding.sample_surface_guiding_rand = grand;
}
#endif

ccl_device_inline void shader_prepare_surface_closures(KernelGlobals kg,
                                                       ConstIntegratorState state,
                                                       ccl_private ShaderData *sd,
                                                       const uint32_t path_flag)
{
  /* Filter out closures. */
  if (kernel_data.integrator.filter_closures) {
    if (kernel_data.integrator.filter_closures & FILTER_CLOSURE_EMISSION) {
      sd->closure_emission_background = zero_spectrum();
    }

    if (kernel_data.integrator.filter_closures & FILTER_CLOSURE_DIRECT_LIGHT) {
      sd->flag &= ~SD_BSDF_HAS_EVAL;
    }

    if (path_flag & PATH_RAY_CAMERA) {
      for (int i = 0; i < sd->num_closure; i++) {
        ccl_private ShaderClosure *sc = &sd->closure[i];

        if ((CLOSURE_IS_BSDF_DIFFUSE(sc->type) &&
             (kernel_data.integrator.filter_closures & FILTER_CLOSURE_DIFFUSE)) ||
            (CLOSURE_IS_BSDF_GLOSSY(sc->type) &&
             (kernel_data.integrator.filter_closures & FILTER_CLOSURE_GLOSSY)) ||
            (CLOSURE_IS_BSDF_TRANSMISSION(sc->type) &&
             (kernel_data.integrator.filter_closures & FILTER_CLOSURE_TRANSMISSION))) {
          sc->type = CLOSURE_NONE_ID;
          sc->sample_weight = 0.0f;
        }
        else if ((CLOSURE_IS_BSDF_TRANSPARENT(sc->type) &&
                  (kernel_data.integrator.filter_closures & FILTER_CLOSURE_TRANSPARENT))) {
          sc->type = CLOSURE_HOLDOUT_ID;
          sc->sample_weight = 0.0f;
          sd->flag |= SD_HOLDOUT;
        }
      }
    }
  }

  /* Defensive sampling.
   *
   * We can likely also do defensive sampling at deeper bounces, particularly
   * for cases like a perfect mirror but possibly also others. This will need
   * a good heuristic. */
  if (INTEGRATOR_STATE(state, path, bounce) + INTEGRATOR_STATE(state, path, transparent_bounce) ==
          0 &&
      sd->num_closure > 1) {
    float sum = 0.0f;

    for (int i = 0; i < sd->num_closure; i++) {
      ccl_private ShaderClosure *sc = &sd->closure[i];
      if (CLOSURE_IS_BSDF_OR_BSSRDF(sc->type)) {
        sum += sc->sample_weight;
      }
    }

    for (int i = 0; i < sd->num_closure; i++) {
      ccl_private ShaderClosure *sc = &sd->closure[i];
      if (CLOSURE_IS_BSDF_OR_BSSRDF(sc->type)) {
        sc->sample_weight = max(sc->sample_weight, 0.125f * sum);
      }
    }
  }
  /* Filter glossy.
   *
   * Blurring of bsdf after bounces, for rays that have a small likelihood
   * of following this particular path (diffuse, rough glossy) */
  if (kernel_data.integrator.filter_glossy != FLT_MAX
#ifdef __MNEE__
      && !(INTEGRATOR_STATE(state, path, mnee) & PATH_MNEE_VALID)
#endif
  ) {
    float blur_pdf = kernel_data.integrator.filter_glossy *
                     INTEGRATOR_STATE(state, path, min_ray_pdf);

    if (blur_pdf < 1.0f) {
      float blur_roughness = sqrtf(1.0f - blur_pdf) * 0.5f;

      for (int i = 0; i < sd->num_closure; i++) {
        ccl_private ShaderClosure *sc = &sd->closure[i];
        if (CLOSURE_IS_BSDF(sc->type)) {
          bsdf_blur(kg, sc, blur_roughness);
        }
      }
    }
  }
}

/* BSDF */

ccl_device_inline bool shader_bsdf_is_transmission(ccl_private const ShaderData *sd,
                                                   const float3 omega_in)
{
  return dot(sd->N, omega_in) < 0.0f;
}

ccl_device_inline bool shader_bsdf_is_transmission3(const ShaderClosure *sc, const float3 omega_in)
{
  return dot(sc->N, omega_in) < 0.0f;
}

ccl_device_forceinline bool _shader_bsdf_exclude(ClosureType type, uint light_shader_flags)
{
  if (!(light_shader_flags & SHADER_EXCLUDE_ANY)) {
    return false;
  }
  if (light_shader_flags & SHADER_EXCLUDE_DIFFUSE) {
    if (CLOSURE_IS_BSDF_DIFFUSE(type)) {
      return true;
    }
  }
  if (light_shader_flags & SHADER_EXCLUDE_GLOSSY) {
    if (CLOSURE_IS_BSDF_GLOSSY(type)) {
      return true;
    }
  }
  if (light_shader_flags & SHADER_EXCLUDE_TRANSMIT) {
    if (CLOSURE_IS_BSDF_TRANSMISSION(type)) {
      return true;
    }
  }
  return false;
}

ccl_device_inline float _shader_bsdf_multi_eval(KernelGlobals kg,
                                                ccl_private ShaderData *sd,
                                                const float3 omega_in,
                                                const bool is_transmission,
                                                ccl_private const ShaderClosure *skip_sc,
                                                ccl_private BsdfEval *result_eval,
                                                float sum_pdf,
                                                float sum_sample_weight,
                                                const uint light_shader_flags)
{
  /* This is the veach one-sample model with balance heuristic,
   * some PDF factors drop out when using balance heuristic weighting. */
  for (int i = 0; i < sd->num_closure; i++) {
    ccl_private const ShaderClosure *sc = &sd->closure[i];

    if (sc == skip_sc) {
      continue;
    }

    if (CLOSURE_IS_BSDF_OR_BSSRDF(sc->type)) {
      if (CLOSURE_IS_BSDF(sc->type) && !_shader_bsdf_exclude(sc->type, light_shader_flags)) {
        float bsdf_pdf = 0.0f;
        Spectrum eval = bsdf_eval(kg, sd, sc, omega_in, is_transmission, &bsdf_pdf);

        if (bsdf_pdf != 0.0f) {
          bsdf_eval_accum(result_eval, sc->type, eval * sc->weight);
          sum_pdf += bsdf_pdf * sc->sample_weight;
        }
      }

      sum_sample_weight += sc->sample_weight;
    }
  }

  return (sum_sample_weight > 0.0f) ? sum_pdf / sum_sample_weight : 0.0f;
}

ccl_device_inline float shader_bsdf_eval_pdfs(const KernelGlobals kg,
                                              ShaderData *sd,
                                              const float3 omega_in,
                                              const bool is_transmission,
                                              BsdfEval *result_eval,
                                              float *pdfs,
                                              const uint light_shader_flags)
{
  float sum_pdf = 0.0f;
  float sum_sample_weight = 0.0f;
  bsdf_eval_init(result_eval, CLOSURE_NONE_ID, zero_float3());
  /* this is the veach one-sample model with balance heuristic, some pdf
   * factors drop out when using balance heuristic weighting */
  for (int i = 0; i < sd->num_closure; i++) {
    const ShaderClosure *sc = &sd->closure[i];

    if (CLOSURE_IS_BSDF_OR_BSSRDF(sc->type)) {
      if (CLOSURE_IS_BSDF(sc->type) && !_shader_bsdf_exclude(sc->type, light_shader_flags)) {
        float bsdf_pdf = 0.0f;
        float3 eval = bsdf_eval(kg, sd, sc, omega_in, is_transmission, &bsdf_pdf);
        assert(bsdf_pdf >= 0.f);
        if (bsdf_pdf != 0.0f) {
          bsdf_eval_accum(result_eval, sc->type, eval * sc->weight);
          sum_pdf += bsdf_pdf * sc->sample_weight;
          assert(bsdf_pdf * sc->sample_weight >= 0.f);
          pdfs[i] = bsdf_pdf * sc->sample_weight;
        }
        else {
          pdfs[i] = 0.f;
        }
      }
      else {
        pdfs[i] = 0.f;
      }

      sum_sample_weight += sc->sample_weight;
    }
    else {
      pdfs[i] = 0.f;
    }
  }
  if (sum_pdf > 0.f) {
    for (int i = 0; i < sd->num_closure; i++) {
      pdfs[i] /= sum_pdf;
    }
  }

  return (sum_sample_weight > 0.0f) ? sum_pdf / sum_sample_weight : 0.0f;
}

/*
ccl_device_inline float _shader_bsdf_single_eval(const KernelGlobals *kg,
                                                ShaderData *sd,
                                                const ShaderClosure *sc,
                                                const float3 omega_in,
                                                const bool is_transmission,
                                                BsdfEval *result_eval,
                                                const uint light_shader_flags)
{
  float bsdf_pdf = 0.0f;
  if (CLOSURE_IS_BSDF_OR_BSSRDF(sc->type)) {
    if (CLOSURE_IS_BSDF(sc->type) && !_shader_bsdf_exclude(sc->type, light_shader_flags)) {

      float3 eval = bsdf_eval(kg, sd, sc, omega_in, is_transmission, &bsdf_pdf);

      if (bsdf_pdf != 0.0f) {
        const bool is_diffuse = (CLOSURE_IS_BSDF_DIFFUSE(sc->type) ||
                                  CLOSURE_IS_BSDF_BSSRDF(sc->type));
        bsdf_eval_accum(result_eval, is_diffuse, eval * sc->weight, 1.0f);
      }
    }
  }
  return (bsdf_pdf > 0.0f) ? bsdf_pdf : 0.0f;
}
*/
#ifndef __KERNEL_CUDA__
ccl_device
#else
ccl_device_inline
#endif
    float
    shader_bsdf_eval(KernelGlobals kg,
                     ccl_private ShaderData *sd,
                     const float3 omega_in,
                     const bool is_transmission,
                     ccl_private BsdfEval *bsdf_eval,
                     const uint light_shader_flags)
{
  bsdf_eval_init(bsdf_eval, CLOSURE_NONE_ID, zero_spectrum());

  return _shader_bsdf_multi_eval(
      kg, sd, omega_in, is_transmission, NULL, bsdf_eval, 0.0f, 0.0f, light_shader_flags);
}

/* Randomly sample a BSSRDF or BSDF proportional to ShaderClosure.sample_weight. */
ccl_device_inline ccl_private const ShaderClosure *shader_bsdf_bssrdf_pick(
    ccl_private const ShaderData *ccl_restrict sd, ccl_private float *randu)
{
  int sampled = 0;

  if (sd->num_closure > 1) {
    /* Pick a BSDF or based on sample weights. */
    float sum = 0.0f;

    for (int i = 0; i < sd->num_closure; i++) {
      ccl_private const ShaderClosure *sc = &sd->closure[i];

      if (CLOSURE_IS_BSDF_OR_BSSRDF(sc->type)) {
        sum += sc->sample_weight;
      }
    }

    float r = (*randu) * sum;
    float partial_sum = 0.0f;

    for (int i = 0; i < sd->num_closure; i++) {
      ccl_private const ShaderClosure *sc = &sd->closure[i];

      if (CLOSURE_IS_BSDF_OR_BSSRDF(sc->type)) {
        float next_sum = partial_sum + sc->sample_weight;

        if (r < next_sum) {
          sampled = i;

          /* Rescale to reuse for direction sample, to better preserve stratification. */
          *randu = (r - partial_sum) / sc->sample_weight;
          break;
        }

        partial_sum = next_sum;
      }
    }
  }

  return &sd->closure[sampled];
}

/* Return weight for picked BSSRDF. */
ccl_device_inline Spectrum
shader_bssrdf_sample_weight(ccl_private const ShaderData *ccl_restrict sd,
                            ccl_private const ShaderClosure *ccl_restrict bssrdf_sc)
{
  Spectrum weight = bssrdf_sc->weight;

  if (sd->num_closure > 1) {
    float sum = 0.0f;
    for (int i = 0; i < sd->num_closure; i++) {
      ccl_private const ShaderClosure *sc = &sd->closure[i];

      if (CLOSURE_IS_BSDF_OR_BSSRDF(sc->type)) {
        sum += sc->sample_weight;
      }
    }
    weight *= sum / bssrdf_sc->sample_weight;
  }

  return weight;
}

#if defined(__PATH_GUIDING__) && PATH_GUIDING_LEVEL >= 4
/* Sample direction for picked BSDF, and return evaluation and pdf for all
 * BSDFs combined using MIS. */

ccl_device int shader_guided_bsdf_sample_closure(KernelGlobals kg,
                                                 IntegratorState state,
                                                 ShaderData *sd,
                                                 const ShaderClosure *sc,
                                                 float randu,
                                                 float randv,
                                                 BsdfEval *bsdf_eval,
                                                 float3 *omega_in,
                                                 differential3 *domega_in,
                                                 float *guided_bsdf_pdf,
                                                 float *bsdf_pdf,
                                                 float2 *sampled_rougness,
                                                 float *eta)
{
  /* BSSRDF should already have been handled elsewhere. */
  kernel_assert(CLOSURE_IS_BSDF(sc->type));
  bool useGuiding = kernel_data.integrator.use_guiding && state->guiding.use_surface_guiding;
  const float guiding_sampling_prob = state->guiding.surface_guiding_sampling_prob;
  float randw = state->guiding.sample_surface_guiding_rand;

  differential3 old_domega_in = *domega_in;

  bool sampleGuding = false;
  if (useGuiding && randw < guiding_sampling_prob) {
    sampleGuding = true;
    randw /= guiding_sampling_prob;
  }
  else {
    randw -= guiding_sampling_prob;
    randw /= (1.0f - guiding_sampling_prob);
  }

  // used for debugging can be removed later
  float3 bsdf_weight = bsdf_eval_sum(bsdf_eval);

  int label = LABEL_NONE;
  float3 eval = zero_float3();
  bsdf_eval_init(bsdf_eval, CLOSURE_NONE_ID, eval);

  *bsdf_pdf = 0.f;
  float guide_pdf = 0.f;

  float bsdf_pdfs[MAX_CLOSURE];

  float bssrdf_sampling_prob = state->guiding.bssrdf_sampling_prob;

  if (sampleGuding) {
    // sample guiding distr.
    pgl_vec3f pglWo;
    pgl_point2f pglSample = openpgl::cpp::Point2(randu, randv);
    guide_pdf = state->guiding.surface_sampling_distribution->SamplePDF(pglSample, pglWo);
    *omega_in = make_float3(pglWo.x, pglWo.y, pglWo.z);
    *guided_bsdf_pdf = 0.0f;
    if (guide_pdf != 0.0f) {
      // TODO: update is_transmission when closure is picked
      const bool is_transmission = shader_bsdf_is_transmission(sd, *omega_in);
      *bsdf_pdf = shader_bsdf_eval_pdfs(
          kg, sd, *omega_in, is_transmission, bsdf_eval, bsdf_pdfs, 0);
      *guided_bsdf_pdf = (guiding_sampling_prob * guide_pdf * (1.0f - bssrdf_sampling_prob)) +
                         ((1.f - guiding_sampling_prob) * (*bsdf_pdf));
      float sumPDFs = 0.0f;

      if (*bsdf_pdf > 0.f) {
        int idx = -1;
        for (int i = 0; i < sd->num_closure; i++) {
          sumPDFs += bsdf_pdfs[i];
          if (randw <= sumPDFs) {
            idx = i;
            break;
          }
        }

        assert(idx >= 0);
        // set the default idx to the last in the list
        // in case of numerical problems and randw is just >=1.0f and
        // the sum of all bsdf_pdfs is just < 1.0f
        idx = (randw > sumPDFs) ? sd->num_closure - 1 : idx;

        label = bsdf_label(kg, &sd->closure[idx], is_transmission);
      }
    }

    bsdf_weight = bsdf_eval_sum(bsdf_eval);
    assert(bsdf_weight[0] >= 0.f && bsdf_weight[1] >= 0.f && bsdf_weight[2] >= 0.f);

    *sampled_rougness = make_float2(1.f, 1.f);
    *eta = 1.f;
  }
  else {
    *guided_bsdf_pdf = 0.0f;
    label = bsdf_sample(
        kg, sd, sc, randu, randv, &eval, omega_in, domega_in, bsdf_pdf, sampled_rougness, eta);
#  ifdef WITH_CYCLES_DEBUG
    ///////
    // validation code to test the bsdf_label function
    ///////
    bool is_transmission3 = shader_bsdf_is_transmission3(sc, *omega_in);
    int label2 = bsdf_label(kg, sc, is_transmission3);

    if (*bsdf_pdf > 0.f && label != label2) {
      std::cout << "LABEL ERROR: " << std::endl;
      std::cout << "LABEL:  reflect = " << (label & LABEL_REFLECT)
                << "\t transmit = " << (label & LABEL_TRANSMIT)
                << "\t diffuse = " << (label & LABEL_DIFFUSE)
                << "\t glossy = " << (label & LABEL_GLOSSY)
                << "\t singular = " << (label & LABEL_SINGULAR) << std::endl;
      std::cout << "LABEL2: reflect = " << (label2 & LABEL_REFLECT)
                << "\t transmit = " << (label2 & LABEL_TRANSMIT)
                << "\t diffuse = " << (label2 & LABEL_DIFFUSE)
                << "\t glossy = " << (label2 & LABEL_GLOSSY)
                << "\t singular = " << (label2 & LABEL_SINGULAR) << std::endl;
      // int label2 = bsdf_label(kg, sc, is_transmission3);
    }

    float2 sampled_rougness2;
    float eta2;
    bsdf_roughness_eta(kg, sc, &sampled_rougness2, &eta2);
    if (*bsdf_pdf > 0.f && (*eta != eta2 || sampled_rougness->x != sampled_rougness2.x ||
                            sampled_rougness->y != sampled_rougness2.y)) {
      std::cout << "ROUGHNESS ETA ERROR: " << std::endl;
      std::cout << "ETA:  eta = " << *eta << "\t eta2 = " << eta2
                << "\t rough.x = " << sampled_rougness->x << "\t rough.y = " << sampled_rougness->y
                << "\t rough2.x = " << sampled_rougness2.x
                << "\t rough2.y = " << sampled_rougness2.y << std::endl;
      bsdf_roughness_eta(kg, sc, &sampled_rougness2, &eta2);
    }

    ////////
#  endif

    if (*bsdf_pdf != 0.0f) {
      bsdf_eval_init(bsdf_eval, sc->type, eval * sc->weight);

      bsdf_weight = bsdf_eval_sum(bsdf_eval);
      assert(bsdf_weight[0] >= 0.f && bsdf_weight[1] >= 0.f && bsdf_weight[2] >= 0.f);

      if (sd->num_closure > 1) {
        const bool is_transmission = shader_bsdf_is_transmission(sd, *omega_in);
        float sweight = sc->sample_weight;
        // BsdfEval bsdf_eval_old = *bsdf_eval;
        *bsdf_pdf = _shader_bsdf_multi_eval(
            kg, sd, *omega_in, is_transmission, sc, bsdf_eval, (*bsdf_pdf) * sweight, sweight, 0);
        bsdf_weight = bsdf_eval_sum(bsdf_eval);
        assert(bsdf_weight[0] >= 0.f && bsdf_weight[1] >= 0.f && bsdf_weight[2] >= 0.f);
      }
      *guided_bsdf_pdf = *bsdf_pdf;

      if (useGuiding) {
        const float3 omega = *omega_in;
        pgl_vec3f pglWo = openpgl::cpp::Vector3(omega[0], omega[1], omega[2]);
        guide_pdf = state->guiding.surface_sampling_distribution->PDF(pglWo);
        *guided_bsdf_pdf *= 1.0f - guiding_sampling_prob;
        *guided_bsdf_pdf += guiding_sampling_prob * guide_pdf * (1.0f - bssrdf_sampling_prob);
      }
    }
    else {
      bsdf_eval_init(bsdf_eval, sc->type, zero_float3());
    }

    bsdf_weight = bsdf_eval_sum(bsdf_eval);
    assert(bsdf_weight[0] >= 0.f && bsdf_weight[1] >= 0.f && bsdf_weight[2] >= 0.f);
  }
  *domega_in = old_domega_in;

  return label;
}

#endif

/* Sample direction for picked BSDF, and return evaluation and pdf for all
 * BSDFs combined using MIS. */
ccl_device int shader_bsdf_sample_closure(KernelGlobals kg,
                                          ccl_private ShaderData *sd,
                                          ccl_private const ShaderClosure *sc,
                                          float randu,
                                          float randv,
                                          ccl_private BsdfEval *bsdf_eval,
                                          ccl_private float3 *omega_in,
                                          ccl_private differential3 *domega_in,
                                          ccl_private float *pdf,
                                          ccl_private float2 *sampled_rougness,
                                          ccl_private float *eta)
{
  /* BSSRDF should already have been handled elsewhere. */
  kernel_assert(CLOSURE_IS_BSDF(sc->type));

  int label;
  Spectrum eval = zero_spectrum();

  *pdf = 0.0f;
  label = bsdf_sample(
      kg, sd, sc, randu, randv, &eval, omega_in, domega_in, pdf, sampled_rougness, eta);

  if (*pdf != 0.0f) {
    bsdf_eval_init(bsdf_eval, sc->type, eval * sc->weight);

    if (sd->num_closure > 1) {
      const bool is_transmission = shader_bsdf_is_transmission(sd, *omega_in);
      float sweight = sc->sample_weight;
      *pdf = _shader_bsdf_multi_eval(
          kg, sd, *omega_in, is_transmission, sc, bsdf_eval, *pdf * sweight, sweight, 0);
    }
  }
  else {
    bsdf_eval_init(bsdf_eval, sc->type, zero_float3());
  }

  return label;
}

ccl_device float shader_bsdf_average_roughness(ccl_private const ShaderData *sd)
{
  float roughness = 0.0f;
  float sum_weight = 0.0f;

  for (int i = 0; i < sd->num_closure; i++) {
    ccl_private const ShaderClosure *sc = &sd->closure[i];

    if (CLOSURE_IS_BSDF(sc->type)) {
      /* sqrt once to undo the squaring from multiplying roughness on the
       * two axes, and once for the squared roughness convention. */
      float weight = fabsf(average(sc->weight));
      roughness += weight * sqrtf(safe_sqrtf(bsdf_get_roughness_squared(sc)));
      sum_weight += weight;
    }
  }

  return (sum_weight > 0.0f) ? roughness / sum_weight : 0.0f;
}

ccl_device Spectrum shader_bsdf_transparency(KernelGlobals kg, ccl_private const ShaderData *sd)
{
  if (sd->flag & SD_HAS_ONLY_VOLUME) {
    return one_spectrum();
  }
  else if (sd->flag & SD_TRANSPARENT) {
    return sd->closure_transparent_extinction;
  }
  else {
    return zero_spectrum();
  }
}

ccl_device void shader_bsdf_disable_transparency(KernelGlobals kg, ccl_private ShaderData *sd)
{
  if (sd->flag & SD_TRANSPARENT) {
    for (int i = 0; i < sd->num_closure; i++) {
      ccl_private ShaderClosure *sc = &sd->closure[i];

      if (sc->type == CLOSURE_BSDF_TRANSPARENT_ID) {
        sc->sample_weight = 0.0f;
        sc->weight = zero_spectrum();
      }
    }

    sd->flag &= ~SD_TRANSPARENT;
  }
}

ccl_device Spectrum shader_bsdf_alpha(KernelGlobals kg, ccl_private const ShaderData *sd)
{
  Spectrum alpha = one_spectrum() - shader_bsdf_transparency(kg, sd);

  alpha = saturate(alpha);

  return alpha;
}

ccl_device Spectrum shader_bsdf_diffuse(KernelGlobals kg, ccl_private const ShaderData *sd)
{
  Spectrum eval = zero_spectrum();

  for (int i = 0; i < sd->num_closure; i++) {
    ccl_private const ShaderClosure *sc = &sd->closure[i];

    if (CLOSURE_IS_BSDF_DIFFUSE(sc->type) || CLOSURE_IS_BSSRDF(sc->type))
      eval += sc->weight;
  }

  return eval;
}

ccl_device Spectrum shader_bsdf_glossy(KernelGlobals kg, ccl_private const ShaderData *sd)
{
  Spectrum eval = zero_spectrum();

  for (int i = 0; i < sd->num_closure; i++) {
    ccl_private const ShaderClosure *sc = &sd->closure[i];

    if (CLOSURE_IS_BSDF_GLOSSY(sc->type))
      eval += sc->weight;
  }

  return eval;
}

ccl_device Spectrum shader_bsdf_transmission(KernelGlobals kg, ccl_private const ShaderData *sd)
{
  Spectrum eval = zero_spectrum();

  for (int i = 0; i < sd->num_closure; i++) {
    ccl_private const ShaderClosure *sc = &sd->closure[i];

    if (CLOSURE_IS_BSDF_TRANSMISSION(sc->type))
      eval += sc->weight;
  }

  return eval;
}

ccl_device float3 shader_bsdf_average_normal(KernelGlobals kg, ccl_private const ShaderData *sd)
{
  float3 N = zero_float3();

  for (int i = 0; i < sd->num_closure; i++) {
    ccl_private const ShaderClosure *sc = &sd->closure[i];
    if (CLOSURE_IS_BSDF_OR_BSSRDF(sc->type))
      N += sc->N * fabsf(average(sc->weight));
  }

  return (is_zero(N)) ? sd->N : normalize(N);
}

ccl_device Spectrum shader_bsdf_ao(KernelGlobals kg,
                                   ccl_private const ShaderData *sd,
                                   const float ao_factor,
                                   ccl_private float3 *N_)
{
  Spectrum eval = zero_spectrum();
  float3 N = zero_float3();

  for (int i = 0; i < sd->num_closure; i++) {
    ccl_private const ShaderClosure *sc = &sd->closure[i];

    if (CLOSURE_IS_BSDF_DIFFUSE(sc->type)) {
      ccl_private const DiffuseBsdf *bsdf = (ccl_private const DiffuseBsdf *)sc;
      eval += sc->weight * ao_factor;
      N += bsdf->N * fabsf(average(sc->weight));
    }
  }

  *N_ = (is_zero(N)) ? sd->N : normalize(N);
  return eval;
}

#ifdef __SUBSURFACE__
ccl_device float3 shader_bssrdf_normal(ccl_private const ShaderData *sd)
{
  float3 N = zero_float3();

  for (int i = 0; i < sd->num_closure; i++) {
    ccl_private const ShaderClosure *sc = &sd->closure[i];

    if (CLOSURE_IS_BSSRDF(sc->type)) {
      ccl_private const Bssrdf *bssrdf = (ccl_private const Bssrdf *)sc;
      float avg_weight = fabsf(average(sc->weight));

      N += bssrdf->N * avg_weight;
    }
  }

  return (is_zero(N)) ? sd->N : normalize(N);
}
#endif /* __SUBSURFACE__ */

/* Constant emission optimization */

ccl_device bool shader_constant_emission_eval(KernelGlobals kg,
                                              int shader,
                                              ccl_private Spectrum *eval)
{
  int shader_index = shader & SHADER_MASK;
  int shader_flag = kernel_data_fetch(shaders, shader_index).flags;

  if (shader_flag & SD_HAS_CONSTANT_EMISSION) {
    const float3 emission_rgb = make_float3(
        kernel_data_fetch(shaders, shader_index).constant_emission[0],
        kernel_data_fetch(shaders, shader_index).constant_emission[1],
        kernel_data_fetch(shaders, shader_index).constant_emission[2]);
    *eval = rgb_to_spectrum(emission_rgb);

    return true;
  }

  return false;
}

/* Background */

ccl_device Spectrum shader_background_eval(ccl_private const ShaderData *sd)
{
  if (sd->flag & SD_EMISSION) {
    return sd->closure_emission_background;
  }
  else {
    return zero_spectrum();
  }
}

/* Emission */

ccl_device Spectrum shader_emissive_eval(ccl_private const ShaderData *sd)
{
  if (sd->flag & SD_EMISSION) {
    return emissive_simple_eval(sd->Ng, sd->I) * sd->closure_emission_background;
  }
  else {
    return zero_spectrum();
  }
}

/* Holdout */

ccl_device Spectrum shader_holdout_apply(KernelGlobals kg, ccl_private ShaderData *sd)
{
  Spectrum weight = zero_spectrum();

  /* For objects marked as holdout, preserve transparency and remove all other
   * closures, replacing them with a holdout weight. */
  if (sd->object_flag & SD_OBJECT_HOLDOUT_MASK) {
    if ((sd->flag & SD_TRANSPARENT) && !(sd->flag & SD_HAS_ONLY_VOLUME)) {
      weight = one_spectrum() - sd->closure_transparent_extinction;

      for (int i = 0; i < sd->num_closure; i++) {
        ccl_private ShaderClosure *sc = &sd->closure[i];
        if (!CLOSURE_IS_BSDF_TRANSPARENT(sc->type)) {
          sc->type = NBUILTIN_CLOSURES;
        }
      }

      sd->flag &= ~(SD_CLOSURE_FLAGS - (SD_TRANSPARENT | SD_BSDF));
    }
    else {
      weight = one_spectrum();
    }
  }
  else {
    for (int i = 0; i < sd->num_closure; i++) {
      ccl_private const ShaderClosure *sc = &sd->closure[i];
      if (CLOSURE_IS_HOLDOUT(sc->type)) {
        weight += sc->weight;
      }
    }
  }

  return weight;
}

/* Surface Evaluation */

template<uint node_feature_mask, typename ConstIntegratorGenericState>
ccl_device void shader_eval_surface(KernelGlobals kg,
                                    ConstIntegratorGenericState state,
                                    ccl_private ShaderData *ccl_restrict sd,
                                    ccl_global float *ccl_restrict buffer,
                                    uint32_t path_flag,
                                    bool use_caustics_storage = false)
{
  /* If path is being terminated, we are tracing a shadow ray or evaluating
   * emission, then we don't need to store closures. The emission and shadow
   * shader data also do not have a closure array to save GPU memory. */
  int max_closures;
  if (path_flag & (PATH_RAY_TERMINATE | PATH_RAY_SHADOW | PATH_RAY_EMISSION)) {
    max_closures = 0;
  }
  else {
    max_closures = use_caustics_storage ? CAUSTICS_MAX_CLOSURE : kernel_data.max_closures;
  }

  sd->num_closure = 0;
  sd->num_closure_left = max_closures;

#ifdef __OSL__
  if (kg->osl) {
    if (sd->object == OBJECT_NONE && sd->lamp == LAMP_NONE) {
      OSLShader::eval_background(kg, state, sd, path_flag);
    }
    else {
      OSLShader::eval_surface(kg, state, sd, path_flag);
    }
  }
  else
#endif
  {
#ifdef __SVM__
    svm_eval_nodes<node_feature_mask, SHADER_TYPE_SURFACE>(kg, state, sd, buffer, path_flag);
#else
    if (sd->object == OBJECT_NONE) {
      sd->closure_emission_background = make_spectrum(0.8f);
      sd->flag |= SD_EMISSION;
    }
    else {
      ccl_private DiffuseBsdf *bsdf = (ccl_private DiffuseBsdf *)bsdf_alloc(
          sd, sizeof(DiffuseBsdf), make_spectrum(0.8f));
      if (bsdf != NULL) {
        bsdf->N = sd->N;
        sd->flag |= bsdf_diffuse_setup(bsdf);
      }
    }
#endif
  }
}

/* Volume */

#ifdef __VOLUME__

ccl_device_inline float _shader_volume_phase_multi_eval(
    ccl_private const ShaderData *sd,
    ccl_private const ShaderVolumePhases *phases,
    const float3 omega_in,
    int skip_phase,
    ccl_private BsdfEval *result_eval,
    float sum_pdf,
    float sum_sample_weight)
{
  for (int i = 0; i < phases->num_closure; i++) {
    if (i == skip_phase)
      continue;

    ccl_private const ShaderVolumeClosure *svc = &phases->closure[i];
    float phase_pdf = 0.0f;
    Spectrum eval = volume_phase_eval(sd, svc, omega_in, &phase_pdf);

    if (phase_pdf != 0.0f) {
      bsdf_eval_accum(result_eval, CLOSURE_VOLUME_HENYEY_GREENSTEIN_ID, eval);
      sum_pdf += phase_pdf * svc->sample_weight;
    }

    sum_sample_weight += svc->sample_weight;
  }

  return (sum_sample_weight > 0.0f) ? sum_pdf / sum_sample_weight : 0.0f;
}

ccl_device float shader_volume_phase_eval(KernelGlobals kg,
                                          ccl_private const ShaderData *sd,
                                          ccl_private const ShaderVolumeClosure *svc,
                                          const float3 omega_in,
                                          ccl_private BsdfEval *phase_eval)
{
  float phase_pdf = 0.0f;
  float3 eval = volume_phase_eval(sd, svc, omega_in, &phase_pdf);

  if (phase_pdf != 0.0f) {
    bsdf_eval_accum(phase_eval, CLOSURE_VOLUME_HENYEY_GREENSTEIN_ID, eval);
  }

  return phase_pdf;
}

ccl_device float shader_volume_phase_eval(KernelGlobals kg,
                                          ccl_private const ShaderData *sd,
                                          ccl_private const ShaderVolumePhases *phases,
                                          const float3 omega_in,
                                          ccl_private BsdfEval *phase_eval)
{
  bsdf_eval_init(phase_eval, CLOSURE_VOLUME_HENYEY_GREENSTEIN_ID, zero_spectrum());

  return _shader_volume_phase_multi_eval(sd, phases, omega_in, -1, phase_eval, 0.0f, 0.0f);
}

#  if defined(__PATH_GUIDING__) && PATH_GUIDING_LEVEL >= 4
ccl_device int shader_guided_volume_phase_sample(KernelGlobals kg,
                                                 IntegratorState state,
                                                 ccl_private const ShaderData *sd,
                                                 ccl_private const ShaderVolumeClosure *svc,
                                                 float randu,
                                                 float randv,
                                                 ccl_private BsdfEval *phase_eval,
                                                 ccl_private float3 *omega_in,
                                                 ccl_private differential3 *domega_in,
                                                 ccl_private float *guided_phase_pdf,
                                                 ccl_private float *phase_pdf,
                                                 ccl_private float *sampled_roughness)
{

  bool useGuiding = kernel_data.integrator.use_guiding && state->guiding.use_volume_guiding;
  const float guiding_sampling_prob = state->guiding.volume_guiding_sampling_prob;
  float randw = state->guiding.sample_volume_guiding_rand;

  bool sampleGuding = false;
  if (useGuiding && randw < guiding_sampling_prob) {
    sampleGuding = true;
    randw /= guiding_sampling_prob;
  }
  else {
    randw -= guiding_sampling_prob;
    randw /= (1.0f - guiding_sampling_prob);
  }

  int label = LABEL_NONE;
  float3 eval = zero_float3();

  *phase_pdf = 0.f;
  float guide_pdf = 0.f;
  float3 phase_weight;
  *sampled_roughness = 1.0f - fabsf(svc->g);

  bsdf_eval_init(phase_eval, CLOSURE_VOLUME_HENYEY_GREENSTEIN_ID, make_float3(0.f, 0.f, 0.f));

  if (sampleGuding) {
    pgl_vec3f pglWo;
    pgl_point2f pglSample = openpgl::cpp::Point2(randu, randv);
    guide_pdf = state->guiding.volume_sampling_distribution->SamplePDF(pglSample, pglWo);
    *omega_in = make_float3(pglWo.x, pglWo.y, pglWo.z);
    *guided_phase_pdf = 0.0f;

    if (guide_pdf != 0.0f) {
      *phase_pdf = shader_volume_phase_eval(kg, sd, svc, *omega_in, phase_eval);
      *guided_phase_pdf = (guiding_sampling_prob * guide_pdf) +
                          ((1.f - guiding_sampling_prob) * (*phase_pdf));
      label = LABEL_VOLUME_SCATTER;
    }
    domega_in->dx = make_float3(0.0f, 0.0f, 0.0f);
    domega_in->dy = make_float3(0.0f, 0.0f, 0.0f);
  }
  else {
    *guided_phase_pdf = 0.0f;
    label = volume_phase_sample(sd, svc, randu, randv, &eval, omega_in, domega_in, phase_pdf);

    if (*phase_pdf != 0.0f) {
      bsdf_eval_init(phase_eval, CLOSURE_VOLUME_HENYEY_GREENSTEIN_ID, eval);

      *guided_phase_pdf = *phase_pdf;
      if (useGuiding) {
        const float3 omega = *omega_in;
        pgl_vec3f pglWo = openpgl::cpp::Vector3(omega[0], omega[1], omega[2]);
        guide_pdf = state->guiding.volume_sampling_distribution->PDF(pglWo);
        *guided_phase_pdf *= 1.0f - guiding_sampling_prob;
        *guided_phase_pdf += guiding_sampling_prob * guide_pdf;
      }
      // phase_weight = bsdf_eval_sum(phase_eval);
      // assert(phase_weight[0] >= 0.f && phase_weight[1] >= 0.f && phase_weight[2] >= 0.f);
    }
    else {
      bsdf_eval_init(phase_eval, CLOSURE_VOLUME_HENYEY_GREENSTEIN_ID, zero_float3());
    }

    phase_weight = bsdf_eval_sum(phase_eval);
    assert(phase_weight[0] >= 0.f && phase_weight[1] >= 0.f && phase_weight[2] >= 0.f);
  }
  return label;
}
#  endif

ccl_device int shader_volume_phase_sample(KernelGlobals kg,
                                          ccl_private const ShaderData *sd,
                                          ccl_private const ShaderVolumePhases *phases,
                                          float randu,
                                          float randv,
                                          ccl_private BsdfEval *phase_eval,
                                          ccl_private float3 *omega_in,
                                          ccl_private differential3 *domega_in,
                                          ccl_private float *pdf,
                                          ccl_private float *sampled_roughness)
{
  int sampled = 0;

  if (phases->num_closure > 1) {
    /* pick a phase closure based on sample weights */
    float sum = 0.0f;

    for (sampled = 0; sampled < phases->num_closure; sampled++) {
      ccl_private const ShaderVolumeClosure *svc = &phases->closure[sampled];
      sum += svc->sample_weight;
    }

    float r = randu * sum;
    float partial_sum = 0.0f;

    for (sampled = 0; sampled < phases->num_closure; sampled++) {
      ccl_private const ShaderVolumeClosure *svc = &phases->closure[sampled];
      float next_sum = partial_sum + svc->sample_weight;

      if (r <= next_sum) {
        /* Rescale to reuse for BSDF direction sample. */
        randu = (r - partial_sum) / svc->sample_weight;
        break;
      }

      partial_sum = next_sum;
    }

    if (sampled == phases->num_closure) {
      *pdf = 0.0f;
      return LABEL_NONE;
    }
  }

  /* todo: this isn't quite correct, we don't weight anisotropy properly
   * depending on color channels, even if this is perhaps not a common case */
  ccl_private const ShaderVolumeClosure *svc = &phases->closure[sampled];
  int label;
<<<<<<< HEAD
  *sampled_roughness = 1.f - fabsf(svc->g);
  float3 eval = zero_float3();
=======
  Spectrum eval = zero_spectrum();
>>>>>>> aa0ca3ae

  *pdf = 0.0f;
  label = volume_phase_sample(sd, svc, randu, randv, &eval, omega_in, domega_in, pdf);

  if (*pdf != 0.0f) {
    bsdf_eval_init(phase_eval, CLOSURE_VOLUME_HENYEY_GREENSTEIN_ID, eval);
  }

  return label;
}

ccl_device int shader_phase_sample_closure(KernelGlobals kg,
                                           ccl_private const ShaderData *sd,
                                           ccl_private const ShaderVolumeClosure *sc,
                                           float randu,
                                           float randv,
                                           ccl_private BsdfEval *phase_eval,
                                           ccl_private float3 *omega_in,
                                           ccl_private differential3 *domega_in,
                                           ccl_private float *pdf)
{
  int label;
  Spectrum eval = zero_spectrum();

  *pdf = 0.0f;
  label = volume_phase_sample(sd, sc, randu, randv, &eval, omega_in, domega_in, pdf);

  if (*pdf != 0.0f)
    bsdf_eval_init(phase_eval, CLOSURE_VOLUME_HENYEY_GREENSTEIN_ID, eval);

  return label;
}

/* Volume Evaluation */

template<const bool shadow, typename StackReadOp, typename ConstIntegratorGenericState>
ccl_device_inline void shader_eval_volume(KernelGlobals kg,
                                          ConstIntegratorGenericState state,
                                          ccl_private ShaderData *ccl_restrict sd,
                                          const uint32_t path_flag,
                                          StackReadOp stack_read)
{
  /* If path is being terminated, we are tracing a shadow ray or evaluating
   * emission, then we don't need to store closures. The emission and shadow
   * shader data also do not have a closure array to save GPU memory. */
  int max_closures;
  if (path_flag & (PATH_RAY_TERMINATE | PATH_RAY_SHADOW | PATH_RAY_EMISSION)) {
    max_closures = 0;
  }
  else {
    max_closures = kernel_data.max_closures;
  }

  /* reset closures once at the start, we will be accumulating the closures
   * for all volumes in the stack into a single array of closures */
  sd->num_closure = 0;
  sd->num_closure_left = max_closures;
  sd->flag = 0;
  sd->object_flag = 0;

  for (int i = 0;; i++) {
    const VolumeStack entry = stack_read(i);
    if (entry.shader == SHADER_NONE) {
      break;
    }

    /* Setup shader-data from stack. it's mostly setup already in
     * shader_setup_from_volume, this switching should be quick. */
    sd->object = entry.object;
    sd->lamp = LAMP_NONE;
    sd->shader = entry.shader;

    sd->flag &= ~SD_SHADER_FLAGS;
    sd->flag |= kernel_data_fetch(shaders, (sd->shader & SHADER_MASK)).flags;
    sd->object_flag &= ~SD_OBJECT_FLAGS;

    if (sd->object != OBJECT_NONE) {
      sd->object_flag |= kernel_data_fetch(object_flag, sd->object);

#  ifdef __OBJECT_MOTION__
      /* todo: this is inefficient for motion blur, we should be
       * caching matrices instead of recomputing them each step */
      shader_setup_object_transforms(kg, sd, sd->time);

      if ((sd->object_flag & SD_OBJECT_HAS_VOLUME_MOTION) != 0) {
        AttributeDescriptor v_desc = find_attribute(kg, sd, ATTR_STD_VOLUME_VELOCITY);
        kernel_assert(v_desc.offset != ATTR_STD_NOT_FOUND);

        const float3 P = sd->P;
        const float velocity_scale = kernel_data_fetch(objects, sd->object).velocity_scale;
        const float time_offset = kernel_data.cam.motion_position == MOTION_POSITION_CENTER ?
                                      0.5f :
                                      0.0f;
        const float time = kernel_data.cam.motion_position == MOTION_POSITION_END ?
                               (1.0f - kernel_data.cam.shuttertime) + sd->time :
                               sd->time;

        /* Use a 1st order semi-lagrangian advection scheme to estimate what volume quantity
         * existed, or will exist, at the given time:
         *
         * `phi(x, T) = phi(x - (T - t) * u(x, T), t)`
         *
         * where
         *
         * x : position
         * T : super-sampled time (or ray time)
         * t : current time of the simulation (in rendering we assume this is center frame with
         * relative time = 0)
         * phi : the volume quantity
         * u : the velocity field
         *
         * But first we need to determine the velocity field `u(x, T)`, which we can estimate also
         * using semi-lagrangian advection.
         *
         * `u(x, T) = u(x - (T - t) * u(x, T), t)`
         *
         * This is the typical way to model self-advection in fluid dynamics, however, we do not
         * account for other forces affecting the velocity during simulation (pressure, buoyancy,
         * etc.): this gives a linear interpolation when fluid are mostly "curvy". For better
         * results, a higher order interpolation scheme can be used (at the cost of more lookups),
         * or an interpolation of the velocity fields for the previous and next frames could also
         * be used to estimate `u(x, T)` (which will cost more memory and lookups).
         *
         * References:
         * "Eulerian Motion Blur", Kim and Ko, 2007
         * "Production Volume Rendering", Wreninge et al., 2012
         */

        /* Find velocity. */
        float3 velocity = primitive_volume_attribute_float3(kg, sd, v_desc);
        object_dir_transform(kg, sd, &velocity);

        /* Find advected P. */
        sd->P = P - (time - time_offset) * velocity_scale * velocity;

        /* Find advected velocity. */
        velocity = primitive_volume_attribute_float3(kg, sd, v_desc);
        object_dir_transform(kg, sd, &velocity);

        /* Find advected P. */
        sd->P = P - (time - time_offset) * velocity_scale * velocity;
      }
#  endif
    }

    /* evaluate shader */
#  ifdef __SVM__
#    ifdef __OSL__
    if (kg->osl) {
      OSLShader::eval_volume(kg, state, sd, path_flag);
    }
    else
#    endif
    {
      svm_eval_nodes<KERNEL_FEATURE_NODE_MASK_VOLUME, SHADER_TYPE_VOLUME>(
          kg, state, sd, NULL, path_flag);
    }
#  endif

    /* Merge closures to avoid exceeding number of closures limit. */
    if (!shadow) {
      if (i > 0) {
        shader_merge_volume_closures(sd);
      }
    }
  }
}

#endif /* __VOLUME__ */

/* Displacement Evaluation */

template<typename ConstIntegratorGenericState>
ccl_device void shader_eval_displacement(KernelGlobals kg,
                                         ConstIntegratorGenericState state,
                                         ccl_private ShaderData *sd)
{
  sd->num_closure = 0;
  sd->num_closure_left = 0;

  /* this will modify sd->P */
#ifdef __SVM__
#  ifdef __OSL__
  if (kg->osl)
    OSLShader::eval_displacement(kg, state, sd);
  else
#  endif
  {
    svm_eval_nodes<KERNEL_FEATURE_NODE_MASK_DISPLACEMENT, SHADER_TYPE_DISPLACEMENT>(
        kg, state, sd, NULL, 0);
  }
#endif
}

/* Cryptomatte */

ccl_device float shader_cryptomatte_id(KernelGlobals kg, int shader)
{
  return kernel_data_fetch(shaders, (shader & SHADER_MASK)).cryptomatte_id;
}

CCL_NAMESPACE_END<|MERGE_RESOLUTION|>--- conflicted
+++ resolved
@@ -118,7 +118,7 @@
       if (CLOSURE_IS_BSDF_OR_BSSRDF(sc->type)) {
 
         const float sweight = sc->sample_weight;
-        assert(sweight >= 0.f);
+        kernel_assert(sweight >= 0.f);
         bsdf_bssrdf_sampling_sum += sweight;
         if (CLOSURE_IS_BSDF_DIFFUSE(sc->type)) {
           diffuse_sampling_fraction += sweight;
@@ -150,7 +150,7 @@
     }
   }
 
-  assert(guiding_sampling_prob >= 0.f && guiding_sampling_prob <= 1.0f);
+  kernel_assert(guiding_sampling_prob >= 0.f && guiding_sampling_prob <= 1.0f);
   state->guiding.surface_guiding_sampling_prob = guiding_sampling_prob;
   state->guiding.bssrdf_sampling_prob = bssrdf_sampling_fraction;
   state->guiding.use_surface_guiding = useGuiding;
@@ -328,7 +328,7 @@
 {
   float sum_pdf = 0.0f;
   float sum_sample_weight = 0.0f;
-  bsdf_eval_init(result_eval, CLOSURE_NONE_ID, zero_float3());
+  bsdf_eval_init(result_eval, CLOSURE_NONE_ID, zero_spectrum());
   /* this is the veach one-sample model with balance heuristic, some pdf
    * factors drop out when using balance heuristic weighting */
   for (int i = 0; i < sd->num_closure; i++) {
@@ -337,12 +337,12 @@
     if (CLOSURE_IS_BSDF_OR_BSSRDF(sc->type)) {
       if (CLOSURE_IS_BSDF(sc->type) && !_shader_bsdf_exclude(sc->type, light_shader_flags)) {
         float bsdf_pdf = 0.0f;
-        float3 eval = bsdf_eval(kg, sd, sc, omega_in, is_transmission, &bsdf_pdf);
-        assert(bsdf_pdf >= 0.f);
+        Spectrum eval = bsdf_eval(kg, sd, sc, omega_in, is_transmission, &bsdf_pdf);
+        kernel_assert(bsdf_pdf >= 0.f);
         if (bsdf_pdf != 0.0f) {
           bsdf_eval_accum(result_eval, sc->type, eval * sc->weight);
           sum_pdf += bsdf_pdf * sc->sample_weight;
-          assert(bsdf_pdf * sc->sample_weight >= 0.f);
+          kernel_assert(bsdf_pdf * sc->sample_weight >= 0.f);
           pdfs[i] = bsdf_pdf * sc->sample_weight;
         }
         else {
@@ -381,7 +381,7 @@
   if (CLOSURE_IS_BSDF_OR_BSSRDF(sc->type)) {
     if (CLOSURE_IS_BSDF(sc->type) && !_shader_bsdf_exclude(sc->type, light_shader_flags)) {
 
-      float3 eval = bsdf_eval(kg, sd, sc, omega_in, is_transmission, &bsdf_pdf);
+      Spectrum eval = bsdf_eval(kg, sd, sc, omega_in, is_transmission, &bsdf_pdf);
 
       if (bsdf_pdf != 0.0f) {
         const bool is_diffuse = (CLOSURE_IS_BSDF_DIFFUSE(sc->type) ||
@@ -514,10 +514,10 @@
   }
 
   // used for debugging can be removed later
-  float3 bsdf_weight = bsdf_eval_sum(bsdf_eval);
+  Spectrum bsdf_weight = bsdf_eval_sum(bsdf_eval);
 
   int label = LABEL_NONE;
-  float3 eval = zero_float3();
+  Spectrum eval = zero_spectrum();
   bsdf_eval_init(bsdf_eval, CLOSURE_NONE_ID, eval);
 
   *bsdf_pdf = 0.f;
@@ -553,7 +553,7 @@
           }
         }
 
-        assert(idx >= 0);
+        kernel_assert(idx >= 0);
         // set the default idx to the last in the list
         // in case of numerical problems and randw is just >=1.0f and
         // the sum of all bsdf_pdfs is just < 1.0f
@@ -564,7 +564,7 @@
     }
 
     bsdf_weight = bsdf_eval_sum(bsdf_eval);
-    assert(bsdf_weight[0] >= 0.f && bsdf_weight[1] >= 0.f && bsdf_weight[2] >= 0.f);
+    kernel_assert(reduce_min(bsdf_weight) >= 0.0f);
 
     *sampled_rougness = make_float2(1.f, 1.f);
     *eta = 1.f;
@@ -615,7 +615,7 @@
       bsdf_eval_init(bsdf_eval, sc->type, eval * sc->weight);
 
       bsdf_weight = bsdf_eval_sum(bsdf_eval);
-      assert(bsdf_weight[0] >= 0.f && bsdf_weight[1] >= 0.f && bsdf_weight[2] >= 0.f);
+      kernel_assert(reduce_min(bsdf_weight) >= 0.0f);
 
       if (sd->num_closure > 1) {
         const bool is_transmission = shader_bsdf_is_transmission(sd, *omega_in);
@@ -624,7 +624,7 @@
         *bsdf_pdf = _shader_bsdf_multi_eval(
             kg, sd, *omega_in, is_transmission, sc, bsdf_eval, (*bsdf_pdf) * sweight, sweight, 0);
         bsdf_weight = bsdf_eval_sum(bsdf_eval);
-        assert(bsdf_weight[0] >= 0.f && bsdf_weight[1] >= 0.f && bsdf_weight[2] >= 0.f);
+        kernel_assert(reduce_min(bsdf_weight) >= 0.0f);
       }
       *guided_bsdf_pdf = *bsdf_pdf;
 
@@ -637,11 +637,11 @@
       }
     }
     else {
-      bsdf_eval_init(bsdf_eval, sc->type, zero_float3());
+      bsdf_eval_init(bsdf_eval, sc->type, zero_spectrum());
     }
 
     bsdf_weight = bsdf_eval_sum(bsdf_eval);
-    assert(bsdf_weight[0] >= 0.f && bsdf_weight[1] >= 0.f && bsdf_weight[2] >= 0.f);
+    kernel_assert(reduce_min(bsdf_weight) >= 0.0f);
   }
   *domega_in = old_domega_in;
 
@@ -685,7 +685,7 @@
     }
   }
   else {
-    bsdf_eval_init(bsdf_eval, sc->type, zero_float3());
+    bsdf_eval_init(bsdf_eval, sc->type, zero_spectrum());
   }
 
   return label;
@@ -1023,7 +1023,7 @@
                                           ccl_private BsdfEval *phase_eval)
 {
   float phase_pdf = 0.0f;
-  float3 eval = volume_phase_eval(sd, svc, omega_in, &phase_pdf);
+  Spectrum eval = volume_phase_eval(sd, svc, omega_in, &phase_pdf);
 
   if (phase_pdf != 0.0f) {
     bsdf_eval_accum(phase_eval, CLOSURE_VOLUME_HENYEY_GREENSTEIN_ID, eval);
@@ -1073,14 +1073,14 @@
   }
 
   int label = LABEL_NONE;
-  float3 eval = zero_float3();
+  Spectrum eval = zero_spectrum();
 
   *phase_pdf = 0.f;
   float guide_pdf = 0.f;
-  float3 phase_weight;
+  Spectrum phase_weight;
   *sampled_roughness = 1.0f - fabsf(svc->g);
 
-  bsdf_eval_init(phase_eval, CLOSURE_VOLUME_HENYEY_GREENSTEIN_ID, make_float3(0.f, 0.f, 0.f));
+  bsdf_eval_init(phase_eval, CLOSURE_VOLUME_HENYEY_GREENSTEIN_ID, zero_spectrum());
 
   if (sampleGuding) {
     pgl_vec3f pglWo;
@@ -1114,14 +1114,14 @@
         *guided_phase_pdf += guiding_sampling_prob * guide_pdf;
       }
       // phase_weight = bsdf_eval_sum(phase_eval);
-      // assert(phase_weight[0] >= 0.f && phase_weight[1] >= 0.f && phase_weight[2] >= 0.f);
+      // kernel_assert(reduce_min(phase_weight) >= 0.0f);
     }
     else {
-      bsdf_eval_init(phase_eval, CLOSURE_VOLUME_HENYEY_GREENSTEIN_ID, zero_float3());
+      bsdf_eval_init(phase_eval, CLOSURE_VOLUME_HENYEY_GREENSTEIN_ID, zero_spectrum());
     }
 
     phase_weight = bsdf_eval_sum(phase_eval);
-    assert(phase_weight[0] >= 0.f && phase_weight[1] >= 0.f && phase_weight[2] >= 0.f);
+    // kernel_assert(reduce_min(phase_weight) >= 0.0f);
   }
   return label;
 }
@@ -1175,12 +1175,8 @@
    * depending on color channels, even if this is perhaps not a common case */
   ccl_private const ShaderVolumeClosure *svc = &phases->closure[sampled];
   int label;
-<<<<<<< HEAD
   *sampled_roughness = 1.f - fabsf(svc->g);
-  float3 eval = zero_float3();
-=======
   Spectrum eval = zero_spectrum();
->>>>>>> aa0ca3ae
 
   *pdf = 0.0f;
   label = volume_phase_sample(sd, svc, randu, randv, &eval, omega_in, domega_in, pdf);
