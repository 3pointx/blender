/* SPDX-License-Identifier: Apache-2.0
 * Copyright 2011-2022 Blender Foundation */

/* Functions to evaluate shaders. */

#pragma once

#include "kernel/closure/alloc.h"
#include "kernel/closure/bsdf.h"
#include "kernel/closure/bsdf_util.h"
#include "kernel/closure/emissive.h"

<<<<<<< HEAD
#include "kernel/integrator/guiding.h"

#include "kernel/svm/svm.h"

#include "util/log.h"

=======
#ifdef __SVM__
#  include "kernel/svm/svm.h"
#endif
>>>>>>> ed6c8d82
#ifdef __OSL__
#  include "kernel/osl/osl.h"
#endif

CCL_NAMESPACE_BEGIN

/* Guiding */

#if defined(__PATH_GUIDING__) && PATH_GUIDING_LEVEL >= 4
ccl_device_inline void surface_shader_prepare_guiding(KernelGlobals kg,
                                                      IntegratorState state,
                                                      ccl_private ShaderData *sd,
                                                      ccl_private const RNGState *rng_state)
{
  const bool guiding = kernel_data.integrator.use_guiding;
  const bool surface_guiding = kernel_data.integrator.use_surface_guiding;
  const float surface_guiding_probability = kernel_data.integrator.surface_guiding_probability;

  float diffuse_sampling_fraction = 0.f;
  float bssrdf_sampling_fraction = 0.f;
  float bsdf_bssrdf_sampling_sum = 0.f;
  float guiding_sampling_prob = 0.f;

  float grand = 0.f;

  bool useGuiding = false;

  if (guiding && surface_guiding) {

    grand = path_state_rng_1D(kg, rng_state, PRNG_SURFACE_BSDF_GUIDING);

    for (int i = 0; i < sd->num_closure; i++) {
      ShaderClosure *sc = &sd->closure[i];
      if (CLOSURE_IS_BSDF_OR_BSSRDF(sc->type)) {

        const float sweight = sc->sample_weight;
        kernel_assert(sweight >= 0.f);
        bsdf_bssrdf_sampling_sum += sweight;
        if (CLOSURE_IS_BSDF_DIFFUSE(sc->type) && sc->type < CLOSURE_BSDF_TRANSLUCENT_ID) {
          diffuse_sampling_fraction += sweight;
        }
        if (CLOSURE_IS_BSSRDF(sc->type)) {
          bssrdf_sampling_fraction += sweight;
        }
      }
    }

    if (bsdf_bssrdf_sampling_sum > 0.f) {
      diffuse_sampling_fraction /= bsdf_bssrdf_sampling_sum;
      bssrdf_sampling_fraction /= bsdf_bssrdf_sampling_sum;
    }

    if (diffuse_sampling_fraction > 0.f) {
      useGuiding = state->guiding.surface_sampling_distribution->Init(
          kg->opgl_guiding_field, guiding_point3f(sd->P), grand, true);

      if (useGuiding) {
        state->guiding.surface_sampling_distribution->ApplyCosineProduct(guiding_point3f(sd->N));
        guiding_sampling_prob = surface_guiding_probability * diffuse_sampling_fraction;
      }
    }
  }

  kernel_assert(guiding_sampling_prob >= 0.f && guiding_sampling_prob <= 1.0f);
  state->guiding.surface_guiding_sampling_prob = guiding_sampling_prob;
  state->guiding.bssrdf_sampling_prob = bssrdf_sampling_fraction;
  state->guiding.use_surface_guiding = useGuiding;
  state->guiding.sample_surface_guiding_rand = grand;
}
#endif

ccl_device_inline void surface_shader_prepare_closures(KernelGlobals kg,
                                                       ConstIntegratorState state,
                                                       ccl_private ShaderData *sd,
                                                       const uint32_t path_flag)
{
  /* Filter out closures. */
  if (kernel_data.integrator.filter_closures) {
    if (kernel_data.integrator.filter_closures & FILTER_CLOSURE_EMISSION) {
      sd->closure_emission_background = zero_spectrum();
    }

    if (kernel_data.integrator.filter_closures & FILTER_CLOSURE_DIRECT_LIGHT) {
      sd->flag &= ~SD_BSDF_HAS_EVAL;
    }

    if (path_flag & PATH_RAY_CAMERA) {
      for (int i = 0; i < sd->num_closure; i++) {
        ccl_private ShaderClosure *sc = &sd->closure[i];

        if ((CLOSURE_IS_BSDF_DIFFUSE(sc->type) &&
             (kernel_data.integrator.filter_closures & FILTER_CLOSURE_DIFFUSE)) ||
            (CLOSURE_IS_BSDF_GLOSSY(sc->type) &&
             (kernel_data.integrator.filter_closures & FILTER_CLOSURE_GLOSSY)) ||
            (CLOSURE_IS_BSDF_TRANSMISSION(sc->type) &&
             (kernel_data.integrator.filter_closures & FILTER_CLOSURE_TRANSMISSION))) {
          sc->type = CLOSURE_NONE_ID;
          sc->sample_weight = 0.0f;
        }
        else if ((CLOSURE_IS_BSDF_TRANSPARENT(sc->type) &&
                  (kernel_data.integrator.filter_closures & FILTER_CLOSURE_TRANSPARENT))) {
          sc->type = CLOSURE_HOLDOUT_ID;
          sc->sample_weight = 0.0f;
          sd->flag |= SD_HOLDOUT;
        }
      }
    }
  }

  /* Defensive sampling.
   *
   * We can likely also do defensive sampling at deeper bounces, particularly
   * for cases like a perfect mirror but possibly also others. This will need
   * a good heuristic. */
  if (INTEGRATOR_STATE(state, path, bounce) + INTEGRATOR_STATE(state, path, transparent_bounce) ==
          0 &&
      sd->num_closure > 1) {
    float sum = 0.0f;

    for (int i = 0; i < sd->num_closure; i++) {
      ccl_private ShaderClosure *sc = &sd->closure[i];
      if (CLOSURE_IS_BSDF_OR_BSSRDF(sc->type)) {
        sum += sc->sample_weight;
      }
    }

    for (int i = 0; i < sd->num_closure; i++) {
      ccl_private ShaderClosure *sc = &sd->closure[i];
      if (CLOSURE_IS_BSDF_OR_BSSRDF(sc->type)) {
        sc->sample_weight = max(sc->sample_weight, 0.125f * sum);
      }
    }
  }

  /* Filter glossy.
   *
   * Blurring of bsdf after bounces, for rays that have a small likelihood
   * of following this particular path (diffuse, rough glossy) */
  if (kernel_data.integrator.filter_glossy != FLT_MAX
#ifdef __MNEE__
      && !(INTEGRATOR_STATE(state, path, mnee) & PATH_MNEE_VALID)
#endif
  ) {
    float blur_pdf = kernel_data.integrator.filter_glossy *
                     INTEGRATOR_STATE(state, path, min_ray_pdf);

    if (blur_pdf < 1.0f) {
      float blur_roughness = sqrtf(1.0f - blur_pdf) * 0.5f;

      for (int i = 0; i < sd->num_closure; i++) {
        ccl_private ShaderClosure *sc = &sd->closure[i];
        if (CLOSURE_IS_BSDF(sc->type)) {
          bsdf_blur(kg, sc, blur_roughness);
        }
      }
    }
  }
}

/* BSDF */
ccl_device_inline bool surface_shader_is_transmission_sd(ccl_private const ShaderData *sd,
                                                         const float3 omega_in)
{
  return dot(sd->N, omega_in) < 0.0f;
}

ccl_device_inline bool surface_shader_is_transmission_sc(const ShaderClosure *sc,
                                                         const float3 omega_in)
{
  return dot(sc->N, omega_in) < 0.0f;
}

ccl_device_inline bool surface_shader_validate_bsdf_label(const KernelGlobals kg,
                                                          const ShaderClosure *sc,
                                                          const float3 *omega_in,
                                                          const int org_label)
{
  bool is_transmission = surface_shader_is_transmission_sc(sc, *omega_in);
  int comp_label = bsdf_label(kg, sc, is_transmission);
  if (org_label != comp_label) {
    VLOG_DEBUG << "VALIDATE BSDF LABEL: False";
    VLOG_DEBUG << "org_label:  reflect = " << (org_label & LABEL_REFLECT)
               << "\t transmit = " << (org_label & LABEL_TRANSMIT)
               << "\t diffuse = " << (org_label & LABEL_DIFFUSE)
               << "\t glossy = " << (org_label & LABEL_GLOSSY)
               << "\t singular = " << (org_label & LABEL_SINGULAR);
    VLOG_DEBUG << "comp_label: reflect = " << (comp_label & LABEL_REFLECT)
               << "\t transmit = " << (comp_label & LABEL_TRANSMIT)
               << "\t diffuse = " << (comp_label & LABEL_DIFFUSE)
               << "\t glossy = " << (comp_label & LABEL_GLOSSY)
               << "\t singular = " << (comp_label & LABEL_SINGULAR);
    return false;
  }
  return true;
}

ccl_device_inline bool surface_shader_validate_bsdf_roughness_eta(const KernelGlobals kg,
                                                                  const ShaderClosure *sc,
                                                                  const float2 org_roughness,
                                                                  const float org_eta)
{
  float2 comp_roughness;
  float comp_eta;
  bsdf_roughness_eta(kg, sc, &comp_roughness, &comp_eta);
  if ((org_eta != comp_eta) || (org_roughness.x != comp_roughness.x) ||
      (org_roughness.y != comp_roughness.y)) {
    VLOG_DEBUG << "VALIDATE ROUGHNESS ETA: FALSE";
    VLOG_DEBUG << "org_eta = " << org_eta << "\t comp_eta = " << comp_eta << "\t org_roughness = ["
               << org_roughness.x << "\t" << org_roughness.y << "]\t comp_roughness = ["
               << comp_roughness.x << "\t" << comp_roughness.y << "]";
    return false;
  }
  return true;
}

ccl_device_forceinline bool _surface_shader_exclude(ClosureType type, uint light_shader_flags)
{
  if (!(light_shader_flags & SHADER_EXCLUDE_ANY)) {
    return false;
  }
  if (light_shader_flags & SHADER_EXCLUDE_DIFFUSE) {
    if (CLOSURE_IS_BSDF_DIFFUSE(type)) {
      return true;
    }
  }
  if (light_shader_flags & SHADER_EXCLUDE_GLOSSY) {
    if (CLOSURE_IS_BSDF_GLOSSY(type)) {
      return true;
    }
  }
  if (light_shader_flags & SHADER_EXCLUDE_TRANSMIT) {
    if (CLOSURE_IS_BSDF_TRANSMISSION(type)) {
      return true;
    }
  }
  return false;
}

ccl_device_inline float _surface_shader_bsdf_eval_mis(KernelGlobals kg,
                                                      ccl_private ShaderData *sd,
                                                      const float3 omega_in,
                                                      const bool is_transmission,
                                                      ccl_private const ShaderClosure *skip_sc,
                                                      ccl_private BsdfEval *result_eval,
                                                      float sum_pdf,
                                                      float sum_sample_weight,
                                                      const uint light_shader_flags)
{
  /* This is the veach one-sample model with balance heuristic,
   * some PDF factors drop out when using balance heuristic weighting. */
  for (int i = 0; i < sd->num_closure; i++) {
    ccl_private const ShaderClosure *sc = &sd->closure[i];

    if (sc == skip_sc) {
      continue;
    }

    if (CLOSURE_IS_BSDF_OR_BSSRDF(sc->type)) {
      if (CLOSURE_IS_BSDF(sc->type) && !_surface_shader_exclude(sc->type, light_shader_flags)) {
        float bsdf_pdf = 0.0f;
        Spectrum eval = bsdf_eval(kg, sd, sc, omega_in, is_transmission, &bsdf_pdf);

        if (bsdf_pdf != 0.0f) {
          bsdf_eval_accum(result_eval, sc->type, eval * sc->weight);
          sum_pdf += bsdf_pdf * sc->sample_weight;
        }
      }

      sum_sample_weight += sc->sample_weight;
    }
  }

  return (sum_sample_weight > 0.0f) ? sum_pdf / sum_sample_weight : 0.0f;
}

ccl_device_inline float surface_shader_bsdf_eval_pdfs(const KernelGlobals kg,
                                                      ShaderData *sd,
                                                      const float3 omega_in,
                                                      const bool is_transmission,
                                                      BsdfEval *result_eval,
                                                      float *pdfs,
                                                      const uint light_shader_flags)
{
  float sum_pdf = 0.0f;
  float sum_sample_weight = 0.0f;
  bsdf_eval_init(result_eval, CLOSURE_NONE_ID, zero_spectrum());
  /* this is the veach one-sample model with balance heuristic, some pdf
   * factors drop out when using balance heuristic weighting */
  for (int i = 0; i < sd->num_closure; i++) {
    const ShaderClosure *sc = &sd->closure[i];

    if (CLOSURE_IS_BSDF_OR_BSSRDF(sc->type)) {
      if (CLOSURE_IS_BSDF(sc->type) && !_surface_shader_exclude(sc->type, light_shader_flags)) {
        float bsdf_pdf = 0.0f;
        Spectrum eval = bsdf_eval(kg, sd, sc, omega_in, is_transmission, &bsdf_pdf);
        kernel_assert(bsdf_pdf >= 0.f);
        if (bsdf_pdf != 0.0f) {
          bsdf_eval_accum(result_eval, sc->type, eval * sc->weight);
          sum_pdf += bsdf_pdf * sc->sample_weight;
          kernel_assert(bsdf_pdf * sc->sample_weight >= 0.f);
          pdfs[i] = bsdf_pdf * sc->sample_weight;
        }
        else {
          pdfs[i] = 0.f;
        }
      }
      else {
        pdfs[i] = 0.f;
      }

      sum_sample_weight += sc->sample_weight;
    }
    else {
      pdfs[i] = 0.f;
    }
  }
  if (sum_pdf > 0.f) {
    for (int i = 0; i < sd->num_closure; i++) {
      pdfs[i] /= sum_pdf;
    }
  }

  return (sum_sample_weight > 0.0f) ? sum_pdf / sum_sample_weight : 0.0f;
}

#ifndef __KERNEL_CUDA__
ccl_device
#else
ccl_device_inline
#endif
    float
    surface_shader_bsdf_eval(KernelGlobals kg,
                             ccl_private ShaderData *sd,
                             const float3 omega_in,
                             const bool is_transmission,
                             ccl_private BsdfEval *bsdf_eval,
                             const uint light_shader_flags)
{
  bsdf_eval_init(bsdf_eval, CLOSURE_NONE_ID, zero_spectrum());

  return _surface_shader_bsdf_eval_mis(
      kg, sd, omega_in, is_transmission, NULL, bsdf_eval, 0.0f, 0.0f, light_shader_flags);
}

/* Randomly sample a BSSRDF or BSDF proportional to ShaderClosure.sample_weight. */
ccl_device_inline ccl_private const ShaderClosure *surface_shader_bsdf_bssrdf_pick(
    ccl_private const ShaderData *ccl_restrict sd, ccl_private float2 *rand_bsdf)
{
  int sampled = 0;

  if (sd->num_closure > 1) {
    /* Pick a BSDF or based on sample weights. */
    float sum = 0.0f;

    for (int i = 0; i < sd->num_closure; i++) {
      ccl_private const ShaderClosure *sc = &sd->closure[i];

      if (CLOSURE_IS_BSDF_OR_BSSRDF(sc->type)) {
        sum += sc->sample_weight;
      }
    }

    float r = (*rand_bsdf).x * sum;
    float partial_sum = 0.0f;

    for (int i = 0; i < sd->num_closure; i++) {
      ccl_private const ShaderClosure *sc = &sd->closure[i];

      if (CLOSURE_IS_BSDF_OR_BSSRDF(sc->type)) {
        float next_sum = partial_sum + sc->sample_weight;

        if (r < next_sum) {
          sampled = i;

          /* Rescale to reuse for direction sample, to better preserve stratification. */
          (*rand_bsdf).x = (r - partial_sum) / sc->sample_weight;
          break;
        }

        partial_sum = next_sum;
      }
    }
  }

  return &sd->closure[sampled];
}

/* Return weight for picked BSSRDF. */
ccl_device_inline Spectrum
surface_shader_bssrdf_sample_weight(ccl_private const ShaderData *ccl_restrict sd,
                                    ccl_private const ShaderClosure *ccl_restrict bssrdf_sc)
{
  Spectrum weight = bssrdf_sc->weight;

  if (sd->num_closure > 1) {
    float sum = 0.0f;
    for (int i = 0; i < sd->num_closure; i++) {
      ccl_private const ShaderClosure *sc = &sd->closure[i];

      if (CLOSURE_IS_BSDF_OR_BSSRDF(sc->type)) {
        sum += sc->sample_weight;
      }
    }
    weight *= sum / bssrdf_sc->sample_weight;
  }

  return weight;
}

#if defined(__PATH_GUIDING__) && PATH_GUIDING_LEVEL >= 4
/* Sample direction for picked BSDF, and return evaluation and pdf for all
 * BSDFs combined using MIS. */

ccl_device int surface_shader_bsdf_guided_sample_closure(KernelGlobals kg,
                                                         IntegratorState state,
                                                         ShaderData *sd,
                                                         const ShaderClosure *sc,
                                                         const float2 rand_bsdf,
                                                         BsdfEval *bsdf_eval,
                                                         float3 *omega_in,
                                                         float *guided_bsdf_pdf,
                                                         float *bsdf_pdf,
                                                         float2 *sampled_rougness,
                                                         float *eta)
{
  /* BSSRDF should already have been handled elsewhere. */
  kernel_assert(CLOSURE_IS_BSDF(sc->type));
  bool useGuiding = kernel_data.integrator.use_guiding && state->guiding.use_surface_guiding;
  const float guiding_sampling_prob = state->guiding.surface_guiding_sampling_prob;
  float randw = state->guiding.sample_surface_guiding_rand;

  bool sampleGuding = false;
  if (useGuiding && randw < guiding_sampling_prob) {
    sampleGuding = true;
    randw /= guiding_sampling_prob;
  }
  else {
    randw -= guiding_sampling_prob;
    randw /= (1.0f - guiding_sampling_prob);
  }

  // used for debugging can be removed later
  Spectrum bsdf_weight = bsdf_eval_sum(bsdf_eval);

  int label = LABEL_NONE;
  Spectrum eval = zero_spectrum();
  bsdf_eval_init(bsdf_eval, CLOSURE_NONE_ID, eval);

  *bsdf_pdf = 0.f;
  float guide_pdf = 0.f;

  float bsdf_pdfs[MAX_CLOSURE];

  float bssrdf_sampling_prob = state->guiding.bssrdf_sampling_prob;

  if (sampleGuding) {
    // sample guiding distr.
    pgl_vec3f pglWo;
    pgl_point2f pglSample = openpgl::cpp::Point2(rand_bsdf.x, rand_bsdf.y);
    guide_pdf = state->guiding.surface_sampling_distribution->SamplePDF(pglSample, pglWo);
    *omega_in = make_float3(pglWo.x, pglWo.y, pglWo.z);
    *guided_bsdf_pdf = 0.0f;
    if (guide_pdf != 0.0f) {
      // TODO: update is_transmission when closure is picked
      const bool is_transmission = surface_shader_is_transmission_sd(sd, *omega_in);
      *bsdf_pdf = surface_shader_bsdf_eval_pdfs(
          kg, sd, *omega_in, is_transmission, bsdf_eval, bsdf_pdfs, 0);
      *guided_bsdf_pdf = (guiding_sampling_prob * guide_pdf * (1.0f - bssrdf_sampling_prob)) +
                         ((1.f - guiding_sampling_prob) * (*bsdf_pdf));
      float sumPDFs = 0.0f;

      if (*bsdf_pdf > 0.f) {
        int idx = -1;
        for (int i = 0; i < sd->num_closure; i++) {
          sumPDFs += bsdf_pdfs[i];
          if (randw <= sumPDFs) {
            idx = i;
            break;
          }
        }

        kernel_assert(idx >= 0);
        // set the default idx to the last in the list
        // in case of numerical problems and randw is just >=1.0f and
        // the sum of all bsdf_pdfs is just < 1.0f
        idx = (randw > sumPDFs) ? sd->num_closure - 1 : idx;

        label = bsdf_label(kg, &sd->closure[idx], is_transmission);
      }
    }

    bsdf_weight = bsdf_eval_sum(bsdf_eval);
    kernel_assert(reduce_min(bsdf_weight) >= 0.0f);

    *sampled_rougness = make_float2(1.f, 1.f);
    *eta = 1.f;
  }
  else {
    *guided_bsdf_pdf = 0.0f;
    label = bsdf_sample(
        kg, sd, sc, rand_bsdf.x, rand_bsdf.y, &eval, omega_in, bsdf_pdf, sampled_rougness, eta);
#  if defined(WITH_CYCLES_DEBUG) && defined(__PATH_GUIDING__)
    /* validate the the bsdf_label and bsdf_roughness_eta functions
     * by estimating the values after a bsdf sample*/
    if (*bsdf_pdf > 0.f) {
      kernel_assert(surface_shader_validate_bsdf_label(kg, sc, oemga_in, label));
      kernel_assert(surface_shader_validate_bsdf_roughness_eta(kg, sc, sampled_roughness, eta));
    }
#  endif

    if (*bsdf_pdf != 0.0f) {
      bsdf_eval_init(bsdf_eval, sc->type, eval * sc->weight);

      bsdf_weight = bsdf_eval_sum(bsdf_eval);
      kernel_assert(reduce_min(bsdf_weight) >= 0.0f);

      if (sd->num_closure > 1) {
        const bool is_transmission = surface_shader_is_transmission_sd(sd, *omega_in);
        float sweight = sc->sample_weight;
        // BsdfEval bsdf_eval_old = *bsdf_eval;
        *bsdf_pdf = _surface_shader_bsdf_eval_mis(
            kg, sd, *omega_in, is_transmission, sc, bsdf_eval, (*bsdf_pdf) * sweight, sweight, 0);
        bsdf_weight = bsdf_eval_sum(bsdf_eval);
        kernel_assert(reduce_min(bsdf_weight) >= 0.0f);
      }
      *guided_bsdf_pdf = *bsdf_pdf;

      if (useGuiding) {
        const float3 omega = *omega_in;
        pgl_vec3f pglWo = openpgl::cpp::Vector3(omega[0], omega[1], omega[2]);
        guide_pdf = state->guiding.surface_sampling_distribution->PDF(pglWo);
        *guided_bsdf_pdf *= 1.0f - guiding_sampling_prob;
        *guided_bsdf_pdf += guiding_sampling_prob * guide_pdf * (1.0f - bssrdf_sampling_prob);
      }
    }
    else {
      bsdf_eval_init(bsdf_eval, sc->type, zero_spectrum());
    }

    bsdf_weight = bsdf_eval_sum(bsdf_eval);
    kernel_assert(reduce_min(bsdf_weight) >= 0.0f);
  }

  return label;
}

#endif

/* Sample direction for picked BSDF, and return evaluation and pdf for all
 * BSDFs combined using MIS. */
ccl_device int surface_shader_bsdf_sample_closure(KernelGlobals kg,
                                                  ccl_private ShaderData *sd,
                                                  ccl_private const ShaderClosure *sc,
                                                  const float2 rand_bsdf,
                                                  ccl_private BsdfEval *bsdf_eval,
                                                  ccl_private float3 *omega_in,
                                                  ccl_private float *pdf,
                                                  ccl_private float2 *sampled_roughness,
                                                  ccl_private float *eta)
{
  /* BSSRDF should already have been handled elsewhere. */
  kernel_assert(CLOSURE_IS_BSDF(sc->type));

  int label;
  Spectrum eval = zero_spectrum();

  *pdf = 0.0f;
  label = bsdf_sample(
      kg, sd, sc, rand_bsdf.x, rand_bsdf.y, &eval, omega_in, pdf, sampled_roughness, eta);

  if (*pdf != 0.0f) {
    bsdf_eval_init(bsdf_eval, sc->type, eval * sc->weight);

    if (sd->num_closure > 1) {
      const bool is_transmission = surface_shader_is_transmission_sd(sd, *omega_in);
      float sweight = sc->sample_weight;
      *pdf = _surface_shader_bsdf_eval_mis(
          kg, sd, *omega_in, is_transmission, sc, bsdf_eval, *pdf * sweight, sweight, 0);
    }
  }
  else {
    bsdf_eval_init(bsdf_eval, sc->type, zero_spectrum());
  }

  return label;
}

ccl_device float surface_shader_average_roughness(ccl_private const ShaderData *sd)
{
  float roughness = 0.0f;
  float sum_weight = 0.0f;

  for (int i = 0; i < sd->num_closure; i++) {
    ccl_private const ShaderClosure *sc = &sd->closure[i];

    if (CLOSURE_IS_BSDF(sc->type)) {
      /* sqrt once to undo the squaring from multiplying roughness on the
       * two axes, and once for the squared roughness convention. */
      float weight = fabsf(average(sc->weight));
      roughness += weight * sqrtf(safe_sqrtf(bsdf_get_roughness_squared(sc)));
      sum_weight += weight;
    }
  }

  return (sum_weight > 0.0f) ? roughness / sum_weight : 0.0f;
}

ccl_device Spectrum surface_shader_transparency(KernelGlobals kg, ccl_private const ShaderData *sd)
{
  if (sd->flag & SD_HAS_ONLY_VOLUME) {
    return one_spectrum();
  }
  else if (sd->flag & SD_TRANSPARENT) {
    return sd->closure_transparent_extinction;
  }
  else {
    return zero_spectrum();
  }
}

ccl_device void surface_shader_disable_transparency(KernelGlobals kg, ccl_private ShaderData *sd)
{
  if (sd->flag & SD_TRANSPARENT) {
    for (int i = 0; i < sd->num_closure; i++) {
      ccl_private ShaderClosure *sc = &sd->closure[i];

      if (sc->type == CLOSURE_BSDF_TRANSPARENT_ID) {
        sc->sample_weight = 0.0f;
        sc->weight = zero_spectrum();
      }
    }

    sd->flag &= ~SD_TRANSPARENT;
  }
}

ccl_device Spectrum surface_shader_alpha(KernelGlobals kg, ccl_private const ShaderData *sd)
{
  Spectrum alpha = one_spectrum() - surface_shader_transparency(kg, sd);

  alpha = saturate(alpha);

  return alpha;
}

ccl_device Spectrum surface_shader_diffuse(KernelGlobals kg, ccl_private const ShaderData *sd)
{
  Spectrum eval = zero_spectrum();

  for (int i = 0; i < sd->num_closure; i++) {
    ccl_private const ShaderClosure *sc = &sd->closure[i];

    if (CLOSURE_IS_BSDF_DIFFUSE(sc->type) || CLOSURE_IS_BSSRDF(sc->type))
      eval += sc->weight;
  }

  return eval;
}

ccl_device Spectrum surface_shader_glossy(KernelGlobals kg, ccl_private const ShaderData *sd)
{
  Spectrum eval = zero_spectrum();

  for (int i = 0; i < sd->num_closure; i++) {
    ccl_private const ShaderClosure *sc = &sd->closure[i];

    if (CLOSURE_IS_BSDF_GLOSSY(sc->type))
      eval += sc->weight;
  }

  return eval;
}

ccl_device Spectrum surface_shader_transmission(KernelGlobals kg, ccl_private const ShaderData *sd)
{
  Spectrum eval = zero_spectrum();

  for (int i = 0; i < sd->num_closure; i++) {
    ccl_private const ShaderClosure *sc = &sd->closure[i];

    if (CLOSURE_IS_BSDF_TRANSMISSION(sc->type))
      eval += sc->weight;
  }

  return eval;
}

ccl_device float3 surface_shader_average_normal(KernelGlobals kg, ccl_private const ShaderData *sd)
{
  float3 N = zero_float3();

  for (int i = 0; i < sd->num_closure; i++) {
    ccl_private const ShaderClosure *sc = &sd->closure[i];
    if (CLOSURE_IS_BSDF_OR_BSSRDF(sc->type))
      N += sc->N * fabsf(average(sc->weight));
  }

  return (is_zero(N)) ? sd->N : normalize(N);
}

ccl_device Spectrum surface_shader_ao(KernelGlobals kg,
                                      ccl_private const ShaderData *sd,
                                      const float ao_factor,
                                      ccl_private float3 *N_)
{
  Spectrum eval = zero_spectrum();
  float3 N = zero_float3();

  for (int i = 0; i < sd->num_closure; i++) {
    ccl_private const ShaderClosure *sc = &sd->closure[i];

    if (CLOSURE_IS_BSDF_DIFFUSE(sc->type)) {
      ccl_private const DiffuseBsdf *bsdf = (ccl_private const DiffuseBsdf *)sc;
      eval += sc->weight * ao_factor;
      N += bsdf->N * fabsf(average(sc->weight));
    }
  }

  *N_ = (is_zero(N)) ? sd->N : normalize(N);
  return eval;
}

#ifdef __SUBSURFACE__
ccl_device float3 surface_shader_bssrdf_normal(ccl_private const ShaderData *sd)
{
  float3 N = zero_float3();

  for (int i = 0; i < sd->num_closure; i++) {
    ccl_private const ShaderClosure *sc = &sd->closure[i];

    if (CLOSURE_IS_BSSRDF(sc->type)) {
      ccl_private const Bssrdf *bssrdf = (ccl_private const Bssrdf *)sc;
      float avg_weight = fabsf(average(sc->weight));

      N += bssrdf->N * avg_weight;
    }
  }

  return (is_zero(N)) ? sd->N : normalize(N);
}
#endif /* __SUBSURFACE__ */

/* Constant emission optimization */

ccl_device bool surface_shader_constant_emission(KernelGlobals kg,
                                                 int shader,
                                                 ccl_private Spectrum *eval)
{
  int shader_index = shader & SHADER_MASK;
  int shader_flag = kernel_data_fetch(shaders, shader_index).flags;

  if (shader_flag & SD_HAS_CONSTANT_EMISSION) {
    const float3 emission_rgb = make_float3(
        kernel_data_fetch(shaders, shader_index).constant_emission[0],
        kernel_data_fetch(shaders, shader_index).constant_emission[1],
        kernel_data_fetch(shaders, shader_index).constant_emission[2]);
    *eval = rgb_to_spectrum(emission_rgb);

    return true;
  }

  return false;
}

/* Background */

ccl_device Spectrum surface_shader_background(ccl_private const ShaderData *sd)
{
  if (sd->flag & SD_EMISSION) {
    return sd->closure_emission_background;
  }
  else {
    return zero_spectrum();
  }
}

/* Emission */

ccl_device Spectrum surface_shader_emission(ccl_private const ShaderData *sd)
{
  if (sd->flag & SD_EMISSION) {
    return emissive_simple_eval(sd->Ng, sd->I) * sd->closure_emission_background;
  }
  else {
    return zero_spectrum();
  }
}

/* Holdout */

ccl_device Spectrum surface_shader_apply_holdout(KernelGlobals kg, ccl_private ShaderData *sd)
{
  Spectrum weight = zero_spectrum();

  /* For objects marked as holdout, preserve transparency and remove all other
   * closures, replacing them with a holdout weight. */
  if (sd->object_flag & SD_OBJECT_HOLDOUT_MASK) {
    if ((sd->flag & SD_TRANSPARENT) && !(sd->flag & SD_HAS_ONLY_VOLUME)) {
      weight = one_spectrum() - sd->closure_transparent_extinction;

      for (int i = 0; i < sd->num_closure; i++) {
        ccl_private ShaderClosure *sc = &sd->closure[i];
        if (!CLOSURE_IS_BSDF_TRANSPARENT(sc->type)) {
          sc->type = NBUILTIN_CLOSURES;
        }
      }

      sd->flag &= ~(SD_CLOSURE_FLAGS - (SD_TRANSPARENT | SD_BSDF));
    }
    else {
      weight = one_spectrum();
    }
  }
  else {
    for (int i = 0; i < sd->num_closure; i++) {
      ccl_private const ShaderClosure *sc = &sd->closure[i];
      if (CLOSURE_IS_HOLDOUT(sc->type)) {
        weight += sc->weight;
      }
    }
  }

  return weight;
}

/* Surface Evaluation */

template<uint node_feature_mask, typename ConstIntegratorGenericState>
ccl_device void surface_shader_eval(KernelGlobals kg,
                                    ConstIntegratorGenericState state,
                                    ccl_private ShaderData *ccl_restrict sd,
                                    ccl_global float *ccl_restrict buffer,
                                    uint32_t path_flag,
                                    bool use_caustics_storage = false)
{
  /* If path is being terminated, we are tracing a shadow ray or evaluating
   * emission, then we don't need to store closures. The emission and shadow
   * shader data also do not have a closure array to save GPU memory. */
  int max_closures;
  if (path_flag & (PATH_RAY_TERMINATE | PATH_RAY_SHADOW | PATH_RAY_EMISSION)) {
    max_closures = 0;
  }
  else {
    max_closures = use_caustics_storage ? CAUSTICS_MAX_CLOSURE : kernel_data.max_closures;
  }

  sd->num_closure = 0;
  sd->num_closure_left = max_closures;

#ifdef __OSL__
  if (kg->osl) {
    if (sd->object == OBJECT_NONE && sd->lamp == LAMP_NONE) {
      OSLShader::eval_background(kg, state, sd, path_flag);
    }
    else {
      OSLShader::eval_surface(kg, state, sd, path_flag);
    }
  }
  else
#endif
  {
#ifdef __SVM__
    svm_eval_nodes<node_feature_mask, SHADER_TYPE_SURFACE>(kg, state, sd, buffer, path_flag);
#else
    if (sd->object == OBJECT_NONE) {
      sd->closure_emission_background = make_spectrum(0.8f);
      sd->flag |= SD_EMISSION;
    }
    else {
      ccl_private DiffuseBsdf *bsdf = (ccl_private DiffuseBsdf *)bsdf_alloc(
          sd, sizeof(DiffuseBsdf), make_spectrum(0.8f));
      if (bsdf != NULL) {
        bsdf->N = sd->N;
        sd->flag |= bsdf_diffuse_setup(bsdf);
      }
    }
#endif
  }
}

CCL_NAMESPACE_END<|MERGE_RESOLUTION|>--- conflicted
+++ resolved
@@ -10,18 +10,13 @@
 #include "kernel/closure/bsdf_util.h"
 #include "kernel/closure/emissive.h"
 
-<<<<<<< HEAD
 #include "kernel/integrator/guiding.h"
 
-#include "kernel/svm/svm.h"
-
 #include "util/log.h"
 
-=======
 #ifdef __SVM__
 #  include "kernel/svm/svm.h"
 #endif
->>>>>>> ed6c8d82
 #ifdef __OSL__
 #  include "kernel/osl/osl.h"
 #endif
