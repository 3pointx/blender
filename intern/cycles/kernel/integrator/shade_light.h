--- conflicted
+++ resolved
@@ -68,12 +68,8 @@
   }
 
   /* Write to render buffer. */
-<<<<<<< HEAD
   guiding_record_surface_emission(kg, state, light_eval, mis_weight);
-  film_accum_surface_emission(kg, state, light_eval, mis_weight, render_buffer, ls.group);
-=======
   film_write_surface_emission(kg, state, light_eval, mis_weight, render_buffer, ls.group);
->>>>>>> 49ca810b
 }
 
 ccl_device void integrator_shade_light(KernelGlobals kg,
