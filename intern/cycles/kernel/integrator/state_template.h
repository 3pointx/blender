--- conflicted
+++ resolved
@@ -47,13 +47,8 @@
 KERNEL_STRUCT_MEMBER(path, float, continuation_probability, KERNEL_FEATURE_PATH_TRACING)
 /* Throughput. */
 KERNEL_STRUCT_MEMBER(path, PackedSpectrum, throughput, KERNEL_FEATURE_PATH_TRACING)
-<<<<<<< HEAD
-/* Factor to multiple with throughput to get remove any guiding pdfs.
- * Such throughput without guiding pdfs is used for Russian rouletter termination. */
-=======
 /* Factor to multiple with throughput to get remove any guiding PDFS.
  * Such throughput without guiding PDFS is used for Russian roulette termination. */
->>>>>>> 0484b6bb
 KERNEL_STRUCT_MEMBER(path, float, unguided_throughput, KERNEL_FEATURE_PATH_GUIDING)
 /* Ratio of throughput to distinguish diffuse / glossy / transmission render passes. */
 KERNEL_STRUCT_MEMBER(path, PackedSpectrum, pass_diffuse_weight, KERNEL_FEATURE_LIGHT_PASSES)
@@ -122,31 +117,17 @@
 /* If surface guiding is enabled */
 KERNEL_STRUCT_MEMBER(guiding, bool, use_surface_guiding, KERNEL_FEATURE_PATH_GUIDING)
 /* Random number used for additional guiding decisions (e.g., cache query, selection to use guiding
-<<<<<<< HEAD
- * or bsdf sampling) */
-KERNEL_STRUCT_MEMBER(guiding, float, sample_surface_guiding_rand, KERNEL_FEATURE_PATH_GUIDING)
-/* The probability to use surface guiding (i.e., diffuse sampling prob * guiding prob)*/
-KERNEL_STRUCT_MEMBER(guiding, float, surface_guiding_sampling_prob, KERNEL_FEATURE_PATH_GUIDING)
-/* Probability of sampling a bssrdf closure instead of a bsdf closure*/
-=======
  * or BSDF sampling) */
 KERNEL_STRUCT_MEMBER(guiding, float, sample_surface_guiding_rand, KERNEL_FEATURE_PATH_GUIDING)
 /* The probability to use surface guiding (i.e., diffuse sampling prob * guiding prob)*/
 KERNEL_STRUCT_MEMBER(guiding, float, surface_guiding_sampling_prob, KERNEL_FEATURE_PATH_GUIDING)
 /* Probability of sampling a BSSRDF closure instead of a BSDF closure*/
->>>>>>> 0484b6bb
 KERNEL_STRUCT_MEMBER(guiding, float, bssrdf_sampling_prob, KERNEL_FEATURE_PATH_GUIDING)
 /* If volume guiding is enabled */
 KERNEL_STRUCT_MEMBER(guiding, bool, use_volume_guiding, KERNEL_FEATURE_PATH_GUIDING)
 /* Random number used for additional guiding decisions (e.g., cache query, selection to use guiding
-<<<<<<< HEAD
- * or bsdf sampling) */
-KERNEL_STRUCT_MEMBER(guiding, float, sample_volume_guiding_rand, KERNEL_FEATURE_PATH_GUIDING)
-/* The probability to use surface guiding (i.e., diffuse sampling prob * guiding prob)*/
-=======
  * or BSDF sampling) */
 KERNEL_STRUCT_MEMBER(guiding, float, sample_volume_guiding_rand, KERNEL_FEATURE_PATH_GUIDING)
 /* The probability to use surface guiding (i.e., diffuse sampling prob * guiding prob). */
->>>>>>> 0484b6bb
 KERNEL_STRUCT_MEMBER(guiding, float, volume_guiding_sampling_prob, KERNEL_FEATURE_PATH_GUIDING)
 KERNEL_STRUCT_END(guiding)