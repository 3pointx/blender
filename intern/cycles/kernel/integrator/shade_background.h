--- conflicted
+++ resolved
@@ -66,15 +66,11 @@
 
     /* multiple importance sampling, get background light pdf for ray
      * direction, and compute weight with respect to BSDF pdf */
-<<<<<<< HEAD
-    float pdf = background_light_pdf(kg, ray_P - ray_D * mis_ray_t, ray_D);
+    float pdf = background_light_pdf(kg, ray_P, ray_D);
     if (kernel_data.integrator.use_light_tree) {
       const float3 N = INTEGRATOR_STATE(state, path, mis_origin_n);
       pdf *= distant_lights_pdf(kg, ray_P, N, kernel_data.background.light_index);
     }
-=======
-    const float pdf = background_light_pdf(kg, ray_P, ray_D);
->>>>>>> 28985ccc
     const float mis_weight = light_sample_mis_weight_forward(kg, mis_ray_pdf, pdf);
     L *= mis_weight;
   }
