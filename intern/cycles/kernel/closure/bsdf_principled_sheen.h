--- conflicted
+++ resolved
@@ -72,11 +72,13 @@
   return expf(exponent);
 }
 
-ccl_device_inline float3 sheen_v2_eval(float3 N, float3 V, float3 L, float3 H, float r, float *pdf)
+ccl_device_inline Spectrum
+sheen_v2_eval(float3 N, float3 V, float3 L, float3 H, float r, float *pdf)
 {
   float cosNH = dot(N, H), cosNV = dot(N, V), cosNL = dot(N, L);
 
   if (cosNH < 0 || cosNV < 0 || cosNL < 0) {
+    *pdf = 0.0f;
     return zero_float3();
   }
 
@@ -99,7 +101,7 @@
    * term G=1/(1+lambdaV+lambdaL).
    */
   float val = D / (4 * cosNV * (1 + lambdaV + lambdaL));
-  return make_float3(val, val, val);
+  return make_spectrum(val);
 }
 
 ccl_device_forceinline float sheen_v2_E(KernelGlobals kg, float mu, float rough)
@@ -116,7 +118,6 @@
   return SD_BSDF | SD_BSDF_HAS_EVAL;
 }
 
-<<<<<<< HEAD
 ccl_device int bsdf_principled_sheen_v2_setup(KernelGlobals kg,
                                               ccl_private const ShaderData *sd,
                                               ccl_private PrincipledSheenBsdf *bsdf)
@@ -132,22 +133,19 @@
   return SD_BSDF | SD_BSDF_HAS_EVAL;
 }
 
-ccl_device float3 bsdf_principled_sheen_eval_reflect(ccl_private const ShaderClosure *sc,
-                                                     const float3 I,
-                                                     const float3 omega_in,
-                                                     ccl_private float *pdf)
-=======
 ccl_device Spectrum bsdf_principled_sheen_eval(ccl_private const ShaderClosure *sc,
                                                const float3 I,
                                                const float3 omega_in,
                                                ccl_private float *pdf)
->>>>>>> d1d2f002
 {
   ccl_private const PrincipledSheenBsdf *bsdf = (ccl_private const PrincipledSheenBsdf *)sc;
   const float3 N = bsdf->N;
 
   if (dot(N, omega_in) > 0.0f) {
-<<<<<<< HEAD
+    const float3 V = I;         // outgoing
+    const float3 L = omega_in;  // incoming
+    const float3 H = normalize(L + V);
+
     *pdf = M_1_2PI_F;
     if (bsdf->type == CLOSURE_BSDF_PRINCIPLED_SHEEN_V2_ID) {
       return sheen_v2_eval(N, V, L, H, bsdf->roughness, pdf);
@@ -155,14 +153,6 @@
     else {
       return calculate_principled_sheen_brdf(N, V, L, H, pdf);
     }
-=======
-    const float3 V = I;         // outgoing
-    const float3 L = omega_in;  // incoming
-    const float3 H = normalize(L + V);
-
-    *pdf = fmaxf(dot(N, omega_in), 0.0f) * M_1_PI_F;
-    return calculate_principled_sheen_brdf(N, V, L, H, pdf);
->>>>>>> d1d2f002
   }
   else {
     *pdf = 0.0f;
@@ -188,22 +178,12 @@
   if (dot(Ng, *omega_in) > 0) {
     float3 H = normalize(I + *omega_in);
 
-<<<<<<< HEAD
     if (bsdf->type == CLOSURE_BSDF_PRINCIPLED_SHEEN_V2_ID) {
       *eval = sheen_v2_eval(N, I, *omega_in, H, bsdf->roughness, pdf);
     }
     else {
       *eval = calculate_principled_sheen_brdf(N, I, *omega_in, H, pdf);
     }
-
-#ifdef __RAY_DIFFERENTIALS__
-    // TODO: find a better approximation for the diffuse bounce
-    *domega_in_dx = -((2 * dot(N, dIdx)) * N - dIdx);
-    *domega_in_dy = -((2 * dot(N, dIdy)) * N - dIdy);
-#endif
-=======
-    *eval = calculate_principled_sheen_brdf(N, I, *omega_in, H, pdf);
->>>>>>> d1d2f002
   }
   else {
     *eval = zero_spectrum();
