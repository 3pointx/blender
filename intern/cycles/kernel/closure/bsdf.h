--- conflicted
+++ resolved
@@ -173,58 +173,13 @@
     case CLOSURE_BSDF_MICROFACET_GGX_CLEARCOAT_ID:
     case CLOSURE_BSDF_MICROFACET_GGX_CLEARCOAT_V2_ID:
     case CLOSURE_BSDF_MICROFACET_GGX_REFRACTION_ID:
-<<<<<<< HEAD
-      label = bsdf_microfacet_ggx_sample(sc,
-                                         Ng,
-                                         sd->I,
-                                         sd->dI.dx,
-                                         sd->dI.dy,
-                                         randu,
-                                         randv,
-                                         eval,
-                                         omega_in,
-                                         &domega_in->dx,
-                                         &domega_in->dy,
-                                         pdf);
-=======
       label = bsdf_microfacet_ggx_sample(
-          kg, sc, Ng, sd->I, randu, randv, eval, omega_in, pdf, sampled_roughness, eta);
->>>>>>> d1d2f002
+          sc, Ng, sd->I, randu, randv, eval, omega_in, pdf, sampled_roughness, eta);
       break;
     case CLOSURE_BSDF_MICROFACET_MULTI_GGX_GLASS_ID:
     case CLOSURE_BSDF_MICROFACET_MULTI_GGX_GLASS_FRESNEL_ID:
-      label = bsdf_microfacet_ggx_glass_sample(sc,
-                                               Ng,
-                                               sd->I,
-                                               randu,
-                                               randv,
-                                               eval,
-                                               omega_in,
-<<<<<<< HEAD
-                                               &domega_in->dx,
-                                               &domega_in->dy,
-                                               pdf);
-=======
-                                               pdf,
-                                               &sd->lcg_state,
-                                               sampled_roughness,
-                                               eta);
-      break;
-    case CLOSURE_BSDF_MICROFACET_MULTI_GGX_GLASS_ID:
-    case CLOSURE_BSDF_MICROFACET_MULTI_GGX_GLASS_FRESNEL_ID:
-      label = bsdf_microfacet_multi_ggx_glass_sample(kg,
-                                                     sc,
-                                                     Ng,
-                                                     sd->I,
-                                                     randu,
-                                                     randv,
-                                                     eval,
-                                                     omega_in,
-                                                     pdf,
-                                                     &sd->lcg_state,
-                                                     sampled_roughness,
-                                                     eta);
->>>>>>> d1d2f002
+      label = bsdf_microfacet_ggx_glass_sample(
+          sc, Ng, sd->I, randu, randv, eval, omega_in, pdf, sampled_roughness, eta);
       break;
     case CLOSURE_BSDF_MICROFACET_BECKMANN_ID:
     case CLOSURE_BSDF_MICROFACET_BECKMANN_REFRACTION_ID:
@@ -272,28 +227,11 @@
       *eta = 1.0f;
       break;
     case CLOSURE_BSDF_PRINCIPLED_SHEEN_ID:
-<<<<<<< HEAD
     case CLOSURE_BSDF_PRINCIPLED_SHEEN_V2_ID:
-      label = bsdf_principled_sheen_sample(sc,
-                                           Ng,
-                                           sd->I,
-                                           sd->dI.dx,
-                                           sd->dI.dy,
-                                           randu,
-                                           randv,
-                                           eval,
-                                           omega_in,
-                                           &domega_in->dx,
-                                           &domega_in->dy,
-                                           pdf);
-      break;
-#  endif /* __PRINCIPLED__ */
-=======
       label = bsdf_principled_sheen_sample(sc, Ng, sd->I, randu, randv, eval, omega_in, pdf);
       *sampled_roughness = one_float2();
       *eta = 1.0f;
       break;
->>>>>>> d1d2f002
 #endif
     default:
       label = LABEL_NONE;
@@ -384,19 +322,14 @@
       break;
     case CLOSURE_BSDF_MICROFACET_GGX_ID:
     case CLOSURE_BSDF_MICROFACET_GGX_FRESNEL_ID:
+    case CLOSURE_BSDF_MICROFACET_GGX_FRESNEL_V2_ID:
     case CLOSURE_BSDF_MICROFACET_GGX_CLEARCOAT_ID:
+    case CLOSURE_BSDF_MICROFACET_GGX_CLEARCOAT_V2_ID:
     case CLOSURE_BSDF_MICROFACET_GGX_REFRACTION_ID: {
       ccl_private const MicrofacetBsdf *bsdf = (ccl_private const MicrofacetBsdf *)sc;
       *roughness = make_float2(bsdf->alpha_x, bsdf->alpha_y);
       refractive = bsdf->type == CLOSURE_BSDF_MICROFACET_GGX_REFRACTION_ID;
       *eta = refractive ? 1.0f / bsdf->ior : bsdf->ior;
-      break;
-    }
-    case CLOSURE_BSDF_MICROFACET_MULTI_GGX_ID:
-    case CLOSURE_BSDF_MICROFACET_MULTI_GGX_FRESNEL_ID: {
-      ccl_private const MicrofacetBsdf *bsdf = (ccl_private const MicrofacetBsdf *)sc;
-      *roughness = make_float2(bsdf->alpha_x, bsdf->alpha_y);
-      *eta = bsdf->ior;
       break;
     }
     case CLOSURE_BSDF_MICROFACET_MULTI_GGX_GLASS_ID:
@@ -452,6 +385,7 @@
       *eta = 1.0f;
       break;
     case CLOSURE_BSDF_PRINCIPLED_SHEEN_ID:
+    case CLOSURE_BSDF_PRINCIPLED_SHEEN_V2_ID:
       *roughness = one_float2();
       *eta = 1.0f;
       break;
@@ -503,9 +437,9 @@
       break;
     case CLOSURE_BSDF_MICROFACET_GGX_ID:
     case CLOSURE_BSDF_MICROFACET_GGX_FRESNEL_ID:
+    case CLOSURE_BSDF_MICROFACET_GGX_FRESNEL_V2_ID:
     case CLOSURE_BSDF_MICROFACET_GGX_CLEARCOAT_ID:
-    case CLOSURE_BSDF_MICROFACET_MULTI_GGX_ID:
-    case CLOSURE_BSDF_MICROFACET_MULTI_GGX_FRESNEL_ID:
+    case CLOSURE_BSDF_MICROFACET_GGX_CLEARCOAT_V2_ID:
     case CLOSURE_BSDF_MICROFACET_BECKMANN_ID: {
       ccl_private const MicrofacetBsdf *bsdf = (ccl_private const MicrofacetBsdf *)sc;
       label = (bsdf->alpha_x * bsdf->alpha_y <= 1e-7f) ? LABEL_REFLECT | LABEL_SINGULAR :
@@ -552,6 +486,7 @@
       label = LABEL_REFLECT | LABEL_DIFFUSE;
       break;
     case CLOSURE_BSDF_PRINCIPLED_SHEEN_ID:
+    case CLOSURE_BSDF_PRINCIPLED_SHEEN_V2_ID:
       label = LABEL_REFLECT | LABEL_DIFFUSE;
       break;
 #endif
@@ -603,66 +538,6 @@
       eval = bsdf_diffuse_ramp_eval(sc, sd->I, omega_in, pdf);
       break;
 #  endif
-<<<<<<< HEAD
-      case CLOSURE_BSDF_TRANSLUCENT_ID:
-        eval = bsdf_translucent_eval_reflect(sc, sd->I, omega_in, pdf);
-        break;
-      case CLOSURE_BSDF_REFLECTION_ID:
-        eval = bsdf_reflection_eval_reflect(sc, sd->I, omega_in, pdf);
-        break;
-      case CLOSURE_BSDF_REFRACTION_ID:
-        eval = bsdf_refraction_eval_reflect(sc, sd->I, omega_in, pdf);
-        break;
-      case CLOSURE_BSDF_TRANSPARENT_ID:
-        eval = bsdf_transparent_eval_reflect(sc, sd->I, omega_in, pdf);
-        break;
-      case CLOSURE_BSDF_MICROFACET_GGX_ID:
-      case CLOSURE_BSDF_MICROFACET_GGX_FRESNEL_ID:
-      case CLOSURE_BSDF_MICROFACET_GGX_FRESNEL_V2_ID:
-      case CLOSURE_BSDF_MICROFACET_GGX_CLEARCOAT_ID:
-      case CLOSURE_BSDF_MICROFACET_GGX_CLEARCOAT_V2_ID:
-      case CLOSURE_BSDF_MICROFACET_GGX_REFRACTION_ID:
-        eval = bsdf_microfacet_ggx_eval_reflect(sc, sd->I, omega_in, pdf);
-        break;
-      case CLOSURE_BSDF_MICROFACET_MULTI_GGX_GLASS_ID:
-      case CLOSURE_BSDF_MICROFACET_MULTI_GGX_GLASS_FRESNEL_ID:
-        eval = bsdf_microfacet_ggx_glass_eval_reflect(sc, sd->I, omega_in, pdf);
-        break;
-      case CLOSURE_BSDF_MICROFACET_BECKMANN_ID:
-      case CLOSURE_BSDF_MICROFACET_BECKMANN_REFRACTION_ID:
-        eval = bsdf_microfacet_beckmann_eval_reflect(sc, sd->I, omega_in, pdf);
-        break;
-      case CLOSURE_BSDF_ASHIKHMIN_SHIRLEY_ID:
-        eval = bsdf_ashikhmin_shirley_eval_reflect(sc, sd->I, omega_in, pdf);
-        break;
-      case CLOSURE_BSDF_ASHIKHMIN_VELVET_ID:
-        eval = bsdf_ashikhmin_velvet_eval_reflect(sc, sd->I, omega_in, pdf);
-        break;
-      case CLOSURE_BSDF_DIFFUSE_TOON_ID:
-        eval = bsdf_diffuse_toon_eval_reflect(sc, sd->I, omega_in, pdf);
-        break;
-      case CLOSURE_BSDF_GLOSSY_TOON_ID:
-        eval = bsdf_glossy_toon_eval_reflect(sc, sd->I, omega_in, pdf);
-        break;
-      case CLOSURE_BSDF_HAIR_PRINCIPLED_ID:
-        eval = bsdf_principled_hair_eval(kg, sd, sc, omega_in, pdf);
-        break;
-      case CLOSURE_BSDF_HAIR_REFLECTION_ID:
-        eval = bsdf_hair_reflection_eval_reflect(sc, sd->I, omega_in, pdf);
-        break;
-      case CLOSURE_BSDF_HAIR_TRANSMISSION_ID:
-        eval = bsdf_hair_transmission_eval_reflect(sc, sd->I, omega_in, pdf);
-        break;
-#  ifdef __PRINCIPLED__
-      case CLOSURE_BSDF_PRINCIPLED_DIFFUSE_ID:
-        eval = bsdf_principled_diffuse_eval_reflect(sc, sd->I, omega_in, pdf);
-        break;
-      case CLOSURE_BSDF_PRINCIPLED_SHEEN_ID:
-      case CLOSURE_BSDF_PRINCIPLED_SHEEN_V2_ID:
-        eval = bsdf_principled_sheen_eval_reflect(sc, sd->I, omega_in, pdf);
-        break;
-#  endif /* __PRINCIPLED__ */
-=======
     case CLOSURE_BSDF_TRANSLUCENT_ID:
       eval = bsdf_translucent_eval(sc, sd->I, omega_in, pdf);
       break;
@@ -677,17 +552,15 @@
       break;
     case CLOSURE_BSDF_MICROFACET_GGX_ID:
     case CLOSURE_BSDF_MICROFACET_GGX_FRESNEL_ID:
+    case CLOSURE_BSDF_MICROFACET_GGX_FRESNEL_V2_ID:
     case CLOSURE_BSDF_MICROFACET_GGX_CLEARCOAT_ID:
+    case CLOSURE_BSDF_MICROFACET_GGX_CLEARCOAT_V2_ID:
     case CLOSURE_BSDF_MICROFACET_GGX_REFRACTION_ID:
       eval = bsdf_microfacet_ggx_eval(sc, sd->I, omega_in, pdf);
       break;
-    case CLOSURE_BSDF_MICROFACET_MULTI_GGX_ID:
-    case CLOSURE_BSDF_MICROFACET_MULTI_GGX_FRESNEL_ID:
-      eval = bsdf_microfacet_multi_ggx_eval(sc, sd->I, omega_in, pdf, &sd->lcg_state);
-      break;
     case CLOSURE_BSDF_MICROFACET_MULTI_GGX_GLASS_ID:
     case CLOSURE_BSDF_MICROFACET_MULTI_GGX_GLASS_FRESNEL_ID:
-      eval = bsdf_microfacet_multi_ggx_glass_eval(sc, sd->I, omega_in, pdf, &sd->lcg_state);
+      eval = bsdf_microfacet_ggx_glass_eval(sc, sd->I, omega_in, pdf);
       break;
     case CLOSURE_BSDF_MICROFACET_BECKMANN_ID:
     case CLOSURE_BSDF_MICROFACET_BECKMANN_REFRACTION_ID:
@@ -718,90 +591,17 @@
       eval = bsdf_principled_diffuse_eval(sc, sd->I, omega_in, pdf);
       break;
     case CLOSURE_BSDF_PRINCIPLED_SHEEN_ID:
+    case CLOSURE_BSDF_PRINCIPLED_SHEEN_V2_ID:
       eval = bsdf_principled_sheen_eval(sc, sd->I, omega_in, pdf);
       break;
->>>>>>> d1d2f002
 #endif
     default:
       break;
   }
-<<<<<<< HEAD
-  else {
-    switch (sc->type) {
-      case CLOSURE_BSDF_DIFFUSE_ID:
-        eval = bsdf_diffuse_eval_transmit(sc, sd->I, omega_in, pdf);
-        break;
-#ifdef __SVM__
-      case CLOSURE_BSDF_OREN_NAYAR_ID:
-        eval = bsdf_oren_nayar_eval_transmit(sc, sd->I, omega_in, pdf);
-        break;
-      case CLOSURE_BSDF_TRANSLUCENT_ID:
-        eval = bsdf_translucent_eval_transmit(sc, sd->I, omega_in, pdf);
-        break;
-      case CLOSURE_BSDF_REFLECTION_ID:
-        eval = bsdf_reflection_eval_transmit(sc, sd->I, omega_in, pdf);
-        break;
-      case CLOSURE_BSDF_REFRACTION_ID:
-        eval = bsdf_refraction_eval_transmit(sc, sd->I, omega_in, pdf);
-        break;
-      case CLOSURE_BSDF_TRANSPARENT_ID:
-        eval = bsdf_transparent_eval_transmit(sc, sd->I, omega_in, pdf);
-        break;
-      case CLOSURE_BSDF_MICROFACET_GGX_ID:
-      case CLOSURE_BSDF_MICROFACET_GGX_FRESNEL_ID:
-      case CLOSURE_BSDF_MICROFACET_GGX_FRESNEL_V2_ID:
-      case CLOSURE_BSDF_MICROFACET_GGX_CLEARCOAT_ID:
-      case CLOSURE_BSDF_MICROFACET_GGX_CLEARCOAT_V2_ID:
-      case CLOSURE_BSDF_MICROFACET_GGX_REFRACTION_ID:
-        eval = bsdf_microfacet_ggx_eval_transmit(sc, sd->I, omega_in, pdf);
-        break;
-      case CLOSURE_BSDF_MICROFACET_MULTI_GGX_GLASS_ID:
-      case CLOSURE_BSDF_MICROFACET_MULTI_GGX_GLASS_FRESNEL_ID:
-        eval = bsdf_microfacet_ggx_glass_eval_transmit(sc, sd->I, omega_in, pdf);
-        break;
-      case CLOSURE_BSDF_MICROFACET_BECKMANN_ID:
-      case CLOSURE_BSDF_MICROFACET_BECKMANN_REFRACTION_ID:
-        eval = bsdf_microfacet_beckmann_eval_transmit(sc, sd->I, omega_in, pdf);
-        break;
-      case CLOSURE_BSDF_ASHIKHMIN_SHIRLEY_ID:
-        eval = bsdf_ashikhmin_shirley_eval_transmit(sc, sd->I, omega_in, pdf);
-        break;
-      case CLOSURE_BSDF_ASHIKHMIN_VELVET_ID:
-        eval = bsdf_ashikhmin_velvet_eval_transmit(sc, sd->I, omega_in, pdf);
-        break;
-      case CLOSURE_BSDF_DIFFUSE_TOON_ID:
-        eval = bsdf_diffuse_toon_eval_transmit(sc, sd->I, omega_in, pdf);
-        break;
-      case CLOSURE_BSDF_GLOSSY_TOON_ID:
-        eval = bsdf_glossy_toon_eval_transmit(sc, sd->I, omega_in, pdf);
-        break;
-      case CLOSURE_BSDF_HAIR_PRINCIPLED_ID:
-        eval = bsdf_principled_hair_eval(kg, sd, sc, omega_in, pdf);
-        break;
-      case CLOSURE_BSDF_HAIR_REFLECTION_ID:
-        eval = bsdf_hair_reflection_eval_transmit(sc, sd->I, omega_in, pdf);
-        break;
-      case CLOSURE_BSDF_HAIR_TRANSMISSION_ID:
-        eval = bsdf_hair_transmission_eval_transmit(sc, sd->I, omega_in, pdf);
-        break;
-#  ifdef __PRINCIPLED__
-      case CLOSURE_BSDF_PRINCIPLED_DIFFUSE_ID:
-        eval = bsdf_principled_diffuse_eval_transmit(sc, sd->I, omega_in, pdf);
-        break;
-      case CLOSURE_BSDF_PRINCIPLED_SHEEN_ID:
-      case CLOSURE_BSDF_PRINCIPLED_SHEEN_V2_ID:
-        eval = bsdf_principled_sheen_eval_transmit(sc, sd->I, omega_in, pdf);
-        break;
-#  endif /* __PRINCIPLED__ */
-#endif
-      default:
-        break;
-=======
 
   if (CLOSURE_IS_BSDF_DIFFUSE(sc->type)) {
     if (!isequal(sc->N, sd->N)) {
       eval *= bump_shadowing_term(sd->N, sc->N, omega_in);
->>>>>>> d1d2f002
     }
   }
 
