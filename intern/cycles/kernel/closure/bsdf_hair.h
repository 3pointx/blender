/* SPDX-License-Identifier: BSD-3-Clause
 *
 * Adapted from Open Shading Language
 * Copyright (c) 2009-2010 Sony Pictures Imageworks Inc., et al.
 * All Rights Reserved.
 *
 * Modifications Copyright 2011-2022 Blender Foundation. */

#pragma once

CCL_NAMESPACE_BEGIN

typedef struct HairBsdf {
  SHADER_CLOSURE_BASE;

  float3 T;
  float roughness1;
  float roughness2;
  float offset;
} HairBsdf;

static_assert(sizeof(ShaderClosure) >= sizeof(HairBsdf), "HairBsdf is too large!");

ccl_device int bsdf_hair_reflection_setup(ccl_private HairBsdf *bsdf)
{
  bsdf->type = CLOSURE_BSDF_HAIR_REFLECTION_ID;
  bsdf->roughness1 = clamp(bsdf->roughness1, 0.001f, 1.0f);
  bsdf->roughness2 = clamp(bsdf->roughness2, 0.001f, 1.0f);
  return SD_BSDF | SD_BSDF_HAS_EVAL;
}

ccl_device int bsdf_hair_transmission_setup(ccl_private HairBsdf *bsdf)
{
  bsdf->type = CLOSURE_BSDF_HAIR_TRANSMISSION_ID;
  bsdf->roughness1 = clamp(bsdf->roughness1, 0.001f, 1.0f);
  bsdf->roughness2 = clamp(bsdf->roughness2, 0.001f, 1.0f);
  return SD_BSDF | SD_BSDF_HAS_EVAL;
}

ccl_device Spectrum bsdf_hair_reflection_eval_reflect(ccl_private const ShaderClosure *sc,
                                                      const float3 I,
                                                      const float3 omega_in,
                                                      ccl_private float *pdf)
{
  ccl_private const HairBsdf *bsdf = (ccl_private const HairBsdf *)sc;
  float offset = bsdf->offset;
  float3 Tg = bsdf->T;
  float roughness1 = bsdf->roughness1;
  float roughness2 = bsdf->roughness2;

  float Iz = dot(Tg, I);
  float3 locy = normalize(I - Tg * Iz);

  float theta_r = M_PI_2_F - fast_acosf(Iz);

  float omega_in_z = dot(Tg, omega_in);
  float3 omega_in_y = normalize(omega_in - Tg * omega_in_z);

  float theta_i = M_PI_2_F - fast_acosf(omega_in_z);
  float cosphi_i = dot(omega_in_y, locy);

  if (M_PI_2_F - fabsf(theta_i) < 0.001f || cosphi_i < 0.0f) {
    *pdf = 0.0f;
    return zero_spectrum();
  }

  float roughness1_inv = 1.0f / roughness1;
  float roughness2_inv = 1.0f / roughness2;
  float phi_i = fast_acosf(cosphi_i) * roughness2_inv;
  phi_i = fabsf(phi_i) < M_PI_F ? phi_i : M_PI_F;
  float costheta_i = fast_cosf(theta_i);

  float a_R = fast_atan2f(((M_PI_2_F + theta_r) * 0.5f - offset) * roughness1_inv, 1.0f);
  float b_R = fast_atan2f(((-M_PI_2_F + theta_r) * 0.5f - offset) * roughness1_inv, 1.0f);

  float theta_h = (theta_i + theta_r) * 0.5f;
  float t = theta_h - offset;

  float phi_pdf = fast_cosf(phi_i * 0.5f) * 0.25f * roughness2_inv;
  float theta_pdf = roughness1 /
                    (2 * (t * t + roughness1 * roughness1) * (a_R - b_R) * costheta_i);
  *pdf = phi_pdf * theta_pdf;

  return make_spectrum(*pdf);
}

ccl_device Spectrum bsdf_hair_transmission_eval_reflect(ccl_private const ShaderClosure *sc,
                                                        const float3 I,
                                                        const float3 omega_in,
                                                        ccl_private float *pdf)
{
  *pdf = 0.0f;
  return zero_spectrum();
}

ccl_device Spectrum bsdf_hair_reflection_eval_transmit(ccl_private const ShaderClosure *sc,
                                                       const float3 I,
                                                       const float3 omega_in,
                                                       ccl_private float *pdf)
{
  *pdf = 0.0f;
  return zero_spectrum();
}

ccl_device Spectrum bsdf_hair_transmission_eval_transmit(ccl_private const ShaderClosure *sc,
                                                         const float3 I,
                                                         const float3 omega_in,
                                                         ccl_private float *pdf)
{
  ccl_private const HairBsdf *bsdf = (ccl_private const HairBsdf *)sc;
  float offset = bsdf->offset;
  float3 Tg = bsdf->T;
  float roughness1 = bsdf->roughness1;
  float roughness2 = bsdf->roughness2;
  float Iz = dot(Tg, I);
  float3 locy = normalize(I - Tg * Iz);

  float theta_r = M_PI_2_F - fast_acosf(Iz);

  float omega_in_z = dot(Tg, omega_in);
  float3 omega_in_y = normalize(omega_in - Tg * omega_in_z);

  float theta_i = M_PI_2_F - fast_acosf(omega_in_z);
  float phi_i = fast_acosf(dot(omega_in_y, locy));

  if (M_PI_2_F - fabsf(theta_i) < 0.001f) {
    *pdf = 0.0f;
    return zero_spectrum();
  }

  float costheta_i = fast_cosf(theta_i);

  float roughness1_inv = 1.0f / roughness1;
  float a_TT = fast_atan2f(((M_PI_2_F + theta_r) / 2 - offset) * roughness1_inv, 1.0f);
  float b_TT = fast_atan2f(((-M_PI_2_F + theta_r) / 2 - offset) * roughness1_inv, 1.0f);
  float c_TT = 2 * fast_atan2f(M_PI_2_F / roughness2, 1.0f);

  float theta_h = (theta_i + theta_r) / 2;
  float t = theta_h - offset;
  float phi = fabsf(phi_i);

  float p = M_PI_F - phi;
  float theta_pdf = roughness1 /
                    (2 * (t * t + roughness1 * roughness1) * (a_TT - b_TT) * costheta_i);
  float phi_pdf = roughness2 / (c_TT * (p * p + roughness2 * roughness2));

  *pdf = phi_pdf * theta_pdf;
  return make_spectrum(*pdf);
}

ccl_device int bsdf_hair_reflection_sample(ccl_private const ShaderClosure *sc,
                                           float3 Ng,
                                           float3 I,
                                           float randu,
                                           float randv,
                                           ccl_private Spectrum *eval,
                                           ccl_private float3 *omega_in,
<<<<<<< HEAD
                                           ccl_private float3 *domega_in_dx,
                                           ccl_private float3 *domega_in_dy,
                                           ccl_private float *pdf,
                                           ccl_private float2 *sampled_roughness)
=======
                                           ccl_private float *pdf)
>>>>>>> 3aeacb9a
{
  ccl_private const HairBsdf *bsdf = (ccl_private const HairBsdf *)sc;
  float offset = bsdf->offset;
  float3 Tg = bsdf->T;
  float roughness1 = bsdf->roughness1;
  float roughness2 = bsdf->roughness2;
  *sampled_roughness = make_float2(roughness1, roughness2);
  float Iz = dot(Tg, I);
  float3 locy = normalize(I - Tg * Iz);
  float3 locx = cross(locy, Tg);
  float theta_r = M_PI_2_F - fast_acosf(Iz);

  float roughness1_inv = 1.0f / roughness1;
  float a_R = fast_atan2f(((M_PI_2_F + theta_r) * 0.5f - offset) * roughness1_inv, 1.0f);
  float b_R = fast_atan2f(((-M_PI_2_F + theta_r) * 0.5f - offset) * roughness1_inv, 1.0f);

  float t = roughness1 * tanf(randu * (a_R - b_R) + b_R);

  float theta_h = t + offset;
  float theta_i = 2 * theta_h - theta_r;

  float costheta_i, sintheta_i;
  fast_sincosf(theta_i, &sintheta_i, &costheta_i);

  float phi = 2 * safe_asinf(1 - 2 * randv) * roughness2;

  float phi_pdf = fast_cosf(phi * 0.5f) * 0.25f / roughness2;

  float theta_pdf = roughness1 /
                    (2 * (t * t + roughness1 * roughness1) * (a_R - b_R) * costheta_i);

  float sinphi, cosphi;
  fast_sincosf(phi, &sinphi, &cosphi);
  *omega_in = (cosphi * costheta_i) * locy - (sinphi * costheta_i) * locx + (sintheta_i)*Tg;

  *pdf = fabsf(phi_pdf * theta_pdf);
  if (M_PI_2_F - fabsf(theta_i) < 0.001f)
    *pdf = 0.0f;

  *eval = make_spectrum(*pdf);

  return LABEL_REFLECT | LABEL_GLOSSY;
}

ccl_device int bsdf_hair_transmission_sample(ccl_private const ShaderClosure *sc,
                                             float3 Ng,
                                             float3 I,
                                             float randu,
                                             float randv,
                                             ccl_private Spectrum *eval,
                                             ccl_private float3 *omega_in,
<<<<<<< HEAD
                                             ccl_private float3 *domega_in_dx,
                                             ccl_private float3 *domega_in_dy,
                                             ccl_private float *pdf,
                                             ccl_private float2 *sampled_roughness)
=======
                                             ccl_private float *pdf)
>>>>>>> 3aeacb9a
{
  ccl_private const HairBsdf *bsdf = (ccl_private const HairBsdf *)sc;
  float offset = bsdf->offset;
  float3 Tg = bsdf->T;
  float roughness1 = bsdf->roughness1;
  float roughness2 = bsdf->roughness2;
  *sampled_roughness = make_float2(roughness1, roughness2);
  float Iz = dot(Tg, I);
  float3 locy = normalize(I - Tg * Iz);
  float3 locx = cross(locy, Tg);
  float theta_r = M_PI_2_F - fast_acosf(Iz);

  float roughness1_inv = 1.0f / roughness1;
  float a_TT = fast_atan2f(((M_PI_2_F + theta_r) / 2 - offset) * roughness1_inv, 1.0f);
  float b_TT = fast_atan2f(((-M_PI_2_F + theta_r) / 2 - offset) * roughness1_inv, 1.0f);
  float c_TT = 2 * fast_atan2f(M_PI_2_F / roughness2, 1.0f);

  float t = roughness1 * tanf(randu * (a_TT - b_TT) + b_TT);

  float theta_h = t + offset;
  float theta_i = 2 * theta_h - theta_r;

  float costheta_i, sintheta_i;
  fast_sincosf(theta_i, &sintheta_i, &costheta_i);

  float p = roughness2 * tanf(c_TT * (randv - 0.5f));
  float phi = p + M_PI_F;
  float theta_pdf = roughness1 /
                    (2 * (t * t + roughness1 * roughness1) * (a_TT - b_TT) * costheta_i);
  float phi_pdf = roughness2 / (c_TT * (p * p + roughness2 * roughness2));

  float sinphi, cosphi;
  fast_sincosf(phi, &sinphi, &cosphi);
  *omega_in = (cosphi * costheta_i) * locy - (sinphi * costheta_i) * locx + (sintheta_i)*Tg;

  *pdf = fabsf(phi_pdf * theta_pdf);
  if (M_PI_2_F - fabsf(theta_i) < 0.001f) {
    *pdf = 0.0f;
  }

  *eval = make_spectrum(*pdf);

  /* TODO(sergey): Should always be negative, but seems some precision issue
   * is involved here.
   */
  kernel_assert(dot(locy, *omega_in) < 1e-4f);

  return LABEL_TRANSMIT | LABEL_GLOSSY;
}

CCL_NAMESPACE_END<|MERGE_RESOLUTION|>--- conflicted
+++ resolved
@@ -155,14 +155,8 @@
                                            float randv,
                                            ccl_private Spectrum *eval,
                                            ccl_private float3 *omega_in,
-<<<<<<< HEAD
-                                           ccl_private float3 *domega_in_dx,
-                                           ccl_private float3 *domega_in_dy,
                                            ccl_private float *pdf,
                                            ccl_private float2 *sampled_roughness)
-=======
-                                           ccl_private float *pdf)
->>>>>>> 3aeacb9a
 {
   ccl_private const HairBsdf *bsdf = (ccl_private const HairBsdf *)sc;
   float offset = bsdf->offset;
@@ -214,14 +208,8 @@
                                              float randv,
                                              ccl_private Spectrum *eval,
                                              ccl_private float3 *omega_in,
-<<<<<<< HEAD
-                                             ccl_private float3 *domega_in_dx,
-                                             ccl_private float3 *domega_in_dy,
                                              ccl_private float *pdf,
                                              ccl_private float2 *sampled_roughness)
-=======
-                                             ccl_private float *pdf)
->>>>>>> 3aeacb9a
 {
   ccl_private const HairBsdf *bsdf = (ccl_private const HairBsdf *)sc;
   float offset = bsdf->offset;
