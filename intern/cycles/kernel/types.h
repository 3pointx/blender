/* SPDX-License-Identifier: Apache-2.0
 * Copyright 2011-2022 Blender Foundation */

#pragma once

#if !defined(__KERNEL_GPU__) && defined(WITH_EMBREE)
#  include <embree3/rtcore.h>
#  include <embree3/rtcore_scene.h>
#  define __EMBREE__
#endif

#include "util/math.h"
#include "util/math_fast.h"
#include "util/math_intersect.h"
#include "util/projection.h"
#include "util/static_assert.h"
#include "util/texture.h"
#include "util/transform.h"

#include "kernel/svm/types.h"

CCL_NAMESPACE_BEGIN

/* Constants */
#define OBJECT_MOTION_PASS_SIZE 2
#define FILTER_TABLE_SIZE 1024
#define RAMP_TABLE_SIZE 256
#define SHUTTER_TABLE_SIZE 256

#define BSSRDF_MIN_RADIUS 1e-8f
#define BSSRDF_MAX_HITS 4
#define BSSRDF_MAX_BOUNCES 256
#define LOCAL_MAX_HITS 4

#define VOLUME_BOUNDS_MAX 1024

#define BECKMANN_TABLE_SIZE 256

#define SHADER_NONE (~0)
#define OBJECT_NONE (~0)
#define PRIM_NONE (~0)
#define LAMP_NONE (~0)
#define ID_NONE (0.0f)
#define PASS_UNUSED (~0)
#define LIGHTGROUP_NONE (~0)

#define INTEGRATOR_SHADOW_ISECT_SIZE_CPU 1024U
#define INTEGRATOR_SHADOW_ISECT_SIZE_GPU 4U

#ifdef __KERNEL_GPU__
#  define INTEGRATOR_SHADOW_ISECT_SIZE INTEGRATOR_SHADOW_ISECT_SIZE_GPU
#else
#  define INTEGRATOR_SHADOW_ISECT_SIZE INTEGRATOR_SHADOW_ISECT_SIZE_CPU
#endif

/* Kernel features */
#define __AO__
#define __CAUSTICS_TRICKS__
#define __CLAMP_SAMPLE__
#define __DENOISING_FEATURES__
#define __DPDU__
#define __HAIR__
#define __OBJECT_MOTION__
#define __PASSES__
#define __PATCH_EVAL__
#define __POINTCLOUD__
#define __RAY_DIFFERENTIALS__
#define __SHADER_RAYTRACE__
#define __SHADOW_CATCHER__
#define __SHADOW_RECORD_ALL__
#define __SUBSURFACE__
#define __SVM__
#define __TRANSPARENT_SHADOWS__
#define __VISIBILITY_FLAG__
#define __VOLUME__

/* Device specific features */
#ifndef __KERNEL_GPU__
#  ifdef WITH_OSL
#    define __OSL__
#  endif
#  ifdef WITH_PATH_GUIDING
#    define __PATH_GUIDING__
#  endif
#  define __VOLUME_RECORD_ALL__
#endif /* !__KERNEL_GPU__ */

/* MNEE currently causes "Compute function exceeds available temporary registers"
 * on Metal, disabled for now. */
#ifndef __KERNEL_METAL__
#  define __MNEE__
#endif

/* Scene-based selective features compilation. */
#ifdef __KERNEL_FEATURES__
#  if !(__KERNEL_FEATURES & KERNEL_FEATURE_OBJECT_MOTION)
#    undef __OBJECT_MOTION__
#  endif
#  if !(__KERNEL_FEATURES & KERNEL_FEATURE_HAIR)
#    undef __HAIR__
#  endif
#  if !(__KERNEL_FEATURES & KERNEL_FEATURE_POINTCLOUD)
#    undef __POINTCLOUD__
#  endif
#  if !(__KERNEL_FEATURES & KERNEL_FEATURE_VOLUME)
#    undef __VOLUME__
#  endif
#  if !(__KERNEL_FEATURES & KERNEL_FEATURE_SUBSURFACE)
#    undef __SUBSURFACE__
#  endif
#  if !(__KERNEL_FEATURES & KERNEL_FEATURE_PATCH_EVALUATION)
#    undef __PATCH_EVAL__
#  endif
#  if !(__KERNEL_FEATURES & KERNEL_FEATURE_TRANSPARENT)
#    undef __TRANSPARENT_SHADOWS__
#  endif
#  if !(__KERNEL_FEATURES & KERNEL_FEATURE_SHADOW_CATCHER)
#    undef __SHADOW_CATCHER__
#  endif
#  if !(__KERNEL_FEATURES & KERNEL_FEATURE_DENOISING)
#    undef __DENOISING_FEATURES__
#  endif
#endif

#ifdef WITH_CYCLES_DEBUG_NAN
#  define __KERNEL_DEBUG_NAN__
#endif

/* Features that enable others */

#if defined(__SUBSURFACE__) || defined(__SHADER_RAYTRACE__)
#  define __BVH_LOCAL__
#endif

/* Sampling Patterns */

/* Unique numbers for sampling patterns in each bounce. */
enum PathTraceDimension {
  /* Init bounce */
  PRNG_FILTER = 0,
  PRNG_LENS = 1,
  PRNG_TIME = 2,

  /* Shade bounce */
  PRNG_TERMINATE = 0,
  PRNG_LIGHT = 1,
  PRNG_LIGHT_TERMINATE = 2,
  /* Surface */
  PRNG_SURFACE_BSDF = 3,
  PRNG_SURFACE_AO = 4,
  PRNG_SURFACE_BEVEL = 5,
  PRNG_SURFACE_BSDF_GUIDING = 6,
  /* Volume */
  PRNG_VOLUME_PHASE = 3,
  PRNG_VOLUME_PHASE_CHANNEL = 4,
  PRNG_VOLUME_SCATTER_DISTANCE = 5,
  PRNG_VOLUME_OFFSET = 6,
  PRNG_VOLUME_SHADE_OFFSET = 7,
  PRNG_VOLUME_PHASE_GUIDING = 8,

  /* Subsurface random walk bounces */
  PRNG_SUBSURFACE_BSDF = 0,
  PRNG_SUBSURFACE_PHASE_CHANNEL = 1,
  PRNG_SUBSURFACE_SCATTER_DISTANCE = 2,
  PRNG_SUBSURFACE_GUIDE_STRATEGY = 3,
  PRNG_SUBSURFACE_GUIDE_DIRECTION = 4,

  /* Subsurface disk bounce */
  PRNG_SUBSURFACE_DISK = 0,
  PRNG_SUBSURFACE_DISK_RESAMPLE = 1,

  /* High enough number so we don't need to change it when adding new dimenions,
   * low enough so there is no uint16_t overflow with many bounces. */
  PRNG_BOUNCE_NUM = 16,
};

enum SamplingPattern {
  SAMPLING_PATTERN_SOBOL_BURLEY = 0,
  SAMPLING_PATTERN_PMJ = 1,

  SAMPLING_NUM_PATTERNS,
};

/* These flags values correspond to `raytypes` in `osl.cpp`, so keep them in sync! */

enum PathRayFlag : uint32_t {
  /* --------------------------------------------------------------------
   * Ray visibility.
   *
   * NOTE: Recalculated after a surface bounce.
   */

  PATH_RAY_CAMERA = (1U << 0U),
  PATH_RAY_REFLECT = (1U << 1U),
  PATH_RAY_TRANSMIT = (1U << 2U),
  PATH_RAY_DIFFUSE = (1U << 3U),
  PATH_RAY_GLOSSY = (1U << 4U),
  PATH_RAY_SINGULAR = (1U << 5U),
  PATH_RAY_TRANSPARENT = (1U << 6U),
  PATH_RAY_VOLUME_SCATTER = (1U << 7U),

  /* Shadow ray visibility. */
  PATH_RAY_SHADOW_OPAQUE = (1U << 8U),
  PATH_RAY_SHADOW_TRANSPARENT = (1U << 9U),
  PATH_RAY_SHADOW = (PATH_RAY_SHADOW_OPAQUE | PATH_RAY_SHADOW_TRANSPARENT),

  /* Special flag to tag unaligned BVH nodes.
   * Only set and used in BVH nodes to distinguish how to interpret bounding box information stored
   * in the node (either it should be intersected as AABB or as OBBU). */
  PATH_RAY_NODE_UNALIGNED = (1U << 10U),

  /* Subset of flags used for ray visibility for intersection.
   *
   * NOTE: SHADOW_CATCHER macros below assume there are no more than
   * 16 visibility bits. */
  PATH_RAY_ALL_VISIBILITY = ((1U << 11U) - 1U),

  /* --------------------------------------------------------------------
   * Path flags.
   */

  /* Don't apply multiple importance sampling weights to emission from
   * lamp or surface hits, because they were not direct light sampled. */
  PATH_RAY_MIS_SKIP = (1U << 11U),

  /* Diffuse bounce earlier in the path, skip SSS to improve performance
   * and avoid branching twice with disk sampling SSS. */
  PATH_RAY_DIFFUSE_ANCESTOR = (1U << 12U),

  /* Single pass has been written. */
  PATH_RAY_SINGLE_PASS_DONE = (1U << 13U),

  /* Zero background alpha, for camera or transparent glass rays. */
  PATH_RAY_TRANSPARENT_BACKGROUND = (1U << 14U),

  /* Terminate ray immediately at next bounce. */
  PATH_RAY_TERMINATE_ON_NEXT_SURFACE = (1U << 15U),
  PATH_RAY_TERMINATE_IN_NEXT_VOLUME = (1U << 16U),

  /* Ray is to be terminated, but continue with transparent bounces and
   * emission as long as we encounter them. This is required to make the
   * MIS between direct and indirect light rays match, as shadow rays go
   * through transparent surfaces to reach emission too. */
  PATH_RAY_TERMINATE_AFTER_TRANSPARENT = (1U << 17U),

  /* Terminate ray immediately after volume shading. */
  PATH_RAY_TERMINATE_AFTER_VOLUME = (1U << 18U),

  /* Ray is to be terminated. */
  PATH_RAY_TERMINATE = (PATH_RAY_TERMINATE_ON_NEXT_SURFACE | PATH_RAY_TERMINATE_IN_NEXT_VOLUME |
                        PATH_RAY_TERMINATE_AFTER_TRANSPARENT | PATH_RAY_TERMINATE_AFTER_VOLUME),

  /* Path and shader is being evaluated for direct lighting emission. */
  PATH_RAY_EMISSION = (1U << 19U),

  /* Perform subsurface scattering. */
  PATH_RAY_SUBSURFACE_RANDOM_WALK = (1U << 20U),
  PATH_RAY_SUBSURFACE_DISK = (1U << 21U),
  PATH_RAY_SUBSURFACE_USE_FRESNEL = (1U << 22U),
  PATH_RAY_SUBSURFACE_BACKFACING = (1U << 23U),
  PATH_RAY_SUBSURFACE = (PATH_RAY_SUBSURFACE_RANDOM_WALK | PATH_RAY_SUBSURFACE_DISK |
                         PATH_RAY_SUBSURFACE_USE_FRESNEL | PATH_RAY_SUBSURFACE_BACKFACING),

  /* Contribute to denoising features. */
  PATH_RAY_DENOISING_FEATURES = (1U << 24U),

  /* Render pass categories. */
  PATH_RAY_SURFACE_PASS = (1U << 25U),
  PATH_RAY_VOLUME_PASS = (1U << 26U),
  PATH_RAY_ANY_PASS = (PATH_RAY_SURFACE_PASS | PATH_RAY_VOLUME_PASS),

  /* Shadow ray is for a light or surface, or AO. */
  PATH_RAY_SHADOW_FOR_LIGHT = (1U << 27U),
  PATH_RAY_SHADOW_FOR_AO = (1U << 28U),

  /* A shadow catcher object was hit and the path was split into two. */
  PATH_RAY_SHADOW_CATCHER_HIT = (1U << 29U),

  /* A shadow catcher object was hit and this path traces only shadow catchers, writing them into
   * their dedicated pass for later division.
   *
   * NOTE: Is not covered with `PATH_RAY_ANY_PASS` because shadow catcher does special handling
   * which is separate from the light passes. */
  PATH_RAY_SHADOW_CATCHER_PASS = (1U << 30U),

  /* Path is evaluating background for an approximate shadow catcher with non-transparent film. */
  PATH_RAY_SHADOW_CATCHER_BACKGROUND = (1U << 31U),
};

// 8bit enum, just in case we need to move more variables in it
enum PathRayMNEE {
  PATH_MNEE_VALID = (1U << 0U),
  PATH_MNEE_RECEIVER_ANCESTOR = (1U << 1U),
  PATH_MNEE_CULL_LIGHT_CONNECTION = (1U << 2U),
};

/* Configure ray visibility bits for rays and objects respectively,
 * to make shadow catchers work.
 *
 * On shadow catcher paths we want to ignore any intersections with non-catchers,
 * whereas on regular paths we want to intersect all objects. */

#define SHADOW_CATCHER_VISIBILITY_SHIFT(visibility) ((visibility) << 16)

#define SHADOW_CATCHER_PATH_VISIBILITY(path_flag, visibility) \
  (((path_flag)&PATH_RAY_SHADOW_CATCHER_PASS) ? SHADOW_CATCHER_VISIBILITY_SHIFT(visibility) : \
                                                (visibility))

#define SHADOW_CATCHER_OBJECT_VISIBILITY(is_shadow_catcher, visibility) \
  (((is_shadow_catcher) ? SHADOW_CATCHER_VISIBILITY_SHIFT(visibility) : 0) | (visibility))

/* Closure Label */

typedef enum ClosureLabel {
  LABEL_NONE = 0,
  LABEL_TRANSMIT = 1,
  LABEL_REFLECT = 2,
  LABEL_DIFFUSE = 4,
  LABEL_GLOSSY = 8,
  LABEL_SINGULAR = 16,
  LABEL_TRANSPARENT = 32,
  LABEL_VOLUME_SCATTER = 64,
  LABEL_TRANSMIT_TRANSPARENT = 128,
  LABEL_SUBSURFACE_SCATTER = 256,
} ClosureLabel;

/* Render Passes */

#define PASS_NAME_JOIN(a, b) a##_##b
#define PASSMASK(pass) (1 << ((PASS_NAME_JOIN(PASS, pass)) % 32))

// NOTE: Keep in sync with `Pass::get_type_enum()`.
typedef enum PassType {
  PASS_NONE = 0,

  /* Light Passes */
  PASS_COMBINED = 1,
  PASS_EMISSION,
  PASS_BACKGROUND,
  PASS_AO,
  PASS_SHADOW,
  PASS_DIFFUSE,
  PASS_DIFFUSE_DIRECT,
  PASS_DIFFUSE_INDIRECT,
  PASS_GLOSSY,
  PASS_GLOSSY_DIRECT,
  PASS_GLOSSY_INDIRECT,
  PASS_TRANSMISSION,
  PASS_TRANSMISSION_DIRECT,
  PASS_TRANSMISSION_INDIRECT,
  PASS_VOLUME,
  PASS_VOLUME_DIRECT,
  PASS_VOLUME_INDIRECT,
  PASS_CATEGORY_LIGHT_END = 31,

  /* Data passes */
  PASS_DEPTH = 32,
  PASS_POSITION,
  PASS_NORMAL,
  PASS_ROUGHNESS,
  PASS_UV,
  PASS_OBJECT_ID,
  PASS_MATERIAL_ID,
  PASS_MOTION,
  PASS_MOTION_WEIGHT,
  PASS_CRYPTOMATTE,
  PASS_AOV_COLOR,
  PASS_AOV_VALUE,
  PASS_ADAPTIVE_AUX_BUFFER,
  PASS_SAMPLE_COUNT,
  PASS_DIFFUSE_COLOR,
  PASS_GLOSSY_COLOR,
  PASS_TRANSMISSION_COLOR,
  /* No Scatter color since it's tricky to define what it would even mean. */
  PASS_MIST,
  PASS_DENOISING_NORMAL,
  PASS_DENOISING_ALBEDO,
  PASS_DENOISING_DEPTH,
  PASS_DENOISING_PREVIOUS,

  /* PASS_SHADOW_CATCHER accumulates contribution of shadow catcher object which is not affected by
   * any other object. The pass accessor will divide the combined pass by the shadow catcher. The
   * result of this division is then to be multiplied with the backdrop. The alpha channel of this
   * pass contains number of samples which contributed to the color components of the pass.
   *
   * PASS_SHADOW_CATCHER_SAMPLE_COUNT contains number of samples for which the path split
   * happened.
   *
   * PASS_SHADOW_CATCHER_MATTE contains pass which contains non-catcher objects. This pass is to be
   * alpha-overed onto the backdrop (after multiplication). */
  PASS_SHADOW_CATCHER,
  PASS_SHADOW_CATCHER_SAMPLE_COUNT,
  PASS_SHADOW_CATCHER_MATTE,

  PASS_GUIDING_COLOR,
  PASS_GUIDING_PROBABILITY,
  PASS_GUIDING_AVG_ROUGHNESS,
  PASS_CATEGORY_DATA_END = 63,

  PASS_BAKE_PRIMITIVE,
  PASS_BAKE_DIFFERENTIAL,
  PASS_CATEGORY_BAKE_END = 95,

  PASS_NUM,
} PassType;

#define PASS_ANY (~0)

typedef enum CryptomatteType {
  CRYPT_NONE = 0,
  CRYPT_OBJECT = (1 << 0),
  CRYPT_MATERIAL = (1 << 1),
  CRYPT_ASSET = (1 << 2),
  CRYPT_ACCURATE = (1 << 3),
} CryptomatteType;

typedef struct BsdfEval {
  Spectrum diffuse;
  Spectrum glossy;
  Spectrum sum;
} BsdfEval;

/* Closure Filter */

typedef enum FilterClosures {
  FILTER_CLOSURE_EMISSION = (1 << 0),
  FILTER_CLOSURE_DIFFUSE = (1 << 1),
  FILTER_CLOSURE_GLOSSY = (1 << 2),
  FILTER_CLOSURE_TRANSMISSION = (1 << 3),
  FILTER_CLOSURE_TRANSPARENT = (1 << 4),
  FILTER_CLOSURE_DIRECT_LIGHT = (1 << 5),
} FilterClosures;

/* Shader Flag */

typedef enum ShaderFlag {
  SHADER_SMOOTH_NORMAL = (1 << 31),
  SHADER_CAST_SHADOW = (1 << 30),
  SHADER_AREA_LIGHT = (1 << 29),
  SHADER_USE_MIS = (1 << 28),
  SHADER_EXCLUDE_DIFFUSE = (1 << 27),
  SHADER_EXCLUDE_GLOSSY = (1 << 26),
  SHADER_EXCLUDE_TRANSMIT = (1 << 25),
  SHADER_EXCLUDE_CAMERA = (1 << 24),
  SHADER_EXCLUDE_SCATTER = (1 << 23),
  SHADER_EXCLUDE_SHADOW_CATCHER = (1 << 22),
  SHADER_EXCLUDE_ANY = (SHADER_EXCLUDE_DIFFUSE | SHADER_EXCLUDE_GLOSSY | SHADER_EXCLUDE_TRANSMIT |
                        SHADER_EXCLUDE_CAMERA | SHADER_EXCLUDE_SCATTER |
                        SHADER_EXCLUDE_SHADOW_CATCHER),

  SHADER_MASK = ~(SHADER_SMOOTH_NORMAL | SHADER_CAST_SHADOW | SHADER_AREA_LIGHT | SHADER_USE_MIS |
                  SHADER_EXCLUDE_ANY)
} ShaderFlag;

/* Light Type */

typedef enum LightType {
  LIGHT_POINT,
  LIGHT_DISTANT,
  LIGHT_BACKGROUND,
  LIGHT_AREA,
  LIGHT_SPOT,
  LIGHT_TRIANGLE
} LightType;

/* Guiding Distribution Type */

typedef enum GuidingDistributionType {
  GUIDING_TYPE_PARALLAX_AWARE_VMM = 0,
  GUIDING_TYPE_DIRECTIONAL_QUAD_TREE = 1,
  GUIDING_TYPE_VMM = 2,

  GUIDING_NUM_TYPES,
} GuidingDistributionType;

/* Camera Type */

enum CameraType { CAMERA_PERSPECTIVE, CAMERA_ORTHOGRAPHIC, CAMERA_PANORAMA };

/* Panorama Type */

enum PanoramaType {
  PANORAMA_EQUIRECTANGULAR = 0,
  PANORAMA_FISHEYE_EQUIDISTANT = 1,
  PANORAMA_FISHEYE_EQUISOLID = 2,
  PANORAMA_MIRRORBALL = 3,
  PANORAMA_FISHEYE_LENS_POLYNOMIAL = 4,

  PANORAMA_NUM_TYPES,
};

/* Specifies an offset for the shutter's time interval. */
enum MotionPosition {
  /* Shutter opens at the current frame. */
  MOTION_POSITION_START = 0,
  /* Shutter is fully open at the current frame. */
  MOTION_POSITION_CENTER = 1,
  /* Shutter closes at the current frame. */
  MOTION_POSITION_END = 2,

  MOTION_NUM_POSITIONS,
};

/* Direct Light Sampling */

enum DirectLightSamplingType {
  DIRECT_LIGHT_SAMPLING_MIS = 0,
  DIRECT_LIGHT_SAMPLING_FORWARD = 1,
  DIRECT_LIGHT_SAMPLING_NEE = 2,

  DIRECT_LIGHT_SAMPLING_NUM,
};

/* Differential */

typedef struct differential3 {
  float3 dx;
  float3 dy;
} differential3;

typedef struct differential {
  float dx;
  float dy;
} differential;

/* Ray */

typedef struct RaySelfPrimitives {
  int prim;         /* Primitive the ray is starting from */
  int object;       /* Instance prim is a part of */
  int light_prim;   /* Light primitive */
  int light_object; /* Light object */
} RaySelfPrimitives;

typedef struct Ray {
  float3 P;   /* origin */
  float3 D;   /* direction */
  float tmin; /* start distance */
  float tmax; /* end distance */
  float time; /* time (for motion blur) */

  RaySelfPrimitives self;

#ifdef __RAY_DIFFERENTIALS__
  float dP;
  float dD;
#endif
} Ray;

/* Intersection */

typedef struct Intersection {
  float t, u, v;
  int prim;
  int object;
  int type;
} Intersection;

/* Primitives */

typedef enum PrimitiveType {
  PRIMITIVE_NONE = 0,
  PRIMITIVE_TRIANGLE = (1 << 0),
  PRIMITIVE_CURVE_THICK = (1 << 1),
  PRIMITIVE_CURVE_RIBBON = (1 << 2),
  PRIMITIVE_POINT = (1 << 3),
  PRIMITIVE_VOLUME = (1 << 4),
  PRIMITIVE_LAMP = (1 << 5),

  PRIMITIVE_MOTION = (1 << 6),
  PRIMITIVE_MOTION_TRIANGLE = (PRIMITIVE_TRIANGLE | PRIMITIVE_MOTION),
  PRIMITIVE_MOTION_CURVE_THICK = (PRIMITIVE_CURVE_THICK | PRIMITIVE_MOTION),
  PRIMITIVE_MOTION_CURVE_RIBBON = (PRIMITIVE_CURVE_RIBBON | PRIMITIVE_MOTION),
  PRIMITIVE_MOTION_POINT = (PRIMITIVE_POINT | PRIMITIVE_MOTION),

  PRIMITIVE_CURVE = (PRIMITIVE_CURVE_THICK | PRIMITIVE_CURVE_RIBBON),

  PRIMITIVE_ALL = (PRIMITIVE_TRIANGLE | PRIMITIVE_CURVE | PRIMITIVE_POINT | PRIMITIVE_VOLUME |
                   PRIMITIVE_LAMP | PRIMITIVE_MOTION),

  PRIMITIVE_NUM_SHAPES = 6,
  PRIMITIVE_NUM_BITS = PRIMITIVE_NUM_SHAPES + 1, /* All shapes + motion bit. */
  PRIMITIVE_NUM = PRIMITIVE_NUM_SHAPES * 2,      /* With and without motion. */
} PrimitiveType;

/* Convert type to index in range 0..PRIMITIVE_NUM-1. */
#define PRIMITIVE_INDEX(type) (bitscan((uint32_t)(type)) * 2 + (((type)&PRIMITIVE_MOTION) ? 1 : 0))

/* Pack segment into type value to save space. */
#define PRIMITIVE_PACK_SEGMENT(type, segment) ((segment << PRIMITIVE_NUM_BITS) | (type))
#define PRIMITIVE_UNPACK_SEGMENT(type) (type >> PRIMITIVE_NUM_BITS)

typedef enum CurveShapeType {
  CURVE_RIBBON = 0,
  CURVE_THICK = 1,

  CURVE_NUM_SHAPE_TYPES,
} CurveShapeType;

/* Attributes */

typedef enum AttributePrimitive {
  ATTR_PRIM_GEOMETRY = 0,
  ATTR_PRIM_SUBD,

  ATTR_PRIM_TYPES
} AttributePrimitive;

typedef enum AttributeElement {
  ATTR_ELEMENT_NONE = 0,
  ATTR_ELEMENT_OBJECT = (1 << 0),
  ATTR_ELEMENT_MESH = (1 << 1),
  ATTR_ELEMENT_FACE = (1 << 2),
  ATTR_ELEMENT_VERTEX = (1 << 3),
  ATTR_ELEMENT_VERTEX_MOTION = (1 << 4),
  ATTR_ELEMENT_CORNER = (1 << 5),
  ATTR_ELEMENT_CORNER_BYTE = (1 << 6),
  ATTR_ELEMENT_CURVE = (1 << 7),
  ATTR_ELEMENT_CURVE_KEY = (1 << 8),
  ATTR_ELEMENT_CURVE_KEY_MOTION = (1 << 9),
  ATTR_ELEMENT_VOXEL = (1 << 10)
} AttributeElement;

typedef enum AttributeStandard {
  ATTR_STD_NONE = 0,
  ATTR_STD_VERTEX_NORMAL,
  ATTR_STD_FACE_NORMAL,
  ATTR_STD_UV,
  ATTR_STD_UV_TANGENT,
  ATTR_STD_UV_TANGENT_SIGN,
  ATTR_STD_VERTEX_COLOR,
  ATTR_STD_GENERATED,
  ATTR_STD_GENERATED_TRANSFORM,
  ATTR_STD_POSITION_UNDEFORMED,
  ATTR_STD_POSITION_UNDISPLACED,
  ATTR_STD_MOTION_VERTEX_POSITION,
  ATTR_STD_MOTION_VERTEX_NORMAL,
  ATTR_STD_PARTICLE,
  ATTR_STD_CURVE_INTERCEPT,
  ATTR_STD_CURVE_LENGTH,
  ATTR_STD_CURVE_RANDOM,
  ATTR_STD_POINT_RANDOM,
  ATTR_STD_PTEX_FACE_ID,
  ATTR_STD_PTEX_UV,
  ATTR_STD_VOLUME_DENSITY,
  ATTR_STD_VOLUME_COLOR,
  ATTR_STD_VOLUME_FLAME,
  ATTR_STD_VOLUME_HEAT,
  ATTR_STD_VOLUME_TEMPERATURE,
  ATTR_STD_VOLUME_VELOCITY,
  ATTR_STD_VOLUME_VELOCITY_X,
  ATTR_STD_VOLUME_VELOCITY_Y,
  ATTR_STD_VOLUME_VELOCITY_Z,
  ATTR_STD_POINTINESS,
  ATTR_STD_RANDOM_PER_ISLAND,
  ATTR_STD_SHADOW_TRANSPARENCY,
  ATTR_STD_NUM,

  ATTR_STD_NOT_FOUND = ~0
} AttributeStandard;

typedef enum AttributeFlag {
  ATTR_FINAL_SIZE = (1 << 0),
  ATTR_SUBDIVIDED = (1 << 1),
} AttributeFlag;

typedef struct AttributeDescriptor {
  AttributeElement element;
  NodeAttributeType type;
  uint flags; /* see enum AttributeFlag */
  int offset;
} AttributeDescriptor;

/* For looking up attributes on objects and geometry. */
typedef struct AttributeMap {
  uint id;       /* Global unique identifier. */
  uint element;  /* AttributeElement. */
  int offset;    /* Offset into __attributes global arrays. */
  uint8_t type;  /* NodeAttributeType. */
  uint8_t flags; /* AttributeFlag. */
  uint8_t pad[2];
} AttributeMap;

/* Closure data */

#ifndef __MAX_CLOSURE__
#  define MAX_CLOSURE 64
#else
#  define MAX_CLOSURE __MAX_CLOSURE__
#endif

/* For manifold next event estimation, we need space to store and evaluate
 * 2 closures (with extra data) on the refractive interfaces, in addition
 * to keeping the full sd at the current shading point. We need 4 because a
 * refractive BSDF is instanced with a companion reflection BSDF, even though
 * we only need the refractive one, and each of them requires 2 slots. */
#ifndef __CAUSTICS_MAX_CLOSURE__
#  define CAUSTICS_MAX_CLOSURE 4
#else
#  define CAUSTICS_MAX_CLOSURE __CAUSTICS_MAX_CLOSURE__
#endif

#ifndef __MAX_VOLUME_STACK_SIZE__
#  define MAX_VOLUME_STACK_SIZE 32
#else
#  define MAX_VOLUME_STACK_SIZE __MAX_VOLUME_STACK_SIZE__
#endif

#define MAX_VOLUME_CLOSURE 8

/* This struct is the base class for all closures. The common members are
 * duplicated in all derived classes since we don't have C++ in the kernel
 * yet, and because it lets us lay out the members to minimize padding. The
 * weight member is located at the beginning of the struct for this reason.
 *
 * ShaderClosure has a fixed size, and any extra space must be allocated
 * with closure_alloc_extra().
 *
 * We pad the struct to align to 16 bytes. All shader closures are assumed
 * to fit in this struct size. CPU sizes are a bit larger because float3 is
 * padded to be 16 bytes, while it's only 12 bytes on the GPU. */

#define SHADER_CLOSURE_BASE \
  Spectrum weight; \
  ClosureType type; \
  float sample_weight; \
  float3 N

typedef struct ccl_align(16) ShaderClosure
{
  SHADER_CLOSURE_BASE;

  /* Extra space for closures to store data, somewhat arbitrary but closures
   * assert that their size fits. */
  char pad[sizeof(Spectrum) * 2 + sizeof(float) * 4];
}
ShaderClosure;

/* Shader Data
 *
 * Main shader state at a point on the surface or in a volume. All coordinates
 * are in world space.
 */

enum ShaderDataFlag {
  /* Runtime flags. */

  /* Set when ray hits backside of surface. */
  SD_BACKFACING = (1 << 0),
  /* Shader has non-zero emission. */
  SD_EMISSION = (1 << 1),
  /* Shader has BSDF closure. */
  SD_BSDF = (1 << 2),
  /* Shader has non-singular BSDF closure. */
  SD_BSDF_HAS_EVAL = (1 << 3),
  /* Shader has BSSRDF closure. */
  SD_BSSRDF = (1 << 4),
  /* Shader has holdout closure. */
  SD_HOLDOUT = (1 << 5),
  /* Shader has non-zero volume extinction. */
  SD_EXTINCTION = (1 << 6),
  /* Shader has have volume phase (scatter) closure. */
  SD_SCATTER = (1 << 7),
  /* Shader has transparent closure. */
  SD_TRANSPARENT = (1 << 9),
  /* BSDF requires LCG for evaluation. */
  SD_BSDF_NEEDS_LCG = (1 << 10),

  SD_CLOSURE_FLAGS = (SD_EMISSION | SD_BSDF | SD_BSDF_HAS_EVAL | SD_BSSRDF | SD_HOLDOUT |
                      SD_EXTINCTION | SD_SCATTER | SD_BSDF_NEEDS_LCG),

  /* Shader flags. */

  /* direct light sample */
  SD_USE_MIS = (1 << 16),
  /* Has transparent shadow. */
  SD_HAS_TRANSPARENT_SHADOW = (1 << 17),
  /* Has volume shader. */
  SD_HAS_VOLUME = (1 << 18),
  /* Has only volume shader, no surface. */
  SD_HAS_ONLY_VOLUME = (1 << 19),
  /* Has heterogeneous volume. */
  SD_HETEROGENEOUS_VOLUME = (1 << 20),
  /* BSSRDF normal uses bump. */
  SD_HAS_BSSRDF_BUMP = (1 << 21),
  /* Use equiangular volume sampling */
  SD_VOLUME_EQUIANGULAR = (1 << 22),
  /* Use multiple importance volume sampling. */
  SD_VOLUME_MIS = (1 << 23),
  /* Use cubic interpolation for voxels. */
  SD_VOLUME_CUBIC = (1 << 24),
  /* Has data connected to the displacement input or uses bump map. */
  SD_HAS_BUMP = (1 << 25),
  /* Has true displacement. */
  SD_HAS_DISPLACEMENT = (1 << 26),
  /* Has constant emission (value stored in __shaders) */
  SD_HAS_CONSTANT_EMISSION = (1 << 27),
  /* Needs to access attributes for volume rendering */
  SD_NEED_VOLUME_ATTRIBUTES = (1 << 28),
  /* Shader has emission */
  SD_HAS_EMISSION = (1 << 29),
  /* Shader has raytracing */
  SD_HAS_RAYTRACE = (1 << 30),

  SD_SHADER_FLAGS = (SD_USE_MIS | SD_HAS_TRANSPARENT_SHADOW | SD_HAS_VOLUME | SD_HAS_ONLY_VOLUME |
                     SD_HETEROGENEOUS_VOLUME | SD_HAS_BSSRDF_BUMP | SD_VOLUME_EQUIANGULAR |
                     SD_VOLUME_MIS | SD_VOLUME_CUBIC | SD_HAS_BUMP | SD_HAS_DISPLACEMENT |
                     SD_HAS_CONSTANT_EMISSION | SD_NEED_VOLUME_ATTRIBUTES | SD_HAS_EMISSION |
                     SD_HAS_RAYTRACE)
};

/* Object flags. */
enum ShaderDataObjectFlag {
  /* Holdout for camera rays. */
  SD_OBJECT_HOLDOUT_MASK = (1 << 0),
  /* Has object motion blur. */
  SD_OBJECT_MOTION = (1 << 1),
  /* Vertices have transform applied. */
  SD_OBJECT_TRANSFORM_APPLIED = (1 << 2),
  /* Vertices have negative scale applied. */
  SD_OBJECT_NEGATIVE_SCALE_APPLIED = (1 << 3),
  /* Object has a volume shader. */
  SD_OBJECT_HAS_VOLUME = (1 << 4),
  /* Object intersects AABB of an object with volume shader. */
  SD_OBJECT_INTERSECTS_VOLUME = (1 << 5),
  /* Has position for motion vertices. */
  SD_OBJECT_HAS_VERTEX_MOTION = (1 << 6),
  /* object is used to catch shadows */
  SD_OBJECT_SHADOW_CATCHER = (1 << 7),
  /* object has volume attributes */
  SD_OBJECT_HAS_VOLUME_ATTRIBUTES = (1 << 8),
  /* object is caustics caster */
  SD_OBJECT_CAUSTICS_CASTER = (1 << 9),
  /* object is caustics receiver */
  SD_OBJECT_CAUSTICS_RECEIVER = (1 << 10),
  /* object has attribute for volume motion */
  SD_OBJECT_HAS_VOLUME_MOTION = (1 << 11),

  /* object is using caustics */
  SD_OBJECT_CAUSTICS = (SD_OBJECT_CAUSTICS_CASTER | SD_OBJECT_CAUSTICS_RECEIVER),

  SD_OBJECT_FLAGS = (SD_OBJECT_HOLDOUT_MASK | SD_OBJECT_MOTION | SD_OBJECT_TRANSFORM_APPLIED |
                     SD_OBJECT_NEGATIVE_SCALE_APPLIED | SD_OBJECT_HAS_VOLUME |
                     SD_OBJECT_INTERSECTS_VOLUME | SD_OBJECT_SHADOW_CATCHER |
                     SD_OBJECT_HAS_VOLUME_ATTRIBUTES | SD_OBJECT_CAUSTICS |
                     SD_OBJECT_HAS_VOLUME_MOTION)
};

typedef struct ccl_align(16) ShaderData
{
  /* position */
  float3 P;
  /* smooth normal for shading */
  float3 N;
  /* true geometric normal */
  float3 Ng;
  /* view/incoming direction */
  float3 I;
  /* shader id */
  int shader;
  /* booleans describing shader, see ShaderDataFlag */
  int flag;
  /* booleans describing object of the shader, see ShaderDataObjectFlag */
  int object_flag;

  /* primitive id if there is one, ~0 otherwise */
  int prim;

  /* combined type and curve segment for hair */
  int type;

  /* parametric coordinates
   * - barycentric weights for triangles */
  float u;
  float v;
  /* object id if there is one, ~0 otherwise */
  int object;
  /* lamp id if there is one, ~0 otherwise */
  int lamp;

  /* motion blur sample time */
  float time;

  /* length of the ray being shaded */
  float ray_length;

#ifdef __RAY_DIFFERENTIALS__
  /* Radius of differential of P. */
  float dP;
  /* Radius of differential of I. */
  float dI;
  /* differential of u, v */
  differential du;
  differential dv;
#endif
#ifdef __DPDU__
  /* differential of P w.r.t. parametric coordinates. note that dPdu is
   * not readily suitable as a tangent for shading on triangles. */
  float3 dPdu;
  float3 dPdv;
#endif

#ifdef __OBJECT_MOTION__
  /* Object <-> world space transformations for motion blur, cached to avoid
   * re-interpolating them constantly for shading. */
  Transform ob_tfm_motion;
  Transform ob_itfm_motion;
#endif

  /* ray start position, only set for backgrounds */
  float3 ray_P;
  float ray_dP;

#ifdef __OSL__
  const struct KernelGlobalsCPU *osl_globals;
  const struct IntegratorStateCPU *osl_path_state;
  const struct IntegratorShadowStateCPU *osl_shadow_path_state;
#endif

  /* LCG state for closures that require additional random numbers. */
  uint lcg_state;

  /* Closure data, we store a fixed array of closures */
  int num_closure;
  int num_closure_left;
  Spectrum svm_closure_weight;

  /* Closure weights summed directly, so we can evaluate
   * emission and shadow transparency with MAX_CLOSURE 0. */
  Spectrum closure_emission_background;
  Spectrum closure_transparent_extinction;

  /* At the end so we can adjust size in ShaderDataTinyStorage. */
  struct ShaderClosure closure[MAX_CLOSURE];
}
ShaderData;

/* ShaderDataTinyStorage needs the same alignment as ShaderData, or else
 * the pointer cast in AS_SHADER_DATA invokes undefined behavior. */
typedef struct ccl_align(16) ShaderDataTinyStorage
{
  char pad[sizeof(ShaderData) - sizeof(ShaderClosure) * MAX_CLOSURE];
}
ShaderDataTinyStorage;

/* ShaderDataCausticsStorage needs the same alignment as ShaderData, or else
 * the pointer cast in AS_SHADER_DATA invokes undefined behavior. */
typedef struct ccl_align(16) ShaderDataCausticsStorage
{
  char pad[sizeof(ShaderData) - sizeof(ShaderClosure) * (MAX_CLOSURE - CAUSTICS_MAX_CLOSURE)];
}
ShaderDataCausticsStorage;

#define AS_SHADER_DATA(shader_data_tiny_storage) \
  ((ccl_private ShaderData *)shader_data_tiny_storage)

/* Compact volume closures storage.
 *
 * Used for decoupled direct/indirect light closure storage. */

typedef struct ShaderVolumeClosure {
  Spectrum weight;
  float sample_weight;
  float g;
} ShaderVolumeClosure;

typedef struct ShaderVolumePhases {
  ShaderVolumeClosure closure[MAX_VOLUME_CLOSURE];
  int num_closure;
} ShaderVolumePhases;

/* Volume Stack */

#ifdef __VOLUME__
typedef struct VolumeStack {
  int object;
  int shader;
} VolumeStack;
#endif

/* Struct to gather multiple nearby intersections. */
typedef struct LocalIntersection {
  int num_hits;
  struct Intersection hits[LOCAL_MAX_HITS];
  float3 Ng[LOCAL_MAX_HITS];
} LocalIntersection;

/* Constant Kernel Data
 *
 * These structs are passed from CPU to various devices, and the struct layout
 * must match exactly. Structs are padded to ensure 16 byte alignment, and we
 * do not use float3 because its size may not be the same on all devices. */

typedef struct KernelCamera {
  /* type */
  int type;

  /* panorama */
  int panorama_type;
  float fisheye_fov;
  float fisheye_lens;
  float4 equirectangular_range;
  float fisheye_lens_polynomial_bias;
  float4 fisheye_lens_polynomial_coefficients;

  /* stereo */
  float interocular_offset;
  float convergence_distance;
  float pole_merge_angle_from;
  float pole_merge_angle_to;

  /* matrices */
  Transform cameratoworld;
  ProjectionTransform rastertocamera;

  /* differentials */
  float4 dx;
  float4 dy;

  /* depth of field */
  float aperturesize;
  float blades;
  float bladesrotation;
  float focaldistance;

  /* motion blur */
  float shuttertime;
  int num_motion_steps, have_perspective_motion;

  /* clipping */
  float nearclip;
  float cliplength;

  /* sensor size */
  float sensorwidth;
  float sensorheight;

  /* render size */
  float width, height;
  int pad1;

  /* anamorphic lens bokeh */
  float inv_aperture_ratio;

  int is_inside_volume;

  /* more matrices */
  ProjectionTransform screentoworld;
  ProjectionTransform rastertoworld;
  ProjectionTransform ndctoworld;
  ProjectionTransform worldtoscreen;
  ProjectionTransform worldtoraster;
  ProjectionTransform worldtondc;
  Transform worldtocamera;

  /* Stores changes in the projection matrix. Use for camera zoom motion
   * blur and motion pass output for perspective camera. */
  ProjectionTransform perspective_pre;
  ProjectionTransform perspective_post;

  /* Transforms for motion pass. */
  Transform motion_pass_pre;
  Transform motion_pass_post;

  int shutter_table_offset;

  /* Rolling shutter */
  int rolling_shutter_type;
  float rolling_shutter_duration;

  int motion_position;
} KernelCamera;
static_assert_align(KernelCamera, 16);

typedef struct KernelFilmConvert {
  int pass_offset;
  int pass_stride;

  int pass_use_exposure;
  int pass_use_filter;

  int pass_divide;
  int pass_indirect;

  int pass_combined;
  int pass_sample_count;
  int pass_adaptive_aux_buffer;
  int pass_motion_weight;
  int pass_shadow_catcher;
  int pass_shadow_catcher_sample_count;
  int pass_shadow_catcher_matte;
  int pass_background;

  float scale;
  float exposure;
  float scale_exposure;

  int use_approximate_shadow_catcher;
  int use_approximate_shadow_catcher_background;
  int show_active_pixels;

  /* Number of components to write to. */
  int num_components;

  /* Number of floats per pixel. When zero is the same as `num_components`.
   * NOTE: Is ignored for half4 destination. */
  int pixel_stride;

  int is_denoised;

  /* Padding. */
  int pad1;
} KernelFilmConvert;
static_assert_align(KernelFilmConvert, 16);

typedef enum KernelBVHLayout {
  BVH_LAYOUT_NONE = 0,

  BVH_LAYOUT_BVH2 = (1 << 0),
  BVH_LAYOUT_EMBREE = (1 << 1),
  BVH_LAYOUT_OPTIX = (1 << 2),
  BVH_LAYOUT_MULTI_OPTIX = (1 << 3),
  BVH_LAYOUT_MULTI_OPTIX_EMBREE = (1 << 4),
  BVH_LAYOUT_METAL = (1 << 5),
  BVH_LAYOUT_MULTI_METAL = (1 << 6),
  BVH_LAYOUT_MULTI_METAL_EMBREE = (1 << 7),

  /* Default BVH layout to use for CPU. */
  BVH_LAYOUT_AUTO = BVH_LAYOUT_EMBREE,
  BVH_LAYOUT_ALL = BVH_LAYOUT_BVH2 | BVH_LAYOUT_EMBREE | BVH_LAYOUT_OPTIX | BVH_LAYOUT_METAL,
} KernelBVHLayout;

/* Specialized struct that can become constants in dynamic compilation. */
#define KERNEL_STRUCT_BEGIN(name, parent) struct name {
#define KERNEL_STRUCT_END(name) \
  } \
  ; \
  static_assert_align(name, 16);

#ifdef __KERNEL_USE_DATA_CONSTANTS__
#  define KERNEL_STRUCT_MEMBER(parent, type, name) type __unused_##name;
#else
#  define KERNEL_STRUCT_MEMBER(parent, type, name) type name;
#endif

#include "kernel/data_template.h"

typedef struct KernelTables {
  int beckmann_offset;
  int filter_table_offset;
  int pad1, pad2;
} KernelTables;
static_assert_align(KernelTables, 16);

typedef struct KernelBake {
  int use;
  int object_index;
  int tri_offset;
  int pad1;
} KernelBake;
static_assert_align(KernelBake, 16);

typedef struct KernelData {
  /* Features and limits. */
  uint kernel_features;
  uint max_closures;
  uint max_shaders;
  uint volume_stack_size;

  /* Always dynamic data members. */
  KernelCamera cam;
  KernelBake bake;
  KernelTables tables;

  /* Potentially specialized data members. */
#define KERNEL_STRUCT_BEGIN(name, parent) name parent;
#include "kernel/data_template.h"

  /* Device specific BVH. */
#ifdef __KERNEL_OPTIX__
  OptixTraversableHandle device_bvh;
#elif defined __METALRT__
  metalrt_as_type device_bvh;
#else
#  ifdef __EMBREE__
  RTCScene device_bvh;
#    ifndef __KERNEL_64_BIT__
  int pad1;
#    endif
#  else
  int device_bvh, pad1;
#  endif
#endif
  int pad2, pad3;
} KernelData;
static_assert_align(KernelData, 16);

/* Kernel data structures. */

typedef struct KernelObject {
  Transform tfm;
  Transform itfm;

  float volume_density;
  float pass_id;
  float random_number;
  float color[3];
  float alpha;
  int particle_index;

  float dupli_generated[3];
  float dupli_uv[2];

  int numkeys;
  int numsteps;
  int numverts;

  uint patch_map_offset;
  uint attribute_map_offset;
  uint motion_offset;

  float cryptomatte_object;
  float cryptomatte_asset;

  float shadow_terminator_shading_offset;
  float shadow_terminator_geometry_offset;

  float ao_distance;

  int lightgroup;

  uint visibility;
  int primitive_type;

  /* Volume velocity scale. */
  float velocity_scale;
} KernelObject;
static_assert_align(KernelObject, 16);

typedef struct KernelCurve {
  int shader_id;
  int first_key;
  int num_keys;
  int type;
} KernelCurve;
static_assert_align(KernelCurve, 16);

typedef struct KernelCurveSegment {
  int prim;
  int type;
} KernelCurveSegment;
static_assert_align(KernelCurveSegment, 8);

typedef struct KernelSpotLight {
  float radius;
  float invarea;
  float spot_angle;
  float spot_smooth;
  float dir[3];
  float pad;
} KernelSpotLight;

/* PointLight is SpotLight with only radius and invarea being used. */

typedef struct KernelAreaLight {
  float axisu[3];
  float invarea;
  float axisv[3];
  float tan_spread;
  float dir[3];
  float normalize_spread;
} KernelAreaLight;

typedef struct KernelDistantLight {
  float radius;
  float cosangle;
  float invarea;
  float pad;
} KernelDistantLight;

typedef struct KernelLight {
  int type;
  float co[3];
  int shader_id;
  float max_bounces;
  float random;
  float strength[3];
  int use_caustics;
  int lightgroup;
  Transform tfm;
  Transform itfm;
  union {
    KernelSpotLight spot;
    KernelAreaLight area;
    KernelDistantLight distant;
  };
} KernelLight;
static_assert_align(KernelLight, 16);

typedef struct KernelLightDistribution {
  float totarea;
  int prim;
  union {
    struct {
      int shader_flag;
      int object_id;
    } mesh_light;
    struct {
      float pad;
      float size;
    } lamp;
  };
} KernelLightDistribution;
static_assert_align(KernelLightDistribution, 16);

typedef struct KernelParticle {
  int index;
  float age;
  float lifetime;
  float size;
  float4 rotation;
  /* Only xyz are used of the following. float4 instead of float3 are used
   * to ensure consistent padding/alignment across devices. */
  float4 location;
  float4 velocity;
  float4 angular_velocity;
} KernelParticle;
static_assert_align(KernelParticle, 16);

typedef struct KernelShader {
  float constant_emission[3];
  float cryptomatte_id;
  int flags;
  int pass_id;
  int pad2, pad3;
} KernelShader;
static_assert_align(KernelShader, 16);

/* Patches */

#define PATCH_MAX_CONTROL_VERTS 16

/* Patch map node flags */

#define PATCH_MAP_NODE_IS_SET (1 << 30)
#define PATCH_MAP_NODE_IS_LEAF (1u << 31)
#define PATCH_MAP_NODE_INDEX_MASK (~(PATCH_MAP_NODE_IS_SET | PATCH_MAP_NODE_IS_LEAF))

/* Work Tiles */

typedef struct KernelWorkTile {
  uint x, y, w, h;

  uint start_sample;
  uint num_samples;
  uint sample_offset;

  int offset;
  uint stride;

  /* Precalculated parameters used by init_from_camera kernel on GPU. */
  int path_index_offset;
  int work_size;
} KernelWorkTile;

/* Shader Evaluation.
 *
 * Position on a primitive on an object at which we want to evaluate the
 * shader for e.g. mesh displacement or light importance map. */

typedef struct KernelShaderEvalInput {
  int object;
  int prim;
  float u, v;
} KernelShaderEvalInput;
static_assert_align(KernelShaderEvalInput, 16);

/* Pre-computed sample table sizes for PMJ02 sampler.
 *
 * Note: divisions *must* be a power of two, and patterns
 * ideally should be as well.
 */
#define NUM_PMJ_DIVISIONS 32
#define NUM_PMJ_SAMPLES ((NUM_PMJ_DIVISIONS) * (NUM_PMJ_DIVISIONS))
#define NUM_PMJ_PATTERNS 64

/* Device kernels.
 *
 * Identifier for kernels that can be executed in device queues.
 *
 * Some implementation details.
 *
 * If the kernel uses shared CUDA memory, `CUDADeviceQueue::enqueue` is to be modified.
 * The path iteration kernels are handled in `PathTraceWorkGPU::enqueue_path_iteration`. */

typedef enum DeviceKernel : int {
  DEVICE_KERNEL_INTEGRATOR_INIT_FROM_CAMERA = 0,
  DEVICE_KERNEL_INTEGRATOR_INIT_FROM_BAKE,
  DEVICE_KERNEL_INTEGRATOR_INTERSECT_CLOSEST,
  DEVICE_KERNEL_INTEGRATOR_INTERSECT_SHADOW,
  DEVICE_KERNEL_INTEGRATOR_INTERSECT_SUBSURFACE,
  DEVICE_KERNEL_INTEGRATOR_INTERSECT_VOLUME_STACK,
  DEVICE_KERNEL_INTEGRATOR_SHADE_BACKGROUND,
  DEVICE_KERNEL_INTEGRATOR_SHADE_LIGHT,
  DEVICE_KERNEL_INTEGRATOR_SHADE_SURFACE,
  DEVICE_KERNEL_INTEGRATOR_SHADE_SURFACE_RAYTRACE,
  DEVICE_KERNEL_INTEGRATOR_SHADE_SURFACE_MNEE,
  DEVICE_KERNEL_INTEGRATOR_SHADE_VOLUME,
  DEVICE_KERNEL_INTEGRATOR_SHADE_SHADOW,
  DEVICE_KERNEL_INTEGRATOR_MEGAKERNEL,

  DEVICE_KERNEL_INTEGRATOR_QUEUED_PATHS_ARRAY,
  DEVICE_KERNEL_INTEGRATOR_QUEUED_SHADOW_PATHS_ARRAY,
  DEVICE_KERNEL_INTEGRATOR_ACTIVE_PATHS_ARRAY,
  DEVICE_KERNEL_INTEGRATOR_TERMINATED_PATHS_ARRAY,
  DEVICE_KERNEL_INTEGRATOR_SORTED_PATHS_ARRAY,
  DEVICE_KERNEL_INTEGRATOR_COMPACT_PATHS_ARRAY,
  DEVICE_KERNEL_INTEGRATOR_COMPACT_STATES,
  DEVICE_KERNEL_INTEGRATOR_TERMINATED_SHADOW_PATHS_ARRAY,
  DEVICE_KERNEL_INTEGRATOR_COMPACT_SHADOW_PATHS_ARRAY,
  DEVICE_KERNEL_INTEGRATOR_COMPACT_SHADOW_STATES,
  DEVICE_KERNEL_INTEGRATOR_RESET,
  DEVICE_KERNEL_INTEGRATOR_SHADOW_CATCHER_COUNT_POSSIBLE_SPLITS,

  DEVICE_KERNEL_SHADER_EVAL_DISPLACE,
  DEVICE_KERNEL_SHADER_EVAL_BACKGROUND,
  DEVICE_KERNEL_SHADER_EVAL_CURVE_SHADOW_TRANSPARENCY,

#define DECLARE_FILM_CONVERT_KERNEL(variant) \
  DEVICE_KERNEL_FILM_CONVERT_##variant, DEVICE_KERNEL_FILM_CONVERT_##variant##_HALF_RGBA

  DECLARE_FILM_CONVERT_KERNEL(DEPTH),
  DECLARE_FILM_CONVERT_KERNEL(MIST),
  DECLARE_FILM_CONVERT_KERNEL(SAMPLE_COUNT),
  DECLARE_FILM_CONVERT_KERNEL(FLOAT),
  DECLARE_FILM_CONVERT_KERNEL(LIGHT_PATH),
  DECLARE_FILM_CONVERT_KERNEL(FLOAT3),
  DECLARE_FILM_CONVERT_KERNEL(MOTION),
  DECLARE_FILM_CONVERT_KERNEL(CRYPTOMATTE),
  DECLARE_FILM_CONVERT_KERNEL(SHADOW_CATCHER),
  DECLARE_FILM_CONVERT_KERNEL(SHADOW_CATCHER_MATTE_WITH_SHADOW),
  DECLARE_FILM_CONVERT_KERNEL(COMBINED),
  DECLARE_FILM_CONVERT_KERNEL(FLOAT4),

#undef DECLARE_FILM_CONVERT_KERNEL

  DEVICE_KERNEL_ADAPTIVE_SAMPLING_CONVERGENCE_CHECK,
  DEVICE_KERNEL_ADAPTIVE_SAMPLING_CONVERGENCE_FILTER_X,
  DEVICE_KERNEL_ADAPTIVE_SAMPLING_CONVERGENCE_FILTER_Y,

  DEVICE_KERNEL_FILTER_GUIDING_PREPROCESS,
  DEVICE_KERNEL_FILTER_GUIDING_SET_FAKE_ALBEDO,
  DEVICE_KERNEL_FILTER_COLOR_PREPROCESS,
  DEVICE_KERNEL_FILTER_COLOR_POSTPROCESS,

  DEVICE_KERNEL_CRYPTOMATTE_POSTPROCESS,

  DEVICE_KERNEL_PREFIX_SUM,

  DEVICE_KERNEL_NUM,
} DeviceKernel;

enum {
  DEVICE_KERNEL_INTEGRATOR_NUM = DEVICE_KERNEL_INTEGRATOR_MEGAKERNEL + 1,
};

/* Kernel Features */

enum KernelFeatureFlag : uint32_t {
  /* Shader nodes. */
  KERNEL_FEATURE_NODE_BSDF = (1U << 0U),
  KERNEL_FEATURE_NODE_EMISSION = (1U << 1U),
  KERNEL_FEATURE_NODE_VOLUME = (1U << 2U),
  KERNEL_FEATURE_NODE_BUMP = (1U << 3U),
  KERNEL_FEATURE_NODE_BUMP_STATE = (1U << 4U),
  KERNEL_FEATURE_NODE_VORONOI_EXTRA = (1U << 5U),
  KERNEL_FEATURE_NODE_RAYTRACE = (1U << 6U),
  KERNEL_FEATURE_NODE_AOV = (1U << 7U),
  KERNEL_FEATURE_NODE_LIGHT_PATH = (1U << 8U),

  /* Use denoising kernels and output denoising passes. */
  KERNEL_FEATURE_DENOISING = (1U << 9U),

  /* Use path tracing kernels. */
  KERNEL_FEATURE_PATH_TRACING = (1U << 10U),

  /* BVH/sampling kernel features. */
  KERNEL_FEATURE_POINTCLOUD = (1U << 11U),
  KERNEL_FEATURE_HAIR = (1U << 12U),
  KERNEL_FEATURE_HAIR_THICK = (1U << 13U),
  KERNEL_FEATURE_OBJECT_MOTION = (1U << 14U),

  /* Denotes whether baking functionality is needed. */
  KERNEL_FEATURE_BAKING = (1U << 15U),

  /* Use subsurface scattering materials. */
  KERNEL_FEATURE_SUBSURFACE = (1U << 16U),

  /* Use volume materials. */
  KERNEL_FEATURE_VOLUME = (1U << 17U),

  /* Use OpenSubdiv patch evaluation */
  KERNEL_FEATURE_PATCH_EVALUATION = (1U << 18U),

  /* Use Transparent shadows */
  KERNEL_FEATURE_TRANSPARENT = (1U << 19U),

  /* Use shadow catcher. */
  KERNEL_FEATURE_SHADOW_CATCHER = (1U << 29U),

  /* Light render passes. */
  KERNEL_FEATURE_LIGHT_PASSES = (1U << 21U),

  /* Shadow render pass. */
  KERNEL_FEATURE_SHADOW_PASS = (1U << 22U),

  /* AO. */
  KERNEL_FEATURE_AO_PASS = (1U << 23U),
  KERNEL_FEATURE_AO_ADDITIVE = (1U << 24U),
  KERNEL_FEATURE_AO = (KERNEL_FEATURE_AO_PASS | KERNEL_FEATURE_AO_ADDITIVE),

  /* MNEE. */
<<<<<<< HEAD
  KERNEL_FEATURE_MNEE = (1U << 27U),

  /* Path guiding. */
  KERNEL_FEATURE_PATH_GUIDING = (1U << 28U),
=======
  KERNEL_FEATURE_MNEE = (1U << 25U),
>>>>>>> 49ca810b
};

/* Shader node feature mask, to specialize shader evaluation for kernels. */

#define KERNEL_FEATURE_NODE_MASK_SURFACE_LIGHT \
  (KERNEL_FEATURE_NODE_EMISSION | KERNEL_FEATURE_NODE_VORONOI_EXTRA | \
   KERNEL_FEATURE_NODE_LIGHT_PATH)
#define KERNEL_FEATURE_NODE_MASK_SURFACE_BACKGROUND \
  (KERNEL_FEATURE_NODE_MASK_SURFACE_LIGHT | KERNEL_FEATURE_NODE_AOV)
#define KERNEL_FEATURE_NODE_MASK_SURFACE_SHADOW \
  (KERNEL_FEATURE_NODE_BSDF | KERNEL_FEATURE_NODE_EMISSION | KERNEL_FEATURE_NODE_VOLUME | \
   KERNEL_FEATURE_NODE_BUMP | KERNEL_FEATURE_NODE_BUMP_STATE | \
   KERNEL_FEATURE_NODE_VORONOI_EXTRA | KERNEL_FEATURE_NODE_LIGHT_PATH)
#define KERNEL_FEATURE_NODE_MASK_SURFACE \
  (KERNEL_FEATURE_NODE_MASK_SURFACE_SHADOW | KERNEL_FEATURE_NODE_RAYTRACE | \
   KERNEL_FEATURE_NODE_AOV | KERNEL_FEATURE_NODE_LIGHT_PATH)
#define KERNEL_FEATURE_NODE_MASK_VOLUME \
  (KERNEL_FEATURE_NODE_EMISSION | KERNEL_FEATURE_NODE_VOLUME | \
   KERNEL_FEATURE_NODE_VORONOI_EXTRA | KERNEL_FEATURE_NODE_LIGHT_PATH)
#define KERNEL_FEATURE_NODE_MASK_DISPLACEMENT \
  (KERNEL_FEATURE_NODE_VORONOI_EXTRA | KERNEL_FEATURE_NODE_BUMP | KERNEL_FEATURE_NODE_BUMP_STATE)
#define KERNEL_FEATURE_NODE_MASK_BUMP KERNEL_FEATURE_NODE_MASK_DISPLACEMENT

/* Must be constexpr on the CPU to avoid compile errors because the state types
 * are different depending on the main, shadow or null path. For GPU we don't have
 * C++17 everywhere so can't use it. */
#ifdef __KERNEL_GPU__
#  define IF_KERNEL_FEATURE(feature) if ((node_feature_mask & (KERNEL_FEATURE_##feature)) != 0U)
#  define IF_KERNEL_NODES_FEATURE(feature) \
    if ((node_feature_mask & (KERNEL_FEATURE_NODE_##feature)) != 0U)
#else
#  define IF_KERNEL_FEATURE(feature) \
    if constexpr ((node_feature_mask & (KERNEL_FEATURE_##feature)) != 0U)
#  define IF_KERNEL_NODES_FEATURE(feature) \
    if constexpr ((node_feature_mask & (KERNEL_FEATURE_NODE_##feature)) != 0U)
#endif

CCL_NAMESPACE_END<|MERGE_RESOLUTION|>--- conflicted
+++ resolved
@@ -1520,14 +1520,10 @@
   KERNEL_FEATURE_AO = (KERNEL_FEATURE_AO_PASS | KERNEL_FEATURE_AO_ADDITIVE),
 
   /* MNEE. */
-<<<<<<< HEAD
-  KERNEL_FEATURE_MNEE = (1U << 27U),
+  KERNEL_FEATURE_MNEE = (1U << 25U),
 
   /* Path guiding. */
-  KERNEL_FEATURE_PATH_GUIDING = (1U << 28U),
-=======
-  KERNEL_FEATURE_MNEE = (1U << 25U),
->>>>>>> 49ca810b
+  KERNEL_FEATURE_PATH_GUIDING = (1U << 26U),
 };
 
 /* Shader node feature mask, to specialize shader evaluation for kernels. */
