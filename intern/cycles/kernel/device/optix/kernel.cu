/*
 * Copyright 2019, NVIDIA Corporation.
 * Copyright 2019, Blender Foundation.
 *
 * Licensed under the Apache License, Version 2.0 (the "License");
 * you may not use this file except in compliance with the License.
 * You may obtain a copy of the License at
 *
 * http://www.apache.org/licenses/LICENSE-2.0
 *
 * Unless required by applicable law or agreed to in writing, software
 * distributed under the License is distributed on an "AS IS" BASIS,
 * WITHOUT WARRANTIES OR CONDITIONS OF ANY KIND, either express or implied.
 * See the License for the specific language governing permissions and
 * limitations under the License.
 */

// clang-format off
#include "kernel/device/optix/compat.h"
#include "kernel/device/optix/globals.h"

#include "kernel/device/gpu/image.h"  /* Texture lookup uses normal CUDA intrinsics. */

#include "kernel/tables.h"

#include "kernel/integrator/state.h"
#include "kernel/integrator/state_flow.h"
#include "kernel/integrator/state_util.h"

#include "kernel/integrator/intersect_closest.h"
#include "kernel/integrator/intersect_shadow.h"
#include "kernel/integrator/intersect_subsurface.h"
#include "kernel/integrator/intersect_volume_stack.h"
// clang-format on

#define OPTIX_DEFINE_ABI_VERSION_ONLY
#include <optix_function_table.h>

template<typename T> ccl_device_forceinline T *get_payload_ptr_0()
{
  return pointer_unpack_from_uint<T>(optixGetPayload_0(), optixGetPayload_1());
}
template<typename T> ccl_device_forceinline T *get_payload_ptr_2()
{
  return pointer_unpack_from_uint<T>(optixGetPayload_2(), optixGetPayload_3());
}

ccl_device_forceinline int get_object_id()
{
#ifdef __OBJECT_MOTION__
  /* Always get the instance ID from the TLAS
   * There might be a motion transform node between TLAS and BLAS which does not have one. */
  return optixGetInstanceIdFromHandle(optixGetTransformListHandle(0));
#else
  return optixGetInstanceId();
#endif
}

extern "C" __global__ void __raygen__kernel_optix_integrator_intersect_closest()
{
  const int global_index = optixGetLaunchIndex().x;
  const int path_index = (__params.path_index_array) ? __params.path_index_array[global_index] :
                                                       global_index;
  integrator_intersect_closest(nullptr, path_index, __params.render_buffer);
}

extern "C" __global__ void __raygen__kernel_optix_integrator_intersect_shadow()
{
  const int global_index = optixGetLaunchIndex().x;
  const int path_index = (__params.path_index_array) ? __params.path_index_array[global_index] :
                                                       global_index;
  integrator_intersect_shadow(nullptr, path_index);
}

extern "C" __global__ void __raygen__kernel_optix_integrator_intersect_subsurface()
{
  const int global_index = optixGetLaunchIndex().x;
  const int path_index = (__params.path_index_array) ? __params.path_index_array[global_index] :
                                                       global_index;
  integrator_intersect_subsurface(nullptr, path_index);
}

extern "C" __global__ void __raygen__kernel_optix_integrator_intersect_volume_stack()
{
  const int global_index = optixGetLaunchIndex().x;
  const int path_index = (__params.path_index_array) ? __params.path_index_array[global_index] :
                                                       global_index;
  integrator_intersect_volume_stack(nullptr, path_index);
}

extern "C" __global__ void __miss__kernel_optix_miss()
{
  /* 'kernel_path_lamp_emission' checks intersection distance, so need to set it even on a miss. */
  optixSetPayload_0(__float_as_uint(optixGetRayTmax()));
  optixSetPayload_5(PRIMITIVE_NONE);
}

extern "C" __global__ void __anyhit__kernel_optix_local_hit()
{
#if defined(__HAIR__) || defined(__POINTCLOUD__)
  if (!optixIsTriangleHit()) {
    /* Ignore curves and points. */
    return optixIgnoreIntersection();
  }
#endif

#ifdef __BVH_LOCAL__
  const int object = get_object_id();
  if (object != optixGetPayload_4() /* local_object */) {
    /* Only intersect with matching object. */
    return optixIgnoreIntersection();
  }

  const uint max_hits = optixGetPayload_5();
  if (max_hits == 0) {
    /* Special case for when no hit information is requested, just report that something was hit */
    optixSetPayload_5(true);
    return optixTerminateRay();
  }

  int hit = 0;
  uint *const lcg_state = get_payload_ptr_0<uint>();
  LocalIntersection *const local_isect = get_payload_ptr_2<LocalIntersection>();

  if (lcg_state) {
    for (int i = min(max_hits, local_isect->num_hits) - 1; i >= 0; --i) {
      if (optixGetRayTmax() == local_isect->hits[i].t) {
        return optixIgnoreIntersection();
      }
    }

    hit = local_isect->num_hits++;

    if (local_isect->num_hits > max_hits) {
      hit = lcg_step_uint(lcg_state) % local_isect->num_hits;
      if (hit >= max_hits) {
        return optixIgnoreIntersection();
      }
    }
  }
  else {
    if (local_isect->num_hits && optixGetRayTmax() > local_isect->hits[0].t) {
      /* Record closest intersection only.
       * Do not terminate ray here, since there is no guarantee about distance ordering in any-hit.
       */
      return optixIgnoreIntersection();
    }

    local_isect->num_hits = 1;
  }

  const int prim = optixGetPrimitiveIndex();

  Intersection *isect = &local_isect->hits[hit];
  isect->t = optixGetRayTmax();
  isect->prim = prim;
  isect->object = get_object_id();
  isect->type = kernel_tex_fetch(__objects, isect->object).primitive_type;

  const float2 barycentrics = optixGetTriangleBarycentrics();
  isect->u = 1.0f - barycentrics.y - barycentrics.x;
  isect->v = barycentrics.x;

  /* Record geometric normal. */
  const uint tri_vindex = kernel_tex_fetch(__tri_vindex, prim).w;
  const float3 tri_a = kernel_tex_fetch(__tri_verts, tri_vindex + 0);
  const float3 tri_b = kernel_tex_fetch(__tri_verts, tri_vindex + 1);
  const float3 tri_c = kernel_tex_fetch(__tri_verts, tri_vindex + 2);
  local_isect->Ng[hit] = normalize(cross(tri_b - tri_a, tri_c - tri_a));

  /* Continue tracing (without this the trace call would return after the first hit). */
  optixIgnoreIntersection();
#endif
}

extern "C" __global__ void __anyhit__kernel_optix_shadow_all_hit()
{
#ifdef __SHADOW_RECORD_ALL__
  int prim = optixGetPrimitiveIndex();
  const uint object = get_object_id();
#  ifdef __VISIBILITY_FLAG__
  const uint visibility = optixGetPayload_4();
  if ((kernel_tex_fetch(__objects, object).visibility & visibility) == 0) {
    return optixIgnoreIntersection();
  }
#  endif

  float u = 0.0f, v = 0.0f;
  int type = 0;
  if (optixIsTriangleHit()) {
    const float2 barycentrics = optixGetTriangleBarycentrics();
    u = 1.0f - barycentrics.y - barycentrics.x;
    v = barycentrics.x;
    type = kernel_tex_fetch(__objects, object).primitive_type;
  }
#  ifdef __HAIR__
<<<<<<< HEAD
  else if (optixGetHitKind() & PRIMITIVE_ALL_CURVE) {
=======
  else if ((optixGetHitKind() & (~PRIMITIVE_MOTION)) != PRIMITIVE_POINT) {
>>>>>>> dd01ce2c
    u = __uint_as_float(optixGetAttribute_0());
    v = __uint_as_float(optixGetAttribute_1());

    const KernelCurveSegment segment = kernel_tex_fetch(__curve_segments, prim);
    type = segment.type;
    prim = segment.prim;

#    if OPTIX_ABI_VERSION < 55
    /* Filter out curve endcaps. */
    if (u == 0.0f || u == 1.0f) {
      return optixIgnoreIntersection();
    }
#    endif
  }
#  endif
  else {
    type = kernel_tex_fetch(__objects, object).primitive_type;
    u = 0.0f;
    v = 0.0f;
  }

#  ifndef __TRANSPARENT_SHADOWS__
  /* No transparent shadows support compiled in, make opaque. */
  optixSetPayload_5(true);
  return optixTerminateRay();
#  else
  const uint max_hits = optixGetPayload_3();
  const uint num_hits_packed = optixGetPayload_2();
  const uint num_recorded_hits = uint16_unpack_from_uint_0(num_hits_packed);
  const uint num_hits = uint16_unpack_from_uint_1(num_hits_packed);

  /* If no transparent shadows, all light is blocked and we can stop immediately. */
  if (num_hits >= max_hits ||
      !(intersection_get_shader_flags(NULL, prim, type) & SD_HAS_TRANSPARENT_SHADOW)) {
    optixSetPayload_5(true);
    return optixTerminateRay();
  }

  /* Always use baked shadow transparency for curves. */
  if (type & PRIMITIVE_CURVE) {
    float throughput = __uint_as_float(optixGetPayload_1());
    throughput *= intersection_curve_shadow_transparency(nullptr, object, prim, u);
    optixSetPayload_1(__float_as_uint(throughput));
    optixSetPayload_2(uint16_pack_to_uint(num_recorded_hits, num_hits + 1));

    if (throughput < CURVE_SHADOW_TRANSPARENCY_CUTOFF) {
      optixSetPayload_5(true);
      return optixTerminateRay();
    }
    else {
      /* Continue tracing. */
      optixIgnoreIntersection();
      return;
    }
  }

  /* Record transparent intersection. */
  optixSetPayload_2(uint16_pack_to_uint(num_recorded_hits + 1, num_hits + 1));

  uint record_index = num_recorded_hits;

  const IntegratorShadowState state = optixGetPayload_0();

  const uint max_record_hits = min(max_hits, INTEGRATOR_SHADOW_ISECT_SIZE);
  if (record_index >= max_record_hits) {
    /* If maximum number of hits reached, find a hit to replace. */
    float max_recorded_t = INTEGRATOR_STATE_ARRAY(state, shadow_isect, 0, t);
    uint max_recorded_hit = 0;

    for (int i = 1; i < max_record_hits; i++) {
      const float isect_t = INTEGRATOR_STATE_ARRAY(state, shadow_isect, i, t);
      if (isect_t > max_recorded_t) {
        max_recorded_t = isect_t;
        max_recorded_hit = i;
      }
    }

    if (optixGetRayTmax() >= max_recorded_t) {
      /* Accept hit, so that OptiX won't consider any more hits beyond the distance of the
       * current hit anymore. */
      return;
    }

    record_index = max_recorded_hit;
  }

  INTEGRATOR_STATE_ARRAY_WRITE(state, shadow_isect, record_index, u) = u;
  INTEGRATOR_STATE_ARRAY_WRITE(state, shadow_isect, record_index, v) = v;
  INTEGRATOR_STATE_ARRAY_WRITE(state, shadow_isect, record_index, t) = optixGetRayTmax();
  INTEGRATOR_STATE_ARRAY_WRITE(state, shadow_isect, record_index, prim) = prim;
  INTEGRATOR_STATE_ARRAY_WRITE(state, shadow_isect, record_index, object) = object;
  INTEGRATOR_STATE_ARRAY_WRITE(state, shadow_isect, record_index, type) = type;

  /* Continue tracing. */
  optixIgnoreIntersection();
#  endif /* __TRANSPARENT_SHADOWS__ */
#endif   /* __SHADOW_RECORD_ALL__ */
}

extern "C" __global__ void __anyhit__kernel_optix_volume_test()
{
#if defined(__HAIR__) || defined(__POINTCLOUD__)
  if (!optixIsTriangleHit()) {
    /* Ignore curves. */
    return optixIgnoreIntersection();
  }
#endif

  const uint object = get_object_id();
#ifdef __VISIBILITY_FLAG__
  const uint visibility = optixGetPayload_4();
  if ((kernel_tex_fetch(__objects, object).visibility & visibility) == 0) {
    return optixIgnoreIntersection();
  }
#endif

  if ((kernel_tex_fetch(__object_flag, object) & SD_OBJECT_HAS_VOLUME) == 0) {
    return optixIgnoreIntersection();
  }
}

extern "C" __global__ void __anyhit__kernel_optix_visibility_test()
{
#ifdef __HAIR__
#  if OPTIX_ABI_VERSION < 55
<<<<<<< HEAD
  if (optixGetHitKind() & PRIMITIVE_ALL_CURVE) {
=======
  if (optixGetPrimitiveType() == OPTIX_PRIMITIVE_TYPE_ROUND_CUBIC_BSPLINE) {
>>>>>>> dd01ce2c
    /* Filter out curve endcaps. */
    const float u = __uint_as_float(optixGetAttribute_0());
    if (u == 0.0f || u == 1.0f) {
      return optixIgnoreIntersection();
    }
  }
#  endif
#endif

#ifdef __VISIBILITY_FLAG__
  const uint object = get_object_id();
  const uint visibility = optixGetPayload_4();
  if ((kernel_tex_fetch(__objects, object).visibility & visibility) == 0) {
    return optixIgnoreIntersection();
  }

  /* Shadow ray early termination. */
  if (visibility & PATH_RAY_SHADOW_OPAQUE) {
    return optixTerminateRay();
  }
#endif
}

extern "C" __global__ void __closesthit__kernel_optix_hit()
{
  const int object = get_object_id();
  const int prim = optixGetPrimitiveIndex();

  optixSetPayload_0(__float_as_uint(optixGetRayTmax())); /* Intersection distance */
  optixSetPayload_4(object);

  if (optixIsTriangleHit()) {
    const float2 barycentrics = optixGetTriangleBarycentrics();
    optixSetPayload_1(__float_as_uint(1.0f - barycentrics.y - barycentrics.x));
    optixSetPayload_2(__float_as_uint(barycentrics.x));
    optixSetPayload_3(prim);
    optixSetPayload_5(kernel_tex_fetch(__objects, object).primitive_type);
  }
<<<<<<< HEAD
  else if (optixGetHitKind() & PRIMITIVE_ALL_CURVE) {
=======
  else if ((optixGetHitKind() & (~PRIMITIVE_MOTION)) != PRIMITIVE_POINT) {
>>>>>>> dd01ce2c
    const KernelCurveSegment segment = kernel_tex_fetch(__curve_segments, prim);
    optixSetPayload_1(optixGetAttribute_0()); /* Same as 'optixGetCurveParameter()' */
    optixSetPayload_2(optixGetAttribute_1());
    optixSetPayload_3(segment.prim);
    optixSetPayload_5(segment.type);
  }
  else {
    optixSetPayload_1(0);
    optixSetPayload_2(0);
    optixSetPayload_3(prim);
    optixSetPayload_5(kernel_tex_fetch(__objects, object).primitive_type);
  }
}

#ifdef __HAIR__
ccl_device_inline void optix_intersection_curve(const int prim, const int type)
{
  const int object = get_object_id();

#  ifdef __VISIBILITY_FLAG__
  const uint visibility = optixGetPayload_4();
  if ((kernel_tex_fetch(__objects, object).visibility & visibility) == 0) {
    return;
  }
#  endif

  float3 P = optixGetObjectRayOrigin();
  float3 dir = optixGetObjectRayDirection();

  /* The direction is not normalized by default, but the curve intersection routine expects that */
  float len;
  dir = normalize_len(dir, &len);

#  ifdef __OBJECT_MOTION__
  const float time = optixGetRayTime();
#  else
  const float time = 0.0f;
#  endif

  Intersection isect;
  isect.t = optixGetRayTmax();
  /* Transform maximum distance into object space. */
  if (isect.t != FLT_MAX)
    isect.t *= len;

  if (curve_intersect(NULL, &isect, P, dir, isect.t, object, prim, time, type)) {
    static_assert(PRIMITIVE_ALL < 128, "Values >= 128 are reserved for OptiX internal use");
    optixReportIntersection(isect.t / len,
                            type & PRIMITIVE_ALL,
                            __float_as_int(isect.u),  /* Attribute_0 */
                            __float_as_int(isect.v)); /* Attribute_1 */
  }
}

extern "C" __global__ void __intersection__curve_ribbon()
{
  const KernelCurveSegment segment = kernel_tex_fetch(__curve_segments, optixGetPrimitiveIndex());
  const int prim = segment.prim;
  const int type = segment.type;
  if (type & PRIMITIVE_CURVE_RIBBON) {
    optix_intersection_curve(prim, type);
  }
}

#endif

#ifdef __POINTCLOUD__
extern "C" __global__ void __intersection__point()
{
  const int prim = optixGetPrimitiveIndex();
  const int object = get_object_id();
  const int type = kernel_tex_fetch(__objects, object).primitive_type;

#  ifdef __VISIBILITY_FLAG__
  const uint visibility = optixGetPayload_4();
  if ((kernel_tex_fetch(__objects, object).visibility & visibility) == 0) {
    return;
  }
#  endif

  float3 P = optixGetObjectRayOrigin();
  float3 dir = optixGetObjectRayDirection();

  /* The direction is not normalized by default, the point intersection routine expects that. */
  float len;
  dir = normalize_len(dir, &len);

#  ifdef __OBJECT_MOTION__
  const float time = optixGetRayTime();
#  else
  const float time = 0.0f;
#  endif

  Intersection isect;
  isect.t = optixGetRayTmax();
  /* Transform maximum distance into object space. */
  if (isect.t != FLT_MAX) {
    isect.t *= len;
  }

  if (point_intersect(NULL, &isect, P, dir, isect.t, object, prim, time, type)) {
<<<<<<< HEAD
=======
    static_assert(PRIMITIVE_ALL < 128, "Values >= 128 are reserved for OptiX internal use");
>>>>>>> dd01ce2c
    optixReportIntersection(isect.t / len, type & PRIMITIVE_ALL);
  }
}
#endif<|MERGE_RESOLUTION|>--- conflicted
+++ resolved
@@ -194,11 +194,7 @@
     type = kernel_tex_fetch(__objects, object).primitive_type;
   }
 #  ifdef __HAIR__
-<<<<<<< HEAD
-  else if (optixGetHitKind() & PRIMITIVE_ALL_CURVE) {
-=======
   else if ((optixGetHitKind() & (~PRIMITIVE_MOTION)) != PRIMITIVE_POINT) {
->>>>>>> dd01ce2c
     u = __uint_as_float(optixGetAttribute_0());
     v = __uint_as_float(optixGetAttribute_1());
 
@@ -324,11 +320,7 @@
 {
 #ifdef __HAIR__
 #  if OPTIX_ABI_VERSION < 55
-<<<<<<< HEAD
-  if (optixGetHitKind() & PRIMITIVE_ALL_CURVE) {
-=======
   if (optixGetPrimitiveType() == OPTIX_PRIMITIVE_TYPE_ROUND_CUBIC_BSPLINE) {
->>>>>>> dd01ce2c
     /* Filter out curve endcaps. */
     const float u = __uint_as_float(optixGetAttribute_0());
     if (u == 0.0f || u == 1.0f) {
@@ -367,11 +359,7 @@
     optixSetPayload_3(prim);
     optixSetPayload_5(kernel_tex_fetch(__objects, object).primitive_type);
   }
-<<<<<<< HEAD
-  else if (optixGetHitKind() & PRIMITIVE_ALL_CURVE) {
-=======
   else if ((optixGetHitKind() & (~PRIMITIVE_MOTION)) != PRIMITIVE_POINT) {
->>>>>>> dd01ce2c
     const KernelCurveSegment segment = kernel_tex_fetch(__curve_segments, prim);
     optixSetPayload_1(optixGetAttribute_0()); /* Same as 'optixGetCurveParameter()' */
     optixSetPayload_2(optixGetAttribute_1());
@@ -473,10 +461,7 @@
   }
 
   if (point_intersect(NULL, &isect, P, dir, isect.t, object, prim, time, type)) {
-<<<<<<< HEAD
-=======
     static_assert(PRIMITIVE_ALL < 128, "Values >= 128 are reserved for OptiX internal use");
->>>>>>> dd01ce2c
     optixReportIntersection(isect.t / len, type & PRIMITIVE_ALL);
   }
 }
