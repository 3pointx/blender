/*
 * Copyright 2011-2013 Blender Foundation
 *
 * Licensed under the Apache License, Version 2.0 (the "License");
 * you may not use this file except in compliance with the License.
 * You may obtain a copy of the License at
 *
 * http://www.apache.org/licenses/LICENSE-2.0
 *
 * Unless required by applicable law or agreed to in writing, software
 * distributed under the License is distributed on an "AS IS" BASIS,
 * WITHOUT WARRANTIES OR CONDITIONS OF ANY KIND, either express or implied.
 * See the License for the specific language governing permissions and
 * limitations under the License.
 */

#include <stdlib.h>
#include <string.h>

/* So ImathMath is included before our kernel_cpu_compat. */
#ifdef WITH_OSL
/* So no context pollution happens from indirectly included windows.h */
#  include "util_windows.h"
#  include <OSL/oslexec.h>
#endif

#include "device.h"
#include "device_intern.h"

#include "kernel.h"
#include "kernel_compat_cpu.h"
#include "kernel_types.h"
#include "kernel_globals.h"

#include "osl_shader.h"
#include "osl_globals.h"

#include "buffers.h"

#include "util_debug.h"
#include "util_foreach.h"
#include "util_function.h"
#include "util_logging.h"
#include "util_opengl.h"
#include "util_progress.h"
#include "util_system.h"
#include "util_thread.h"

CCL_NAMESPACE_BEGIN

/* Has to be outside of the class to be shared across template instantiations. */
static bool logged_architecture = false;

template<typename F>
class KernelFunctions {
public:
	KernelFunctions(F kernel_default,
	                F kernel_sse2,
	                F kernel_sse3,
	                F kernel_sse41,
	                F kernel_avx,
	                F kernel_avx2)
	{
		string architecture_name = "default";
		kernel = kernel_default;

		/* Silence potential warnings about unused variables
		 * when compiling without some architectures. */
		(void)kernel_sse2;
		(void)kernel_sse3;
		(void)kernel_sse41;
		(void)kernel_avx;
		(void)kernel_avx2;
#ifdef WITH_CYCLES_OPTIMIZED_KERNEL_AVX2
		if(system_cpu_support_avx2()) {
			architecture_name = "AVX2";
			kernel = kernel_avx2;
		}
		else
#endif
#ifdef WITH_CYCLES_OPTIMIZED_KERNEL_AVX
		if(system_cpu_support_avx()) {
			architecture_name = "AVX";
			kernel = kernel_avx;
		}
		else
#endif
#ifdef WITH_CYCLES_OPTIMIZED_KERNEL_SSE41
		if(system_cpu_support_sse41()) {
			architecture_name = "SSE4.1";
			kernel = kernel_sse41;
		}
		else
#endif
#ifdef WITH_CYCLES_OPTIMIZED_KERNEL_SSE3
		if(system_cpu_support_sse3()) {
			architecture_name = "SSE3";
			kernel = kernel_sse3;
		}
		else
#endif
#ifdef WITH_CYCLES_OPTIMIZED_KERNEL_SSE2
		if(system_cpu_support_sse2()) {
			architecture_name = "SSE2";
			kernel = kernel_sse2;
		}
#endif

		if(!logged_architecture) {
			VLOG(1) << "Will be using " << architecture_name << " kernels.";
			logged_architecture = true;
		}
	}

	inline F operator()() const {
		return kernel;
	}
protected:
	F kernel;
};

class CPUDevice : public Device
{
public:
	TaskPool task_pool;
	KernelGlobals kernel_globals;

#ifdef WITH_OSL
	OSLGlobals osl_globals;
#endif

	KernelFunctions<void(*)(KernelGlobals *, float *, unsigned int *, int, int, int, int, int)>   path_trace_kernel;
	KernelFunctions<void(*)(KernelGlobals *, uchar4 *, float *, float, int, int, int, int)>       convert_to_half_float_kernel;
	KernelFunctions<void(*)(KernelGlobals *, uchar4 *, float *, float, int, int, int, int)>       convert_to_byte_kernel;
	KernelFunctions<void(*)(KernelGlobals *, uint4 *, float4 *, float*, int, int, int, int, int)> shader_kernel;
	KernelFunctions<void(*)(KernelGlobals*, int, float**, int, int, int*, int*, int*, int*, float*, float*, float*, float*, int*)> filter_divide_shadow_kernel;
	KernelFunctions<void(*)(KernelGlobals*, int, float**, int, int, int, int, int*, int*, int*, int*, float*, float*, int*)>       filter_get_feature_kernel;
	KernelFunctions<void(*)(int, int, float*, float*, float*, float*, int*, int, int, float, float)>                               filter_non_local_means_kernel;
	KernelFunctions<void(*)(int, int, float*, float*, float*, float*, int*, int)>                                                  filter_combine_halves_kernel;
	KernelFunctions<void(*)(KernelGlobals*, int, float*, int, int, void*, int*)>                                      filter_construct_transform_kernel;
	KernelFunctions<void(*)(KernelGlobals*, int, float*, int, int, void*, int*)>                                      filter_estimate_wlr_params_kernel;
	KernelFunctions<void(*)(KernelGlobals*, int, float*, int, int, int, int, float*, void*, float*, int*, int*)>      filter_final_pass_wlr_kernel;
	KernelFunctions<void(*)(KernelGlobals*, int, float*, int, int, int, int, float*, void*, float*, int*, int*)>      filter_final_pass_nlm_kernel;
	KernelFunctions<void(*)(KernelGlobals*, int, int, int, float*, int, int)>                                         filter_divide_combined_kernel;
	KernelFunctions<void(*)(int, int, float**, float**, float**, float**, int*, int, int, float, float)>              filter_non_local_means_3_kernel;

#define KERNEL_FUNCTIONS(name) \
	      KERNEL_NAME_EVAL(cpu, name), \
	      KERNEL_NAME_EVAL(cpu_sse2, name), \
	      KERNEL_NAME_EVAL(cpu_sse3, name), \
	      KERNEL_NAME_EVAL(cpu_sse41, name), \
	      KERNEL_NAME_EVAL(cpu_avx, name), \
	      KERNEL_NAME_EVAL(cpu_avx2, name)

	CPUDevice(DeviceInfo& info, Stats &stats, bool background)
	: Device(info, stats, background),
	  path_trace_kernel(KERNEL_FUNCTIONS(path_trace)),
	  convert_to_half_float_kernel(KERNEL_FUNCTIONS(convert_to_half_float)),
	  convert_to_byte_kernel(KERNEL_FUNCTIONS(convert_to_byte)),
	  shader_kernel(KERNEL_FUNCTIONS(shader)),
	  filter_divide_shadow_kernel(KERNEL_FUNCTIONS(filter_divide_shadow)),
	  filter_get_feature_kernel(KERNEL_FUNCTIONS(filter_get_feature)),
	  filter_non_local_means_kernel(KERNEL_FUNCTIONS(filter_non_local_means)),
	  filter_combine_halves_kernel(KERNEL_FUNCTIONS(filter_combine_halves)),
	  filter_construct_transform_kernel(KERNEL_FUNCTIONS(filter_construct_transform)),
	  filter_estimate_wlr_params_kernel(KERNEL_FUNCTIONS(filter_estimate_wlr_params)),
	  filter_final_pass_wlr_kernel(KERNEL_FUNCTIONS(filter_final_pass_wlr)),
	  filter_final_pass_nlm_kernel(KERNEL_FUNCTIONS(filter_final_pass_nlm)),
	  filter_divide_combined_kernel(KERNEL_FUNCTIONS(filter_divide_combined)),
	  filter_non_local_means_3_kernel(KERNEL_FUNCTIONS(filter_non_local_means_3))
	{
#ifdef WITH_OSL
		kernel_globals.osl = &osl_globals;
#endif
		system_enable_ftz();
	}

	~CPUDevice()
	{
		task_pool.stop();
	}

	virtual bool show_samples() const
	{
		return (TaskScheduler::num_threads() == 1);
	}

	void mem_alloc(device_memory& mem, MemoryType /*type*/)
	{
		mem.device_pointer = mem.data_pointer;
		mem.device_size = mem.memory_size();
		stats.mem_alloc(mem.device_size);
	}

	void mem_copy_to(device_memory& /*mem*/)
	{
		/* no-op */
	}

	void mem_copy_from(device_memory& /*mem*/,
	                   int /*y*/, int /*w*/, int /*h*/,
	                   int /*elem*/)
	{
		/* no-op */
	}

	void mem_zero(device_memory& mem)
	{
		memset((void*)mem.device_pointer, 0, mem.memory_size());
	}

	void mem_free(device_memory& mem)
	{
		if(mem.device_pointer) {
			mem.device_pointer = 0;
			stats.mem_free(mem.device_size);
			mem.device_size = 0;
		}
	}

	void const_copy_to(const char *name, void *host, size_t size)
	{
		kernel_const_copy(&kernel_globals, name, host, size);
	}

	void tex_alloc(const char *name,
	               device_memory& mem,
	               InterpolationType interpolation,
	               ExtensionType extension)
	{
		VLOG(1) << "Texture allocate: " << name << ", "
		        << string_human_readable_number(mem.memory_size()) << " bytes. ("
		        << string_human_readable_size(mem.memory_size()) << ")";
		kernel_tex_copy(&kernel_globals,
		                name,
		                mem.data_pointer,
		                mem.data_width,
		                mem.data_height,
		                mem.data_depth,
		                interpolation,
		                extension);
		mem.device_pointer = mem.data_pointer;
		mem.device_size = mem.memory_size();
		stats.mem_alloc(mem.device_size);
	}

	void tex_free(device_memory& mem)
	{
		if(mem.device_pointer) {
			mem.device_pointer = 0;
			stats.mem_free(mem.device_size);
			mem.device_size = 0;
		}
	}

	void *osl_memory()
	{
#ifdef WITH_OSL
		return &osl_globals;
#else
		return NULL;
#endif
	}

	void thread_run(DeviceTask *task)
	{
		if(task->type == DeviceTask::RENDER)
			thread_render(*task);
		else if(task->type == DeviceTask::FILM_CONVERT)
			thread_film_convert(*task);
		else if(task->type == DeviceTask::SHADER)
			thread_shader(*task);
	}

	class CPUDeviceTask : public DeviceTask {
	public:
		CPUDeviceTask(CPUDevice *device, DeviceTask& task)
		: DeviceTask(task)
		{
			run = function_bind(&CPUDevice::thread_run, device, this);
		}
	};

	float* denoise_fill_buffer(KernelGlobals *kg, int sample, int4 rect, float** buffers, int* tile_x, int* tile_y, int *offsets, int *strides, int frames, int *frame_strides)
	{
		bool cross_denoise = kg->__data.film.denoise_cross;
		int w = align_up(rect.z - rect.x, 4), h = (rect.w - rect.y);
		int pass_stride = w*h*frames;
		int passes = cross_denoise? 28:22;
		float *filter_buffers = new float[passes*pass_stride];
		memset(filter_buffers, 0, sizeof(float)*passes*pass_stride);


		for(int frame = 0; frame < frames; frame++) {
			float *filter_buffer = filter_buffers + w*h*frame;
			float *buffer[9];
			for(int i = 0; i < 9; i++) {
				buffer[i] = buffers[i] + frame_strides[i]*frame;
			}
#ifdef WITH_CYCLES_DEBUG_FILTER
			DenoiseDebug debug((rect.z - rect.x), h, 34);
#endif
			/* ==== Step 1: Prefilter general features. ==== */
			{

				float *unfiltered = filter_buffer + 16*pass_stride;
				/* Order in render buffers:
				 *   Normal[X, Y, Z] NormalVar[X, Y, Z] Albedo[R, G, B] AlbedoVar[R, G, B ] Depth DepthVar
				 *          0  1  2            3  4  5         6  7  8            9  10 11  12    13
				 *
				 * Order in denoise buffer:
				 *   Normal[X, XVar, Y, YVar, Z, ZVar] Depth DepthVar Shadow ShadowVar Albedo[R, RVar, G, GVar, B, BVar] Color[R, RVar, G, GVar, B, BVar]
				 *          0  1     2  3     4  5     6     7        8      9                10 11    12 13    14 15          16 17    18 19    20 21
				 *
				 * Order of processing: |NormalXYZ|Depth|AlbedoXYZ |
				 *                      |         |     |          | */
				int mean_from[]      = { 0, 1, 2,   6,    7,  8, 12 };
				int variance_from[]  = { 3, 4, 5,   9,   10, 11, 13 };
				int offset_to[]      = { 0, 2, 4,  10,   12, 14,  6 };
				for(int i = 0; i < 7; i++) {
					for(int y = rect.y; y < rect.w; y++) {
						for(int x = rect.x; x < rect.z; x++) {
							filter_get_feature_kernel()(kg, sample, buffer, mean_from[i], variance_from[i], x, y, tile_x, tile_y, offsets, strides, unfiltered, filter_buffer + (offset_to[i]+1)*pass_stride, &rect.x);
						}
					}
					for(int y = rect.y; y < rect.w; y++) {
						for(int x = rect.x; x < rect.z; x++) {
							filter_non_local_means_kernel()(x, y, unfiltered, unfiltered, filter_buffer + (offset_to[i]+1)*pass_stride, filter_buffer + offset_to[i]*pass_stride, &rect.x, 2, 2, 1, 0.25f);
						}
					}
#ifdef WITH_CYCLES_DEBUG_FILTER
#define WRITE_DEBUG(name, var) debug.add_pass(string_printf("f%d_%s", i, name), var, 1, w);
					WRITE_DEBUG("unfiltered", unfiltered);
					WRITE_DEBUG("sampleV", filter_buffer + (offset_to[i]+1)*pass_stride);
					WRITE_DEBUG("filtered", filter_buffer + offset_to[i]*pass_stride);
#undef WRITE_DEBUG
#endif
				}
			}



			/* ==== Step 2: Prefilter shadow feature. ==== */
			{
				/* Reuse some passes of the filter_buffer for temporary storage. */
				float *sampleV = filter_buffer + 16*pass_stride, *sampleVV = filter_buffer + 17*pass_stride, *bufferV = filter_buffer + 18*pass_stride, *cleanV = filter_buffer + 19*pass_stride;
				float *unfiltered = filter_buffer + 20*pass_stride;

				/* Get the A/B unfiltered passes, the combined sample variance, the estimated variance of the sample variance and the buffer variance. */
				for(int y = rect.y; y < rect.w; y++) {
					for(int x = rect.x; x < rect.z; x++) {
						filter_divide_shadow_kernel()(kg, sample, buffer, x, y, tile_x, tile_y, offsets, strides, unfiltered, sampleV, sampleVV, bufferV, &rect.x);
					}
				}
#ifdef WITH_CYCLES_DEBUG_FILTER
#define WRITE_DEBUG(name, var) debug.add_pass(string_printf("shadow_%s", name), var, 1, w);
				WRITE_DEBUG("unfilteredA", unfiltered);
				WRITE_DEBUG("unfilteredB", unfiltered + pass_stride);
				WRITE_DEBUG("bufferV", bufferV);
				WRITE_DEBUG("sampleV", sampleV);
				WRITE_DEBUG("sampleVV", sampleVV);
#endif

				/* Smooth the (generally pretty noisy) buffer variance using the spatial information from the sample variance. */
				for(int y = rect.y; y < rect.w; y++) {
					for(int x = rect.x; x < rect.z; x++) {
						filter_non_local_means_kernel()(x, y, bufferV, sampleV, sampleVV, cleanV, &rect.x, 6, 3, 4, 1.0f);
					}
				}
#ifdef WITH_CYCLES_DEBUG_FILTER
			WRITE_DEBUG("cleanV", cleanV);
#endif

				/* Use the smoothed variance to filter the two shadow half images using each other for weight calculation. */
				for(int y = rect.y; y < rect.w; y++) {
					for(int x = rect.x; x < rect.z; x++) {
						filter_non_local_means_kernel()(x, y, unfiltered, unfiltered + pass_stride, cleanV, sampleV, &rect.x, 5, 3, 1, 0.25f);
						filter_non_local_means_kernel()(x, y, unfiltered + pass_stride, unfiltered, cleanV, bufferV, &rect.x, 5, 3, 1, 0.25f);
					}
				}
#ifdef WITH_CYCLES_DEBUG_FILTER
				WRITE_DEBUG("filteredA", sampleV);
				WRITE_DEBUG("filteredB", bufferV);
#endif

				/* Estimate the residual variance between the two filtered halves. */
				for(int y = rect.y; y < rect.w; y++) {
					for(int x = rect.x; x < rect.z; x++) {
						filter_combine_halves_kernel()(x, y, NULL, sampleVV, sampleV, bufferV, &rect.x, 2);
					}
				}
#ifdef WITH_CYCLES_DEBUG_FILTER
				WRITE_DEBUG("residualV", sampleVV);
#endif

				/* Use the residual variance for a second filter pass. */
				for(int y = rect.y; y < rect.w; y++) {
					for(int x = rect.x; x < rect.z; x++) {
						filter_non_local_means_kernel()(x, y, sampleV, bufferV, sampleVV, unfiltered              , &rect.x, 4, 2, 1, 0.5f);
						filter_non_local_means_kernel()(x, y, bufferV, sampleV, sampleVV, unfiltered + pass_stride, &rect.x, 4, 2, 1, 0.5f);
					}
				}
#ifdef WITH_CYCLES_DEBUG_FILTER
				WRITE_DEBUG("finalA", unfiltered);
				WRITE_DEBUG("finalB", unfiltered + pass_stride);
#endif

				/* Combine the two double-filtered halves to a final shadow feature image and associated variance. */
				for(int y = rect.y; y < rect.w; y++) {
					for(int x = rect.x; x < rect.z; x++) {
						filter_combine_halves_kernel()(x, y, filter_buffer + 8*pass_stride, filter_buffer + 9*pass_stride, unfiltered, unfiltered + pass_stride, &rect.x, 0);
					}
				}
#ifdef WITH_CYCLES_DEBUG_FILTER
				WRITE_DEBUG("final", filter_buffer + 8*pass_stride);
				WRITE_DEBUG("finalV", filter_buffer + 9 * pass_stride);
				debug.write(string_printf("debugf_%dx%d.exr", tile_x[1], tile_y[1]));
#undef WRITE_DEBUG
#endif
			}



			/* ==== Step 3: Copy combined color pass. ==== */
			{
				if(cross_denoise) {
					int mean_from[]      = {20, 21, 22, 26, 27, 28};
					int variance_from[]  = {23, 24, 25, 29, 30, 31};
					int offset_to[]      = {16, 18, 20, 22, 24, 26};
					for(int i = 0; i < 6; i++) {
						for(int y = rect.y; y < rect.w; y++) {
							for(int x = rect.x; x < rect.z; x++) {
								filter_get_feature_kernel()(kg, sample, buffer, mean_from[i], variance_from[i], x, y, tile_x, tile_y, offsets, strides, filter_buffer + offset_to[i]*pass_stride, filter_buffer + (offset_to[i]+1)*pass_stride, &rect.x);
							}
						}
					}
				}
				else {
					int mean_from[]      = {20, 21, 22};
					int variance_from[]  = {23, 24, 25};
					int offset_to[]      = {16, 18, 20};
					for(int i = 0; i < 3; i++) {
						for(int y = rect.y; y < rect.w; y++) {
							for(int x = rect.x; x < rect.z; x++) {
								filter_get_feature_kernel()(kg, sample, buffer, mean_from[i], variance_from[i], x, y, tile_x, tile_y, offsets, strides, filter_buffer + offset_to[i]*pass_stride, filter_buffer + (offset_to[i]+1)*pass_stride, &rect.x);
							}
						}
					}
				}
			}
		}

		return filter_buffers;
	}

	void denoise_run(KernelGlobals *kg, int sample, float *filter_buffer, int4 filter_area, int4 rect, int offset, int stride, float *buffers)
	{
		bool only_nlm_filter = getenv("ONLY_NLM_FILTER");
		bool use_gradients = kg->__data.integrator.use_gradients;
		bool nlm_weights = kg->__data.integrator.use_nlm_weights;

		int hw = kg->__data.integrator.half_window;
		FilterStorage *storage = new FilterStorage[filter_area.z*filter_area.w];
		float *weight_cache = new float[(2*hw+1)*(2*hw+1)];

		int w = align_up(rect.z - rect.x, 4), h = (rect.w - rect.y);
		int pass_stride = w*h;

		if(only_nlm_filter) {
			float *img[3] = {filter_buffer + 16*pass_stride, filter_buffer + 18*pass_stride, filter_buffer + 20*pass_stride};
			float *var[3] = {filter_buffer + 17*pass_stride, filter_buffer + 19*pass_stride, filter_buffer + 21*pass_stride};
			float *out[3] = {filter_buffer +  0*pass_stride, filter_buffer +  1*pass_stride, filter_buffer +  2*pass_stride};
			for(int y = rect.y; y < rect.w; y++) {
				for(int x = rect.x; x < rect.z; x++) {
					filter_non_local_means_3_kernel()(x, y, img, img, var, out, &rect.x, 10, 4, 1, 0.04f);
				}
			}
			for(int y = 0; y < filter_area.w; y++) {
				int py = y + filter_area.y;
				for(int x = 0; x < filter_area.z; x++) {
					int px = x + filter_area.x;
					int i = (py - rect.y)*w + (px - rect.x);
					float *loc_buf = buffers + (offset + py*stride + px)*kg->__data.film.pass_stride;
					loc_buf[0] = sample*filter_buffer[0*pass_stride + i];
					loc_buf[1] = sample*filter_buffer[1*pass_stride + i];
					loc_buf[2] = sample*filter_buffer[2*pass_stride + i];
				}
			}
		}
		else if(nlm_weights) {
			for(int y = 0; y < filter_area.w; y++) {
				for(int x = 0; x < filter_area.z; x++) {
					filter_construct_transform_kernel()(kg, sample, filter_buffer, x + filter_area.x, y + filter_area.y, storage + y*filter_area.z + x, &rect.x);
					filter_final_pass_nlm_kernel()(kg, sample, filter_buffer, x + filter_area.x, y + filter_area.y, offset, stride, buffers, storage + y*filter_area.z + x, weight_cache, &filter_area.x, &rect.x);
				}
			}
		}
		else {
			for(int y = 0; y < filter_area.w; y++) {
				for(int x = 0; x < filter_area.z; x++) {
					filter_construct_transform_kernel()(kg, sample, filter_buffer, x + filter_area.x, y + filter_area.y, storage + y*filter_area.z + x, &rect.x);
					filter_estimate_wlr_params_kernel()(kg, sample, filter_buffer, x + filter_area.x, y + filter_area.y, storage + y*filter_area.z + x, &rect.x);
				}
			}
#ifdef WITH_CYCLES_DEBUG_FILTER
			DenoiseDebug debug(filter_area.z, filter_area.w, 4 * DENOISE_FEATURES + 6);

#define WRITE_DEBUG(name, var) debug.add_pass(name, &storage[0].var, sizeof(FilterStorage)/sizeof(float), filter_area.z);
			for(int i = 0; i < DENOISE_FEATURES; i++) {
				WRITE_DEBUG(string_printf("mean_%d", i), means[i]);
				WRITE_DEBUG(string_printf("scale_%d", i), scales[i]);
				WRITE_DEBUG(string_printf("singular_%d", i), singular[i]);
				WRITE_DEBUG(string_printf("bandwidth_%d", i), bandwidth[i]);
			}
			WRITE_DEBUG("singular_threshold", singular_threshold);
			WRITE_DEBUG("feature_matrix_norm", feature_matrix_norm);
			WRITE_DEBUG("global_bandwidth", global_bandwidth);
#endif
			for(int y = 0; y < filter_area.w; y++) {
				for(int x = 0; x < filter_area.z; x++) {
					filter_final_pass_wlr_kernel()(kg, sample, filter_buffer, x + filter_area.x, y + filter_area.y, offset, stride, buffers, storage + y*filter_area.z + x, weight_cache, &filter_area.x, &rect.x);
				}
			}
#ifdef WITH_CYCLES_DEBUG_FILTER
			WRITE_DEBUG("filtered_global_bandwidth", filtered_global_bandwidth);
			WRITE_DEBUG("sum_weight", sum_weight);
			WRITE_DEBUG("log_rmse_per_sample", log_rmse_per_sample);
			debug.write(string_printf("debug_%dx%d.exr", filter_area.x, filter_area.y));
#undef WRITE_DEBUG
#endif
		}

		if(use_gradients) {
			for(int y = 0; y < filter_area.w; y++) {
				for(int x = 0; x < filter_area.z; x++) {
					filter_divide_combined_kernel()(kg, x + filter_area.x, y + filter_area.y, sample, buffers, offset, stride);
				}
			}
		}

		delete[] storage;
		delete[] weight_cache;
	}

	void thread_render(DeviceTask& task)
	{
		if(task_pool.canceled()) {
			if(task.need_finish_queue == false)
				return;
		}

		KernelGlobals kg = thread_kernel_globals_init();
		RenderTile tile;

		while(task.acquire_tile(this, tile)) {
			float *render_buffer = (float*)tile.buffer;

			if(tile.task == RenderTile::PATH_TRACE) {
				uint *rng_state = (uint*)tile.rng_state;
				int start_sample = tile.start_sample;
				int end_sample = tile.start_sample + tile.num_samples;

				for(int sample = start_sample; sample < end_sample; sample++) {
#ifdef WITH_CYCLES_DEBUG_FPE
					scoped_fpe fpe(FPE_ENABLED);
#endif
					if(task.get_cancel() || task_pool.canceled()) {
						if(task.need_finish_queue == false)
							break;
					}

					for(int y = tile.y; y < tile.y + tile.h; y++) {
						for(int x = tile.x; x < tile.x + tile.w; x++) {
							path_trace_kernel()(&kg, render_buffer, rng_state,
							                    sample, x, y, tile.offset, tile.stride);
						}
					}

					tile.sample = sample + 1;

#ifdef WITH_CYCLES_DEBUG_FPE
					fpe.restore();
#endif
					task.update_progress(&tile);
				}

				if(tile.buffers->params.overscan && !task.get_cancel()) {
					int tile_x[4] = {tile.x, tile.x, tile.x+tile.w, tile.x+tile.w};
					int tile_y[4] = {tile.y, tile.y, tile.y+tile.h, tile.y+tile.h};
					int offsets[9] = {0, 0, 0, 0, tile.offset, 0, 0, 0, 0};
					int strides[9] = {0, 0, 0, 0, tile.stride, 0, 0, 0, 0};
					float *buffers[9] = {NULL, NULL, NULL, NULL, (float*) tile.buffer, NULL, NULL, NULL, NULL};
					BufferParams &params = tile.buffers->params;
					int frame_stride[9] = {0, 0, 0, 0, params.width * params.height * params.get_passes_size(), 0, 0, 0, 0};

					int overscan = tile.buffers->params.overscan;
					int4 filter_area = make_int4(tile.x + overscan, tile.y + overscan, tile.w - 2*overscan, tile.h - 2*overscan);
					int4 rect = make_int4(tile.x, tile.y, tile.x + tile.w, tile.y + tile.h);

					float* filter_buffer = denoise_fill_buffer(&kg, end_sample, rect, buffers, tile_x, tile_y, offsets, strides, tile.buffers->params.frames, frame_stride);
					denoise_run(&kg, end_sample, filter_buffer, filter_area, rect, tile.offset, tile.stride, (float*) tile.buffer);
					delete[] filter_buffer;
				}
			}
			else if(tile.task == RenderTile::DENOISE) {
				int sample = tile.start_sample + tile.num_samples;

				RenderTile rtiles[9];
				rtiles[4] = tile;
				task.get_neighbor_tiles(rtiles);
				float *buffers[9];
				int offsets[9], strides[9];
				int frame_stride[9];
				for(int i = 0; i < 9; i++) {
					buffers[i] = (float*) rtiles[i].buffer;
					offsets[i] = rtiles[i].offset;
					strides[i] = rtiles[i].stride;
					if(rtiles[i].buffers) {
						BufferParams &params = rtiles[i].buffers->params;
						frame_stride[i] = params.width * params.height * params.get_passes_size();
					}
					else {
						frame_stride[i] = 0;
					}
				}
				int tile_x[4] = {rtiles[3].x, rtiles[4].x, rtiles[5].x, rtiles[5].x+rtiles[5].w};
				int tile_y[4] = {rtiles[1].y, rtiles[4].y, rtiles[7].y, rtiles[7].y+rtiles[7].h};

				int hw = kg.__data.integrator.half_window;
				int4 filter_area = make_int4(tile.x, tile.y, tile.w, tile.h);
				int4 rect = make_int4(max(tile.x - hw, tile_x[0]), max(tile.y - hw, tile_y[0]), min(tile.x + tile.w + hw+1, tile_x[3]), min(tile.y + tile.h + hw+1, tile_y[3]));

<<<<<<< HEAD
				float* filter_buffer = denoise_fill_buffer(&kg, sample, rect, buffers, tile_x, tile_y, offsets, strides, tile.buffers->params.frames, frame_stride);
				denoise_run(&kg, sample, filter_buffer, filter_area, rect, tile.offset, tile.stride, (float*) tile.buffer);
				delete[] filter_buffer;

				tile.sample = sample;
				task.update_progress(&tile);
=======
				task.update_progress(&tile, tile.w*tile.h);
>>>>>>> 4b69b6d3
			}

			task.release_tile(tile);

			if(task_pool.canceled()) {
				if(task.need_finish_queue == false)
					break;
			}
		}

		thread_kernel_globals_free(&kg);
	}

	void thread_film_convert(DeviceTask& task)
	{
		float sample_scale = 1.0f/(task.sample + 1);

		if(task.rgba_half) {
			for(int y = task.y; y < task.y + task.h; y++)
				for(int x = task.x; x < task.x + task.w; x++)
					convert_to_half_float_kernel()(&kernel_globals, (uchar4*)task.rgba_half, (float*)task.buffer,
					                               sample_scale, x, y, task.offset, task.stride);
		}
		else {
			for(int y = task.y; y < task.y + task.h; y++)
				for(int x = task.x; x < task.x + task.w; x++)
					convert_to_byte_kernel()(&kernel_globals, (uchar4*)task.rgba_byte, (float*)task.buffer,
					                         sample_scale, x, y, task.offset, task.stride);

		}
	}

	void thread_shader(DeviceTask& task)
	{
		KernelGlobals kg = kernel_globals;

#ifdef WITH_OSL
		OSLShader::thread_init(&kg, &kernel_globals, &osl_globals);
#endif
		for(int sample = 0; sample < task.num_samples; sample++) {
			for(int x = task.shader_x; x < task.shader_x + task.shader_w; x++)
				shader_kernel()(&kg,
				                (uint4*)task.shader_input,
				                (float4*)task.shader_output,
				                (float*)task.shader_output_luma,
				                task.shader_eval_type,
				                task.shader_filter,
				                x,
				                task.offset,
				                sample);

			if(task.get_cancel() || task_pool.canceled())
				break;

			task.update_progress(NULL);

		}

#ifdef WITH_OSL
		OSLShader::thread_free(&kg);
#endif
	}

	int get_split_task_count(DeviceTask& task)
	{
		if(task.type == DeviceTask::SHADER)
			return task.get_subtask_count(TaskScheduler::num_threads(), 256);
		else
			return task.get_subtask_count(TaskScheduler::num_threads());
	}

	void task_add(DeviceTask& task)
	{
		/* split task into smaller ones */
		list<DeviceTask> tasks;

		if(task.type == DeviceTask::SHADER)
			task.split(tasks, TaskScheduler::num_threads(), 256);
		else
			task.split(tasks, TaskScheduler::num_threads());

		foreach(DeviceTask& task, tasks)
			task_pool.push(new CPUDeviceTask(this, task));
	}

	void task_wait()
	{
		task_pool.wait_work();
	}

	void task_cancel()
	{
		task_pool.cancel();
	}

protected:
	inline KernelGlobals thread_kernel_globals_init()
	{
		KernelGlobals kg = kernel_globals;
		kg.transparent_shadow_intersections = NULL;
		const int decoupled_count = sizeof(kg.decoupled_volume_steps) /
		                            sizeof(*kg.decoupled_volume_steps);
		for(int i = 0; i < decoupled_count; ++i) {
			kg.decoupled_volume_steps[i] = NULL;
		}
		kg.decoupled_volume_steps_index = 0;
#ifdef WITH_OSL
		OSLShader::thread_init(&kg, &kernel_globals, &osl_globals);
#endif
		return kg;
	}

	inline void thread_kernel_globals_free(KernelGlobals *kg)
	{
		if(kg->transparent_shadow_intersections != NULL) {
			free(kg->transparent_shadow_intersections);
		}
		const int decoupled_count = sizeof(kg->decoupled_volume_steps) /
		                            sizeof(*kg->decoupled_volume_steps);
		for(int i = 0; i < decoupled_count; ++i) {
			if(kg->decoupled_volume_steps[i] != NULL) {
				free(kg->decoupled_volume_steps[i]);
			}
		}
#ifdef WITH_OSL
		OSLShader::thread_free(kg);
#endif
	}
};

Device *device_cpu_create(DeviceInfo& info, Stats &stats, bool background)
{
	return new CPUDevice(info, stats, background);
}

void device_cpu_info(vector<DeviceInfo>& devices)
{
	DeviceInfo info;

	info.type = DEVICE_CPU;
	info.description = system_cpu_brand_string();
	info.id = "CPU";
	info.num = 0;
	info.advanced_shading = true;
	info.pack_images = false;

	devices.insert(devices.begin(), info);
}

string device_cpu_capabilities(void)
{
	string capabilities = "";
	capabilities += system_cpu_support_sse2() ? "SSE2 " : "";
	capabilities += system_cpu_support_sse3() ? "SSE3 " : "";
	capabilities += system_cpu_support_sse41() ? "SSE41 " : "";
	capabilities += system_cpu_support_avx() ? "AVX " : "";
	capabilities += system_cpu_support_avx2() ? "AVX2" : "";
	if(capabilities[capabilities.size() - 1] == ' ')
		capabilities.resize(capabilities.size() - 1);
	return capabilities;
}

CCL_NAMESPACE_END<|MERGE_RESOLUTION|>--- conflicted
+++ resolved
@@ -581,7 +581,7 @@
 #ifdef WITH_CYCLES_DEBUG_FPE
 					fpe.restore();
 #endif
-					task.update_progress(&tile);
+					task.update_progress(&tile, tile.w*tile.h);
 				}
 
 				if(tile.buffers->params.overscan && !task.get_cancel()) {
@@ -630,16 +630,13 @@
 				int4 filter_area = make_int4(tile.x, tile.y, tile.w, tile.h);
 				int4 rect = make_int4(max(tile.x - hw, tile_x[0]), max(tile.y - hw, tile_y[0]), min(tile.x + tile.w + hw+1, tile_x[3]), min(tile.y + tile.h + hw+1, tile_y[3]));
 
-<<<<<<< HEAD
 				float* filter_buffer = denoise_fill_buffer(&kg, sample, rect, buffers, tile_x, tile_y, offsets, strides, tile.buffers->params.frames, frame_stride);
 				denoise_run(&kg, sample, filter_buffer, filter_area, rect, tile.offset, tile.stride, (float*) tile.buffer);
 				delete[] filter_buffer;
 
 				tile.sample = sample;
-				task.update_progress(&tile);
-=======
+
 				task.update_progress(&tile, tile.w*tile.h);
->>>>>>> 4b69b6d3
 			}
 
 			task.release_tile(tile);
