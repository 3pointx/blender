/*
 * Copyright 2011-2013 Blender Foundation
 *
 * Licensed under the Apache License, Version 2.0 (the "License");
 * you may not use this file except in compliance with the License.
 * You may obtain a copy of the License at
 *
 * http://www.apache.org/licenses/LICENSE-2.0
 *
 * Unless required by applicable law or agreed to in writing, software
 * distributed under the License is distributed on an "AS IS" BASIS,
 * WITHOUT WARRANTIES OR CONDITIONS OF ANY KIND, either express or implied.
 * See the License for the specific language governing permissions and
 * limitations under the License.
 */

#include "render/film.h"
#include "render/image.h"
#include "render/integrator.h"
#include "render/light.h"
#include "render/nodes.h"
#include "render/scene.h"
#include "render/svm.h"
#include "kernel/svm/svm_color_util.h"
#include "kernel/svm/svm_ramp_util.h"
#include "kernel/svm/svm_math_util.h"
#include "render/osl.h"
#include "render/constant_fold.h"

#include "util/util_sky_model.h"
#include "util/util_foreach.h"
#include "util/util_logging.h"
#include "util/util_transform.h"

CCL_NAMESPACE_BEGIN

/* Texture Mapping */

#define TEXTURE_MAPPING_DEFINE(TextureNode) \
  SOCKET_POINT(tex_mapping.translation, "Translation", make_float3(0.0f, 0.0f, 0.0f)); \
  SOCKET_VECTOR(tex_mapping.rotation, "Rotation", make_float3(0.0f, 0.0f, 0.0f)); \
  SOCKET_VECTOR(tex_mapping.scale, "Scale", make_float3(1.0f, 1.0f, 1.0f)); \
\
  SOCKET_VECTOR(tex_mapping.min, "Min", make_float3(-FLT_MAX, -FLT_MAX, -FLT_MAX)); \
  SOCKET_VECTOR(tex_mapping.max, "Max", make_float3(FLT_MAX, FLT_MAX, FLT_MAX)); \
  SOCKET_BOOLEAN(tex_mapping.use_minmax, "Use Min Max", false); \
\
  static NodeEnum mapping_axis_enum; \
  mapping_axis_enum.insert("none", TextureMapping::NONE); \
  mapping_axis_enum.insert("x", TextureMapping::X); \
  mapping_axis_enum.insert("y", TextureMapping::Y); \
  mapping_axis_enum.insert("z", TextureMapping::Z); \
  SOCKET_ENUM(tex_mapping.x_mapping, "x_mapping", mapping_axis_enum, TextureMapping::X); \
  SOCKET_ENUM(tex_mapping.y_mapping, "y_mapping", mapping_axis_enum, TextureMapping::Y); \
  SOCKET_ENUM(tex_mapping.z_mapping, "z_mapping", mapping_axis_enum, TextureMapping::Z); \
\
  static NodeEnum mapping_type_enum; \
  mapping_type_enum.insert("point", TextureMapping::POINT); \
  mapping_type_enum.insert("texture", TextureMapping::TEXTURE); \
  mapping_type_enum.insert("vector", TextureMapping::VECTOR); \
  mapping_type_enum.insert("normal", TextureMapping::NORMAL); \
  SOCKET_ENUM(tex_mapping.type, "Type", mapping_type_enum, TextureMapping::TEXTURE); \
\
  static NodeEnum mapping_projection_enum; \
  mapping_projection_enum.insert("flat", TextureMapping::FLAT); \
  mapping_projection_enum.insert("cube", TextureMapping::CUBE); \
  mapping_projection_enum.insert("tube", TextureMapping::TUBE); \
  mapping_projection_enum.insert("sphere", TextureMapping::SPHERE); \
  SOCKET_ENUM(tex_mapping.projection, "Projection", mapping_projection_enum, TextureMapping::FLAT);

TextureMapping::TextureMapping()
{
}

Transform TextureMapping::compute_transform()
{
  Transform mmat = transform_scale(make_float3(0.0f, 0.0f, 0.0f));

  if (x_mapping != NONE)
    mmat[0][x_mapping - 1] = 1.0f;
  if (y_mapping != NONE)
    mmat[1][y_mapping - 1] = 1.0f;
  if (z_mapping != NONE)
    mmat[2][z_mapping - 1] = 1.0f;

  float3 scale_clamped = scale;

  if (type == TEXTURE || type == NORMAL) {
    /* keep matrix invertible */
    if (fabsf(scale.x) < 1e-5f)
      scale_clamped.x = signf(scale.x) * 1e-5f;
    if (fabsf(scale.y) < 1e-5f)
      scale_clamped.y = signf(scale.y) * 1e-5f;
    if (fabsf(scale.z) < 1e-5f)
      scale_clamped.z = signf(scale.z) * 1e-5f;
  }

  Transform smat = transform_scale(scale_clamped);
  Transform rmat = transform_euler(rotation);
  Transform tmat = transform_translate(translation);

  Transform mat;

  switch (type) {
    case TEXTURE:
      /* inverse transform on texture coordinate gives
       * forward transform on texture */
      mat = tmat * rmat * smat;
      mat = transform_inverse(mat);
      break;
    case POINT:
      /* full transform */
      mat = tmat * rmat * smat;
      break;
    case VECTOR:
      /* no translation for vectors */
      mat = rmat * smat;
      break;
    case NORMAL:
      /* no translation for normals, and inverse transpose */
      mat = rmat * smat;
      mat = transform_transposed_inverse(mat);
      break;
  }

  /* projection last */
  mat = mat * mmat;

  return mat;
}

bool TextureMapping::skip()
{
  if (translation != make_float3(0.0f, 0.0f, 0.0f))
    return false;
  if (rotation != make_float3(0.0f, 0.0f, 0.0f))
    return false;
  if (scale != make_float3(1.0f, 1.0f, 1.0f))
    return false;

  if (x_mapping != X || y_mapping != Y || z_mapping != Z)
    return false;
  if (use_minmax)
    return false;

  return true;
}

void TextureMapping::compile(SVMCompiler &compiler, int offset_in, int offset_out)
{
  compiler.add_node(NODE_MAPPING, offset_in, offset_out);

  Transform tfm = compute_transform();
  compiler.add_node(tfm.x);
  compiler.add_node(tfm.y);
  compiler.add_node(tfm.z);

  if (use_minmax) {
    compiler.add_node(NODE_MIN_MAX, offset_out, offset_out);
    compiler.add_node(float3_to_float4(min));
    compiler.add_node(float3_to_float4(max));
  }

  if (type == NORMAL) {
    compiler.add_node(NODE_VECTOR_MATH, NODE_VECTOR_MATH_NORMALIZE, offset_out, offset_out);
    compiler.add_node(NODE_VECTOR_MATH, SVM_STACK_INVALID, offset_out);
  }
}

/* Convenience function for texture nodes, allocating stack space to output
 * a modified vector and returning its offset */
int TextureMapping::compile_begin(SVMCompiler &compiler, ShaderInput *vector_in)
{
  if (!skip()) {
    int offset_in = compiler.stack_assign(vector_in);
    int offset_out = compiler.stack_find_offset(SocketType::VECTOR);

    compile(compiler, offset_in, offset_out);

    return offset_out;
  }

  return compiler.stack_assign(vector_in);
}

void TextureMapping::compile_end(SVMCompiler &compiler, ShaderInput *vector_in, int vector_offset)
{
  if (!skip()) {
    compiler.stack_clear_offset(vector_in->type(), vector_offset);
  }
}

void TextureMapping::compile(OSLCompiler &compiler)
{
  if (!skip()) {
    compiler.parameter("mapping", compute_transform());
    compiler.parameter("use_mapping", 1);
  }
}

/* Image Texture */

NODE_DEFINE(ImageTextureNode)
{
  NodeType *type = NodeType::add("image_texture", create, NodeType::SHADER);

  TEXTURE_MAPPING_DEFINE(ImageTextureNode);

  SOCKET_STRING(filename, "Filename", ustring());

  static NodeEnum color_space_enum;
  color_space_enum.insert("none", NODE_COLOR_SPACE_NONE);
  color_space_enum.insert("color", NODE_COLOR_SPACE_COLOR);
  SOCKET_ENUM(color_space, "Color Space", color_space_enum, NODE_COLOR_SPACE_COLOR);

  SOCKET_BOOLEAN(use_alpha, "Use Alpha", true);

  static NodeEnum interpolation_enum;
  interpolation_enum.insert("closest", INTERPOLATION_CLOSEST);
  interpolation_enum.insert("linear", INTERPOLATION_LINEAR);
  interpolation_enum.insert("cubic", INTERPOLATION_CUBIC);
  interpolation_enum.insert("smart", INTERPOLATION_SMART);
  SOCKET_ENUM(interpolation, "Interpolation", interpolation_enum, INTERPOLATION_LINEAR);

  static NodeEnum extension_enum;
  extension_enum.insert("periodic", EXTENSION_REPEAT);
  extension_enum.insert("clamp", EXTENSION_EXTEND);
  extension_enum.insert("black", EXTENSION_CLIP);
  SOCKET_ENUM(extension, "Extension", extension_enum, EXTENSION_REPEAT);

  static NodeEnum projection_enum;
  projection_enum.insert("flat", NODE_IMAGE_PROJ_FLAT);
  projection_enum.insert("box", NODE_IMAGE_PROJ_BOX);
  projection_enum.insert("sphere", NODE_IMAGE_PROJ_SPHERE);
  projection_enum.insert("tube", NODE_IMAGE_PROJ_TUBE);
  SOCKET_ENUM(projection, "Projection", projection_enum, NODE_IMAGE_PROJ_FLAT);

  SOCKET_FLOAT(projection_blend, "Projection Blend", 0.0f);

<<<<<<< HEAD
	SOCKET_IN_POINT(vector, "Vector", make_float3(0.0f, 0.0f, 0.0f), SocketType::LINK_TEXTURE_UV);
	SOCKET_IN_POINT(vector_dx, "Vector_dx", make_float3(0.0f, 0.0f, 0.0f));
	SOCKET_IN_POINT(vector_dy, "Vector_dy", make_float3(0.0f, 0.0f, 0.0f));
=======
  SOCKET_IN_POINT(vector, "Vector", make_float3(0.0f, 0.0f, 0.0f), SocketType::LINK_TEXTURE_UV);
>>>>>>> 3076d95b

  SOCKET_OUT_COLOR(color, "Color");
  SOCKET_OUT_FLOAT(alpha, "Alpha");

  return type;
}

ImageTextureNode::ImageTextureNode() : ImageSlotTextureNode(node_type)
{
  image_manager = NULL;
  slot = -1;
  is_float = -1;
  is_linear = false;
  builtin_data = NULL;
  animated = false;
}

ImageTextureNode::~ImageTextureNode()
{
  if (image_manager) {
    image_manager->remove_image(
        filename.string(), builtin_data, interpolation, extension, use_alpha);
  }
}

ShaderNode *ImageTextureNode::clone() const
{
  ImageTextureNode *node = new ImageTextureNode(*this);
  node->image_manager = NULL;
  node->slot = -1;
  node->is_float = -1;
  node->is_linear = false;
  return node;
}

void ImageTextureNode::attributes(Shader *shader, AttributeRequestSet *attributes)
{
#ifdef WITH_PTEX
  /* todo: avoid loading other texture coordinates when using ptex,
   * and hide texture coordinate socket in the UI */
  if (shader->has_surface && string_endswith(filename, ".ptx")) {
    /* ptex */
    attributes->add(ATTR_STD_PTEX_FACE_ID);
    attributes->add(ATTR_STD_PTEX_UV);
  }
#endif

<<<<<<< HEAD
	ShaderNode::attributes(shader, attributes);
}

void ImageTextureNode::compile(SVMCompiler& compiler)
{
	ShaderInput *vector_in = input("Vector");
	ShaderOutput *color_out = output("Color");
	ShaderOutput *alpha_out = output("Alpha");
	ShaderInput *vector_dx = input("Vector_dx");
	ShaderInput *vector_dy = input("Vector_dy");

	image_manager = compiler.image_manager;
	if(is_float == -1) {
		ImageMetaData metadata;
		slot = image_manager->add_image(filename.string(),
		                                builtin_data,
		                                animated,
		                                0,
		                                interpolation,
		                                extension,
		                                use_alpha,
		                                metadata,
		                                color_space == NODE_COLOR_SPACE_COLOR);
		is_float = metadata.is_float;
		is_linear = metadata.is_linear;
	}

	if(slot != -1) {
		int srgb = (is_linear || color_space != NODE_COLOR_SPACE_COLOR)? 0: 1;
		int vector_offset = tex_mapping.compile_begin(compiler, vector_in);

		if(projection != NODE_IMAGE_PROJ_BOX) {
			compiler.add_node(NODE_TEX_IMAGE,
				slot,
				compiler.encode_uchar4(
					vector_offset,
					compiler.stack_assign_if_linked(color_out),
					compiler.stack_assign_if_linked(alpha_out),
					srgb),
				compiler.encode_uchar4(
					projection,
					compiler.stack_assign(vector_dx),
					compiler.stack_assign(vector_dy),
					0));
		}
		else {
			/* Blend is a float between 0 and 1. Convert to 16 bit unsigned int to make room for vector_dx and vector_dy. */
			uint blend = clamp((uint)(projection_blend * 65535.0f), 0, 0xffff);
			compiler.add_node(NODE_TEX_IMAGE_BOX,
				slot,
				compiler.encode_uchar4(
					vector_offset,
					compiler.stack_assign_if_linked(color_out),
					compiler.stack_assign_if_linked(alpha_out),
					srgb),
				compiler.encode_uchar4(
					blend >> 8,
					blend & 0xff,
					compiler.stack_assign(vector_dx),
					compiler.stack_assign(vector_dy)));
		}

		tex_mapping.compile_end(compiler, vector_in, vector_offset);
	}
	else {
		/* image not found */
		if(!color_out->links.empty()) {
			compiler.add_node(NODE_VALUE_V, compiler.stack_assign(color_out));
			compiler.add_node(NODE_VALUE_V, make_float3(TEX_IMAGE_MISSING_R,
			                                            TEX_IMAGE_MISSING_G,
			                                            TEX_IMAGE_MISSING_B));
		}
		if(!alpha_out->links.empty())
			compiler.add_node(NODE_VALUE_F, __float_as_int(TEX_IMAGE_MISSING_A), compiler.stack_assign(alpha_out));
	}
}

void ImageTextureNode::compile(OSLCompiler& compiler)
{
	ShaderOutput *alpha_out = output("Alpha");

	tex_mapping.compile(compiler);

	image_manager = compiler.image_manager;
	if(is_float == -1) {
		ImageMetaData metadata;
		if(builtin_data == NULL) {
			image_manager->get_image_metadata(filename.string(), NULL, metadata);
		}
		else {
			slot = image_manager->add_image(filename.string(),
			                                builtin_data,
			                                animated,
			                                0,
			                                interpolation,
			                                extension,
			                                use_alpha,
			                                metadata,
                                            color_space == NODE_COLOR_SPACE_COLOR);
		}
		is_float = metadata.is_float;
		is_linear = metadata.is_linear;
	}

	if(slot == -1) {
		filename = image_manager->get_mip_map_path(filename.string());
		compiler.parameter(this, "filename");
	}
	else {
		/* TODO(sergey): It's not so simple to pass custom attribute
		 * to the texture() function in order to make builtin images
		 * support more clear. So we use special file name which is
		 * "@i<slot_number>" and check whether file name matches this
		 * mask in the OSLRenderServices::texture().
		 */
		compiler.parameter("filename", string_printf("@i%d", slot).c_str());
	}
	if(is_linear || color_space != NODE_COLOR_SPACE_COLOR)
		compiler.parameter("color_space", "linear");
	else
		compiler.parameter("color_space", "sRGB");
	compiler.parameter(this, "projection");
	compiler.parameter(this, "projection_blend");
	compiler.parameter("is_float", is_float);
	compiler.parameter("use_alpha", !alpha_out->links.empty());
	compiler.parameter(this, "interpolation");
	compiler.parameter(this, "extension");

	compiler.add(this, "node_image_texture");
=======
  ShaderNode::attributes(shader, attributes);
}

void ImageTextureNode::compile(SVMCompiler &compiler)
{
  ShaderInput *vector_in = input("Vector");
  ShaderOutput *color_out = output("Color");
  ShaderOutput *alpha_out = output("Alpha");

  image_manager = compiler.image_manager;
  if (is_float == -1) {
    ImageMetaData metadata;
    slot = image_manager->add_image(filename.string(),
                                    builtin_data,
                                    animated,
                                    0,
                                    interpolation,
                                    extension,
                                    use_alpha,
                                    metadata);
    is_float = metadata.is_float;
    is_linear = metadata.is_linear;
  }

  if (slot != -1) {
    int srgb = (is_linear || color_space != NODE_COLOR_SPACE_COLOR) ? 0 : 1;
    int vector_offset = tex_mapping.compile_begin(compiler, vector_in);

    if (projection != NODE_IMAGE_PROJ_BOX) {
      compiler.add_node(NODE_TEX_IMAGE,
                        slot,
                        compiler.encode_uchar4(vector_offset,
                                               compiler.stack_assign_if_linked(color_out),
                                               compiler.stack_assign_if_linked(alpha_out),
                                               srgb),
                        projection);
    }
    else {
      compiler.add_node(NODE_TEX_IMAGE_BOX,
                        slot,
                        compiler.encode_uchar4(vector_offset,
                                               compiler.stack_assign_if_linked(color_out),
                                               compiler.stack_assign_if_linked(alpha_out),
                                               srgb),
                        __float_as_int(projection_blend));
    }

    tex_mapping.compile_end(compiler, vector_in, vector_offset);
  }
  else {
    /* image not found */
    if (!color_out->links.empty()) {
      compiler.add_node(NODE_VALUE_V, compiler.stack_assign(color_out));
      compiler.add_node(
          NODE_VALUE_V,
          make_float3(TEX_IMAGE_MISSING_R, TEX_IMAGE_MISSING_G, TEX_IMAGE_MISSING_B));
    }
    if (!alpha_out->links.empty())
      compiler.add_node(
          NODE_VALUE_F, __float_as_int(TEX_IMAGE_MISSING_A), compiler.stack_assign(alpha_out));
  }
}

void ImageTextureNode::compile(OSLCompiler &compiler)
{
  ShaderOutput *alpha_out = output("Alpha");

  tex_mapping.compile(compiler);

  image_manager = compiler.image_manager;
  if (is_float == -1) {
    ImageMetaData metadata;
    if (builtin_data == NULL) {
      image_manager->get_image_metadata(filename.string(), NULL, metadata);
    }
    else {
      slot = image_manager->add_image(filename.string(),
                                      builtin_data,
                                      animated,
                                      0,
                                      interpolation,
                                      extension,
                                      use_alpha,
                                      metadata);
    }
    is_float = metadata.is_float;
    is_linear = metadata.is_linear;
  }

  if (slot == -1) {
    compiler.parameter(this, "filename");
  }
  else {
    /* TODO(sergey): It's not so simple to pass custom attribute
     * to the texture() function in order to make builtin images
     * support more clear. So we use special file name which is
     * "@i<slot_number>" and check whether file name matches this
     * mask in the OSLRenderServices::texture().
     */
    compiler.parameter("filename", string_printf("@i%d", slot).c_str());
  }
  if (is_linear || color_space != NODE_COLOR_SPACE_COLOR)
    compiler.parameter("color_space", "linear");
  else
    compiler.parameter("color_space", "sRGB");
  compiler.parameter(this, "projection");
  compiler.parameter(this, "projection_blend");
  compiler.parameter("is_float", is_float);
  compiler.parameter("use_alpha", !alpha_out->links.empty());
  compiler.parameter(this, "interpolation");
  compiler.parameter(this, "extension");

  compiler.add(this, "node_image_texture");
>>>>>>> 3076d95b
}

/* Environment Texture */

NODE_DEFINE(EnvironmentTextureNode)
{
  NodeType *type = NodeType::add("environment_texture", create, NodeType::SHADER);

  TEXTURE_MAPPING_DEFINE(EnvironmentTextureNode);

  SOCKET_STRING(filename, "Filename", ustring());

  static NodeEnum color_space_enum;
  color_space_enum.insert("none", NODE_COLOR_SPACE_NONE);
  color_space_enum.insert("color", NODE_COLOR_SPACE_COLOR);
  SOCKET_ENUM(color_space, "Color Space", color_space_enum, NODE_COLOR_SPACE_COLOR);

  SOCKET_BOOLEAN(use_alpha, "Use Alpha", true);

  static NodeEnum interpolation_enum;
  interpolation_enum.insert("closest", INTERPOLATION_CLOSEST);
  interpolation_enum.insert("linear", INTERPOLATION_LINEAR);
  interpolation_enum.insert("cubic", INTERPOLATION_CUBIC);
  interpolation_enum.insert("smart", INTERPOLATION_SMART);
  SOCKET_ENUM(interpolation, "Interpolation", interpolation_enum, INTERPOLATION_LINEAR);

  static NodeEnum projection_enum;
  projection_enum.insert("equirectangular", NODE_ENVIRONMENT_EQUIRECTANGULAR);
  projection_enum.insert("mirror_ball", NODE_ENVIRONMENT_MIRROR_BALL);
  SOCKET_ENUM(projection, "Projection", projection_enum, NODE_ENVIRONMENT_EQUIRECTANGULAR);

<<<<<<< HEAD
	SOCKET_IN_POINT(vector, "Vector", make_float3(0.0f, 0.0f, 0.0f), SocketType::LINK_POSITION)
	SOCKET_IN_POINT(vector_dx, "Vector_dx", make_float3(0.0f, 0.0f, 0.0f));
	SOCKET_IN_POINT(vector_dy, "Vector_dy", make_float3(0.0f, 0.0f, 0.0f));
=======
  SOCKET_IN_POINT(vector, "Vector", make_float3(0.0f, 0.0f, 0.0f), SocketType::LINK_POSITION);
>>>>>>> 3076d95b

  SOCKET_OUT_COLOR(color, "Color");
  SOCKET_OUT_FLOAT(alpha, "Alpha");

  return type;
}

EnvironmentTextureNode::EnvironmentTextureNode() : ImageSlotTextureNode(node_type)
{
  image_manager = NULL;
  slot = -1;
  is_float = -1;
  is_linear = false;
  builtin_data = NULL;
  animated = false;
}

EnvironmentTextureNode::~EnvironmentTextureNode()
{
  if (image_manager) {
    image_manager->remove_image(
        filename.string(), builtin_data, interpolation, EXTENSION_REPEAT, use_alpha);
  }
}

ShaderNode *EnvironmentTextureNode::clone() const
{
  EnvironmentTextureNode *node = new EnvironmentTextureNode(*this);
  node->image_manager = NULL;
  node->slot = -1;
  node->is_float = -1;
  node->is_linear = false;
  return node;
}

void EnvironmentTextureNode::attributes(Shader *shader, AttributeRequestSet *attributes)
{
#ifdef WITH_PTEX
  if (shader->has_surface && string_endswith(filename, ".ptx")) {
    /* ptex */
    attributes->add(ATTR_STD_PTEX_FACE_ID);
    attributes->add(ATTR_STD_PTEX_UV);
  }
#endif

<<<<<<< HEAD
	ShaderNode::attributes(shader, attributes);
}

void EnvironmentTextureNode::compile(SVMCompiler& compiler)
{
	ShaderInput *vector_in = input("Vector");
	ShaderOutput *color_out = output("Color");
	ShaderOutput *alpha_out = output("Alpha");
	ShaderInput *vector_dx = input("Vector_dx");
	ShaderInput *vector_dy = input("Vector_dy");

	image_manager = compiler.image_manager;
	if(slot == -1) {
		ImageMetaData metadata;
		slot = image_manager->add_image(filename.string(),
		                                builtin_data,
		                                animated,
		                                0,
		                                interpolation,
		                                EXTENSION_REPEAT,
		                                use_alpha,
		                                metadata,
		                                color_space == NODE_COLOR_SPACE_COLOR);
		is_float = metadata.is_float;
		is_linear = metadata.is_linear;
	}

	if(slot != -1) {
		int srgb = (is_linear || color_space != NODE_COLOR_SPACE_COLOR)? 0: 1;
		int vector_offset = tex_mapping.compile_begin(compiler, vector_in);

		compiler.add_node(NODE_TEX_ENVIRONMENT,
			slot,
			compiler.encode_uchar4(
				vector_offset,
				compiler.stack_assign_if_linked(color_out),
				compiler.stack_assign_if_linked(alpha_out),
				srgb),
			compiler.encode_uchar4(
				projection,
				compiler.stack_assign(vector_dx),
				compiler.stack_assign(vector_dy),
				0));

		tex_mapping.compile_end(compiler, vector_in, vector_offset);
	}
	else {
		/* image not found */
		if(!color_out->links.empty()) {
			compiler.add_node(NODE_VALUE_V, compiler.stack_assign(color_out));
			compiler.add_node(NODE_VALUE_V, make_float3(TEX_IMAGE_MISSING_R,
			                                            TEX_IMAGE_MISSING_G,
			                                            TEX_IMAGE_MISSING_B));
		}
		if(!alpha_out->links.empty())
			compiler.add_node(NODE_VALUE_F, __float_as_int(TEX_IMAGE_MISSING_A), compiler.stack_assign(alpha_out));
	}
}

void EnvironmentTextureNode::compile(OSLCompiler& compiler)
{
	ShaderOutput *alpha_out = output("Alpha");

	tex_mapping.compile(compiler);

	/* See comments in ImageTextureNode::compile about support
	 * of builtin images.
	 */
	image_manager = compiler.image_manager;
	if(is_float == -1) {
		ImageMetaData metadata;
		if(builtin_data == NULL) {
			image_manager->get_image_metadata(filename.string(), NULL, metadata);
		}
		else {
			slot = image_manager->add_image(filename.string(),
			                                builtin_data,
			                                animated,
			                                0,
			                                interpolation,
			                                EXTENSION_REPEAT,
			                                use_alpha,
			                                metadata,
                                            color_space == NODE_COLOR_SPACE_COLOR);
		}
		is_float = metadata.is_float;
		is_linear = metadata.is_linear;
	}

	if(slot == -1) {
		compiler.parameter(this, "filename");
	}
	else {
		compiler.parameter("filename", string_printf("@i%d", slot).c_str());
	}
	compiler.parameter(this, "projection");
	if(is_linear || color_space != NODE_COLOR_SPACE_COLOR)
		compiler.parameter("color_space", "linear");
	else
		compiler.parameter("color_space", "sRGB");

	compiler.parameter(this, "interpolation");
	compiler.parameter("is_float", is_float);
	compiler.parameter("use_alpha", !alpha_out->links.empty());
	compiler.add(this, "node_environment_texture");
=======
  ShaderNode::attributes(shader, attributes);
}

void EnvironmentTextureNode::compile(SVMCompiler &compiler)
{
  ShaderInput *vector_in = input("Vector");
  ShaderOutput *color_out = output("Color");
  ShaderOutput *alpha_out = output("Alpha");

  image_manager = compiler.image_manager;
  if (slot == -1) {
    ImageMetaData metadata;
    slot = image_manager->add_image(filename.string(),
                                    builtin_data,
                                    animated,
                                    0,
                                    interpolation,
                                    EXTENSION_REPEAT,
                                    use_alpha,
                                    metadata);
    is_float = metadata.is_float;
    is_linear = metadata.is_linear;
  }

  if (slot != -1) {
    int srgb = (is_linear || color_space != NODE_COLOR_SPACE_COLOR) ? 0 : 1;
    int vector_offset = tex_mapping.compile_begin(compiler, vector_in);

    compiler.add_node(NODE_TEX_ENVIRONMENT,
                      slot,
                      compiler.encode_uchar4(vector_offset,
                                             compiler.stack_assign_if_linked(color_out),
                                             compiler.stack_assign_if_linked(alpha_out),
                                             srgb),
                      projection);

    tex_mapping.compile_end(compiler, vector_in, vector_offset);
  }
  else {
    /* image not found */
    if (!color_out->links.empty()) {
      compiler.add_node(NODE_VALUE_V, compiler.stack_assign(color_out));
      compiler.add_node(
          NODE_VALUE_V,
          make_float3(TEX_IMAGE_MISSING_R, TEX_IMAGE_MISSING_G, TEX_IMAGE_MISSING_B));
    }
    if (!alpha_out->links.empty())
      compiler.add_node(
          NODE_VALUE_F, __float_as_int(TEX_IMAGE_MISSING_A), compiler.stack_assign(alpha_out));
  }
}

void EnvironmentTextureNode::compile(OSLCompiler &compiler)
{
  ShaderOutput *alpha_out = output("Alpha");

  tex_mapping.compile(compiler);

  /* See comments in ImageTextureNode::compile about support
   * of builtin images.
   */
  image_manager = compiler.image_manager;
  if (is_float == -1) {
    ImageMetaData metadata;
    if (builtin_data == NULL) {
      image_manager->get_image_metadata(filename.string(), NULL, metadata);
    }
    else {
      slot = image_manager->add_image(filename.string(),
                                      builtin_data,
                                      animated,
                                      0,
                                      interpolation,
                                      EXTENSION_REPEAT,
                                      use_alpha,
                                      metadata);
    }
    is_float = metadata.is_float;
    is_linear = metadata.is_linear;
  }

  if (slot == -1) {
    compiler.parameter(this, "filename");
  }
  else {
    compiler.parameter("filename", string_printf("@i%d", slot).c_str());
  }
  compiler.parameter(this, "projection");
  if (is_linear || color_space != NODE_COLOR_SPACE_COLOR)
    compiler.parameter("color_space", "linear");
  else
    compiler.parameter("color_space", "sRGB");

  compiler.parameter(this, "interpolation");
  compiler.parameter("is_float", is_float);
  compiler.parameter("use_alpha", !alpha_out->links.empty());
  compiler.add(this, "node_environment_texture");
>>>>>>> 3076d95b
}

/* Sky Texture */

static float2 sky_spherical_coordinates(float3 dir)
{
  return make_float2(acosf(dir.z), atan2f(dir.x, dir.y));
}

typedef struct SunSky {
  /* sun direction in spherical and cartesian */
  float theta, phi;

  /* Parameter */
  float radiance_x, radiance_y, radiance_z;
  float config_x[9], config_y[9], config_z[9];
} SunSky;

/* Preetham model */
static float sky_perez_function(float lam[6], float theta, float gamma)
{
  return (1.0f + lam[0] * expf(lam[1] / cosf(theta))) *
         (1.0f + lam[2] * expf(lam[3] * gamma) + lam[4] * cosf(gamma) * cosf(gamma));
}

static void sky_texture_precompute_old(SunSky *sunsky, float3 dir, float turbidity)
{
  /*
   * We re-use the SunSky struct of the new model, to avoid extra variables
   * zenith_Y/x/y is now radiance_x/y/z
   * perez_Y/x/y is now config_x/y/z
   */

  float2 spherical = sky_spherical_coordinates(dir);
  float theta = spherical.x;
  float phi = spherical.y;

  sunsky->theta = theta;
  sunsky->phi = phi;

  float theta2 = theta * theta;
  float theta3 = theta2 * theta;
  float T = turbidity;
  float T2 = T * T;

  float chi = (4.0f / 9.0f - T / 120.0f) * (M_PI_F - 2.0f * theta);
  sunsky->radiance_x = (4.0453f * T - 4.9710f) * tanf(chi) - 0.2155f * T + 2.4192f;
  sunsky->radiance_x *= 0.06f;

  sunsky->radiance_y = (0.00166f * theta3 - 0.00375f * theta2 + 0.00209f * theta) * T2 +
                       (-0.02903f * theta3 + 0.06377f * theta2 - 0.03202f * theta + 0.00394f) * T +
                       (0.11693f * theta3 - 0.21196f * theta2 + 0.06052f * theta + 0.25886f);

  sunsky->radiance_z = (0.00275f * theta3 - 0.00610f * theta2 + 0.00317f * theta) * T2 +
                       (-0.04214f * theta3 + 0.08970f * theta2 - 0.04153f * theta + 0.00516f) * T +
                       (0.15346f * theta3 - 0.26756f * theta2 + 0.06670f * theta + 0.26688f);

  sunsky->config_x[0] = (0.1787f * T - 1.4630f);
  sunsky->config_x[1] = (-0.3554f * T + 0.4275f);
  sunsky->config_x[2] = (-0.0227f * T + 5.3251f);
  sunsky->config_x[3] = (0.1206f * T - 2.5771f);
  sunsky->config_x[4] = (-0.0670f * T + 0.3703f);

  sunsky->config_y[0] = (-0.0193f * T - 0.2592f);
  sunsky->config_y[1] = (-0.0665f * T + 0.0008f);
  sunsky->config_y[2] = (-0.0004f * T + 0.2125f);
  sunsky->config_y[3] = (-0.0641f * T - 0.8989f);
  sunsky->config_y[4] = (-0.0033f * T + 0.0452f);

  sunsky->config_z[0] = (-0.0167f * T - 0.2608f);
  sunsky->config_z[1] = (-0.0950f * T + 0.0092f);
  sunsky->config_z[2] = (-0.0079f * T + 0.2102f);
  sunsky->config_z[3] = (-0.0441f * T - 1.6537f);
  sunsky->config_z[4] = (-0.0109f * T + 0.0529f);

  /* unused for old sky model */
  for (int i = 5; i < 9; i++) {
    sunsky->config_x[i] = 0.0f;
    sunsky->config_y[i] = 0.0f;
    sunsky->config_z[i] = 0.0f;
  }

  sunsky->radiance_x /= sky_perez_function(sunsky->config_x, 0, theta);
  sunsky->radiance_y /= sky_perez_function(sunsky->config_y, 0, theta);
  sunsky->radiance_z /= sky_perez_function(sunsky->config_z, 0, theta);
}

/* Hosek / Wilkie */
static void sky_texture_precompute_new(SunSky *sunsky,
                                       float3 dir,
                                       float turbidity,
                                       float ground_albedo)
{
  /* Calculate Sun Direction and save coordinates */
  float2 spherical = sky_spherical_coordinates(dir);
  float theta = spherical.x;
  float phi = spherical.y;

  /* Clamp Turbidity */
  turbidity = clamp(turbidity, 0.0f, 10.0f);

  /* Clamp to Horizon */
  theta = clamp(theta, 0.0f, M_PI_2_F);

  sunsky->theta = theta;
  sunsky->phi = phi;

  float solarElevation = M_PI_2_F - theta;

  /* Initialize Sky Model */
  ArHosekSkyModelState *sky_state;
  sky_state = arhosek_xyz_skymodelstate_alloc_init(
      (double)turbidity, (double)ground_albedo, (double)solarElevation);

  /* Copy values from sky_state to SunSky */
  for (int i = 0; i < 9; ++i) {
    sunsky->config_x[i] = (float)sky_state->configs[0][i];
    sunsky->config_y[i] = (float)sky_state->configs[1][i];
    sunsky->config_z[i] = (float)sky_state->configs[2][i];
  }
  sunsky->radiance_x = (float)sky_state->radiances[0];
  sunsky->radiance_y = (float)sky_state->radiances[1];
  sunsky->radiance_z = (float)sky_state->radiances[2];

  /* Free sky_state */
  arhosekskymodelstate_free(sky_state);
}

NODE_DEFINE(SkyTextureNode)
{
  NodeType *type = NodeType::add("sky_texture", create, NodeType::SHADER);

  TEXTURE_MAPPING_DEFINE(SkyTextureNode);

  static NodeEnum type_enum;
  type_enum.insert("preetham", NODE_SKY_OLD);
  type_enum.insert("hosek_wilkie", NODE_SKY_NEW);
  SOCKET_ENUM(type, "Type", type_enum, NODE_SKY_NEW);

  SOCKET_VECTOR(sun_direction, "Sun Direction", make_float3(0.0f, 0.0f, 1.0f));
  SOCKET_FLOAT(turbidity, "Turbidity", 2.2f);
  SOCKET_FLOAT(ground_albedo, "Ground Albedo", 0.3f);

  SOCKET_IN_POINT(
      vector, "Vector", make_float3(0.0f, 0.0f, 0.0f), SocketType::LINK_TEXTURE_GENERATED);

  SOCKET_OUT_COLOR(color, "Color");

  return type;
}

SkyTextureNode::SkyTextureNode() : TextureNode(node_type)
{
}

void SkyTextureNode::compile(SVMCompiler &compiler)
{
  ShaderInput *vector_in = input("Vector");
  ShaderOutput *color_out = output("Color");

  SunSky sunsky;
  if (type == NODE_SKY_OLD)
    sky_texture_precompute_old(&sunsky, sun_direction, turbidity);
  else if (type == NODE_SKY_NEW)
    sky_texture_precompute_new(&sunsky, sun_direction, turbidity, ground_albedo);
  else
    assert(false);

  int vector_offset = tex_mapping.compile_begin(compiler, vector_in);

  compiler.stack_assign(color_out);
  compiler.add_node(NODE_TEX_SKY, vector_offset, compiler.stack_assign(color_out), type);
  compiler.add_node(__float_as_uint(sunsky.phi),
                    __float_as_uint(sunsky.theta),
                    __float_as_uint(sunsky.radiance_x),
                    __float_as_uint(sunsky.radiance_y));
  compiler.add_node(__float_as_uint(sunsky.radiance_z),
                    __float_as_uint(sunsky.config_x[0]),
                    __float_as_uint(sunsky.config_x[1]),
                    __float_as_uint(sunsky.config_x[2]));
  compiler.add_node(__float_as_uint(sunsky.config_x[3]),
                    __float_as_uint(sunsky.config_x[4]),
                    __float_as_uint(sunsky.config_x[5]),
                    __float_as_uint(sunsky.config_x[6]));
  compiler.add_node(__float_as_uint(sunsky.config_x[7]),
                    __float_as_uint(sunsky.config_x[8]),
                    __float_as_uint(sunsky.config_y[0]),
                    __float_as_uint(sunsky.config_y[1]));
  compiler.add_node(__float_as_uint(sunsky.config_y[2]),
                    __float_as_uint(sunsky.config_y[3]),
                    __float_as_uint(sunsky.config_y[4]),
                    __float_as_uint(sunsky.config_y[5]));
  compiler.add_node(__float_as_uint(sunsky.config_y[6]),
                    __float_as_uint(sunsky.config_y[7]),
                    __float_as_uint(sunsky.config_y[8]),
                    __float_as_uint(sunsky.config_z[0]));
  compiler.add_node(__float_as_uint(sunsky.config_z[1]),
                    __float_as_uint(sunsky.config_z[2]),
                    __float_as_uint(sunsky.config_z[3]),
                    __float_as_uint(sunsky.config_z[4]));
  compiler.add_node(__float_as_uint(sunsky.config_z[5]),
                    __float_as_uint(sunsky.config_z[6]),
                    __float_as_uint(sunsky.config_z[7]),
                    __float_as_uint(sunsky.config_z[8]));

  tex_mapping.compile_end(compiler, vector_in, vector_offset);
}

void SkyTextureNode::compile(OSLCompiler &compiler)
{
  tex_mapping.compile(compiler);

  SunSky sunsky;
  if (type == NODE_SKY_OLD)
    sky_texture_precompute_old(&sunsky, sun_direction, turbidity);
  else if (type == NODE_SKY_NEW)
    sky_texture_precompute_new(&sunsky, sun_direction, turbidity, ground_albedo);
  else
    assert(false);

  compiler.parameter(this, "type");
  compiler.parameter("theta", sunsky.theta);
  compiler.parameter("phi", sunsky.phi);
  compiler.parameter_color("radiance",
                           make_float3(sunsky.radiance_x, sunsky.radiance_y, sunsky.radiance_z));
  compiler.parameter_array("config_x", sunsky.config_x, 9);
  compiler.parameter_array("config_y", sunsky.config_y, 9);
  compiler.parameter_array("config_z", sunsky.config_z, 9);
  compiler.add(this, "node_sky_texture");
}

/* Gradient Texture */

NODE_DEFINE(GradientTextureNode)
{
  NodeType *type = NodeType::add("gradient_texture", create, NodeType::SHADER);

  TEXTURE_MAPPING_DEFINE(GradientTextureNode);

  static NodeEnum type_enum;
  type_enum.insert("linear", NODE_BLEND_LINEAR);
  type_enum.insert("quadratic", NODE_BLEND_QUADRATIC);
  type_enum.insert("easing", NODE_BLEND_EASING);
  type_enum.insert("diagonal", NODE_BLEND_DIAGONAL);
  type_enum.insert("radial", NODE_BLEND_RADIAL);
  type_enum.insert("quadratic_sphere", NODE_BLEND_QUADRATIC_SPHERE);
  type_enum.insert("spherical", NODE_BLEND_SPHERICAL);
  SOCKET_ENUM(type, "Type", type_enum, NODE_BLEND_LINEAR);

  SOCKET_IN_POINT(
      vector, "Vector", make_float3(0.0f, 0.0f, 0.0f), SocketType::LINK_TEXTURE_GENERATED);

  SOCKET_OUT_COLOR(color, "Color");
  SOCKET_OUT_FLOAT(fac, "Fac");

  return type;
}

GradientTextureNode::GradientTextureNode() : TextureNode(node_type)
{
}

void GradientTextureNode::compile(SVMCompiler &compiler)
{
  ShaderInput *vector_in = input("Vector");
  ShaderOutput *color_out = output("Color");
  ShaderOutput *fac_out = output("Fac");

  int vector_offset = tex_mapping.compile_begin(compiler, vector_in);

  compiler.add_node(NODE_TEX_GRADIENT,
                    compiler.encode_uchar4(type,
                                           vector_offset,
                                           compiler.stack_assign_if_linked(fac_out),
                                           compiler.stack_assign_if_linked(color_out)));

  tex_mapping.compile_end(compiler, vector_in, vector_offset);
}

void GradientTextureNode::compile(OSLCompiler &compiler)
{
  tex_mapping.compile(compiler);

  compiler.parameter(this, "type");
  compiler.add(this, "node_gradient_texture");
}

/* Noise Texture */

NODE_DEFINE(NoiseTextureNode)
{
  NodeType *type = NodeType::add("noise_texture", create, NodeType::SHADER);

  TEXTURE_MAPPING_DEFINE(NoiseTextureNode);

  SOCKET_IN_FLOAT(scale, "Scale", 1.0f);
  SOCKET_IN_FLOAT(detail, "Detail", 2.0f);
  SOCKET_IN_FLOAT(distortion, "Distortion", 0.0f);
  SOCKET_IN_POINT(
      vector, "Vector", make_float3(0.0f, 0.0f, 0.0f), SocketType::LINK_TEXTURE_GENERATED);

  SOCKET_OUT_COLOR(color, "Color");
  SOCKET_OUT_FLOAT(fac, "Fac");

  return type;
}

NoiseTextureNode::NoiseTextureNode() : TextureNode(node_type)
{
}

void NoiseTextureNode::compile(SVMCompiler &compiler)
{
  ShaderInput *distortion_in = input("Distortion");
  ShaderInput *detail_in = input("Detail");
  ShaderInput *scale_in = input("Scale");
  ShaderInput *vector_in = input("Vector");
  ShaderOutput *color_out = output("Color");
  ShaderOutput *fac_out = output("Fac");

  int vector_offset = tex_mapping.compile_begin(compiler, vector_in);

  compiler.add_node(NODE_TEX_NOISE,
                    compiler.encode_uchar4(vector_offset,
                                           compiler.stack_assign_if_linked(scale_in),
                                           compiler.stack_assign_if_linked(detail_in),
                                           compiler.stack_assign_if_linked(distortion_in)),
                    compiler.encode_uchar4(compiler.stack_assign_if_linked(color_out),
                                           compiler.stack_assign_if_linked(fac_out)));
  compiler.add_node(__float_as_int(scale), __float_as_int(detail), __float_as_int(distortion));

  tex_mapping.compile_end(compiler, vector_in, vector_offset);
}

void NoiseTextureNode::compile(OSLCompiler &compiler)
{
  tex_mapping.compile(compiler);

  compiler.add(this, "node_noise_texture");
}

/* Voronoi Texture */

NODE_DEFINE(VoronoiTextureNode)
{
  NodeType *type = NodeType::add("voronoi_texture", create, NodeType::SHADER);

  TEXTURE_MAPPING_DEFINE(VoronoiTextureNode);

  static NodeEnum coloring_enum;
  coloring_enum.insert("intensity", NODE_VORONOI_INTENSITY);
  coloring_enum.insert("cells", NODE_VORONOI_CELLS);
  SOCKET_ENUM(coloring, "Coloring", coloring_enum, NODE_VORONOI_INTENSITY);

  static NodeEnum metric;
  metric.insert("distance", NODE_VORONOI_DISTANCE);
  metric.insert("manhattan", NODE_VORONOI_MANHATTAN);
  metric.insert("chebychev", NODE_VORONOI_CHEBYCHEV);
  metric.insert("minkowski", NODE_VORONOI_MINKOWSKI);
  SOCKET_ENUM(metric, "Distance Metric", metric, NODE_VORONOI_INTENSITY);

  static NodeEnum feature_enum;
  feature_enum.insert("F1", NODE_VORONOI_F1);
  feature_enum.insert("F2", NODE_VORONOI_F2);
  feature_enum.insert("F3", NODE_VORONOI_F3);
  feature_enum.insert("F4", NODE_VORONOI_F4);
  feature_enum.insert("F2F1", NODE_VORONOI_F2F1);
  SOCKET_ENUM(feature, "Feature", feature_enum, NODE_VORONOI_INTENSITY);

  SOCKET_IN_FLOAT(scale, "Scale", 1.0f);
  SOCKET_IN_FLOAT(exponent, "Exponent", 0.5f);
  SOCKET_IN_POINT(
      vector, "Vector", make_float3(0.0f, 0.0f, 0.0f), SocketType::LINK_TEXTURE_GENERATED);

  SOCKET_OUT_COLOR(color, "Color");
  SOCKET_OUT_FLOAT(fac, "Fac");

  return type;
}

VoronoiTextureNode::VoronoiTextureNode() : TextureNode(node_type)
{
}

void VoronoiTextureNode::compile(SVMCompiler &compiler)
{
  ShaderInput *scale_in = input("Scale");
  ShaderInput *vector_in = input("Vector");
  ShaderInput *exponent_in = input("Exponent");
  ShaderOutput *color_out = output("Color");
  ShaderOutput *fac_out = output("Fac");

  if (vector_in->link)
    compiler.stack_assign(vector_in);
  if (scale_in->link)
    compiler.stack_assign(scale_in);
  if (exponent_in->link)
    compiler.stack_assign(exponent_in);

  int vector_offset = tex_mapping.compile_begin(compiler, vector_in);

  compiler.add_node(NODE_TEX_VORONOI,
                    compiler.encode_uchar4(vector_offset, coloring, metric, feature),
                    compiler.encode_uchar4(compiler.stack_assign_if_linked(scale_in),
                                           compiler.stack_assign_if_linked(exponent_in),
                                           compiler.stack_assign(fac_out),
                                           compiler.stack_assign(color_out)));
  compiler.add_node(__float_as_int(scale), __float_as_int(exponent));

  tex_mapping.compile_end(compiler, vector_in, vector_offset);
}

void VoronoiTextureNode::compile(OSLCompiler &compiler)
{
  tex_mapping.compile(compiler);

  compiler.parameter(this, "coloring");
  compiler.parameter(this, "metric");
  compiler.parameter(this, "feature");
  compiler.add(this, "node_voronoi_texture");
}

/* IES Light */

NODE_DEFINE(IESLightNode)
{
  NodeType *type = NodeType::add("ies_light", create, NodeType::SHADER);

  TEXTURE_MAPPING_DEFINE(IESLightNode);

  SOCKET_STRING(ies, "IES", ustring());
  SOCKET_STRING(filename, "File Name", ustring());

  SOCKET_IN_FLOAT(strength, "Strength", 1.0f);
  SOCKET_IN_POINT(
      vector, "Vector", make_float3(0.0f, 0.0f, 0.0f), SocketType::LINK_TEXTURE_NORMAL);

  SOCKET_OUT_FLOAT(fac, "Fac");

  return type;
}

IESLightNode::IESLightNode() : TextureNode(node_type)
{
  light_manager = NULL;
  slot = -1;
}

ShaderNode *IESLightNode::clone() const
{
  IESLightNode *node = new IESLightNode(*this);

  node->light_manager = NULL;
  node->slot = -1;

  return node;
}

IESLightNode::~IESLightNode()
{
  if (light_manager) {
    light_manager->remove_ies(slot);
  }
}

void IESLightNode::get_slot()
{
  assert(light_manager);

  if (slot == -1) {
    if (ies.empty()) {
      slot = light_manager->add_ies_from_file(filename);
    }
    else {
      slot = light_manager->add_ies(ies);
    }
  }
}

void IESLightNode::compile(SVMCompiler &compiler)
{
  light_manager = compiler.light_manager;
  get_slot();

  ShaderInput *strength_in = input("Strength");
  ShaderInput *vector_in = input("Vector");
  ShaderOutput *fac_out = output("Fac");

  int vector_offset = tex_mapping.compile_begin(compiler, vector_in);

  compiler.add_node(NODE_IES,
                    compiler.encode_uchar4(compiler.stack_assign_if_linked(strength_in),
                                           vector_offset,
                                           compiler.stack_assign(fac_out),
                                           0),
                    slot,
                    __float_as_int(strength));

  tex_mapping.compile_end(compiler, vector_in, vector_offset);
}

void IESLightNode::compile(OSLCompiler &compiler)
{
  light_manager = compiler.light_manager;
  get_slot();

  tex_mapping.compile(compiler);

  compiler.parameter("slot", slot);
  compiler.add(this, "node_ies_light");
}

/* Musgrave Texture */

NODE_DEFINE(MusgraveTextureNode)
{
  NodeType *type = NodeType::add("musgrave_texture", create, NodeType::SHADER);

  TEXTURE_MAPPING_DEFINE(MusgraveTextureNode);

  static NodeEnum type_enum;
  type_enum.insert("multifractal", NODE_MUSGRAVE_MULTIFRACTAL);
  type_enum.insert("fBM", NODE_MUSGRAVE_FBM);
  type_enum.insert("hybrid_multifractal", NODE_MUSGRAVE_HYBRID_MULTIFRACTAL);
  type_enum.insert("ridged_multifractal", NODE_MUSGRAVE_RIDGED_MULTIFRACTAL);
  type_enum.insert("hetero_terrain", NODE_MUSGRAVE_HETERO_TERRAIN);
  SOCKET_ENUM(type, "Type", type_enum, NODE_MUSGRAVE_FBM);

  SOCKET_IN_FLOAT(scale, "Scale", 1.0f);
  SOCKET_IN_FLOAT(detail, "Detail", 2.0f);
  SOCKET_IN_FLOAT(dimension, "Dimension", 2.0f);
  SOCKET_IN_FLOAT(lacunarity, "Lacunarity", 1.0f);
  SOCKET_IN_FLOAT(offset, "Offset", 0.0f);
  SOCKET_IN_FLOAT(gain, "Gain", 1.0f);
  SOCKET_IN_POINT(
      vector, "Vector", make_float3(0.0f, 0.0f, 0.0f), SocketType::LINK_TEXTURE_GENERATED);

  SOCKET_OUT_COLOR(color, "Color");
  SOCKET_OUT_FLOAT(fac, "Fac");

  return type;
}

MusgraveTextureNode::MusgraveTextureNode() : TextureNode(node_type)
{
}

void MusgraveTextureNode::compile(SVMCompiler &compiler)
{
  ShaderInput *vector_in = input("Vector");
  ShaderInput *scale_in = input("Scale");
  ShaderInput *dimension_in = input("Dimension");
  ShaderInput *lacunarity_in = input("Lacunarity");
  ShaderInput *detail_in = input("Detail");
  ShaderInput *offset_in = input("Offset");
  ShaderInput *gain_in = input("Gain");
  ShaderOutput *fac_out = output("Fac");
  ShaderOutput *color_out = output("Color");

  int vector_offset = tex_mapping.compile_begin(compiler, vector_in);

  compiler.add_node(NODE_TEX_MUSGRAVE,
                    compiler.encode_uchar4(type,
                                           vector_offset,
                                           compiler.stack_assign_if_linked(color_out),
                                           compiler.stack_assign_if_linked(fac_out)),
                    compiler.encode_uchar4(compiler.stack_assign_if_linked(dimension_in),
                                           compiler.stack_assign_if_linked(lacunarity_in),
                                           compiler.stack_assign_if_linked(detail_in),
                                           compiler.stack_assign_if_linked(offset_in)),
                    compiler.encode_uchar4(compiler.stack_assign_if_linked(gain_in),
                                           compiler.stack_assign_if_linked(scale_in)));
  compiler.add_node(__float_as_int(dimension),
                    __float_as_int(lacunarity),
                    __float_as_int(detail),
                    __float_as_int(offset));
  compiler.add_node(__float_as_int(gain), __float_as_int(scale));

  tex_mapping.compile_end(compiler, vector_in, vector_offset);
}

void MusgraveTextureNode::compile(OSLCompiler &compiler)
{
  tex_mapping.compile(compiler);

  compiler.parameter(this, "type");
  compiler.add(this, "node_musgrave_texture");
}

/* Wave Texture */

NODE_DEFINE(WaveTextureNode)
{
  NodeType *type = NodeType::add("wave_texture", create, NodeType::SHADER);

  TEXTURE_MAPPING_DEFINE(WaveTextureNode);

  static NodeEnum type_enum;
  type_enum.insert("bands", NODE_WAVE_BANDS);
  type_enum.insert("rings", NODE_WAVE_RINGS);
  SOCKET_ENUM(type, "Type", type_enum, NODE_WAVE_BANDS);

  static NodeEnum profile_enum;
  profile_enum.insert("sine", NODE_WAVE_PROFILE_SIN);
  profile_enum.insert("saw", NODE_WAVE_PROFILE_SAW);
  SOCKET_ENUM(profile, "Profile", profile_enum, NODE_WAVE_PROFILE_SIN);

  SOCKET_IN_FLOAT(scale, "Scale", 1.0f);
  SOCKET_IN_FLOAT(distortion, "Distortion", 0.0f);
  SOCKET_IN_FLOAT(detail, "Detail", 2.0f);
  SOCKET_IN_FLOAT(detail_scale, "Detail Scale", 0.0f);
  SOCKET_IN_POINT(
      vector, "Vector", make_float3(0.0f, 0.0f, 0.0f), SocketType::LINK_TEXTURE_GENERATED);

  SOCKET_OUT_COLOR(color, "Color");
  SOCKET_OUT_FLOAT(fac, "Fac");

  return type;
}

WaveTextureNode::WaveTextureNode() : TextureNode(node_type)
{
}

void WaveTextureNode::compile(SVMCompiler &compiler)
{
  ShaderInput *scale_in = input("Scale");
  ShaderInput *distortion_in = input("Distortion");
  ShaderInput *dscale_in = input("Detail Scale");
  ShaderInput *detail_in = input("Detail");
  ShaderInput *vector_in = input("Vector");
  ShaderOutput *fac_out = output("Fac");
  ShaderOutput *color_out = output("Color");

  int vector_offset = tex_mapping.compile_begin(compiler, vector_in);

  compiler.add_node(NODE_TEX_WAVE,
                    compiler.encode_uchar4(type,
                                           compiler.stack_assign_if_linked(color_out),
                                           compiler.stack_assign_if_linked(fac_out),
                                           compiler.stack_assign_if_linked(dscale_in)),
                    compiler.encode_uchar4(vector_offset,
                                           compiler.stack_assign_if_linked(scale_in),
                                           compiler.stack_assign_if_linked(detail_in),
                                           compiler.stack_assign_if_linked(distortion_in)),
                    profile);

  compiler.add_node(__float_as_int(scale),
                    __float_as_int(detail),
                    __float_as_int(distortion),
                    __float_as_int(detail_scale));

  tex_mapping.compile_end(compiler, vector_in, vector_offset);
}

void WaveTextureNode::compile(OSLCompiler &compiler)
{
  tex_mapping.compile(compiler);

  compiler.parameter(this, "type");
  compiler.parameter(this, "profile");

  compiler.add(this, "node_wave_texture");
}

/* Magic Texture */

NODE_DEFINE(MagicTextureNode)
{
  NodeType *type = NodeType::add("magic_texture", create, NodeType::SHADER);

  TEXTURE_MAPPING_DEFINE(MagicTextureNode);

  SOCKET_INT(depth, "Depth", 2);

  SOCKET_IN_POINT(
      vector, "Vector", make_float3(0.0f, 0.0f, 0.0f), SocketType::LINK_TEXTURE_GENERATED);
  SOCKET_IN_FLOAT(scale, "Scale", 5.0f);
  SOCKET_IN_FLOAT(distortion, "Distortion", 1.0f);

  SOCKET_OUT_COLOR(color, "Color");
  SOCKET_OUT_FLOAT(fac, "Fac");

  return type;
}

MagicTextureNode::MagicTextureNode() : TextureNode(node_type)
{
}

void MagicTextureNode::compile(SVMCompiler &compiler)
{
  ShaderInput *vector_in = input("Vector");
  ShaderInput *scale_in = input("Scale");
  ShaderInput *distortion_in = input("Distortion");
  ShaderOutput *color_out = output("Color");
  ShaderOutput *fac_out = output("Fac");

  int vector_offset = tex_mapping.compile_begin(compiler, vector_in);

  compiler.add_node(NODE_TEX_MAGIC,
                    compiler.encode_uchar4(depth,
                                           compiler.stack_assign_if_linked(color_out),
                                           compiler.stack_assign_if_linked(fac_out)),
                    compiler.encode_uchar4(vector_offset,
                                           compiler.stack_assign_if_linked(scale_in),
                                           compiler.stack_assign_if_linked(distortion_in)));
  compiler.add_node(__float_as_int(scale), __float_as_int(distortion));

  tex_mapping.compile_end(compiler, vector_in, vector_offset);
}

void MagicTextureNode::compile(OSLCompiler &compiler)
{
  tex_mapping.compile(compiler);

  compiler.parameter(this, "depth");
  compiler.add(this, "node_magic_texture");
}

/* Checker Texture */

NODE_DEFINE(CheckerTextureNode)
{
  NodeType *type = NodeType::add("checker_texture", create, NodeType::SHADER);

  TEXTURE_MAPPING_DEFINE(CheckerTextureNode);

  SOCKET_IN_POINT(
      vector, "Vector", make_float3(0.0f, 0.0f, 0.0f), SocketType::LINK_TEXTURE_GENERATED);
  SOCKET_IN_COLOR(color1, "Color1", make_float3(0.0f, 0.0f, 0.0f));
  SOCKET_IN_COLOR(color2, "Color2", make_float3(0.0f, 0.0f, 0.0f));
  SOCKET_IN_FLOAT(scale, "Scale", 1.0f);

  SOCKET_OUT_COLOR(color, "Color");
  SOCKET_OUT_FLOAT(fac, "Fac");

  return type;
}

CheckerTextureNode::CheckerTextureNode() : TextureNode(node_type)
{
}

void CheckerTextureNode::compile(SVMCompiler &compiler)
{
  ShaderInput *vector_in = input("Vector");
  ShaderInput *color1_in = input("Color1");
  ShaderInput *color2_in = input("Color2");
  ShaderInput *scale_in = input("Scale");

  ShaderOutput *color_out = output("Color");
  ShaderOutput *fac_out = output("Fac");

  int vector_offset = tex_mapping.compile_begin(compiler, vector_in);

  compiler.add_node(NODE_TEX_CHECKER,
                    compiler.encode_uchar4(vector_offset,
                                           compiler.stack_assign(color1_in),
                                           compiler.stack_assign(color2_in),
                                           compiler.stack_assign_if_linked(scale_in)),
                    compiler.encode_uchar4(compiler.stack_assign_if_linked(color_out),
                                           compiler.stack_assign_if_linked(fac_out)),
                    __float_as_int(scale));

  tex_mapping.compile_end(compiler, vector_in, vector_offset);
}

void CheckerTextureNode::compile(OSLCompiler &compiler)
{
  tex_mapping.compile(compiler);

  compiler.add(this, "node_checker_texture");
}

/* Brick Texture */

NODE_DEFINE(BrickTextureNode)
{
  NodeType *type = NodeType::add("brick_texture", create, NodeType::SHADER);

  TEXTURE_MAPPING_DEFINE(BrickTextureNode);

  SOCKET_FLOAT(offset, "Offset", 0.5f);
  SOCKET_INT(offset_frequency, "Offset Frequency", 2);
  SOCKET_FLOAT(squash, "Squash", 1.0f);
  SOCKET_INT(squash_frequency, "Squash Frequency", 2);

  SOCKET_IN_POINT(
      vector, "Vector", make_float3(0.0f, 0.0f, 0.0f), SocketType::LINK_TEXTURE_GENERATED);

  SOCKET_IN_COLOR(color1, "Color1", make_float3(0.0f, 0.0f, 0.0f));
  SOCKET_IN_COLOR(color2, "Color2", make_float3(0.0f, 0.0f, 0.0f));
  SOCKET_IN_COLOR(mortar, "Mortar", make_float3(0.0f, 0.0f, 0.0f));
  SOCKET_IN_FLOAT(scale, "Scale", 5.0f);
  SOCKET_IN_FLOAT(mortar_size, "Mortar Size", 0.02f);
  SOCKET_IN_FLOAT(mortar_smooth, "Mortar Smooth", 0.0f);
  SOCKET_IN_FLOAT(bias, "Bias", 0.0f);
  SOCKET_IN_FLOAT(brick_width, "Brick Width", 0.5f);
  SOCKET_IN_FLOAT(row_height, "Row Height", 0.25f);

  SOCKET_OUT_COLOR(color, "Color");
  SOCKET_OUT_FLOAT(fac, "Fac");

  return type;
}

BrickTextureNode::BrickTextureNode() : TextureNode(node_type)
{
}

void BrickTextureNode::compile(SVMCompiler &compiler)
{
  ShaderInput *vector_in = input("Vector");
  ShaderInput *color1_in = input("Color1");
  ShaderInput *color2_in = input("Color2");
  ShaderInput *mortar_in = input("Mortar");
  ShaderInput *scale_in = input("Scale");
  ShaderInput *mortar_size_in = input("Mortar Size");
  ShaderInput *mortar_smooth_in = input("Mortar Smooth");
  ShaderInput *bias_in = input("Bias");
  ShaderInput *brick_width_in = input("Brick Width");
  ShaderInput *row_height_in = input("Row Height");

  ShaderOutput *color_out = output("Color");
  ShaderOutput *fac_out = output("Fac");

  int vector_offset = tex_mapping.compile_begin(compiler, vector_in);

  compiler.add_node(NODE_TEX_BRICK,
                    compiler.encode_uchar4(vector_offset,
                                           compiler.stack_assign(color1_in),
                                           compiler.stack_assign(color2_in),
                                           compiler.stack_assign(mortar_in)),
                    compiler.encode_uchar4(compiler.stack_assign_if_linked(scale_in),
                                           compiler.stack_assign_if_linked(mortar_size_in),
                                           compiler.stack_assign_if_linked(bias_in),
                                           compiler.stack_assign_if_linked(brick_width_in)),
                    compiler.encode_uchar4(compiler.stack_assign_if_linked(row_height_in),
                                           compiler.stack_assign_if_linked(color_out),
                                           compiler.stack_assign_if_linked(fac_out),
                                           compiler.stack_assign_if_linked(mortar_smooth_in)));

  compiler.add_node(compiler.encode_uchar4(offset_frequency, squash_frequency),
                    __float_as_int(scale),
                    __float_as_int(mortar_size),
                    __float_as_int(bias));

  compiler.add_node(__float_as_int(brick_width),
                    __float_as_int(row_height),
                    __float_as_int(offset),
                    __float_as_int(squash));

  compiler.add_node(
      __float_as_int(mortar_smooth), SVM_STACK_INVALID, SVM_STACK_INVALID, SVM_STACK_INVALID);

  tex_mapping.compile_end(compiler, vector_in, vector_offset);
}

void BrickTextureNode::compile(OSLCompiler &compiler)
{
  tex_mapping.compile(compiler);

  compiler.parameter(this, "offset");
  compiler.parameter(this, "offset_frequency");
  compiler.parameter(this, "squash");
  compiler.parameter(this, "squash_frequency");
  compiler.add(this, "node_brick_texture");
}

/* Point Density Texture */

NODE_DEFINE(PointDensityTextureNode)
{
  NodeType *type = NodeType::add("point_density_texture", create, NodeType::SHADER);

  SOCKET_STRING(filename, "Filename", ustring());

  static NodeEnum space_enum;
  space_enum.insert("object", NODE_TEX_VOXEL_SPACE_OBJECT);
  space_enum.insert("world", NODE_TEX_VOXEL_SPACE_WORLD);
  SOCKET_ENUM(space, "Space", space_enum, NODE_TEX_VOXEL_SPACE_OBJECT);

  static NodeEnum interpolation_enum;
  interpolation_enum.insert("closest", INTERPOLATION_CLOSEST);
  interpolation_enum.insert("linear", INTERPOLATION_LINEAR);
  interpolation_enum.insert("cubic", INTERPOLATION_CUBIC);
  interpolation_enum.insert("smart", INTERPOLATION_SMART);
  SOCKET_ENUM(interpolation, "Interpolation", interpolation_enum, INTERPOLATION_LINEAR);

  SOCKET_TRANSFORM(tfm, "Transform", transform_identity());

  SOCKET_IN_POINT(vector, "Vector", make_float3(0.0f, 0.0f, 0.0f), SocketType::LINK_POSITION);

  SOCKET_OUT_FLOAT(density, "Density");
  SOCKET_OUT_COLOR(color, "Color");

  return type;
}

PointDensityTextureNode::PointDensityTextureNode() : ShaderNode(node_type)
{
  image_manager = NULL;
  slot = -1;
  builtin_data = NULL;
}

PointDensityTextureNode::~PointDensityTextureNode()
{
  if (image_manager) {
    image_manager->remove_image(
        filename.string(), builtin_data, interpolation, EXTENSION_CLIP, true);
  }
}

ShaderNode *PointDensityTextureNode::clone() const
{
  PointDensityTextureNode *node = new PointDensityTextureNode(*this);
  node->image_manager = NULL;
  node->slot = -1;
  return node;
}

void PointDensityTextureNode::attributes(Shader *shader, AttributeRequestSet *attributes)
{
  if (shader->has_volume)
    attributes->add(ATTR_STD_GENERATED_TRANSFORM);

  ShaderNode::attributes(shader, attributes);
}

void PointDensityTextureNode::add_image()
{
<<<<<<< HEAD
	if(slot == -1) {
		ImageMetaData metadata;
		slot = image_manager->add_image(filename.string(), builtin_data,
		                                false, 0,
		                                interpolation,
		                                EXTENSION_CLIP,
		                                true,
		                                metadata,
		                                false);
	}
}

void PointDensityTextureNode::compile(SVMCompiler& compiler)
{
	ShaderInput *vector_in = input("Vector");
	ShaderOutput *density_out = output("Density");
	ShaderOutput *color_out = output("Color");

	const bool use_density = !density_out->links.empty();
	const bool use_color = !color_out->links.empty();

	image_manager = compiler.image_manager;

	if(use_density || use_color) {
		add_image();

		if(slot != -1) {
			compiler.stack_assign(vector_in);
			compiler.add_node(NODE_TEX_VOXEL,
			                  slot,
			                  compiler.encode_uchar4(compiler.stack_assign(vector_in),
			                                         compiler.stack_assign_if_linked(density_out),
			                                         compiler.stack_assign_if_linked(color_out),
			                                         space));
			if(space == NODE_TEX_VOXEL_SPACE_WORLD) {
				compiler.add_node(tfm.x);
				compiler.add_node(tfm.y);
				compiler.add_node(tfm.z);
			}
		}
		else {
			if(use_density) {
				compiler.add_node(NODE_VALUE_F,
				                  __float_as_int(0.0f),
				                  compiler.stack_assign(density_out));
			}
			if(use_color) {
				compiler.add_node(NODE_VALUE_V, compiler.stack_assign(color_out));
				compiler.add_node(NODE_VALUE_V, make_float3(TEX_IMAGE_MISSING_R,
				                                            TEX_IMAGE_MISSING_G,
				                                            TEX_IMAGE_MISSING_B));
			}
		}
	}
}

void PointDensityTextureNode::compile(OSLCompiler& compiler)
{
	ShaderOutput *density_out = output("Density");
	ShaderOutput *color_out = output("Color");

	const bool use_density = !density_out->links.empty();
	const bool use_color = !color_out->links.empty();

	image_manager = compiler.image_manager;

	if(use_density || use_color) {
		add_image();

		if(slot != -1) {
			compiler.parameter("filename", string_printf("@i%d", slot).c_str());
		}
		if(space == NODE_TEX_VOXEL_SPACE_WORLD) {
			compiler.parameter("mapping", tfm);
			compiler.parameter("use_mapping", 1);
		}
		compiler.parameter(this, "interpolation");
		compiler.add(this, "node_voxel_texture");
	}
=======
  if (slot == -1) {
    ImageMetaData metadata;
    slot = image_manager->add_image(
        filename.string(), builtin_data, false, 0, interpolation, EXTENSION_CLIP, true, metadata);
  }
}

void PointDensityTextureNode::compile(SVMCompiler &compiler)
{
  ShaderInput *vector_in = input("Vector");
  ShaderOutput *density_out = output("Density");
  ShaderOutput *color_out = output("Color");

  const bool use_density = !density_out->links.empty();
  const bool use_color = !color_out->links.empty();

  image_manager = compiler.image_manager;

  if (use_density || use_color) {
    add_image();

    if (slot != -1) {
      compiler.stack_assign(vector_in);
      compiler.add_node(NODE_TEX_VOXEL,
                        slot,
                        compiler.encode_uchar4(compiler.stack_assign(vector_in),
                                               compiler.stack_assign_if_linked(density_out),
                                               compiler.stack_assign_if_linked(color_out),
                                               space));
      if (space == NODE_TEX_VOXEL_SPACE_WORLD) {
        compiler.add_node(tfm.x);
        compiler.add_node(tfm.y);
        compiler.add_node(tfm.z);
      }
    }
    else {
      if (use_density) {
        compiler.add_node(NODE_VALUE_F, __float_as_int(0.0f), compiler.stack_assign(density_out));
      }
      if (use_color) {
        compiler.add_node(NODE_VALUE_V, compiler.stack_assign(color_out));
        compiler.add_node(
            NODE_VALUE_V,
            make_float3(TEX_IMAGE_MISSING_R, TEX_IMAGE_MISSING_G, TEX_IMAGE_MISSING_B));
      }
    }
  }
}

void PointDensityTextureNode::compile(OSLCompiler &compiler)
{
  ShaderOutput *density_out = output("Density");
  ShaderOutput *color_out = output("Color");

  const bool use_density = !density_out->links.empty();
  const bool use_color = !color_out->links.empty();

  image_manager = compiler.image_manager;

  if (use_density || use_color) {
    add_image();

    if (slot != -1) {
      compiler.parameter("filename", string_printf("@i%d", slot).c_str());
    }
    if (space == NODE_TEX_VOXEL_SPACE_WORLD) {
      compiler.parameter("mapping", tfm);
      compiler.parameter("use_mapping", 1);
    }
    compiler.parameter(this, "interpolation");
    compiler.add(this, "node_voxel_texture");
  }
>>>>>>> 3076d95b
}

/* Normal */

NODE_DEFINE(NormalNode)
{
  NodeType *type = NodeType::add("normal", create, NodeType::SHADER);

  SOCKET_VECTOR(direction, "direction", make_float3(0.0f, 0.0f, 0.0f));

  SOCKET_IN_NORMAL(normal, "Normal", make_float3(0.0f, 0.0f, 0.0f));

  SOCKET_OUT_NORMAL(normal, "Normal");
  SOCKET_OUT_FLOAT(dot, "Dot");

  return type;
}

NormalNode::NormalNode() : ShaderNode(node_type)
{
}

void NormalNode::compile(SVMCompiler &compiler)
{
  ShaderInput *normal_in = input("Normal");
  ShaderOutput *normal_out = output("Normal");
  ShaderOutput *dot_out = output("Dot");

  compiler.add_node(NODE_NORMAL,
                    compiler.stack_assign(normal_in),
                    compiler.stack_assign(normal_out),
                    compiler.stack_assign(dot_out));
  compiler.add_node(
      __float_as_int(direction.x), __float_as_int(direction.y), __float_as_int(direction.z));
}

void NormalNode::compile(OSLCompiler &compiler)
{
  compiler.parameter(this, "direction");
  compiler.add(this, "node_normal");
}

/* Mapping */

NODE_DEFINE(MappingNode)
{
  NodeType *type = NodeType::add("mapping", create, NodeType::SHADER);

  TEXTURE_MAPPING_DEFINE(MappingNode);

  SOCKET_IN_POINT(vector, "Vector", make_float3(0.0f, 0.0f, 0.0f));
  SOCKET_OUT_POINT(vector, "Vector");

  return type;
}

MappingNode::MappingNode() : ShaderNode(node_type)
{
}

void MappingNode::compile(SVMCompiler &compiler)
{
  ShaderInput *vector_in = input("Vector");
  ShaderOutput *vector_out = output("Vector");

  tex_mapping.compile(
      compiler, compiler.stack_assign(vector_in), compiler.stack_assign(vector_out));
}

void MappingNode::compile(OSLCompiler &compiler)
{
  compiler.parameter("Matrix", tex_mapping.compute_transform());
  compiler.parameter_point("mapping_min", tex_mapping.min);
  compiler.parameter_point("mapping_max", tex_mapping.max);
  compiler.parameter("use_minmax", tex_mapping.use_minmax);

  compiler.add(this, "node_mapping");
}

/* RGBToBW */

NODE_DEFINE(RGBToBWNode)
{
  NodeType *type = NodeType::add("rgb_to_bw", create, NodeType::SHADER);

  SOCKET_IN_COLOR(color, "Color", make_float3(0.0f, 0.0f, 0.0f));
  SOCKET_OUT_FLOAT(val, "Val");

  return type;
}

RGBToBWNode::RGBToBWNode() : ShaderNode(node_type)
{
}

void RGBToBWNode::constant_fold(const ConstantFolder &folder)
{
  if (folder.all_inputs_constant()) {
    float val = folder.scene->shader_manager->linear_rgb_to_gray(color);
    folder.make_constant(val);
  }
}

void RGBToBWNode::compile(SVMCompiler &compiler)
{
  compiler.add_node(NODE_CONVERT,
                    NODE_CONVERT_CF,
                    compiler.stack_assign(inputs[0]),
                    compiler.stack_assign(outputs[0]));
}

void RGBToBWNode::compile(OSLCompiler &compiler)
{
  compiler.add(this, "node_rgb_to_bw");
}

/* Convert */

const NodeType *ConvertNode::node_types[ConvertNode::MAX_TYPE][ConvertNode::MAX_TYPE];
bool ConvertNode::initialized = ConvertNode::register_types();

Node *ConvertNode::create(const NodeType *type)
{
  return new ConvertNode(type->inputs[0].type, type->outputs[0].type);
}

bool ConvertNode::register_types()
{
  const int num_types = 8;
  SocketType::Type types[num_types] = {SocketType::FLOAT,
                                       SocketType::INT,
                                       SocketType::COLOR,
                                       SocketType::VECTOR,
                                       SocketType::POINT,
                                       SocketType::NORMAL,
                                       SocketType::STRING,
                                       SocketType::CLOSURE};

  for (size_t i = 0; i < num_types; i++) {
    SocketType::Type from = types[i];
    ustring from_name(SocketType::type_name(from));
    ustring from_value_name("value_" + from_name.string());

    for (size_t j = 0; j < num_types; j++) {
      SocketType::Type to = types[j];
      ustring to_name(SocketType::type_name(to));
      ustring to_value_name("value_" + to_name.string());

      string node_name = "convert_" + from_name.string() + "_to_" + to_name.string();
      NodeType *type = NodeType::add(node_name.c_str(), create, NodeType::SHADER);

      type->register_input(from_value_name,
                           from_value_name,
                           from,
                           SOCKET_OFFSETOF(ConvertNode, value_float),
                           SocketType::zero_default_value(),
                           NULL,
                           NULL,
                           SocketType::LINKABLE);
      type->register_output(to_value_name, to_value_name, to);

      assert(from < MAX_TYPE);
      assert(to < MAX_TYPE);

      node_types[from][to] = type;
    }
  }

  return true;
}

ConvertNode::ConvertNode(SocketType::Type from_, SocketType::Type to_, bool autoconvert)
    : ShaderNode(node_types[from_][to_])
{
  from = from_;
  to = to_;

  if (from == to)
    special_type = SHADER_SPECIAL_TYPE_PROXY;
  else if (autoconvert)
    special_type = SHADER_SPECIAL_TYPE_AUTOCONVERT;
}

void ConvertNode::constant_fold(const ConstantFolder &folder)
{
  /* proxy nodes should have been removed at this point */
  assert(special_type != SHADER_SPECIAL_TYPE_PROXY);

  /* TODO(DingTo): conversion from/to int is not supported yet, don't fold in that case */

  if (folder.all_inputs_constant()) {
    if (from == SocketType::FLOAT) {
      if (SocketType::is_float3(to)) {
        folder.make_constant(make_float3(value_float, value_float, value_float));
      }
    }
    else if (SocketType::is_float3(from)) {
      if (to == SocketType::FLOAT) {
        if (from == SocketType::COLOR) {
          /* color to float */
          float val = folder.scene->shader_manager->linear_rgb_to_gray(value_color);
          folder.make_constant(val);
        }
        else {
          /* vector/point/normal to float */
          folder.make_constant(average(value_vector));
        }
      }
      else if (SocketType::is_float3(to)) {
        folder.make_constant(value_color);
      }
    }
  }
  else {
    ShaderInput *in = inputs[0];
    ShaderNode *prev = in->link->parent;

    /* no-op conversion of A to B to A */
    if (prev->type == node_types[to][from]) {
      ShaderInput *prev_in = prev->inputs[0];

      if (SocketType::is_float3(from) && (to == SocketType::FLOAT || SocketType::is_float3(to)) &&
          prev_in->link) {
        folder.bypass(prev_in->link);
      }
    }
  }
}

void ConvertNode::compile(SVMCompiler &compiler)
{
  /* proxy nodes should have been removed at this point */
  assert(special_type != SHADER_SPECIAL_TYPE_PROXY);

  ShaderInput *in = inputs[0];
  ShaderOutput *out = outputs[0];

  if (from == SocketType::FLOAT) {
    if (to == SocketType::INT)
      /* float to int */
      compiler.add_node(
          NODE_CONVERT, NODE_CONVERT_FI, compiler.stack_assign(in), compiler.stack_assign(out));
    else
      /* float to float3 */
      compiler.add_node(
          NODE_CONVERT, NODE_CONVERT_FV, compiler.stack_assign(in), compiler.stack_assign(out));
  }
  else if (from == SocketType::INT) {
    if (to == SocketType::FLOAT)
      /* int to float */
      compiler.add_node(
          NODE_CONVERT, NODE_CONVERT_IF, compiler.stack_assign(in), compiler.stack_assign(out));
    else
      /* int to vector/point/normal */
      compiler.add_node(
          NODE_CONVERT, NODE_CONVERT_IV, compiler.stack_assign(in), compiler.stack_assign(out));
  }
  else if (to == SocketType::FLOAT) {
    if (from == SocketType::COLOR)
      /* color to float */
      compiler.add_node(
          NODE_CONVERT, NODE_CONVERT_CF, compiler.stack_assign(in), compiler.stack_assign(out));
    else
      /* vector/point/normal to float */
      compiler.add_node(
          NODE_CONVERT, NODE_CONVERT_VF, compiler.stack_assign(in), compiler.stack_assign(out));
  }
  else if (to == SocketType::INT) {
    if (from == SocketType::COLOR)
      /* color to int */
      compiler.add_node(
          NODE_CONVERT, NODE_CONVERT_CI, compiler.stack_assign(in), compiler.stack_assign(out));
    else
      /* vector/point/normal to int */
      compiler.add_node(
          NODE_CONVERT, NODE_CONVERT_VI, compiler.stack_assign(in), compiler.stack_assign(out));
  }
  else {
    /* float3 to float3 */
    if (in->link) {
      /* no op in SVM */
      compiler.stack_link(in, out);
    }
    else {
      /* set 0,0,0 value */
      compiler.add_node(NODE_VALUE_V, compiler.stack_assign(out));
      compiler.add_node(NODE_VALUE_V, value_color);
    }
  }
}

void ConvertNode::compile(OSLCompiler &compiler)
{
  /* proxy nodes should have been removed at this point */
  assert(special_type != SHADER_SPECIAL_TYPE_PROXY);

  if (from == SocketType::FLOAT)
    compiler.add(this, "node_convert_from_float");
  else if (from == SocketType::INT)
    compiler.add(this, "node_convert_from_int");
  else if (from == SocketType::COLOR)
    compiler.add(this, "node_convert_from_color");
  else if (from == SocketType::VECTOR)
    compiler.add(this, "node_convert_from_vector");
  else if (from == SocketType::POINT)
    compiler.add(this, "node_convert_from_point");
  else if (from == SocketType::NORMAL)
    compiler.add(this, "node_convert_from_normal");
  else
    assert(0);
}

/* Base type for all closure-type nodes */

BsdfBaseNode::BsdfBaseNode(const NodeType *node_type) : ShaderNode(node_type)
{
  special_type = SHADER_SPECIAL_TYPE_CLOSURE;
}

bool BsdfBaseNode::has_bump()
{
  /* detect if anything is plugged into the normal input besides the default */
  ShaderInput *normal_in = input("Normal");
  return (normal_in && normal_in->link &&
          normal_in->link->parent->special_type != SHADER_SPECIAL_TYPE_GEOMETRY);
}

/* BSDF Closure */

BsdfNode::BsdfNode(const NodeType *node_type) : BsdfBaseNode(node_type)
{
}

void BsdfNode::compile(SVMCompiler &compiler,
                       ShaderInput *param1,
                       ShaderInput *param2,
                       ShaderInput *param3,
                       ShaderInput *param4)
{
  ShaderInput *color_in = input("Color");
  ShaderInput *normal_in = input("Normal");
  ShaderInput *tangent_in = input("Tangent");

  if (color_in->link)
    compiler.add_node(NODE_CLOSURE_WEIGHT, compiler.stack_assign(color_in));
  else
    compiler.add_node(NODE_CLOSURE_SET_WEIGHT, color);

  int normal_offset = (normal_in) ? compiler.stack_assign_if_linked(normal_in) : SVM_STACK_INVALID;
  int tangent_offset = (tangent_in) ? compiler.stack_assign_if_linked(tangent_in) :
                                      SVM_STACK_INVALID;
  int param3_offset = (param3) ? compiler.stack_assign(param3) : SVM_STACK_INVALID;
  int param4_offset = (param4) ? compiler.stack_assign(param4) : SVM_STACK_INVALID;

  compiler.add_node(
      NODE_CLOSURE_BSDF,
      compiler.encode_uchar4(closure,
                             (param1) ? compiler.stack_assign(param1) : SVM_STACK_INVALID,
                             (param2) ? compiler.stack_assign(param2) : SVM_STACK_INVALID,
                             compiler.closure_mix_weight_offset()),
      __float_as_int((param1) ? get_float(param1->socket_type) : 0.0f),
      __float_as_int((param2) ? get_float(param2->socket_type) : 0.0f));

  compiler.add_node(normal_offset, tangent_offset, param3_offset, param4_offset);
}

void BsdfNode::compile(SVMCompiler &compiler)
{
  compile(compiler, NULL, NULL);
}

void BsdfNode::compile(OSLCompiler & /*compiler*/)
{
  assert(0);
}

/* Anisotropic BSDF Closure */

NODE_DEFINE(AnisotropicBsdfNode)
{
  NodeType *type = NodeType::add("anisotropic_bsdf", create, NodeType::SHADER);

  SOCKET_IN_COLOR(color, "Color", make_float3(0.8f, 0.8f, 0.8f));
  SOCKET_IN_NORMAL(normal, "Normal", make_float3(0.0f, 0.0f, 0.0f), SocketType::LINK_NORMAL);
  SOCKET_IN_FLOAT(surface_mix_weight, "SurfaceMixWeight", 0.0f, SocketType::SVM_INTERNAL);

  static NodeEnum distribution_enum;
  distribution_enum.insert("beckmann", CLOSURE_BSDF_MICROFACET_BECKMANN_ANISO_ID);
  distribution_enum.insert("GGX", CLOSURE_BSDF_MICROFACET_GGX_ANISO_ID);
  distribution_enum.insert("Multiscatter GGX", CLOSURE_BSDF_MICROFACET_MULTI_GGX_ANISO_ID);
  distribution_enum.insert("ashikhmin_shirley", CLOSURE_BSDF_ASHIKHMIN_SHIRLEY_ANISO_ID);
  SOCKET_ENUM(
      distribution, "Distribution", distribution_enum, CLOSURE_BSDF_MICROFACET_GGX_ANISO_ID);

  SOCKET_IN_VECTOR(tangent, "Tangent", make_float3(0.0f, 0.0f, 0.0f), SocketType::LINK_TANGENT);

  SOCKET_IN_FLOAT(roughness, "Roughness", 0.5f);
  SOCKET_IN_FLOAT(anisotropy, "Anisotropy", 0.5f);
  SOCKET_IN_FLOAT(rotation, "Rotation", 0.0f);

  SOCKET_OUT_CLOSURE(BSDF, "BSDF");

  return type;
}

AnisotropicBsdfNode::AnisotropicBsdfNode() : BsdfNode(node_type)
{
  closure = CLOSURE_BSDF_MICROFACET_GGX_ANISO_ID;
}

void AnisotropicBsdfNode::attributes(Shader *shader, AttributeRequestSet *attributes)
{
  if (shader->has_surface) {
    ShaderInput *tangent_in = input("Tangent");

    if (!tangent_in->link)
      attributes->add(ATTR_STD_GENERATED);
  }

  ShaderNode::attributes(shader, attributes);
}

void AnisotropicBsdfNode::compile(SVMCompiler &compiler)
{
  closure = distribution;

  if (closure == CLOSURE_BSDF_MICROFACET_MULTI_GGX_ANISO_ID)
    BsdfNode::compile(
        compiler, input("Roughness"), input("Anisotropy"), input("Rotation"), input("Color"));
  else
    BsdfNode::compile(compiler, input("Roughness"), input("Anisotropy"), input("Rotation"));
}

void AnisotropicBsdfNode::compile(OSLCompiler &compiler)
{
  compiler.parameter(this, "distribution");
  compiler.add(this, "node_anisotropic_bsdf");
}

/* Glossy BSDF Closure */

NODE_DEFINE(GlossyBsdfNode)
{
  NodeType *type = NodeType::add("glossy_bsdf", create, NodeType::SHADER);

  SOCKET_IN_COLOR(color, "Color", make_float3(0.8f, 0.8f, 0.8f));
  SOCKET_IN_NORMAL(normal, "Normal", make_float3(0.0f, 0.0f, 0.0f), SocketType::LINK_NORMAL);
  SOCKET_IN_FLOAT(surface_mix_weight, "SurfaceMixWeight", 0.0f, SocketType::SVM_INTERNAL);

  static NodeEnum distribution_enum;
  distribution_enum.insert("sharp", CLOSURE_BSDF_REFLECTION_ID);
  distribution_enum.insert("beckmann", CLOSURE_BSDF_MICROFACET_BECKMANN_ID);
  distribution_enum.insert("GGX", CLOSURE_BSDF_MICROFACET_GGX_ID);
  distribution_enum.insert("ashikhmin_shirley", CLOSURE_BSDF_ASHIKHMIN_SHIRLEY_ID);
  distribution_enum.insert("Multiscatter GGX", CLOSURE_BSDF_MICROFACET_MULTI_GGX_ID);
  SOCKET_ENUM(distribution, "Distribution", distribution_enum, CLOSURE_BSDF_MICROFACET_GGX_ID);
  SOCKET_IN_FLOAT(roughness, "Roughness", 0.5f);

  SOCKET_OUT_CLOSURE(BSDF, "BSDF");

  return type;
}

GlossyBsdfNode::GlossyBsdfNode() : BsdfNode(node_type)
{
  closure = CLOSURE_BSDF_MICROFACET_GGX_ID;
  distribution_orig = NBUILTIN_CLOSURES;
}

void GlossyBsdfNode::simplify_settings(Scene *scene)
{
  if (distribution_orig == NBUILTIN_CLOSURES) {
    roughness_orig = roughness;
    distribution_orig = distribution;
  }
  else {
    /* By default we use original values, so we don't worry about restoring
     * defaults later one and can only do override when needed.
     */
    roughness = roughness_orig;
    distribution = distribution_orig;
  }
  Integrator *integrator = scene->integrator;
  ShaderInput *roughness_input = input("Roughness");
  if (integrator->filter_glossy == 0.0f) {
    /* Fallback to Sharp closure for Roughness close to 0.
     * Note: Keep the epsilon in sync with kernel!
     */
    if (!roughness_input->link && roughness <= 1e-4f) {
      VLOG(1) << "Using sharp glossy BSDF.";
      distribution = CLOSURE_BSDF_REFLECTION_ID;
    }
  }
  else {
    /* If filter glossy is used we replace Sharp glossy with GGX so we can
     * benefit from closure blur to remove unwanted noise.
     */
    if (roughness_input->link == NULL && distribution == CLOSURE_BSDF_REFLECTION_ID) {
      VLOG(1) << "Using GGX glossy with filter glossy.";
      distribution = CLOSURE_BSDF_MICROFACET_GGX_ID;
      roughness = 0.0f;
    }
  }
  closure = distribution;
}

bool GlossyBsdfNode::has_integrator_dependency()
{
  ShaderInput *roughness_input = input("Roughness");
  return !roughness_input->link &&
         (distribution == CLOSURE_BSDF_REFLECTION_ID || roughness <= 1e-4f);
}

void GlossyBsdfNode::compile(SVMCompiler &compiler)
{
  closure = distribution;

  if (closure == CLOSURE_BSDF_REFLECTION_ID)
    BsdfNode::compile(compiler, NULL, NULL);
  else if (closure == CLOSURE_BSDF_MICROFACET_MULTI_GGX_ID)
    BsdfNode::compile(compiler, input("Roughness"), NULL, input("Color"));
  else
    BsdfNode::compile(compiler, input("Roughness"), NULL);
}

void GlossyBsdfNode::compile(OSLCompiler &compiler)
{
  compiler.parameter(this, "distribution");
  compiler.add(this, "node_glossy_bsdf");
}

/* Glass BSDF Closure */

NODE_DEFINE(GlassBsdfNode)
{
  NodeType *type = NodeType::add("glass_bsdf", create, NodeType::SHADER);

  SOCKET_IN_COLOR(color, "Color", make_float3(0.8f, 0.8f, 0.8f));
  SOCKET_IN_NORMAL(normal, "Normal", make_float3(0.0f, 0.0f, 0.0f), SocketType::LINK_NORMAL);
  SOCKET_IN_FLOAT(surface_mix_weight, "SurfaceMixWeight", 0.0f, SocketType::SVM_INTERNAL);

  static NodeEnum distribution_enum;
  distribution_enum.insert("sharp", CLOSURE_BSDF_SHARP_GLASS_ID);
  distribution_enum.insert("beckmann", CLOSURE_BSDF_MICROFACET_BECKMANN_GLASS_ID);
  distribution_enum.insert("GGX", CLOSURE_BSDF_MICROFACET_GGX_GLASS_ID);
  distribution_enum.insert("Multiscatter GGX", CLOSURE_BSDF_MICROFACET_MULTI_GGX_GLASS_ID);
  SOCKET_ENUM(
      distribution, "Distribution", distribution_enum, CLOSURE_BSDF_MICROFACET_GGX_GLASS_ID);
  SOCKET_IN_FLOAT(roughness, "Roughness", 0.0f);
  SOCKET_IN_FLOAT(IOR, "IOR", 0.3f);

  SOCKET_OUT_CLOSURE(BSDF, "BSDF");

  return type;
}

GlassBsdfNode::GlassBsdfNode() : BsdfNode(node_type)
{
  closure = CLOSURE_BSDF_SHARP_GLASS_ID;
  distribution_orig = NBUILTIN_CLOSURES;
}

void GlassBsdfNode::simplify_settings(Scene *scene)
{
  if (distribution_orig == NBUILTIN_CLOSURES) {
    roughness_orig = roughness;
    distribution_orig = distribution;
  }
  else {
    /* By default we use original values, so we don't worry about restoring
     * defaults later one and can only do override when needed.
     */
    roughness = roughness_orig;
    distribution = distribution_orig;
  }
  Integrator *integrator = scene->integrator;
  ShaderInput *roughness_input = input("Roughness");
  if (integrator->filter_glossy == 0.0f) {
    /* Fallback to Sharp closure for Roughness close to 0.
     * Note: Keep the epsilon in sync with kernel!
     */
    if (!roughness_input->link && roughness <= 1e-4f) {
      VLOG(1) << "Using sharp glass BSDF.";
      distribution = CLOSURE_BSDF_SHARP_GLASS_ID;
    }
  }
  else {
    /* If filter glossy is used we replace Sharp glossy with GGX so we can
     * benefit from closure blur to remove unwanted noise.
     */
    if (roughness_input->link == NULL && distribution == CLOSURE_BSDF_SHARP_GLASS_ID) {
      VLOG(1) << "Using GGX glass with filter glossy.";
      distribution = CLOSURE_BSDF_MICROFACET_GGX_GLASS_ID;
      roughness = 0.0f;
    }
  }
  closure = distribution;
}

bool GlassBsdfNode::has_integrator_dependency()
{
  ShaderInput *roughness_input = input("Roughness");
  return !roughness_input->link &&
         (distribution == CLOSURE_BSDF_SHARP_GLASS_ID || roughness <= 1e-4f);
}

void GlassBsdfNode::compile(SVMCompiler &compiler)
{
  closure = distribution;

  if (closure == CLOSURE_BSDF_SHARP_GLASS_ID)
    BsdfNode::compile(compiler, NULL, input("IOR"));
  else if (closure == CLOSURE_BSDF_MICROFACET_MULTI_GGX_GLASS_ID)
    BsdfNode::compile(compiler, input("Roughness"), input("IOR"), input("Color"));
  else
    BsdfNode::compile(compiler, input("Roughness"), input("IOR"));
}

void GlassBsdfNode::compile(OSLCompiler &compiler)
{
  compiler.parameter(this, "distribution");
  compiler.add(this, "node_glass_bsdf");
}

/* Refraction BSDF Closure */

NODE_DEFINE(RefractionBsdfNode)
{
  NodeType *type = NodeType::add("refraction_bsdf", create, NodeType::SHADER);

  SOCKET_IN_COLOR(color, "Color", make_float3(0.8f, 0.8f, 0.8f));
  SOCKET_IN_NORMAL(normal, "Normal", make_float3(0.0f, 0.0f, 0.0f), SocketType::LINK_NORMAL);
  SOCKET_IN_FLOAT(surface_mix_weight, "SurfaceMixWeight", 0.0f, SocketType::SVM_INTERNAL);

  static NodeEnum distribution_enum;
  distribution_enum.insert("sharp", CLOSURE_BSDF_REFRACTION_ID);
  distribution_enum.insert("beckmann", CLOSURE_BSDF_MICROFACET_BECKMANN_REFRACTION_ID);
  distribution_enum.insert("GGX", CLOSURE_BSDF_MICROFACET_GGX_REFRACTION_ID);
  SOCKET_ENUM(
      distribution, "Distribution", distribution_enum, CLOSURE_BSDF_MICROFACET_GGX_REFRACTION_ID);

  SOCKET_IN_FLOAT(roughness, "Roughness", 0.0f);
  SOCKET_IN_FLOAT(IOR, "IOR", 0.3f);

  SOCKET_OUT_CLOSURE(BSDF, "BSDF");

  return type;
}

RefractionBsdfNode::RefractionBsdfNode() : BsdfNode(node_type)
{
  closure = CLOSURE_BSDF_REFRACTION_ID;
  distribution_orig = NBUILTIN_CLOSURES;
}

void RefractionBsdfNode::simplify_settings(Scene *scene)
{
  if (distribution_orig == NBUILTIN_CLOSURES) {
    roughness_orig = roughness;
    distribution_orig = distribution;
  }
  else {
    /* By default we use original values, so we don't worry about restoring
     * defaults later one and can only do override when needed.
     */
    roughness = roughness_orig;
    distribution = distribution_orig;
  }
  Integrator *integrator = scene->integrator;
  ShaderInput *roughness_input = input("Roughness");
  if (integrator->filter_glossy == 0.0f) {
    /* Fallback to Sharp closure for Roughness close to 0.
     * Note: Keep the epsilon in sync with kernel!
     */
    if (!roughness_input->link && roughness <= 1e-4f) {
      VLOG(1) << "Using sharp refraction BSDF.";
      distribution = CLOSURE_BSDF_REFRACTION_ID;
    }
  }
  else {
    /* If filter glossy is used we replace Sharp glossy with GGX so we can
     * benefit from closure blur to remove unwanted noise.
     */
    if (roughness_input->link == NULL && distribution == CLOSURE_BSDF_REFRACTION_ID) {
      VLOG(1) << "Using GGX refraction with filter glossy.";
      distribution = CLOSURE_BSDF_MICROFACET_GGX_REFRACTION_ID;
      roughness = 0.0f;
    }
  }
  closure = distribution;
}

bool RefractionBsdfNode::has_integrator_dependency()
{
  ShaderInput *roughness_input = input("Roughness");
  return !roughness_input->link &&
         (distribution == CLOSURE_BSDF_REFRACTION_ID || roughness <= 1e-4f);
}

void RefractionBsdfNode::compile(SVMCompiler &compiler)
{
  closure = distribution;

  if (closure == CLOSURE_BSDF_REFRACTION_ID)
    BsdfNode::compile(compiler, NULL, input("IOR"));
  else
    BsdfNode::compile(compiler, input("Roughness"), input("IOR"));
}

void RefractionBsdfNode::compile(OSLCompiler &compiler)
{
  compiler.parameter(this, "distribution");
  compiler.add(this, "node_refraction_bsdf");
}

/* Toon BSDF Closure */

NODE_DEFINE(ToonBsdfNode)
{
  NodeType *type = NodeType::add("toon_bsdf", create, NodeType::SHADER);

  SOCKET_IN_COLOR(color, "Color", make_float3(0.8f, 0.8f, 0.8f));
  SOCKET_IN_NORMAL(normal, "Normal", make_float3(0.0f, 0.0f, 0.0f), SocketType::LINK_NORMAL);
  SOCKET_IN_FLOAT(surface_mix_weight, "SurfaceMixWeight", 0.0f, SocketType::SVM_INTERNAL);

  static NodeEnum component_enum;
  component_enum.insert("diffuse", CLOSURE_BSDF_DIFFUSE_TOON_ID);
  component_enum.insert("glossy", CLOSURE_BSDF_GLOSSY_TOON_ID);
  SOCKET_ENUM(component, "Component", component_enum, CLOSURE_BSDF_DIFFUSE_TOON_ID);
  SOCKET_IN_FLOAT(size, "Size", 0.5f);
  SOCKET_IN_FLOAT(smooth, "Smooth", 0.0f);

  SOCKET_OUT_CLOSURE(BSDF, "BSDF");

  return type;
}

ToonBsdfNode::ToonBsdfNode() : BsdfNode(node_type)
{
  closure = CLOSURE_BSDF_DIFFUSE_TOON_ID;
}

void ToonBsdfNode::compile(SVMCompiler &compiler)
{
  closure = component;

  BsdfNode::compile(compiler, input("Size"), input("Smooth"));
}

void ToonBsdfNode::compile(OSLCompiler &compiler)
{
  compiler.parameter(this, "component");
  compiler.add(this, "node_toon_bsdf");
}

/* Velvet BSDF Closure */

NODE_DEFINE(VelvetBsdfNode)
{
  NodeType *type = NodeType::add("velvet_bsdf", create, NodeType::SHADER);

  SOCKET_IN_COLOR(color, "Color", make_float3(0.8f, 0.8f, 0.8f));
  SOCKET_IN_NORMAL(normal, "Normal", make_float3(0.0f, 0.0f, 0.0f), SocketType::LINK_NORMAL);
  SOCKET_IN_FLOAT(surface_mix_weight, "SurfaceMixWeight", 0.0f, SocketType::SVM_INTERNAL);
  SOCKET_IN_FLOAT(sigma, "Sigma", 1.0f);

  SOCKET_OUT_CLOSURE(BSDF, "BSDF");

  return type;
}

VelvetBsdfNode::VelvetBsdfNode() : BsdfNode(node_type)
{
  closure = CLOSURE_BSDF_ASHIKHMIN_VELVET_ID;
}

void VelvetBsdfNode::compile(SVMCompiler &compiler)
{
  BsdfNode::compile(compiler, input("Sigma"), NULL);
}

void VelvetBsdfNode::compile(OSLCompiler &compiler)
{
  compiler.add(this, "node_velvet_bsdf");
}

/* Diffuse BSDF Closure */

NODE_DEFINE(DiffuseBsdfNode)
{
  NodeType *type = NodeType::add("diffuse_bsdf", create, NodeType::SHADER);

  SOCKET_IN_COLOR(color, "Color", make_float3(0.8f, 0.8f, 0.8f));
  SOCKET_IN_NORMAL(normal, "Normal", make_float3(0.0f, 0.0f, 0.0f), SocketType::LINK_NORMAL);
  SOCKET_IN_FLOAT(surface_mix_weight, "SurfaceMixWeight", 0.0f, SocketType::SVM_INTERNAL);
  SOCKET_IN_FLOAT(roughness, "Roughness", 0.0f);

  SOCKET_OUT_CLOSURE(BSDF, "BSDF");

  return type;
}

DiffuseBsdfNode::DiffuseBsdfNode() : BsdfNode(node_type)
{
  closure = CLOSURE_BSDF_DIFFUSE_ID;
}

void DiffuseBsdfNode::compile(SVMCompiler &compiler)
{
  BsdfNode::compile(compiler, input("Roughness"), NULL);
}

void DiffuseBsdfNode::compile(OSLCompiler &compiler)
{
  compiler.add(this, "node_diffuse_bsdf");
}

/* Disney principled BSDF Closure */
NODE_DEFINE(PrincipledBsdfNode)
{
  NodeType *type = NodeType::add("principled_bsdf", create, NodeType::SHADER);

  static NodeEnum distribution_enum;
  distribution_enum.insert("GGX", CLOSURE_BSDF_MICROFACET_GGX_GLASS_ID);
  distribution_enum.insert("Multiscatter GGX", CLOSURE_BSDF_MICROFACET_MULTI_GGX_GLASS_ID);
  SOCKET_ENUM(
      distribution, "Distribution", distribution_enum, CLOSURE_BSDF_MICROFACET_MULTI_GGX_GLASS_ID);

  static NodeEnum subsurface_method_enum;
  subsurface_method_enum.insert("burley", CLOSURE_BSSRDF_PRINCIPLED_ID);
  subsurface_method_enum.insert("random_walk", CLOSURE_BSSRDF_PRINCIPLED_RANDOM_WALK_ID);
  SOCKET_ENUM(subsurface_method,
              "Subsurface Method",
              subsurface_method_enum,
              CLOSURE_BSSRDF_PRINCIPLED_ID);

  SOCKET_IN_COLOR(base_color, "Base Color", make_float3(0.8f, 0.8f, 0.8f));
  SOCKET_IN_COLOR(subsurface_color, "Subsurface Color", make_float3(0.8f, 0.8f, 0.8f));
  SOCKET_IN_FLOAT(metallic, "Metallic", 0.0f);
  SOCKET_IN_FLOAT(subsurface, "Subsurface", 0.0f);
  SOCKET_IN_VECTOR(subsurface_radius, "Subsurface Radius", make_float3(0.1f, 0.1f, 0.1f));
  SOCKET_IN_FLOAT(specular, "Specular", 0.0f);
  SOCKET_IN_FLOAT(roughness, "Roughness", 0.5f);
  SOCKET_IN_FLOAT(specular_tint, "Specular Tint", 0.0f);
  SOCKET_IN_FLOAT(anisotropic, "Anisotropic", 0.0f);
  SOCKET_IN_FLOAT(sheen, "Sheen", 0.0f);
  SOCKET_IN_FLOAT(sheen_tint, "Sheen Tint", 0.0f);
  SOCKET_IN_FLOAT(clearcoat, "Clearcoat", 0.0f);
  SOCKET_IN_FLOAT(clearcoat_roughness, "Clearcoat Roughness", 0.03f);
  SOCKET_IN_FLOAT(ior, "IOR", 0.0f);
  SOCKET_IN_FLOAT(transmission, "Transmission", 0.0f);
  SOCKET_IN_FLOAT(transmission_roughness, "Transmission Roughness", 0.0f);
  SOCKET_IN_FLOAT(anisotropic_rotation, "Anisotropic Rotation", 0.0f);
  SOCKET_IN_NORMAL(normal, "Normal", make_float3(0.0f, 0.0f, 0.0f), SocketType::LINK_NORMAL);
  SOCKET_IN_NORMAL(clearcoat_normal,
                   "Clearcoat Normal",
                   make_float3(0.0f, 0.0f, 0.0f),
                   SocketType::LINK_NORMAL);
  SOCKET_IN_NORMAL(tangent, "Tangent", make_float3(0.0f, 0.0f, 0.0f), SocketType::LINK_TANGENT);
  SOCKET_IN_FLOAT(surface_mix_weight, "SurfaceMixWeight", 0.0f, SocketType::SVM_INTERNAL);

  SOCKET_OUT_CLOSURE(BSDF, "BSDF");

  return type;
}

PrincipledBsdfNode::PrincipledBsdfNode() : BsdfBaseNode(node_type)
{
  closure = CLOSURE_BSDF_PRINCIPLED_ID;
  distribution = CLOSURE_BSDF_MICROFACET_MULTI_GGX_GLASS_ID;
  distribution_orig = NBUILTIN_CLOSURES;
}

bool PrincipledBsdfNode::has_surface_bssrdf()
{
  ShaderInput *subsurface_in = input("Subsurface");
  return (subsurface_in->link != NULL || subsurface > CLOSURE_WEIGHT_CUTOFF);
}

void PrincipledBsdfNode::attributes(Shader *shader, AttributeRequestSet *attributes)
{
  if (shader->has_surface) {
    ShaderInput *tangent_in = input("Tangent");

    if (!tangent_in->link)
      attributes->add(ATTR_STD_GENERATED);
  }

  ShaderNode::attributes(shader, attributes);
}

void PrincipledBsdfNode::compile(SVMCompiler &compiler,
                                 ShaderInput *p_metallic,
                                 ShaderInput *p_subsurface,
                                 ShaderInput *p_subsurface_radius,
                                 ShaderInput *p_specular,
                                 ShaderInput *p_roughness,
                                 ShaderInput *p_specular_tint,
                                 ShaderInput *p_anisotropic,
                                 ShaderInput *p_sheen,
                                 ShaderInput *p_sheen_tint,
                                 ShaderInput *p_clearcoat,
                                 ShaderInput *p_clearcoat_roughness,
                                 ShaderInput *p_ior,
                                 ShaderInput *p_transmission,
                                 ShaderInput *p_anisotropic_rotation,
                                 ShaderInput *p_transmission_roughness)
{
  ShaderInput *base_color_in = input("Base Color");
  ShaderInput *subsurface_color_in = input("Subsurface Color");
  ShaderInput *normal_in = input("Normal");
  ShaderInput *clearcoat_normal_in = input("Clearcoat Normal");
  ShaderInput *tangent_in = input("Tangent");

  float3 weight = make_float3(1.0f, 1.0f, 1.0f);

  compiler.add_node(NODE_CLOSURE_SET_WEIGHT, weight);

  int normal_offset = compiler.stack_assign_if_linked(normal_in);
  int clearcoat_normal_offset = compiler.stack_assign_if_linked(clearcoat_normal_in);
  int tangent_offset = compiler.stack_assign_if_linked(tangent_in);
  int specular_offset = compiler.stack_assign(p_specular);
  int roughness_offset = compiler.stack_assign(p_roughness);
  int specular_tint_offset = compiler.stack_assign(p_specular_tint);
  int anisotropic_offset = compiler.stack_assign(p_anisotropic);
  int sheen_offset = compiler.stack_assign(p_sheen);
  int sheen_tint_offset = compiler.stack_assign(p_sheen_tint);
  int clearcoat_offset = compiler.stack_assign(p_clearcoat);
  int clearcoat_roughness_offset = compiler.stack_assign(p_clearcoat_roughness);
  int ior_offset = compiler.stack_assign(p_ior);
  int transmission_offset = compiler.stack_assign(p_transmission);
  int transmission_roughness_offset = compiler.stack_assign(p_transmission_roughness);
  int anisotropic_rotation_offset = compiler.stack_assign(p_anisotropic_rotation);
  int subsurface_radius_offset = compiler.stack_assign(p_subsurface_radius);

  compiler.add_node(NODE_CLOSURE_BSDF,
                    compiler.encode_uchar4(closure,
                                           compiler.stack_assign(p_metallic),
                                           compiler.stack_assign(p_subsurface),
                                           compiler.closure_mix_weight_offset()),
                    __float_as_int((p_metallic) ? get_float(p_metallic->socket_type) : 0.0f),
                    __float_as_int((p_subsurface) ? get_float(p_subsurface->socket_type) : 0.0f));

  compiler.add_node(
      normal_offset,
      tangent_offset,
      compiler.encode_uchar4(
          specular_offset, roughness_offset, specular_tint_offset, anisotropic_offset),
      compiler.encode_uchar4(
          sheen_offset, sheen_tint_offset, clearcoat_offset, clearcoat_roughness_offset));

  compiler.add_node(compiler.encode_uchar4(ior_offset,
                                           transmission_offset,
                                           anisotropic_rotation_offset,
                                           transmission_roughness_offset),
                    distribution,
                    subsurface_method,
                    SVM_STACK_INVALID);

  float3 bc_default = get_float3(base_color_in->socket_type);

  compiler.add_node(
      ((base_color_in->link) ? compiler.stack_assign(base_color_in) : SVM_STACK_INVALID),
      __float_as_int(bc_default.x),
      __float_as_int(bc_default.y),
      __float_as_int(bc_default.z));

  compiler.add_node(
      clearcoat_normal_offset, subsurface_radius_offset, SVM_STACK_INVALID, SVM_STACK_INVALID);

  float3 ss_default = get_float3(subsurface_color_in->socket_type);

  compiler.add_node(((subsurface_color_in->link) ? compiler.stack_assign(subsurface_color_in) :
                                                   SVM_STACK_INVALID),
                    __float_as_int(ss_default.x),
                    __float_as_int(ss_default.y),
                    __float_as_int(ss_default.z));
}

bool PrincipledBsdfNode::has_integrator_dependency()
{
  ShaderInput *roughness_input = input("Roughness");
  return !roughness_input->link && roughness <= 1e-4f;
}

void PrincipledBsdfNode::compile(SVMCompiler &compiler)
{
  compile(compiler,
          input("Metallic"),
          input("Subsurface"),
          input("Subsurface Radius"),
          input("Specular"),
          input("Roughness"),
          input("Specular Tint"),
          input("Anisotropic"),
          input("Sheen"),
          input("Sheen Tint"),
          input("Clearcoat"),
          input("Clearcoat Roughness"),
          input("IOR"),
          input("Transmission"),
          input("Anisotropic Rotation"),
          input("Transmission Roughness"));
}

void PrincipledBsdfNode::compile(OSLCompiler &compiler)
{
  compiler.parameter(this, "distribution");
  compiler.parameter(this, "subsurface_method");
  compiler.add(this, "node_principled_bsdf");
}

bool PrincipledBsdfNode::has_bssrdf_bump()
{
  return has_surface_bssrdf() && has_bump();
}

/* Translucent BSDF Closure */

NODE_DEFINE(TranslucentBsdfNode)
{
  NodeType *type = NodeType::add("translucent_bsdf", create, NodeType::SHADER);

  SOCKET_IN_COLOR(color, "Color", make_float3(0.8f, 0.8f, 0.8f));
  SOCKET_IN_NORMAL(normal, "Normal", make_float3(0.0f, 0.0f, 0.0f), SocketType::LINK_NORMAL);
  SOCKET_IN_FLOAT(surface_mix_weight, "SurfaceMixWeight", 0.0f, SocketType::SVM_INTERNAL);

  SOCKET_OUT_CLOSURE(BSDF, "BSDF");

  return type;
}

TranslucentBsdfNode::TranslucentBsdfNode() : BsdfNode(node_type)
{
  closure = CLOSURE_BSDF_TRANSLUCENT_ID;
}

void TranslucentBsdfNode::compile(SVMCompiler &compiler)
{
  BsdfNode::compile(compiler, NULL, NULL);
}

void TranslucentBsdfNode::compile(OSLCompiler &compiler)
{
  compiler.add(this, "node_translucent_bsdf");
}

/* Transparent BSDF Closure */

NODE_DEFINE(TransparentBsdfNode)
{
  NodeType *type = NodeType::add("transparent_bsdf", create, NodeType::SHADER);

  SOCKET_IN_COLOR(color, "Color", make_float3(0.8f, 0.8f, 0.8f));
  SOCKET_IN_FLOAT(surface_mix_weight, "SurfaceMixWeight", 0.0f, SocketType::SVM_INTERNAL);

  SOCKET_OUT_CLOSURE(BSDF, "BSDF");

  return type;
}

TransparentBsdfNode::TransparentBsdfNode() : BsdfNode(node_type)
{
  closure = CLOSURE_BSDF_TRANSPARENT_ID;
}

void TransparentBsdfNode::compile(SVMCompiler &compiler)
{
  BsdfNode::compile(compiler, NULL, NULL);
}

void TransparentBsdfNode::compile(OSLCompiler &compiler)
{
  compiler.add(this, "node_transparent_bsdf");
}

/* Subsurface Scattering Closure */

NODE_DEFINE(SubsurfaceScatteringNode)
{
  NodeType *type = NodeType::add("subsurface_scattering", create, NodeType::SHADER);

  SOCKET_IN_COLOR(color, "Color", make_float3(0.8f, 0.8f, 0.8f));
  SOCKET_IN_NORMAL(normal, "Normal", make_float3(0.0f, 0.0f, 0.0f), SocketType::LINK_NORMAL);
  SOCKET_IN_FLOAT(surface_mix_weight, "SurfaceMixWeight", 0.0f, SocketType::SVM_INTERNAL);

  static NodeEnum falloff_enum;
  falloff_enum.insert("cubic", CLOSURE_BSSRDF_CUBIC_ID);
  falloff_enum.insert("gaussian", CLOSURE_BSSRDF_GAUSSIAN_ID);
  falloff_enum.insert("burley", CLOSURE_BSSRDF_BURLEY_ID);
  falloff_enum.insert("random_walk", CLOSURE_BSSRDF_RANDOM_WALK_ID);
  SOCKET_ENUM(falloff, "Falloff", falloff_enum, CLOSURE_BSSRDF_BURLEY_ID);
  SOCKET_IN_FLOAT(scale, "Scale", 0.01f);
  SOCKET_IN_VECTOR(radius, "Radius", make_float3(0.1f, 0.1f, 0.1f));
  SOCKET_IN_FLOAT(sharpness, "Sharpness", 0.0f);
  SOCKET_IN_FLOAT(texture_blur, "Texture Blur", 1.0f);

  SOCKET_OUT_CLOSURE(BSSRDF, "BSSRDF");

  return type;
}

SubsurfaceScatteringNode::SubsurfaceScatteringNode() : BsdfNode(node_type)
{
  closure = falloff;
}

void SubsurfaceScatteringNode::compile(SVMCompiler &compiler)
{
  closure = falloff;
  BsdfNode::compile(
      compiler, input("Scale"), input("Texture Blur"), input("Radius"), input("Sharpness"));
}

void SubsurfaceScatteringNode::compile(OSLCompiler &compiler)
{
  closure = falloff;
  compiler.parameter(this, "falloff");
  compiler.add(this, "node_subsurface_scattering");
}

bool SubsurfaceScatteringNode::has_bssrdf_bump()
{
  /* detect if anything is plugged into the normal input besides the default */
  ShaderInput *normal_in = input("Normal");
  return (normal_in->link &&
          normal_in->link->parent->special_type != SHADER_SPECIAL_TYPE_GEOMETRY);
}

/* Emissive Closure */

NODE_DEFINE(EmissionNode)
{
  NodeType *type = NodeType::add("emission", create, NodeType::SHADER);

  SOCKET_IN_COLOR(color, "Color", make_float3(0.8f, 0.8f, 0.8f));
  SOCKET_IN_FLOAT(strength, "Strength", 10.0f);
  SOCKET_IN_FLOAT(surface_mix_weight, "SurfaceMixWeight", 0.0f, SocketType::SVM_INTERNAL);

  SOCKET_OUT_CLOSURE(emission, "Emission");

  return type;
}

EmissionNode::EmissionNode() : ShaderNode(node_type)
{
}

void EmissionNode::compile(SVMCompiler &compiler)
{
  ShaderInput *color_in = input("Color");
  ShaderInput *strength_in = input("Strength");

  if (color_in->link || strength_in->link) {
    compiler.add_node(
        NODE_EMISSION_WEIGHT, compiler.stack_assign(color_in), compiler.stack_assign(strength_in));
  }
  else
    compiler.add_node(NODE_CLOSURE_SET_WEIGHT, color * strength);

  compiler.add_node(NODE_CLOSURE_EMISSION, compiler.closure_mix_weight_offset());
}

void EmissionNode::compile(OSLCompiler &compiler)
{
  compiler.add(this, "node_emission");
}

void EmissionNode::constant_fold(const ConstantFolder &folder)
{
  ShaderInput *color_in = input("Color");
  ShaderInput *strength_in = input("Strength");

  if ((!color_in->link && color == make_float3(0.0f, 0.0f, 0.0f)) ||
      (!strength_in->link && strength == 0.0f)) {
    folder.discard();
  }
}

/* Background Closure */

NODE_DEFINE(BackgroundNode)
{
  NodeType *type = NodeType::add("background_shader", create, NodeType::SHADER);

  SOCKET_IN_COLOR(color, "Color", make_float3(0.8f, 0.8f, 0.8f));
  SOCKET_IN_FLOAT(strength, "Strength", 1.0f);
  SOCKET_IN_FLOAT(surface_mix_weight, "SurfaceMixWeight", 0.0f, SocketType::SVM_INTERNAL);

  SOCKET_OUT_CLOSURE(background, "Background");

  return type;
}

BackgroundNode::BackgroundNode() : ShaderNode(node_type)
{
}

void BackgroundNode::compile(SVMCompiler &compiler)
{
  ShaderInput *color_in = input("Color");
  ShaderInput *strength_in = input("Strength");

  if (color_in->link || strength_in->link) {
    compiler.add_node(
        NODE_EMISSION_WEIGHT, compiler.stack_assign(color_in), compiler.stack_assign(strength_in));
  }
  else
    compiler.add_node(NODE_CLOSURE_SET_WEIGHT, color * strength);

  compiler.add_node(NODE_CLOSURE_BACKGROUND, compiler.closure_mix_weight_offset());
}

void BackgroundNode::compile(OSLCompiler &compiler)
{
  compiler.add(this, "node_background");
}

void BackgroundNode::constant_fold(const ConstantFolder &folder)
{
  ShaderInput *color_in = input("Color");
  ShaderInput *strength_in = input("Strength");

  if ((!color_in->link && color == make_float3(0.0f, 0.0f, 0.0f)) ||
      (!strength_in->link && strength == 0.0f)) {
    folder.discard();
  }
}

/* Holdout Closure */

NODE_DEFINE(HoldoutNode)
{
  NodeType *type = NodeType::add("holdout", create, NodeType::SHADER);

  SOCKET_IN_FLOAT(surface_mix_weight, "SurfaceMixWeight", 0.0f, SocketType::SVM_INTERNAL);
  SOCKET_IN_FLOAT(volume_mix_weight, "VolumeMixWeight", 0.0f, SocketType::SVM_INTERNAL);

  SOCKET_OUT_CLOSURE(holdout, "Holdout");

  return type;
}

HoldoutNode::HoldoutNode() : ShaderNode(node_type)
{
}

void HoldoutNode::compile(SVMCompiler &compiler)
{
  float3 value = make_float3(1.0f, 1.0f, 1.0f);

  compiler.add_node(NODE_CLOSURE_SET_WEIGHT, value);
  compiler.add_node(NODE_CLOSURE_HOLDOUT, compiler.closure_mix_weight_offset());
}

void HoldoutNode::compile(OSLCompiler &compiler)
{
  compiler.add(this, "node_holdout");
}

/* Ambient Occlusion */

NODE_DEFINE(AmbientOcclusionNode)
{
  NodeType *type = NodeType::add("ambient_occlusion", create, NodeType::SHADER);

  SOCKET_INT(samples, "Samples", 16);

  SOCKET_IN_COLOR(color, "Color", make_float3(1.0f, 1.0f, 1.0f));
  SOCKET_IN_FLOAT(distance, "Distance", 1.0f);
  SOCKET_IN_NORMAL(normal, "Normal", make_float3(0.0f, 0.0f, 0.0f), SocketType::LINK_NORMAL);

  SOCKET_BOOLEAN(inside, "Inside", false);
  SOCKET_BOOLEAN(only_local, "Only Local", false);

  SOCKET_OUT_COLOR(color, "Color");
  SOCKET_OUT_FLOAT(ao, "AO");

  return type;
}

AmbientOcclusionNode::AmbientOcclusionNode() : ShaderNode(node_type)
{
}

void AmbientOcclusionNode::compile(SVMCompiler &compiler)
{
  ShaderInput *color_in = input("Color");
  ShaderInput *distance_in = input("Distance");
  ShaderInput *normal_in = input("Normal");
  ShaderOutput *color_out = output("Color");
  ShaderOutput *ao_out = output("AO");

  int flags = (inside ? NODE_AO_INSIDE : 0) | (only_local ? NODE_AO_ONLY_LOCAL : 0);

  if (!distance_in->link && distance == 0.0f) {
    flags |= NODE_AO_GLOBAL_RADIUS;
  }

  compiler.add_node(NODE_AMBIENT_OCCLUSION,
                    compiler.encode_uchar4(flags,
                                           compiler.stack_assign_if_linked(distance_in),
                                           compiler.stack_assign_if_linked(normal_in),
                                           compiler.stack_assign(ao_out)),
                    compiler.encode_uchar4(compiler.stack_assign(color_in),
                                           compiler.stack_assign(color_out),
                                           samples),
                    __float_as_uint(distance));
}

void AmbientOcclusionNode::compile(OSLCompiler &compiler)
{
  compiler.parameter(this, "samples");
  compiler.parameter(this, "inside");
  compiler.parameter(this, "only_local");
  compiler.add(this, "node_ambient_occlusion");
}

/* Volume Closure */

VolumeNode::VolumeNode(const NodeType *node_type) : ShaderNode(node_type)
{
  closure = CLOSURE_VOLUME_HENYEY_GREENSTEIN_ID;
}

void VolumeNode::compile(SVMCompiler &compiler, ShaderInput *param1, ShaderInput *param2)
{
  ShaderInput *color_in = input("Color");

  if (color_in->link)
    compiler.add_node(NODE_CLOSURE_WEIGHT, compiler.stack_assign(color_in));
  else
    compiler.add_node(NODE_CLOSURE_SET_WEIGHT, color);

  compiler.add_node(
      NODE_CLOSURE_VOLUME,
      compiler.encode_uchar4(closure,
                             (param1) ? compiler.stack_assign(param1) : SVM_STACK_INVALID,
                             (param2) ? compiler.stack_assign(param2) : SVM_STACK_INVALID,
                             compiler.closure_mix_weight_offset()),
      __float_as_int((param1) ? get_float(param1->socket_type) : 0.0f),
      __float_as_int((param2) ? get_float(param2->socket_type) : 0.0f));
}

void VolumeNode::compile(SVMCompiler &compiler)
{
  compile(compiler, NULL, NULL);
}

void VolumeNode::compile(OSLCompiler & /*compiler*/)
{
  assert(0);
}

/* Absorption Volume Closure */

NODE_DEFINE(AbsorptionVolumeNode)
{
  NodeType *type = NodeType::add("absorption_volume", create, NodeType::SHADER);

  SOCKET_IN_COLOR(color, "Color", make_float3(0.8f, 0.8f, 0.8f));
  SOCKET_IN_FLOAT(density, "Density", 1.0f);
  SOCKET_IN_FLOAT(volume_mix_weight, "VolumeMixWeight", 0.0f, SocketType::SVM_INTERNAL);

  SOCKET_OUT_CLOSURE(volume, "Volume");

  return type;
}

AbsorptionVolumeNode::AbsorptionVolumeNode() : VolumeNode(node_type)
{
  closure = CLOSURE_VOLUME_ABSORPTION_ID;
}

void AbsorptionVolumeNode::compile(SVMCompiler &compiler)
{
  VolumeNode::compile(compiler, input("Density"), NULL);
}

void AbsorptionVolumeNode::compile(OSLCompiler &compiler)
{
  compiler.add(this, "node_absorption_volume");
}

/* Scatter Volume Closure */

NODE_DEFINE(ScatterVolumeNode)
{
  NodeType *type = NodeType::add("scatter_volume", create, NodeType::SHADER);

  SOCKET_IN_COLOR(color, "Color", make_float3(0.8f, 0.8f, 0.8f));
  SOCKET_IN_FLOAT(density, "Density", 1.0f);
  SOCKET_IN_FLOAT(anisotropy, "Anisotropy", 0.0f);
  SOCKET_IN_FLOAT(volume_mix_weight, "VolumeMixWeight", 0.0f, SocketType::SVM_INTERNAL);

  SOCKET_OUT_CLOSURE(volume, "Volume");

  return type;
}

ScatterVolumeNode::ScatterVolumeNode() : VolumeNode(node_type)
{
  closure = CLOSURE_VOLUME_HENYEY_GREENSTEIN_ID;
}

void ScatterVolumeNode::compile(SVMCompiler &compiler)
{
  VolumeNode::compile(compiler, input("Density"), input("Anisotropy"));
}

void ScatterVolumeNode::compile(OSLCompiler &compiler)
{
  compiler.add(this, "node_scatter_volume");
}

/* Principled Volume Closure */

NODE_DEFINE(PrincipledVolumeNode)
{
  NodeType *type = NodeType::add("principled_volume", create, NodeType::SHADER);

  SOCKET_IN_STRING(density_attribute, "Density Attribute", ustring());
  SOCKET_IN_STRING(color_attribute, "Color Attribute", ustring());
  SOCKET_IN_STRING(temperature_attribute, "Temperature Attribute", ustring());

  SOCKET_IN_COLOR(color, "Color", make_float3(0.5f, 0.5f, 0.5f));
  SOCKET_IN_FLOAT(density, "Density", 1.0f);
  SOCKET_IN_FLOAT(anisotropy, "Anisotropy", 0.0f);
  SOCKET_IN_COLOR(absorption_color, "Absorption Color", make_float3(0.0f, 0.0f, 0.0f));
  SOCKET_IN_FLOAT(emission_strength, "Emission Strength", 0.0f);
  SOCKET_IN_COLOR(emission_color, "Emission Color", make_float3(1.0f, 1.0f, 1.0f));
  SOCKET_IN_FLOAT(blackbody_intensity, "Blackbody Intensity", 0.0f);
  SOCKET_IN_COLOR(blackbody_tint, "Blackbody Tint", make_float3(1.0f, 1.0f, 1.0f));
  SOCKET_IN_FLOAT(temperature, "Temperature", 1500.0f);
  SOCKET_IN_FLOAT(volume_mix_weight, "VolumeMixWeight", 0.0f, SocketType::SVM_INTERNAL);

  SOCKET_OUT_CLOSURE(volume, "Volume");

  return type;
}

PrincipledVolumeNode::PrincipledVolumeNode() : VolumeNode(node_type)
{
  closure = CLOSURE_VOLUME_HENYEY_GREENSTEIN_ID;
}

void PrincipledVolumeNode::attributes(Shader *shader, AttributeRequestSet *attributes)
{
  if (shader->has_volume) {
    ShaderInput *density_in = input("Density");
    ShaderInput *blackbody_in = input("Blackbody Intensity");

    if (density_in->link || density > 0.0f) {
      attributes->add_standard(density_attribute);
      attributes->add_standard(color_attribute);
    }

    if (blackbody_in->link || blackbody_intensity > 0.0f) {
      attributes->add_standard(temperature_attribute);
    }

    attributes->add(ATTR_STD_GENERATED_TRANSFORM);
  }

  ShaderNode::attributes(shader, attributes);
}

void PrincipledVolumeNode::compile(SVMCompiler &compiler)
{
  ShaderInput *color_in = input("Color");
  ShaderInput *density_in = input("Density");
  ShaderInput *anisotropy_in = input("Anisotropy");
  ShaderInput *absorption_color_in = input("Absorption Color");
  ShaderInput *emission_in = input("Emission Strength");
  ShaderInput *emission_color_in = input("Emission Color");
  ShaderInput *blackbody_in = input("Blackbody Intensity");
  ShaderInput *blackbody_tint_in = input("Blackbody Tint");
  ShaderInput *temperature_in = input("Temperature");

  if (color_in->link)
    compiler.add_node(NODE_CLOSURE_WEIGHT, compiler.stack_assign(color_in));
  else
    compiler.add_node(NODE_CLOSURE_SET_WEIGHT, color);

  compiler.add_node(NODE_PRINCIPLED_VOLUME,
                    compiler.encode_uchar4(compiler.stack_assign_if_linked(density_in),
                                           compiler.stack_assign_if_linked(anisotropy_in),
                                           compiler.stack_assign(absorption_color_in),
                                           compiler.closure_mix_weight_offset()),
                    compiler.encode_uchar4(compiler.stack_assign_if_linked(emission_in),
                                           compiler.stack_assign(emission_color_in),
                                           compiler.stack_assign_if_linked(blackbody_in),
                                           compiler.stack_assign(temperature_in)),
                    compiler.stack_assign(blackbody_tint_in));

  int attr_density = compiler.attribute_standard(density_attribute);
  int attr_color = compiler.attribute_standard(color_attribute);
  int attr_temperature = compiler.attribute_standard(temperature_attribute);

  compiler.add_node(__float_as_int(density),
                    __float_as_int(anisotropy),
                    __float_as_int(emission_strength),
                    __float_as_int(blackbody_intensity));

  compiler.add_node(attr_density, attr_color, attr_temperature);
}

void PrincipledVolumeNode::compile(OSLCompiler &compiler)
{
  if (Attribute::name_standard(density_attribute.c_str())) {
    density_attribute = ustring("geom:" + density_attribute.string());
  }
  if (Attribute::name_standard(color_attribute.c_str())) {
    color_attribute = ustring("geom:" + color_attribute.string());
  }
  if (Attribute::name_standard(temperature_attribute.c_str())) {
    temperature_attribute = ustring("geom:" + temperature_attribute.string());
  }

  compiler.add(this, "node_principled_volume");
}

/* Principled Hair BSDF Closure */

NODE_DEFINE(PrincipledHairBsdfNode)
{
  NodeType *type = NodeType::add("principled_hair_bsdf", create, NodeType::SHADER);

  /* Color parametrization specified as enum. */
  static NodeEnum parametrization_enum;
  parametrization_enum.insert("Direct coloring", NODE_PRINCIPLED_HAIR_REFLECTANCE);
  parametrization_enum.insert("Melanin concentration", NODE_PRINCIPLED_HAIR_PIGMENT_CONCENTRATION);
  parametrization_enum.insert("Absorption coefficient", NODE_PRINCIPLED_HAIR_DIRECT_ABSORPTION);
  SOCKET_ENUM(
      parametrization, "Parametrization", parametrization_enum, NODE_PRINCIPLED_HAIR_REFLECTANCE);

  /* Initialize sockets to their default values. */
  SOCKET_IN_COLOR(color, "Color", make_float3(0.017513f, 0.005763f, 0.002059f));
  SOCKET_IN_FLOAT(melanin, "Melanin", 0.8f);
  SOCKET_IN_FLOAT(melanin_redness, "Melanin Redness", 1.0f);
  SOCKET_IN_COLOR(tint, "Tint", make_float3(1.f, 1.f, 1.f));
  SOCKET_IN_VECTOR(absorption_coefficient,
                   "Absorption Coefficient",
                   make_float3(0.245531f, 0.52f, 1.365f),
                   SocketType::VECTOR);

  SOCKET_IN_FLOAT(offset, "Offset", 2.f * M_PI_F / 180.f);
  SOCKET_IN_FLOAT(roughness, "Roughness", 0.3f);
  SOCKET_IN_FLOAT(radial_roughness, "Radial Roughness", 0.3f);
  SOCKET_IN_FLOAT(coat, "Coat", 0.0f);
  SOCKET_IN_FLOAT(ior, "IOR", 1.55f);

  SOCKET_IN_FLOAT(random_roughness, "Random Roughness", 0.0f);
  SOCKET_IN_FLOAT(random_color, "Random Color", 0.0f);
  SOCKET_IN_FLOAT(random, "Random", 0.0f);

  SOCKET_IN_NORMAL(normal, "Normal", make_float3(0.0f, 0.0f, 0.0f), SocketType::LINK_NORMAL);
  SOCKET_IN_FLOAT(surface_mix_weight, "SurfaceMixWeight", 0.0f, SocketType::SVM_INTERNAL);

  SOCKET_OUT_CLOSURE(BSDF, "BSDF");

  return type;
}

PrincipledHairBsdfNode::PrincipledHairBsdfNode() : BsdfBaseNode(node_type)
{
  closure = CLOSURE_BSDF_HAIR_PRINCIPLED_ID;
}

/* Enable retrieving Hair Info -> Random if Random isn't linked. */
void PrincipledHairBsdfNode::attributes(Shader *shader, AttributeRequestSet *attributes)
{
  if (!input("Random")->link) {
    attributes->add(ATTR_STD_CURVE_RANDOM);
  }
  ShaderNode::attributes(shader, attributes);
}

/* Prepares the input data for the SVM shader. */
void PrincipledHairBsdfNode::compile(SVMCompiler &compiler)
{
  compiler.add_node(NODE_CLOSURE_SET_WEIGHT, make_float3(1.0f, 1.0f, 1.0f));

  ShaderInput *roughness_in = input("Roughness");
  ShaderInput *radial_roughness_in = input("Radial Roughness");
  ShaderInput *random_roughness_in = input("Random Roughness");
  ShaderInput *offset_in = input("Offset");
  ShaderInput *coat_in = input("Coat");
  ShaderInput *ior_in = input("IOR");
  ShaderInput *melanin_in = input("Melanin");
  ShaderInput *melanin_redness_in = input("Melanin Redness");
  ShaderInput *random_color_in = input("Random Color");

  int color_ofs = compiler.stack_assign(input("Color"));
  int tint_ofs = compiler.stack_assign(input("Tint"));
  int absorption_coefficient_ofs = compiler.stack_assign(input("Absorption Coefficient"));

  ShaderInput *random_in = input("Random");
  int attr_random = random_in->link ? SVM_STACK_INVALID :
                                      compiler.attribute(ATTR_STD_CURVE_RANDOM);

  /* Encode all parameters into data nodes. */
  compiler.add_node(NODE_CLOSURE_BSDF,
                    /* Socket IDs can be packed 4 at a time into a single data packet */
                    compiler.encode_uchar4(closure,
                                           compiler.stack_assign_if_linked(roughness_in),
                                           compiler.stack_assign_if_linked(radial_roughness_in),
                                           compiler.closure_mix_weight_offset()),
                    /* The rest are stored as unsigned integers */
                    __float_as_uint(roughness),
                    __float_as_uint(radial_roughness));

  compiler.add_node(compiler.stack_assign_if_linked(input("Normal")),
                    compiler.encode_uchar4(compiler.stack_assign_if_linked(offset_in),
                                           compiler.stack_assign_if_linked(ior_in),
                                           color_ofs,
                                           parametrization),
                    __float_as_uint(offset),
                    __float_as_uint(ior));

  compiler.add_node(compiler.encode_uchar4(compiler.stack_assign_if_linked(coat_in),
                                           compiler.stack_assign_if_linked(melanin_in),
                                           compiler.stack_assign_if_linked(melanin_redness_in),
                                           absorption_coefficient_ofs),
                    __float_as_uint(coat),
                    __float_as_uint(melanin),
                    __float_as_uint(melanin_redness));

  compiler.add_node(compiler.encode_uchar4(tint_ofs,
                                           compiler.stack_assign_if_linked(random_in),
                                           compiler.stack_assign_if_linked(random_color_in),
                                           compiler.stack_assign_if_linked(random_roughness_in)),
                    __float_as_uint(random),
                    __float_as_uint(random_color),
                    __float_as_uint(random_roughness));

  compiler.add_node(
      compiler.encode_uchar4(
          SVM_STACK_INVALID, SVM_STACK_INVALID, SVM_STACK_INVALID, SVM_STACK_INVALID),
      attr_random,
      SVM_STACK_INVALID,
      SVM_STACK_INVALID);
}

/* Prepares the input data for the OSL shader. */
void PrincipledHairBsdfNode::compile(OSLCompiler &compiler)
{
  compiler.parameter(this, "parametrization");
  compiler.add(this, "node_principled_hair_bsdf");
}

/* Hair BSDF Closure */

NODE_DEFINE(HairBsdfNode)
{
  NodeType *type = NodeType::add("hair_bsdf", create, NodeType::SHADER);

  SOCKET_IN_COLOR(color, "Color", make_float3(0.8f, 0.8f, 0.8f));
  SOCKET_IN_NORMAL(normal, "Normal", make_float3(0.0f, 0.0f, 0.0f), SocketType::LINK_NORMAL);
  SOCKET_IN_FLOAT(surface_mix_weight, "SurfaceMixWeight", 0.0f, SocketType::SVM_INTERNAL);

  static NodeEnum component_enum;
  component_enum.insert("reflection", CLOSURE_BSDF_HAIR_REFLECTION_ID);
  component_enum.insert("transmission", CLOSURE_BSDF_HAIR_TRANSMISSION_ID);
  SOCKET_ENUM(component, "Component", component_enum, CLOSURE_BSDF_HAIR_REFLECTION_ID);
  SOCKET_IN_FLOAT(offset, "Offset", 0.0f);
  SOCKET_IN_FLOAT(roughness_u, "RoughnessU", 0.2f);
  SOCKET_IN_FLOAT(roughness_v, "RoughnessV", 0.2f);
  SOCKET_IN_VECTOR(tangent, "Tangent", make_float3(0.0f, 0.0f, 0.0f));

  SOCKET_OUT_CLOSURE(BSDF, "BSDF");

  return type;
}

HairBsdfNode::HairBsdfNode() : BsdfNode(node_type)
{
  closure = CLOSURE_BSDF_HAIR_REFLECTION_ID;
}

void HairBsdfNode::compile(SVMCompiler &compiler)
{
  closure = component;

  BsdfNode::compile(compiler, input("RoughnessU"), input("RoughnessV"), input("Offset"));
}

void HairBsdfNode::compile(OSLCompiler &compiler)
{
  compiler.parameter(this, "component");
  compiler.add(this, "node_hair_bsdf");
}

/* Geometry */

NODE_DEFINE(GeometryNode)
{
  NodeType *type = NodeType::add("geometry", create, NodeType::SHADER);

  SOCKET_IN_NORMAL(normal_osl,
                   "NormalIn",
                   make_float3(0.0f, 0.0f, 0.0f),
                   SocketType::LINK_NORMAL | SocketType::OSL_INTERNAL);

  SOCKET_OUT_POINT(position, "Position");
  SOCKET_OUT_NORMAL(normal, "Normal");
  SOCKET_OUT_NORMAL(tangent, "Tangent");
  SOCKET_OUT_NORMAL(true_normal, "True Normal");
  SOCKET_OUT_VECTOR(incoming, "Incoming");
  SOCKET_OUT_POINT(parametric, "Parametric");
  SOCKET_OUT_FLOAT(backfacing, "Backfacing");
  SOCKET_OUT_FLOAT(pointiness, "Pointiness");

  return type;
}

GeometryNode::GeometryNode() : ShaderNode(node_type)
{
  special_type = SHADER_SPECIAL_TYPE_GEOMETRY;
}

void GeometryNode::attributes(Shader *shader, AttributeRequestSet *attributes)
{
  if (shader->has_surface) {
    if (!output("Tangent")->links.empty()) {
      attributes->add(ATTR_STD_GENERATED);
    }
    if (!output("Pointiness")->links.empty()) {
      attributes->add(ATTR_STD_POINTINESS);
    }
  }

  ShaderNode::attributes(shader, attributes);
}

void GeometryNode::compile(SVMCompiler &compiler)
{
  ShaderOutput *out;
  ShaderNodeType geom_node = NODE_GEOMETRY;
  ShaderNodeType attr_node = NODE_ATTR;

  if (bump == SHADER_BUMP_DX) {
    geom_node = NODE_GEOMETRY_BUMP_DX;
    attr_node = NODE_ATTR_BUMP_DX;
  }
  else if (bump == SHADER_BUMP_DY) {
    geom_node = NODE_GEOMETRY_BUMP_DY;
    attr_node = NODE_ATTR_BUMP_DY;
  }

  out = output("Position");
  if (!out->links.empty()) {
    compiler.add_node(geom_node, NODE_GEOM_P, compiler.stack_assign(out));
  }

  out = output("Normal");
  if (!out->links.empty()) {
    compiler.add_node(geom_node, NODE_GEOM_N, compiler.stack_assign(out));
  }

  out = output("Tangent");
  if (!out->links.empty()) {
    compiler.add_node(geom_node, NODE_GEOM_T, compiler.stack_assign(out));
  }

  out = output("True Normal");
  if (!out->links.empty()) {
    compiler.add_node(geom_node, NODE_GEOM_Ng, compiler.stack_assign(out));
  }

  out = output("Incoming");
  if (!out->links.empty()) {
    compiler.add_node(geom_node, NODE_GEOM_I, compiler.stack_assign(out));
  }

  out = output("Parametric");
  if (!out->links.empty()) {
    compiler.add_node(geom_node, NODE_GEOM_uv, compiler.stack_assign(out));
  }

  out = output("Backfacing");
  if (!out->links.empty()) {
    compiler.add_node(NODE_LIGHT_PATH, NODE_LP_backfacing, compiler.stack_assign(out));
  }

  out = output("Pointiness");
  if (!out->links.empty()) {
    if (compiler.output_type() != SHADER_TYPE_VOLUME) {
      compiler.add_node(
          attr_node, ATTR_STD_POINTINESS, compiler.stack_assign(out), NODE_ATTR_FLOAT);
    }
    else {
      compiler.add_node(NODE_VALUE_F, __float_as_int(0.0f), compiler.stack_assign(out));
    }
  }
}

void GeometryNode::compile(OSLCompiler &compiler)
{
  if (bump == SHADER_BUMP_DX)
    compiler.parameter("bump_offset", "dx");
  else if (bump == SHADER_BUMP_DY)
    compiler.parameter("bump_offset", "dy");
  else
    compiler.parameter("bump_offset", "center");

  compiler.add(this, "node_geometry");
}

int GeometryNode::get_group()
{
  ShaderOutput *out;
  int result = ShaderNode::get_group();

  /* Backfacing uses NODE_LIGHT_PATH */
  out = output("Backfacing");
  if (!out->links.empty()) {
    result = max(result, NODE_GROUP_LEVEL_1);
  }

  return result;
}

/* TextureCoordinate */

NODE_DEFINE(TextureCoordinateNode)
{
  NodeType *type = NodeType::add("texture_coordinate", create, NodeType::SHADER);

  SOCKET_BOOLEAN(from_dupli, "From Dupli", false);
  SOCKET_BOOLEAN(use_transform, "Use Transform", false);
  SOCKET_TRANSFORM(ob_tfm, "Object Transform", transform_identity());

  SOCKET_IN_NORMAL(normal_osl,
                   "NormalIn",
                   make_float3(0.0f, 0.0f, 0.0f),
                   SocketType::LINK_NORMAL | SocketType::OSL_INTERNAL);

  SOCKET_OUT_POINT(generated, "Generated");
  SOCKET_OUT_NORMAL(normal, "Normal");
  SOCKET_OUT_POINT(UV, "UV");
  SOCKET_OUT_POINT(object, "Object");
  SOCKET_OUT_POINT(camera, "Camera");
  SOCKET_OUT_POINT(window, "Window");
  SOCKET_OUT_NORMAL(reflection, "Reflection");

  return type;
}

TextureCoordinateNode::TextureCoordinateNode() : ShaderNode(node_type)
{
}

void TextureCoordinateNode::attributes(Shader *shader, AttributeRequestSet *attributes)
{
  if (shader->has_surface) {
    if (!from_dupli) {
      if (!output("Generated")->links.empty())
        attributes->add(ATTR_STD_GENERATED);
      if (!output("UV")->links.empty())
        attributes->add(ATTR_STD_UV);
    }
  }

  if (shader->has_volume) {
    if (!from_dupli) {
      if (!output("Generated")->links.empty()) {
        attributes->add(ATTR_STD_GENERATED_TRANSFORM);
      }
    }
  }

  ShaderNode::attributes(shader, attributes);
}

void TextureCoordinateNode::compile(SVMCompiler &compiler)
{
  ShaderOutput *out;
  ShaderNodeType texco_node = NODE_TEX_COORD;
  ShaderNodeType attr_node = NODE_ATTR;
  ShaderNodeType geom_node = NODE_GEOMETRY;

  if (bump == SHADER_BUMP_DX) {
    texco_node = NODE_TEX_COORD_BUMP_DX;
    attr_node = NODE_ATTR_BUMP_DX;
    geom_node = NODE_GEOMETRY_BUMP_DX;
  }
  else if (bump == SHADER_BUMP_DY) {
    texco_node = NODE_TEX_COORD_BUMP_DY;
    attr_node = NODE_ATTR_BUMP_DY;
    geom_node = NODE_GEOMETRY_BUMP_DY;
  }

  out = output("Generated");
  if (!out->links.empty()) {
    if (compiler.background) {
      compiler.add_node(geom_node, NODE_GEOM_P, compiler.stack_assign(out));
    }
    else {
      if (from_dupli) {
        compiler.add_node(texco_node, NODE_TEXCO_DUPLI_GENERATED, compiler.stack_assign(out));
      }
      else if (compiler.output_type() == SHADER_TYPE_VOLUME) {
        compiler.add_node(texco_node, NODE_TEXCO_VOLUME_GENERATED, compiler.stack_assign(out));
      }
      else {
        int attr = compiler.attribute(ATTR_STD_GENERATED);
        compiler.add_node(attr_node, attr, compiler.stack_assign(out), NODE_ATTR_FLOAT3);
      }
    }
  }

  out = output("Normal");
  if (!out->links.empty()) {
    compiler.add_node(texco_node, NODE_TEXCO_NORMAL, compiler.stack_assign(out));
  }

  out = output("UV");
  if (!out->links.empty()) {
    if (from_dupli) {
      compiler.add_node(texco_node, NODE_TEXCO_DUPLI_UV, compiler.stack_assign(out));
    }
    else {
      int attr = compiler.attribute(ATTR_STD_UV);
      compiler.add_node(attr_node, attr, compiler.stack_assign(out), NODE_ATTR_FLOAT3);
    }
  }

  out = output("Object");
  if (!out->links.empty()) {
    compiler.add_node(texco_node, NODE_TEXCO_OBJECT, compiler.stack_assign(out), use_transform);
    if (use_transform) {
      Transform ob_itfm = transform_inverse(ob_tfm);
      compiler.add_node(ob_itfm.x);
      compiler.add_node(ob_itfm.y);
      compiler.add_node(ob_itfm.z);
    }
  }

  out = output("Camera");
  if (!out->links.empty()) {
    compiler.add_node(texco_node, NODE_TEXCO_CAMERA, compiler.stack_assign(out));
  }

  out = output("Window");
  if (!out->links.empty()) {
    compiler.add_node(texco_node, NODE_TEXCO_WINDOW, compiler.stack_assign(out));
  }

  out = output("Reflection");
  if (!out->links.empty()) {
    if (compiler.background) {
      compiler.add_node(geom_node, NODE_GEOM_I, compiler.stack_assign(out));
    }
    else {
      compiler.add_node(texco_node, NODE_TEXCO_REFLECTION, compiler.stack_assign(out));
    }
  }
}

void TextureCoordinateNode::compile(OSLCompiler &compiler)
{
  if (bump == SHADER_BUMP_DX)
    compiler.parameter("bump_offset", "dx");
  else if (bump == SHADER_BUMP_DY)
    compiler.parameter("bump_offset", "dy");
  else
    compiler.parameter("bump_offset", "center");

  if (compiler.background)
    compiler.parameter("is_background", true);
  if (compiler.output_type() == SHADER_TYPE_VOLUME)
    compiler.parameter("is_volume", true);
  compiler.parameter(this, "use_transform");
  Transform ob_itfm = transform_inverse(ob_tfm);
  compiler.parameter("object_itfm", ob_itfm);

  compiler.parameter(this, "from_dupli");

  compiler.add(this, "node_texture_coordinate");
}

/* UV Map */

NODE_DEFINE(UVMapNode)
{
  NodeType *type = NodeType::add("uvmap", create, NodeType::SHADER);

  SOCKET_STRING(attribute, "attribute", ustring());
  SOCKET_IN_BOOLEAN(from_dupli, "from dupli", false);

  SOCKET_OUT_POINT(UV, "UV");

  return type;
}

UVMapNode::UVMapNode() : ShaderNode(node_type)
{
}

void UVMapNode::attributes(Shader *shader, AttributeRequestSet *attributes)
{
  if (shader->has_surface) {
    if (!from_dupli) {
      if (!output("UV")->links.empty()) {
        if (attribute != "")
          attributes->add(attribute);
        else
          attributes->add(ATTR_STD_UV);
      }
    }
  }

  ShaderNode::attributes(shader, attributes);
}

void UVMapNode::compile(SVMCompiler &compiler)
{
  ShaderOutput *out = output("UV");
  ShaderNodeType texco_node = NODE_TEX_COORD;
  ShaderNodeType attr_node = NODE_ATTR;
  int attr;

  if (bump == SHADER_BUMP_DX) {
    texco_node = NODE_TEX_COORD_BUMP_DX;
    attr_node = NODE_ATTR_BUMP_DX;
  }
  else if (bump == SHADER_BUMP_DY) {
    texco_node = NODE_TEX_COORD_BUMP_DY;
    attr_node = NODE_ATTR_BUMP_DY;
  }

  if (!out->links.empty()) {
    if (from_dupli) {
      compiler.add_node(texco_node, NODE_TEXCO_DUPLI_UV, compiler.stack_assign(out));
    }
    else {
      if (attribute != "")
        attr = compiler.attribute(attribute);
      else
        attr = compiler.attribute(ATTR_STD_UV);

      compiler.add_node(attr_node, attr, compiler.stack_assign(out), NODE_ATTR_FLOAT3);
    }
  }
}

void UVMapNode::compile(OSLCompiler &compiler)
{
  if (bump == SHADER_BUMP_DX)
    compiler.parameter("bump_offset", "dx");
  else if (bump == SHADER_BUMP_DY)
    compiler.parameter("bump_offset", "dy");
  else
    compiler.parameter("bump_offset", "center");

  compiler.parameter(this, "from_dupli");
  compiler.parameter(this, "attribute");
  compiler.add(this, "node_uv_map");
}

/* Light Path */

NODE_DEFINE(LightPathNode)
{
  NodeType *type = NodeType::add("light_path", create, NodeType::SHADER);

  SOCKET_OUT_FLOAT(is_camera_ray, "Is Camera Ray");
  SOCKET_OUT_FLOAT(is_shadow_ray, "Is Shadow Ray");
  SOCKET_OUT_FLOAT(is_diffuse_ray, "Is Diffuse Ray");
  SOCKET_OUT_FLOAT(is_glossy_ray, "Is Glossy Ray");
  SOCKET_OUT_FLOAT(is_singular_ray, "Is Singular Ray");
  SOCKET_OUT_FLOAT(is_reflection_ray, "Is Reflection Ray");
  SOCKET_OUT_FLOAT(is_transmission_ray, "Is Transmission Ray");
  SOCKET_OUT_FLOAT(is_volume_scatter_ray, "Is Volume Scatter Ray");
  SOCKET_OUT_FLOAT(ray_length, "Ray Length");
  SOCKET_OUT_FLOAT(ray_depth, "Ray Depth");
  SOCKET_OUT_FLOAT(diffuse_depth, "Diffuse Depth");
  SOCKET_OUT_FLOAT(glossy_depth, "Glossy Depth");
  SOCKET_OUT_FLOAT(transparent_depth, "Transparent Depth");
  SOCKET_OUT_FLOAT(transmission_depth, "Transmission Depth");

  return type;
}

LightPathNode::LightPathNode() : ShaderNode(node_type)
{
}

void LightPathNode::compile(SVMCompiler &compiler)
{
  ShaderOutput *out;

  out = output("Is Camera Ray");
  if (!out->links.empty()) {
    compiler.add_node(NODE_LIGHT_PATH, NODE_LP_camera, compiler.stack_assign(out));
  }

  out = output("Is Shadow Ray");
  if (!out->links.empty()) {
    compiler.add_node(NODE_LIGHT_PATH, NODE_LP_shadow, compiler.stack_assign(out));
  }

  out = output("Is Diffuse Ray");
  if (!out->links.empty()) {
    compiler.add_node(NODE_LIGHT_PATH, NODE_LP_diffuse, compiler.stack_assign(out));
  }

  out = output("Is Glossy Ray");
  if (!out->links.empty()) {
    compiler.add_node(NODE_LIGHT_PATH, NODE_LP_glossy, compiler.stack_assign(out));
  }

  out = output("Is Singular Ray");
  if (!out->links.empty()) {
    compiler.add_node(NODE_LIGHT_PATH, NODE_LP_singular, compiler.stack_assign(out));
  }

  out = output("Is Reflection Ray");
  if (!out->links.empty()) {
    compiler.add_node(NODE_LIGHT_PATH, NODE_LP_reflection, compiler.stack_assign(out));
  }

  out = output("Is Transmission Ray");
  if (!out->links.empty()) {
    compiler.add_node(NODE_LIGHT_PATH, NODE_LP_transmission, compiler.stack_assign(out));
  }

  out = output("Is Volume Scatter Ray");
  if (!out->links.empty()) {
    compiler.add_node(NODE_LIGHT_PATH, NODE_LP_volume_scatter, compiler.stack_assign(out));
  }

  out = output("Ray Length");
  if (!out->links.empty()) {
    compiler.add_node(NODE_LIGHT_PATH, NODE_LP_ray_length, compiler.stack_assign(out));
  }

  out = output("Ray Depth");
  if (!out->links.empty()) {
    compiler.add_node(NODE_LIGHT_PATH, NODE_LP_ray_depth, compiler.stack_assign(out));
  }

  out = output("Diffuse Depth");
  if (!out->links.empty()) {
    compiler.add_node(NODE_LIGHT_PATH, NODE_LP_ray_diffuse, compiler.stack_assign(out));
  }

  out = output("Glossy Depth");
  if (!out->links.empty()) {
    compiler.add_node(NODE_LIGHT_PATH, NODE_LP_ray_glossy, compiler.stack_assign(out));
  }

  out = output("Transparent Depth");
  if (!out->links.empty()) {
    compiler.add_node(NODE_LIGHT_PATH, NODE_LP_ray_transparent, compiler.stack_assign(out));
  }

  out = output("Transmission Depth");
  if (!out->links.empty()) {
    compiler.add_node(NODE_LIGHT_PATH, NODE_LP_ray_transmission, compiler.stack_assign(out));
  }
}

void LightPathNode::compile(OSLCompiler &compiler)
{
  compiler.add(this, "node_light_path");
}

/* Light Falloff */

NODE_DEFINE(LightFalloffNode)
{
  NodeType *type = NodeType::add("light_falloff", create, NodeType::SHADER);

  SOCKET_IN_FLOAT(strength, "Strength", 100.0f);
  SOCKET_IN_FLOAT(smooth, "Smooth", 0.0f);

  SOCKET_OUT_FLOAT(quadratic, "Quadratic");
  SOCKET_OUT_FLOAT(linear, "Linear");
  SOCKET_OUT_FLOAT(constant, "Constant");

  return type;
}

LightFalloffNode::LightFalloffNode() : ShaderNode(node_type)
{
}

void LightFalloffNode::compile(SVMCompiler &compiler)
{
  ShaderInput *strength_in = input("Strength");
  ShaderInput *smooth_in = input("Smooth");

  ShaderOutput *out = output("Quadratic");
  if (!out->links.empty()) {
    compiler.add_node(NODE_LIGHT_FALLOFF,
                      NODE_LIGHT_FALLOFF_QUADRATIC,
                      compiler.encode_uchar4(compiler.stack_assign(strength_in),
                                             compiler.stack_assign(smooth_in),
                                             compiler.stack_assign(out)));
  }

  out = output("Linear");
  if (!out->links.empty()) {
    compiler.add_node(NODE_LIGHT_FALLOFF,
                      NODE_LIGHT_FALLOFF_LINEAR,
                      compiler.encode_uchar4(compiler.stack_assign(strength_in),
                                             compiler.stack_assign(smooth_in),
                                             compiler.stack_assign(out)));
  }

  out = output("Constant");
  if (!out->links.empty()) {
    compiler.add_node(NODE_LIGHT_FALLOFF,
                      NODE_LIGHT_FALLOFF_CONSTANT,
                      compiler.encode_uchar4(compiler.stack_assign(strength_in),
                                             compiler.stack_assign(smooth_in),
                                             compiler.stack_assign(out)));
  }
}

void LightFalloffNode::compile(OSLCompiler &compiler)
{
  compiler.add(this, "node_light_falloff");
}

/* Object Info */

NODE_DEFINE(ObjectInfoNode)
{
  NodeType *type = NodeType::add("object_info", create, NodeType::SHADER);

  SOCKET_OUT_VECTOR(location, "Location");
  SOCKET_OUT_FLOAT(object_index, "Object Index");
  SOCKET_OUT_FLOAT(material_index, "Material Index");
  SOCKET_OUT_FLOAT(random, "Random");

  return type;
}

ObjectInfoNode::ObjectInfoNode() : ShaderNode(node_type)
{
}

void ObjectInfoNode::compile(SVMCompiler &compiler)
{
  ShaderOutput *out = output("Location");
  if (!out->links.empty()) {
    compiler.add_node(NODE_OBJECT_INFO, NODE_INFO_OB_LOCATION, compiler.stack_assign(out));
  }

  out = output("Object Index");
  if (!out->links.empty()) {
    compiler.add_node(NODE_OBJECT_INFO, NODE_INFO_OB_INDEX, compiler.stack_assign(out));
  }

  out = output("Material Index");
  if (!out->links.empty()) {
    compiler.add_node(NODE_OBJECT_INFO, NODE_INFO_MAT_INDEX, compiler.stack_assign(out));
  }

  out = output("Random");
  if (!out->links.empty()) {
    compiler.add_node(NODE_OBJECT_INFO, NODE_INFO_OB_RANDOM, compiler.stack_assign(out));
  }
}

void ObjectInfoNode::compile(OSLCompiler &compiler)
{
  compiler.add(this, "node_object_info");
}

/* Particle Info */

NODE_DEFINE(ParticleInfoNode)
{
  NodeType *type = NodeType::add("particle_info", create, NodeType::SHADER);

  SOCKET_OUT_FLOAT(index, "Index");
  SOCKET_OUT_FLOAT(random, "Random");
  SOCKET_OUT_FLOAT(age, "Age");
  SOCKET_OUT_FLOAT(lifetime, "Lifetime");
  SOCKET_OUT_POINT(location, "Location");
#if 0 /* not yet supported */
  SOCKET_OUT_QUATERNION(rotation, "Rotation");
#endif
  SOCKET_OUT_FLOAT(size, "Size");
  SOCKET_OUT_VECTOR(velocity, "Velocity");
  SOCKET_OUT_VECTOR(angular_velocity, "Angular Velocity");

  return type;
}

ParticleInfoNode::ParticleInfoNode() : ShaderNode(node_type)
{
}

void ParticleInfoNode::attributes(Shader *shader, AttributeRequestSet *attributes)
{
  if (!output("Index")->links.empty())
    attributes->add(ATTR_STD_PARTICLE);
  if (!output("Random")->links.empty())
    attributes->add(ATTR_STD_PARTICLE);
  if (!output("Age")->links.empty())
    attributes->add(ATTR_STD_PARTICLE);
  if (!output("Lifetime")->links.empty())
    attributes->add(ATTR_STD_PARTICLE);
  if (!output("Location")->links.empty())
    attributes->add(ATTR_STD_PARTICLE);
#if 0 /* not yet supported */
  if(!output("Rotation")->links.empty())
    attributes->add(ATTR_STD_PARTICLE);
#endif
  if (!output("Size")->links.empty())
    attributes->add(ATTR_STD_PARTICLE);
  if (!output("Velocity")->links.empty())
    attributes->add(ATTR_STD_PARTICLE);
  if (!output("Angular Velocity")->links.empty())
    attributes->add(ATTR_STD_PARTICLE);

  ShaderNode::attributes(shader, attributes);
}

void ParticleInfoNode::compile(SVMCompiler &compiler)
{
  ShaderOutput *out;

  out = output("Index");
  if (!out->links.empty()) {
    compiler.add_node(NODE_PARTICLE_INFO, NODE_INFO_PAR_INDEX, compiler.stack_assign(out));
  }

  out = output("Random");
  if (!out->links.empty()) {
    compiler.add_node(NODE_PARTICLE_INFO, NODE_INFO_PAR_RANDOM, compiler.stack_assign(out));
  }

  out = output("Age");
  if (!out->links.empty()) {
    compiler.add_node(NODE_PARTICLE_INFO, NODE_INFO_PAR_AGE, compiler.stack_assign(out));
  }

  out = output("Lifetime");
  if (!out->links.empty()) {
    compiler.add_node(NODE_PARTICLE_INFO, NODE_INFO_PAR_LIFETIME, compiler.stack_assign(out));
  }

  out = output("Location");
  if (!out->links.empty()) {
    compiler.add_node(NODE_PARTICLE_INFO, NODE_INFO_PAR_LOCATION, compiler.stack_assign(out));
  }

  /* quaternion data is not yet supported by Cycles */
#if 0
  out = output("Rotation");
  if(!out->links.empty()) {
    compiler.add_node(NODE_PARTICLE_INFO, NODE_INFO_PAR_ROTATION, compiler.stack_assign(out));
  }
#endif

  out = output("Size");
  if (!out->links.empty()) {
    compiler.add_node(NODE_PARTICLE_INFO, NODE_INFO_PAR_SIZE, compiler.stack_assign(out));
  }

  out = output("Velocity");
  if (!out->links.empty()) {
    compiler.add_node(NODE_PARTICLE_INFO, NODE_INFO_PAR_VELOCITY, compiler.stack_assign(out));
  }

  out = output("Angular Velocity");
  if (!out->links.empty()) {
    compiler.add_node(
        NODE_PARTICLE_INFO, NODE_INFO_PAR_ANGULAR_VELOCITY, compiler.stack_assign(out));
  }
}

void ParticleInfoNode::compile(OSLCompiler &compiler)
{
  compiler.add(this, "node_particle_info");
}

/* Hair Info */

NODE_DEFINE(HairInfoNode)
{
  NodeType *type = NodeType::add("hair_info", create, NodeType::SHADER);

  SOCKET_OUT_FLOAT(is_strand, "Is Strand");
  SOCKET_OUT_FLOAT(intercept, "Intercept");
  SOCKET_OUT_FLOAT(thickness, "Thickness");
  SOCKET_OUT_NORMAL(tangent_normal, "Tangent Normal");
#if 0 /*output for minimum hair width transparency - deactivated */
  SOCKET_OUT_FLOAT(fade, "Fade");
#endif
  SOCKET_OUT_FLOAT(index, "Random");

  return type;
}

HairInfoNode::HairInfoNode() : ShaderNode(node_type)
{
}

void HairInfoNode::attributes(Shader *shader, AttributeRequestSet *attributes)
{
  if (shader->has_surface) {
    ShaderOutput *intercept_out = output("Intercept");

    if (!intercept_out->links.empty())
      attributes->add(ATTR_STD_CURVE_INTERCEPT);

    if (!output("Random")->links.empty())
      attributes->add(ATTR_STD_CURVE_RANDOM);
  }

  ShaderNode::attributes(shader, attributes);
}

void HairInfoNode::compile(SVMCompiler &compiler)
{
  ShaderOutput *out;

  out = output("Is Strand");
  if (!out->links.empty()) {
    compiler.add_node(NODE_HAIR_INFO, NODE_INFO_CURVE_IS_STRAND, compiler.stack_assign(out));
  }

  out = output("Intercept");
  if (!out->links.empty()) {
    int attr = compiler.attribute(ATTR_STD_CURVE_INTERCEPT);
    compiler.add_node(NODE_ATTR, attr, compiler.stack_assign(out), NODE_ATTR_FLOAT);
  }

  out = output("Thickness");
  if (!out->links.empty()) {
    compiler.add_node(NODE_HAIR_INFO, NODE_INFO_CURVE_THICKNESS, compiler.stack_assign(out));
  }

  out = output("Tangent Normal");
  if (!out->links.empty()) {
    compiler.add_node(NODE_HAIR_INFO, NODE_INFO_CURVE_TANGENT_NORMAL, compiler.stack_assign(out));
  }

  /*out = output("Fade");
  if(!out->links.empty()) {
    compiler.add_node(NODE_HAIR_INFO, NODE_INFO_CURVE_FADE, compiler.stack_assign(out));
  }*/

  out = output("Random");
  if (!out->links.empty()) {
    int attr = compiler.attribute(ATTR_STD_CURVE_RANDOM);
    compiler.add_node(NODE_ATTR, attr, compiler.stack_assign(out), NODE_ATTR_FLOAT);
  }
}

void HairInfoNode::compile(OSLCompiler &compiler)
{
  compiler.add(this, "node_hair_info");
}

/* Value */

NODE_DEFINE(ValueNode)
{
  NodeType *type = NodeType::add("value", create, NodeType::SHADER);

  SOCKET_FLOAT(value, "Value", 0.0f);
  SOCKET_OUT_FLOAT(value, "Value");

  return type;
}

ValueNode::ValueNode() : ShaderNode(node_type)
{
}

void ValueNode::constant_fold(const ConstantFolder &folder)
{
  folder.make_constant(value);
}

void ValueNode::compile(SVMCompiler &compiler)
{
  ShaderOutput *val_out = output("Value");

  compiler.add_node(NODE_VALUE_F, __float_as_int(value), compiler.stack_assign(val_out));
}

void ValueNode::compile(OSLCompiler &compiler)
{
  compiler.parameter("value_value", value);
  compiler.add(this, "node_value");
}

/* Color */

NODE_DEFINE(ColorNode)
{
  NodeType *type = NodeType::add("color", create, NodeType::SHADER);

  SOCKET_COLOR(value, "Value", make_float3(0.0f, 0.0f, 0.0f));
  SOCKET_OUT_COLOR(color, "Color");

  return type;
}

ColorNode::ColorNode() : ShaderNode(node_type)
{
}

void ColorNode::constant_fold(const ConstantFolder &folder)
{
  folder.make_constant(value);
}

void ColorNode::compile(SVMCompiler &compiler)
{
  ShaderOutput *color_out = output("Color");

  if (!color_out->links.empty()) {
    compiler.add_node(NODE_VALUE_V, compiler.stack_assign(color_out));
    compiler.add_node(NODE_VALUE_V, value);
  }
}

void ColorNode::compile(OSLCompiler &compiler)
{
  compiler.parameter_color("color_value", value);

  compiler.add(this, "node_value");
}

/* Add Closure */

NODE_DEFINE(AddClosureNode)
{
  NodeType *type = NodeType::add("add_closure", create, NodeType::SHADER);

  SOCKET_IN_CLOSURE(closure1, "Closure1");
  SOCKET_IN_CLOSURE(closure2, "Closure2");
  SOCKET_OUT_CLOSURE(closure, "Closure");

  return type;
}

AddClosureNode::AddClosureNode() : ShaderNode(node_type)
{
  special_type = SHADER_SPECIAL_TYPE_COMBINE_CLOSURE;
}

void AddClosureNode::compile(SVMCompiler & /*compiler*/)
{
  /* handled in the SVM compiler */
}

void AddClosureNode::compile(OSLCompiler &compiler)
{
  compiler.add(this, "node_add_closure");
}

void AddClosureNode::constant_fold(const ConstantFolder &folder)
{
  ShaderInput *closure1_in = input("Closure1");
  ShaderInput *closure2_in = input("Closure2");

  /* remove useless add closures nodes */
  if (!closure1_in->link) {
    folder.bypass_or_discard(closure2_in);
  }
  else if (!closure2_in->link) {
    folder.bypass_or_discard(closure1_in);
  }
}

/* Mix Closure */

NODE_DEFINE(MixClosureNode)
{
  NodeType *type = NodeType::add("mix_closure", create, NodeType::SHADER);

  SOCKET_IN_FLOAT(fac, "Fac", 0.5f);
  SOCKET_IN_CLOSURE(closure1, "Closure1");
  SOCKET_IN_CLOSURE(closure2, "Closure2");

  SOCKET_OUT_CLOSURE(closure, "Closure");

  return type;
}

MixClosureNode::MixClosureNode() : ShaderNode(node_type)
{
  special_type = SHADER_SPECIAL_TYPE_COMBINE_CLOSURE;
}

void MixClosureNode::compile(SVMCompiler & /*compiler*/)
{
  /* handled in the SVM compiler */
}

void MixClosureNode::compile(OSLCompiler &compiler)
{
  compiler.add(this, "node_mix_closure");
}

void MixClosureNode::constant_fold(const ConstantFolder &folder)
{
  ShaderInput *fac_in = input("Fac");
  ShaderInput *closure1_in = input("Closure1");
  ShaderInput *closure2_in = input("Closure2");

  /* remove useless mix closures nodes */
  if (closure1_in->link == closure2_in->link) {
    folder.bypass_or_discard(closure1_in);
  }
  /* remove unused mix closure input when factor is 0.0 or 1.0
   * check for closure links and make sure factor link is disconnected */
  else if (!fac_in->link) {
    /* factor 0.0 */
    if (fac <= 0.0f) {
      folder.bypass_or_discard(closure1_in);
    }
    /* factor 1.0 */
    else if (fac >= 1.0f) {
      folder.bypass_or_discard(closure2_in);
    }
  }
}

/* Mix Closure */

NODE_DEFINE(MixClosureWeightNode)
{
  NodeType *type = NodeType::add("mix_closure_weight", create, NodeType::SHADER);

  SOCKET_IN_FLOAT(weight, "Weight", 1.0f);
  SOCKET_IN_FLOAT(fac, "Fac", 1.0f);

  SOCKET_OUT_FLOAT(weight1, "Weight1");
  SOCKET_OUT_FLOAT(weight2, "Weight2");

  return type;
}

MixClosureWeightNode::MixClosureWeightNode() : ShaderNode(node_type)
{
}

void MixClosureWeightNode::compile(SVMCompiler &compiler)
{
  ShaderInput *weight_in = input("Weight");
  ShaderInput *fac_in = input("Fac");
  ShaderOutput *weight1_out = output("Weight1");
  ShaderOutput *weight2_out = output("Weight2");

  compiler.add_node(NODE_MIX_CLOSURE,
                    compiler.encode_uchar4(compiler.stack_assign(fac_in),
                                           compiler.stack_assign(weight_in),
                                           compiler.stack_assign(weight1_out),
                                           compiler.stack_assign(weight2_out)));
}

void MixClosureWeightNode::compile(OSLCompiler & /*compiler*/)
{
  assert(0);
}

/* Invert */

NODE_DEFINE(InvertNode)
{
  NodeType *type = NodeType::add("invert", create, NodeType::SHADER);

  SOCKET_IN_FLOAT(fac, "Fac", 1.0f);
  SOCKET_IN_COLOR(color, "Color", make_float3(0.0f, 0.0f, 0.0f));

  SOCKET_OUT_COLOR(color, "Color");

  return type;
}

InvertNode::InvertNode() : ShaderNode(node_type)
{
}

void InvertNode::constant_fold(const ConstantFolder &folder)
{
  ShaderInput *fac_in = input("Fac");
  ShaderInput *color_in = input("Color");

  if (!fac_in->link) {
    /* evaluate fully constant node */
    if (!color_in->link) {
      folder.make_constant(interp(color, make_float3(1.0f, 1.0f, 1.0f) - color, fac));
    }
    /* remove no-op node */
    else if (fac == 0.0f) {
      folder.bypass(color_in->link);
    }
  }
}

void InvertNode::compile(SVMCompiler &compiler)
{
  ShaderInput *fac_in = input("Fac");
  ShaderInput *color_in = input("Color");
  ShaderOutput *color_out = output("Color");

  compiler.add_node(NODE_INVERT,
                    compiler.stack_assign(fac_in),
                    compiler.stack_assign(color_in),
                    compiler.stack_assign(color_out));
}

void InvertNode::compile(OSLCompiler &compiler)
{
  compiler.add(this, "node_invert");
}

/* Mix */

NODE_DEFINE(MixNode)
{
  NodeType *type = NodeType::add("mix", create, NodeType::SHADER);

  static NodeEnum type_enum;
  type_enum.insert("mix", NODE_MIX_BLEND);
  type_enum.insert("add", NODE_MIX_ADD);
  type_enum.insert("multiply", NODE_MIX_MUL);
  type_enum.insert("screen", NODE_MIX_SCREEN);
  type_enum.insert("overlay", NODE_MIX_OVERLAY);
  type_enum.insert("subtract", NODE_MIX_SUB);
  type_enum.insert("divide", NODE_MIX_DIV);
  type_enum.insert("difference", NODE_MIX_DIFF);
  type_enum.insert("darken", NODE_MIX_DARK);
  type_enum.insert("lighten", NODE_MIX_LIGHT);
  type_enum.insert("dodge", NODE_MIX_DODGE);
  type_enum.insert("burn", NODE_MIX_BURN);
  type_enum.insert("hue", NODE_MIX_HUE);
  type_enum.insert("saturation", NODE_MIX_SAT);
  type_enum.insert("value", NODE_MIX_VAL);
  type_enum.insert("color", NODE_MIX_COLOR);
  type_enum.insert("soft_light", NODE_MIX_SOFT);
  type_enum.insert("linear_light", NODE_MIX_LINEAR);
  SOCKET_ENUM(type, "Type", type_enum, NODE_MIX_BLEND);

  SOCKET_BOOLEAN(use_clamp, "Use Clamp", false);

  SOCKET_IN_FLOAT(fac, "Fac", 0.5f);
  SOCKET_IN_COLOR(color1, "Color1", make_float3(0.0f, 0.0f, 0.0f));
  SOCKET_IN_COLOR(color2, "Color2", make_float3(0.0f, 0.0f, 0.0f));

  SOCKET_OUT_COLOR(color, "Color");

  return type;
}

MixNode::MixNode() : ShaderNode(node_type)
{
}

void MixNode::compile(SVMCompiler &compiler)
{
  ShaderInput *fac_in = input("Fac");
  ShaderInput *color1_in = input("Color1");
  ShaderInput *color2_in = input("Color2");
  ShaderOutput *color_out = output("Color");

  compiler.add_node(NODE_MIX,
                    compiler.stack_assign(fac_in),
                    compiler.stack_assign(color1_in),
                    compiler.stack_assign(color2_in));
  compiler.add_node(NODE_MIX, type, compiler.stack_assign(color_out));

  if (use_clamp) {
    compiler.add_node(NODE_MIX, 0, compiler.stack_assign(color_out));
    compiler.add_node(NODE_MIX, NODE_MIX_CLAMP, compiler.stack_assign(color_out));
  }
}

void MixNode::compile(OSLCompiler &compiler)
{
  compiler.parameter(this, "type");
  compiler.parameter(this, "use_clamp");
  compiler.add(this, "node_mix");
}

void MixNode::constant_fold(const ConstantFolder &folder)
{
  if (folder.all_inputs_constant()) {
    folder.make_constant_clamp(svm_mix(type, fac, color1, color2), use_clamp);
  }
  else {
    folder.fold_mix(type, use_clamp);
  }
}

/* Combine RGB */

NODE_DEFINE(CombineRGBNode)
{
  NodeType *type = NodeType::add("combine_rgb", create, NodeType::SHADER);

  SOCKET_IN_FLOAT(r, "R", 0.0f);
  SOCKET_IN_FLOAT(g, "G", 0.0f);
  SOCKET_IN_FLOAT(b, "B", 0.0f);

  SOCKET_OUT_COLOR(image, "Image");

  return type;
}

CombineRGBNode::CombineRGBNode() : ShaderNode(node_type)
{
}

void CombineRGBNode::constant_fold(const ConstantFolder &folder)
{
  if (folder.all_inputs_constant()) {
    folder.make_constant(make_float3(r, g, b));
  }
}

void CombineRGBNode::compile(SVMCompiler &compiler)
{
  ShaderInput *red_in = input("R");
  ShaderInput *green_in = input("G");
  ShaderInput *blue_in = input("B");
  ShaderOutput *color_out = output("Image");

  compiler.add_node(
      NODE_COMBINE_VECTOR, compiler.stack_assign(red_in), 0, compiler.stack_assign(color_out));

  compiler.add_node(
      NODE_COMBINE_VECTOR, compiler.stack_assign(green_in), 1, compiler.stack_assign(color_out));

  compiler.add_node(
      NODE_COMBINE_VECTOR, compiler.stack_assign(blue_in), 2, compiler.stack_assign(color_out));
}

void CombineRGBNode::compile(OSLCompiler &compiler)
{
  compiler.add(this, "node_combine_rgb");
}

/* Combine XYZ */

NODE_DEFINE(CombineXYZNode)
{
  NodeType *type = NodeType::add("combine_xyz", create, NodeType::SHADER);

  SOCKET_IN_FLOAT(x, "X", 0.0f);
  SOCKET_IN_FLOAT(y, "Y", 0.0f);
  SOCKET_IN_FLOAT(z, "Z", 0.0f);

  SOCKET_OUT_VECTOR(vector, "Vector");

  return type;
}

CombineXYZNode::CombineXYZNode() : ShaderNode(node_type)
{
}

void CombineXYZNode::constant_fold(const ConstantFolder &folder)
{
  if (folder.all_inputs_constant()) {
    folder.make_constant(make_float3(x, y, z));
  }
}

void CombineXYZNode::compile(SVMCompiler &compiler)
{
  ShaderInput *x_in = input("X");
  ShaderInput *y_in = input("Y");
  ShaderInput *z_in = input("Z");
  ShaderOutput *vector_out = output("Vector");

  compiler.add_node(
      NODE_COMBINE_VECTOR, compiler.stack_assign(x_in), 0, compiler.stack_assign(vector_out));

  compiler.add_node(
      NODE_COMBINE_VECTOR, compiler.stack_assign(y_in), 1, compiler.stack_assign(vector_out));

  compiler.add_node(
      NODE_COMBINE_VECTOR, compiler.stack_assign(z_in), 2, compiler.stack_assign(vector_out));
}

void CombineXYZNode::compile(OSLCompiler &compiler)
{
  compiler.add(this, "node_combine_xyz");
}

/* Combine HSV */

NODE_DEFINE(CombineHSVNode)
{
  NodeType *type = NodeType::add("combine_hsv", create, NodeType::SHADER);

  SOCKET_IN_FLOAT(h, "H", 0.0f);
  SOCKET_IN_FLOAT(s, "S", 0.0f);
  SOCKET_IN_FLOAT(v, "V", 0.0f);

  SOCKET_OUT_COLOR(color, "Color");

  return type;
}

CombineHSVNode::CombineHSVNode() : ShaderNode(node_type)
{
}

void CombineHSVNode::constant_fold(const ConstantFolder &folder)
{
  if (folder.all_inputs_constant()) {
    folder.make_constant(hsv_to_rgb(make_float3(h, s, v)));
  }
}

void CombineHSVNode::compile(SVMCompiler &compiler)
{
  ShaderInput *hue_in = input("H");
  ShaderInput *saturation_in = input("S");
  ShaderInput *value_in = input("V");
  ShaderOutput *color_out = output("Color");

  compiler.add_node(NODE_COMBINE_HSV,
                    compiler.stack_assign(hue_in),
                    compiler.stack_assign(saturation_in),
                    compiler.stack_assign(value_in));
  compiler.add_node(NODE_COMBINE_HSV, compiler.stack_assign(color_out));
}

void CombineHSVNode::compile(OSLCompiler &compiler)
{
  compiler.add(this, "node_combine_hsv");
}

/* Gamma */

NODE_DEFINE(GammaNode)
{
  NodeType *type = NodeType::add("gamma", create, NodeType::SHADER);

  SOCKET_IN_COLOR(color, "Color", make_float3(0.0f, 0.0f, 0.0f));
  SOCKET_IN_FLOAT(gamma, "Gamma", 1.0f);
  SOCKET_OUT_COLOR(color, "Color");

  return type;
}

GammaNode::GammaNode() : ShaderNode(node_type)
{
}

void GammaNode::constant_fold(const ConstantFolder &folder)
{
  if (folder.all_inputs_constant()) {
    folder.make_constant(svm_math_gamma_color(color, gamma));
  }
  else {
    ShaderInput *color_in = input("Color");
    ShaderInput *gamma_in = input("Gamma");

    /* 1 ^ X == X ^ 0 == 1 */
    if (folder.is_one(color_in) || folder.is_zero(gamma_in)) {
      folder.make_one();
    }
    /* X ^ 1 == X */
    else if (folder.is_one(gamma_in)) {
      folder.try_bypass_or_make_constant(color_in, false);
    }
  }
}

void GammaNode::compile(SVMCompiler &compiler)
{
  ShaderInput *color_in = input("Color");
  ShaderInput *gamma_in = input("Gamma");
  ShaderOutput *color_out = output("Color");

  compiler.add_node(NODE_GAMMA,
                    compiler.stack_assign(gamma_in),
                    compiler.stack_assign(color_in),
                    compiler.stack_assign(color_out));
}

void GammaNode::compile(OSLCompiler &compiler)
{
  compiler.add(this, "node_gamma");
}

/* Bright Contrast */

NODE_DEFINE(BrightContrastNode)
{
  NodeType *type = NodeType::add("brightness_contrast", create, NodeType::SHADER);

  SOCKET_IN_COLOR(color, "Color", make_float3(0.0f, 0.0f, 0.0f));
  SOCKET_IN_FLOAT(bright, "Bright", 0.0f);
  SOCKET_IN_FLOAT(contrast, "Contrast", 0.0f);

  SOCKET_OUT_COLOR(color, "Color");

  return type;
}

BrightContrastNode::BrightContrastNode() : ShaderNode(node_type)
{
}

void BrightContrastNode::constant_fold(const ConstantFolder &folder)
{
  if (folder.all_inputs_constant()) {
    folder.make_constant(svm_brightness_contrast(color, bright, contrast));
  }
}

void BrightContrastNode::compile(SVMCompiler &compiler)
{
  ShaderInput *color_in = input("Color");
  ShaderInput *bright_in = input("Bright");
  ShaderInput *contrast_in = input("Contrast");
  ShaderOutput *color_out = output("Color");

  compiler.add_node(NODE_BRIGHTCONTRAST,
                    compiler.stack_assign(color_in),
                    compiler.stack_assign(color_out),
                    compiler.encode_uchar4(compiler.stack_assign(bright_in),
                                           compiler.stack_assign(contrast_in)));
}

void BrightContrastNode::compile(OSLCompiler &compiler)
{
  compiler.add(this, "node_brightness");
}

/* Separate RGB */

NODE_DEFINE(SeparateRGBNode)
{
  NodeType *type = NodeType::add("separate_rgb", create, NodeType::SHADER);

  SOCKET_IN_COLOR(color, "Image", make_float3(0.0f, 0.0f, 0.0f));

  SOCKET_OUT_FLOAT(r, "R");
  SOCKET_OUT_FLOAT(g, "G");
  SOCKET_OUT_FLOAT(b, "B");

  return type;
}

SeparateRGBNode::SeparateRGBNode() : ShaderNode(node_type)
{
}

void SeparateRGBNode::constant_fold(const ConstantFolder &folder)
{
  if (folder.all_inputs_constant()) {
    for (int channel = 0; channel < 3; channel++) {
      if (outputs[channel] == folder.output) {
        folder.make_constant(color[channel]);
        return;
      }
    }
  }
}

void SeparateRGBNode::compile(SVMCompiler &compiler)
{
  ShaderInput *color_in = input("Image");
  ShaderOutput *red_out = output("R");
  ShaderOutput *green_out = output("G");
  ShaderOutput *blue_out = output("B");

  compiler.add_node(
      NODE_SEPARATE_VECTOR, compiler.stack_assign(color_in), 0, compiler.stack_assign(red_out));

  compiler.add_node(
      NODE_SEPARATE_VECTOR, compiler.stack_assign(color_in), 1, compiler.stack_assign(green_out));

  compiler.add_node(
      NODE_SEPARATE_VECTOR, compiler.stack_assign(color_in), 2, compiler.stack_assign(blue_out));
}

void SeparateRGBNode::compile(OSLCompiler &compiler)
{
  compiler.add(this, "node_separate_rgb");
}

/* Separate XYZ */

NODE_DEFINE(SeparateXYZNode)
{
  NodeType *type = NodeType::add("separate_xyz", create, NodeType::SHADER);

  SOCKET_IN_COLOR(vector, "Vector", make_float3(0.0f, 0.0f, 0.0f));

  SOCKET_OUT_FLOAT(x, "X");
  SOCKET_OUT_FLOAT(y, "Y");
  SOCKET_OUT_FLOAT(z, "Z");

  return type;
}

SeparateXYZNode::SeparateXYZNode() : ShaderNode(node_type)
{
}

void SeparateXYZNode::constant_fold(const ConstantFolder &folder)
{
  if (folder.all_inputs_constant()) {
    for (int channel = 0; channel < 3; channel++) {
      if (outputs[channel] == folder.output) {
        folder.make_constant(vector[channel]);
        return;
      }
    }
  }
}

void SeparateXYZNode::compile(SVMCompiler &compiler)
{
  ShaderInput *vector_in = input("Vector");
  ShaderOutput *x_out = output("X");
  ShaderOutput *y_out = output("Y");
  ShaderOutput *z_out = output("Z");

  compiler.add_node(
      NODE_SEPARATE_VECTOR, compiler.stack_assign(vector_in), 0, compiler.stack_assign(x_out));

  compiler.add_node(
      NODE_SEPARATE_VECTOR, compiler.stack_assign(vector_in), 1, compiler.stack_assign(y_out));

  compiler.add_node(
      NODE_SEPARATE_VECTOR, compiler.stack_assign(vector_in), 2, compiler.stack_assign(z_out));
}

void SeparateXYZNode::compile(OSLCompiler &compiler)
{
  compiler.add(this, "node_separate_xyz");
}

/* Separate HSV */

NODE_DEFINE(SeparateHSVNode)
{
  NodeType *type = NodeType::add("separate_hsv", create, NodeType::SHADER);

  SOCKET_IN_COLOR(color, "Color", make_float3(0.0f, 0.0f, 0.0f));

  SOCKET_OUT_FLOAT(h, "H");
  SOCKET_OUT_FLOAT(s, "S");
  SOCKET_OUT_FLOAT(v, "V");

  return type;
}

SeparateHSVNode::SeparateHSVNode() : ShaderNode(node_type)
{
}

void SeparateHSVNode::constant_fold(const ConstantFolder &folder)
{
  if (folder.all_inputs_constant()) {
    float3 hsv = rgb_to_hsv(color);

    for (int channel = 0; channel < 3; channel++) {
      if (outputs[channel] == folder.output) {
        folder.make_constant(hsv[channel]);
        return;
      }
    }
  }
}

void SeparateHSVNode::compile(SVMCompiler &compiler)
{
  ShaderInput *color_in = input("Color");
  ShaderOutput *hue_out = output("H");
  ShaderOutput *saturation_out = output("S");
  ShaderOutput *value_out = output("V");

  compiler.add_node(NODE_SEPARATE_HSV,
                    compiler.stack_assign(color_in),
                    compiler.stack_assign(hue_out),
                    compiler.stack_assign(saturation_out));
  compiler.add_node(NODE_SEPARATE_HSV, compiler.stack_assign(value_out));
}

void SeparateHSVNode::compile(OSLCompiler &compiler)
{
  compiler.add(this, "node_separate_hsv");
}

/* Hue Saturation Value */

NODE_DEFINE(HSVNode)
{
  NodeType *type = NodeType::add("hsv", create, NodeType::SHADER);

  SOCKET_IN_FLOAT(hue, "Hue", 0.5f);
  SOCKET_IN_FLOAT(saturation, "Saturation", 1.0f);
  SOCKET_IN_FLOAT(value, "Value", 1.0f);
  SOCKET_IN_FLOAT(fac, "Fac", 1.0f);
  SOCKET_IN_COLOR(color, "Color", make_float3(0.0f, 0.0f, 0.0f));

  SOCKET_OUT_COLOR(color, "Color");

  return type;
}

HSVNode::HSVNode() : ShaderNode(node_type)
{
}

void HSVNode::compile(SVMCompiler &compiler)
{
  ShaderInput *hue_in = input("Hue");
  ShaderInput *saturation_in = input("Saturation");
  ShaderInput *value_in = input("Value");
  ShaderInput *fac_in = input("Fac");
  ShaderInput *color_in = input("Color");
  ShaderOutput *color_out = output("Color");

  compiler.add_node(NODE_HSV,
                    compiler.encode_uchar4(compiler.stack_assign(color_in),
                                           compiler.stack_assign(fac_in),
                                           compiler.stack_assign(color_out)),
                    compiler.encode_uchar4(compiler.stack_assign(hue_in),
                                           compiler.stack_assign(saturation_in),
                                           compiler.stack_assign(value_in)));
}

void HSVNode::compile(OSLCompiler &compiler)
{
  compiler.add(this, "node_hsv");
}

/* Attribute */

NODE_DEFINE(AttributeNode)
{
  NodeType *type = NodeType::add("attribute", create, NodeType::SHADER);

  SOCKET_STRING(attribute, "Attribute", ustring());

  SOCKET_OUT_COLOR(color, "Color");
  SOCKET_OUT_VECTOR(vector, "Vector");
  SOCKET_OUT_FLOAT(fac, "Fac");

  return type;
}

AttributeNode::AttributeNode() : ShaderNode(node_type)
{
}

void AttributeNode::attributes(Shader *shader, AttributeRequestSet *attributes)
{
  ShaderOutput *color_out = output("Color");
  ShaderOutput *vector_out = output("Vector");
  ShaderOutput *fac_out = output("Fac");

  if (!color_out->links.empty() || !vector_out->links.empty() || !fac_out->links.empty()) {
    attributes->add_standard(attribute);
  }

  if (shader->has_volume) {
    attributes->add(ATTR_STD_GENERATED_TRANSFORM);
  }

  ShaderNode::attributes(shader, attributes);
}

void AttributeNode::compile(SVMCompiler &compiler)
{
  ShaderOutput *color_out = output("Color");
  ShaderOutput *vector_out = output("Vector");
  ShaderOutput *fac_out = output("Fac");
  ShaderNodeType attr_node = NODE_ATTR;
  int attr = compiler.attribute_standard(attribute);

  if (bump == SHADER_BUMP_DX)
    attr_node = NODE_ATTR_BUMP_DX;
  else if (bump == SHADER_BUMP_DY)
    attr_node = NODE_ATTR_BUMP_DY;

  if (!color_out->links.empty() || !vector_out->links.empty()) {
    if (!color_out->links.empty()) {
      compiler.add_node(attr_node, attr, compiler.stack_assign(color_out), NODE_ATTR_FLOAT3);
    }
    if (!vector_out->links.empty()) {
      compiler.add_node(attr_node, attr, compiler.stack_assign(vector_out), NODE_ATTR_FLOAT3);
    }
  }

  if (!fac_out->links.empty()) {
    compiler.add_node(attr_node, attr, compiler.stack_assign(fac_out), NODE_ATTR_FLOAT);
  }
}

void AttributeNode::compile(OSLCompiler &compiler)
{
  if (bump == SHADER_BUMP_DX)
    compiler.parameter("bump_offset", "dx");
  else if (bump == SHADER_BUMP_DY)
    compiler.parameter("bump_offset", "dy");
  else
    compiler.parameter("bump_offset", "center");

  if (Attribute::name_standard(attribute.c_str()) != ATTR_STD_NONE)
    compiler.parameter("name", (string("geom:") + attribute.c_str()).c_str());
  else
    compiler.parameter("name", attribute.c_str());

  compiler.add(this, "node_attribute");
}

/* Camera */

NODE_DEFINE(CameraNode)
{
  NodeType *type = NodeType::add("camera_info", create, NodeType::SHADER);

  SOCKET_OUT_VECTOR(view_vector, "View Vector");
  SOCKET_OUT_FLOAT(view_z_depth, "View Z Depth");
  SOCKET_OUT_FLOAT(view_distance, "View Distance");

  return type;
}

CameraNode::CameraNode() : ShaderNode(node_type)
{
}

void CameraNode::compile(SVMCompiler &compiler)
{
  ShaderOutput *vector_out = output("View Vector");
  ShaderOutput *z_depth_out = output("View Z Depth");
  ShaderOutput *distance_out = output("View Distance");

  compiler.add_node(NODE_CAMERA,
                    compiler.stack_assign(vector_out),
                    compiler.stack_assign(z_depth_out),
                    compiler.stack_assign(distance_out));
}

void CameraNode::compile(OSLCompiler &compiler)
{
  compiler.add(this, "node_camera");
}

/* Fresnel */

NODE_DEFINE(FresnelNode)
{
  NodeType *type = NodeType::add("fresnel", create, NodeType::SHADER);

  SOCKET_IN_NORMAL(normal,
                   "Normal",
                   make_float3(0.0f, 0.0f, 0.0f),
                   SocketType::LINK_NORMAL | SocketType::OSL_INTERNAL);
  SOCKET_IN_FLOAT(IOR, "IOR", 1.45f);

  SOCKET_OUT_FLOAT(fac, "Fac");

  return type;
}

FresnelNode::FresnelNode() : ShaderNode(node_type)
{
}

void FresnelNode::compile(SVMCompiler &compiler)
{
  ShaderInput *normal_in = input("Normal");
  ShaderInput *IOR_in = input("IOR");
  ShaderOutput *fac_out = output("Fac");

  compiler.add_node(NODE_FRESNEL,
                    compiler.stack_assign(IOR_in),
                    __float_as_int(IOR),
                    compiler.encode_uchar4(compiler.stack_assign_if_linked(normal_in),
                                           compiler.stack_assign(fac_out)));
}

void FresnelNode::compile(OSLCompiler &compiler)
{
  compiler.add(this, "node_fresnel");
}

/* Layer Weight */

NODE_DEFINE(LayerWeightNode)
{
  NodeType *type = NodeType::add("layer_weight", create, NodeType::SHADER);

  SOCKET_IN_NORMAL(normal,
                   "Normal",
                   make_float3(0.0f, 0.0f, 0.0f),
                   SocketType::LINK_NORMAL | SocketType::OSL_INTERNAL);
  SOCKET_IN_FLOAT(blend, "Blend", 0.5f);

  SOCKET_OUT_FLOAT(fresnel, "Fresnel");
  SOCKET_OUT_FLOAT(facing, "Facing");

  return type;
}

LayerWeightNode::LayerWeightNode() : ShaderNode(node_type)
{
}

void LayerWeightNode::compile(SVMCompiler &compiler)
{
  ShaderInput *normal_in = input("Normal");
  ShaderInput *blend_in = input("Blend");
  ShaderOutput *fresnel_out = output("Fresnel");
  ShaderOutput *facing_out = output("Facing");

  if (!fresnel_out->links.empty()) {
    compiler.add_node(NODE_LAYER_WEIGHT,
                      compiler.stack_assign_if_linked(blend_in),
                      __float_as_int(blend),
                      compiler.encode_uchar4(NODE_LAYER_WEIGHT_FRESNEL,
                                             compiler.stack_assign_if_linked(normal_in),
                                             compiler.stack_assign(fresnel_out)));
  }

  if (!facing_out->links.empty()) {
    compiler.add_node(NODE_LAYER_WEIGHT,
                      compiler.stack_assign_if_linked(blend_in),
                      __float_as_int(blend),
                      compiler.encode_uchar4(NODE_LAYER_WEIGHT_FACING,
                                             compiler.stack_assign_if_linked(normal_in),
                                             compiler.stack_assign(facing_out)));
  }
}

void LayerWeightNode::compile(OSLCompiler &compiler)
{
  compiler.add(this, "node_layer_weight");
}

/* Wireframe */

NODE_DEFINE(WireframeNode)
{
  NodeType *type = NodeType::add("wireframe", create, NodeType::SHADER);

  SOCKET_BOOLEAN(use_pixel_size, "Use Pixel Size", false);
  SOCKET_IN_FLOAT(size, "Size", 0.01f);
  SOCKET_OUT_FLOAT(fac, "Fac");

  return type;
}

WireframeNode::WireframeNode() : ShaderNode(node_type)
{
}

void WireframeNode::compile(SVMCompiler &compiler)
{
  ShaderInput *size_in = input("Size");
  ShaderOutput *fac_out = output("Fac");
  NodeBumpOffset bump_offset = NODE_BUMP_OFFSET_CENTER;
  if (bump == SHADER_BUMP_DX) {
    bump_offset = NODE_BUMP_OFFSET_DX;
  }
  else if (bump == SHADER_BUMP_DY) {
    bump_offset = NODE_BUMP_OFFSET_DY;
  }
  compiler.add_node(NODE_WIREFRAME,
                    compiler.stack_assign(size_in),
                    compiler.stack_assign(fac_out),
                    compiler.encode_uchar4(use_pixel_size, bump_offset, 0, 0));
}

void WireframeNode::compile(OSLCompiler &compiler)
{
  if (bump == SHADER_BUMP_DX) {
    compiler.parameter("bump_offset", "dx");
  }
  else if (bump == SHADER_BUMP_DY) {
    compiler.parameter("bump_offset", "dy");
  }
  else {
    compiler.parameter("bump_offset", "center");
  }
  compiler.parameter(this, "use_pixel_size");
  compiler.add(this, "node_wireframe");
}

/* Wavelength */

NODE_DEFINE(WavelengthNode)
{
  NodeType *type = NodeType::add("wavelength", create, NodeType::SHADER);

  SOCKET_IN_FLOAT(wavelength, "Wavelength", 500.0f);
  SOCKET_OUT_COLOR(color, "Color");

  return type;
}

WavelengthNode::WavelengthNode() : ShaderNode(node_type)
{
}

void WavelengthNode::compile(SVMCompiler &compiler)
{
  ShaderInput *wavelength_in = input("Wavelength");
  ShaderOutput *color_out = output("Color");

  compiler.add_node(
      NODE_WAVELENGTH, compiler.stack_assign(wavelength_in), compiler.stack_assign(color_out));
}

void WavelengthNode::compile(OSLCompiler &compiler)
{
  compiler.add(this, "node_wavelength");
}

/* Blackbody */

NODE_DEFINE(BlackbodyNode)
{
  NodeType *type = NodeType::add("blackbody", create, NodeType::SHADER);

  SOCKET_IN_FLOAT(temperature, "Temperature", 1200.0f);
  SOCKET_OUT_COLOR(color, "Color");

  return type;
}

BlackbodyNode::BlackbodyNode() : ShaderNode(node_type)
{
}

void BlackbodyNode::constant_fold(const ConstantFolder &folder)
{
  if (folder.all_inputs_constant()) {
    folder.make_constant(svm_math_blackbody_color(temperature));
  }
}

void BlackbodyNode::compile(SVMCompiler &compiler)
{
  ShaderInput *temperature_in = input("Temperature");
  ShaderOutput *color_out = output("Color");

  compiler.add_node(
      NODE_BLACKBODY, compiler.stack_assign(temperature_in), compiler.stack_assign(color_out));
}

void BlackbodyNode::compile(OSLCompiler &compiler)
{
  compiler.add(this, "node_blackbody");
}

/* Output */

NODE_DEFINE(OutputNode)
{
  NodeType *type = NodeType::add("output", create, NodeType::SHADER);

  SOCKET_IN_CLOSURE(surface, "Surface");
  SOCKET_IN_CLOSURE(volume, "Volume");
  SOCKET_IN_VECTOR(displacement, "Displacement", make_float3(0.0f, 0.0f, 0.0f));
  SOCKET_IN_NORMAL(normal, "Normal", make_float3(0.0f, 0.0f, 0.0f));

  return type;
}

OutputNode::OutputNode() : ShaderNode(node_type)
{
  special_type = SHADER_SPECIAL_TYPE_OUTPUT;
}

void OutputNode::compile(SVMCompiler &compiler)
{
  if (compiler.output_type() == SHADER_TYPE_DISPLACEMENT) {
    ShaderInput *displacement_in = input("Displacement");

    if (displacement_in->link) {
      compiler.add_node(NODE_SET_DISPLACEMENT, compiler.stack_assign(displacement_in));
    }
  }
}

void OutputNode::compile(OSLCompiler &compiler)
{
  if (compiler.output_type() == SHADER_TYPE_SURFACE)
    compiler.add(this, "node_output_surface");
  else if (compiler.output_type() == SHADER_TYPE_VOLUME)
    compiler.add(this, "node_output_volume");
  else if (compiler.output_type() == SHADER_TYPE_DISPLACEMENT)
    compiler.add(this, "node_output_displacement");
}

/* Math */

NODE_DEFINE(MathNode)
{
  NodeType *type = NodeType::add("math", create, NodeType::SHADER);

  static NodeEnum type_enum;
  type_enum.insert("add", NODE_MATH_ADD);
  type_enum.insert("subtract", NODE_MATH_SUBTRACT);
  type_enum.insert("multiply", NODE_MATH_MULTIPLY);
  type_enum.insert("divide", NODE_MATH_DIVIDE);
  type_enum.insert("sine", NODE_MATH_SINE);
  type_enum.insert("cosine", NODE_MATH_COSINE);
  type_enum.insert("tangent", NODE_MATH_TANGENT);
  type_enum.insert("arcsine", NODE_MATH_ARCSINE);
  type_enum.insert("arccosine", NODE_MATH_ARCCOSINE);
  type_enum.insert("arctangent", NODE_MATH_ARCTANGENT);
  type_enum.insert("power", NODE_MATH_POWER);
  type_enum.insert("logarithm", NODE_MATH_LOGARITHM);
  type_enum.insert("minimum", NODE_MATH_MINIMUM);
  type_enum.insert("maximum", NODE_MATH_MAXIMUM);
  type_enum.insert("round", NODE_MATH_ROUND);
  type_enum.insert("less_than", NODE_MATH_LESS_THAN);
  type_enum.insert("greater_than", NODE_MATH_GREATER_THAN);
  type_enum.insert("modulo", NODE_MATH_MODULO);
  type_enum.insert("absolute", NODE_MATH_ABSOLUTE);
  type_enum.insert("arctan2", NODE_MATH_ARCTAN2);
  type_enum.insert("floor", NODE_MATH_FLOOR);
  type_enum.insert("ceil", NODE_MATH_CEIL);
  type_enum.insert("fract", NODE_MATH_FRACT);
  type_enum.insert("sqrt", NODE_MATH_SQRT);
  SOCKET_ENUM(type, "Type", type_enum, NODE_MATH_ADD);

  SOCKET_BOOLEAN(use_clamp, "Use Clamp", false);

  SOCKET_IN_FLOAT(value1, "Value1", 0.0f);
  SOCKET_IN_FLOAT(value2, "Value2", 0.0f);

  SOCKET_OUT_FLOAT(value, "Value");

  return type;
}

MathNode::MathNode() : ShaderNode(node_type)
{
}

void MathNode::constant_fold(const ConstantFolder &folder)
{
  if (folder.all_inputs_constant()) {
    folder.make_constant_clamp(svm_math(type, value1, value2), use_clamp);
  }
  else {
    folder.fold_math(type, use_clamp);
  }
}

void MathNode::compile(SVMCompiler &compiler)
{
  ShaderInput *value1_in = input("Value1");
  ShaderInput *value2_in = input("Value2");
  ShaderOutput *value_out = output("Value");

  compiler.add_node(
      NODE_MATH, type, compiler.stack_assign(value1_in), compiler.stack_assign(value2_in));
  compiler.add_node(NODE_MATH, compiler.stack_assign(value_out));

  if (use_clamp) {
    compiler.add_node(NODE_MATH, NODE_MATH_CLAMP, compiler.stack_assign(value_out));
    compiler.add_node(NODE_MATH, compiler.stack_assign(value_out));
  }
}

void MathNode::compile(OSLCompiler &compiler)
{
  compiler.parameter(this, "type");
  compiler.parameter(this, "use_clamp");
  compiler.add(this, "node_math");
}

/* VectorMath */

NODE_DEFINE(VectorMathNode)
{
  NodeType *type = NodeType::add("vector_math", create, NodeType::SHADER);

  static NodeEnum type_enum;
  type_enum.insert("add", NODE_VECTOR_MATH_ADD);
  type_enum.insert("subtract", NODE_VECTOR_MATH_SUBTRACT);
  type_enum.insert("average", NODE_VECTOR_MATH_AVERAGE);
  type_enum.insert("dot_product", NODE_VECTOR_MATH_DOT_PRODUCT);
  type_enum.insert("cross_product", NODE_VECTOR_MATH_CROSS_PRODUCT);
  type_enum.insert("normalize", NODE_VECTOR_MATH_NORMALIZE);
  SOCKET_ENUM(type, "Type", type_enum, NODE_VECTOR_MATH_ADD);

  SOCKET_IN_VECTOR(vector1, "Vector1", make_float3(0.0f, 0.0f, 0.0f));
  SOCKET_IN_VECTOR(vector2, "Vector2", make_float3(0.0f, 0.0f, 0.0f));

  SOCKET_OUT_FLOAT(value, "Value");
  SOCKET_OUT_VECTOR(vector, "Vector");

  return type;
}

VectorMathNode::VectorMathNode() : ShaderNode(node_type)
{
}

void VectorMathNode::constant_fold(const ConstantFolder &folder)
{
  float value;
  float3 vector;

  if (folder.all_inputs_constant()) {
    svm_vector_math(&value, &vector, type, vector1, vector2);

    if (folder.output == output("Value")) {
      folder.make_constant(value);
    }
    else if (folder.output == output("Vector")) {
      folder.make_constant(vector);
    }
  }
  else {
    folder.fold_vector_math(type);
  }
}

void VectorMathNode::compile(SVMCompiler &compiler)
{
  ShaderInput *vector1_in = input("Vector1");
  ShaderInput *vector2_in = input("Vector2");
  ShaderOutput *value_out = output("Value");
  ShaderOutput *vector_out = output("Vector");

  compiler.add_node(NODE_VECTOR_MATH,
                    type,
                    compiler.stack_assign(vector1_in),
                    compiler.stack_assign(vector2_in));
  compiler.add_node(
      NODE_VECTOR_MATH, compiler.stack_assign(value_out), compiler.stack_assign(vector_out));
}

void VectorMathNode::compile(OSLCompiler &compiler)
{
  compiler.parameter(this, "type");
  compiler.add(this, "node_vector_math");
}

/* VectorTransform */

NODE_DEFINE(VectorTransformNode)
{
  NodeType *type = NodeType::add("vector_transform", create, NodeType::SHADER);

  static NodeEnum type_enum;
  type_enum.insert("vector", NODE_VECTOR_TRANSFORM_TYPE_VECTOR);
  type_enum.insert("point", NODE_VECTOR_TRANSFORM_TYPE_POINT);
  type_enum.insert("normal", NODE_VECTOR_TRANSFORM_TYPE_NORMAL);
  SOCKET_ENUM(type, "Type", type_enum, NODE_VECTOR_TRANSFORM_TYPE_VECTOR);

  static NodeEnum space_enum;
  space_enum.insert("world", NODE_VECTOR_TRANSFORM_CONVERT_SPACE_WORLD);
  space_enum.insert("object", NODE_VECTOR_TRANSFORM_CONVERT_SPACE_OBJECT);
  space_enum.insert("camera", NODE_VECTOR_TRANSFORM_CONVERT_SPACE_CAMERA);
  SOCKET_ENUM(convert_from, "Convert From", space_enum, NODE_VECTOR_TRANSFORM_CONVERT_SPACE_WORLD);
  SOCKET_ENUM(convert_to, "Convert To", space_enum, NODE_VECTOR_TRANSFORM_CONVERT_SPACE_OBJECT);

  SOCKET_IN_VECTOR(vector, "Vector", make_float3(0.0f, 0.0f, 0.0f));
  SOCKET_OUT_VECTOR(vector, "Vector");

  return type;
}

VectorTransformNode::VectorTransformNode() : ShaderNode(node_type)
{
}

void VectorTransformNode::compile(SVMCompiler &compiler)
{
  ShaderInput *vector_in = input("Vector");
  ShaderOutput *vector_out = output("Vector");

  compiler.add_node(
      NODE_VECTOR_TRANSFORM,
      compiler.encode_uchar4(type, convert_from, convert_to),
      compiler.encode_uchar4(compiler.stack_assign(vector_in), compiler.stack_assign(vector_out)));
}

void VectorTransformNode::compile(OSLCompiler &compiler)
{
  compiler.parameter(this, "type");
  compiler.parameter(this, "convert_from");
  compiler.parameter(this, "convert_to");
  compiler.add(this, "node_vector_transform");
}

/* BumpNode */

NODE_DEFINE(BumpNode)
{
  NodeType *type = NodeType::add("bump", create, NodeType::SHADER);

  SOCKET_BOOLEAN(invert, "Invert", false);
  SOCKET_BOOLEAN(use_object_space, "UseObjectSpace", false);

  /* this input is used by the user, but after graph transform it is no longer
   * used and moved to sampler center/x/y instead */
  SOCKET_IN_FLOAT(height, "Height", 1.0f);

  SOCKET_IN_FLOAT(sample_center, "SampleCenter", 0.0f);
  SOCKET_IN_FLOAT(sample_x, "SampleX", 0.0f);
  SOCKET_IN_FLOAT(sample_y, "SampleY", 0.0f);
  SOCKET_IN_NORMAL(normal, "Normal", make_float3(0.0f, 0.0f, 0.0f), SocketType::LINK_NORMAL);
  SOCKET_IN_FLOAT(strength, "Strength", 1.0f);
  SOCKET_IN_FLOAT(distance, "Distance", 0.1f);

  SOCKET_OUT_NORMAL(normal, "Normal");

  return type;
}

BumpNode::BumpNode() : ShaderNode(node_type)
{
  special_type = SHADER_SPECIAL_TYPE_BUMP;
}

void BumpNode::compile(SVMCompiler &compiler)
{
  ShaderInput *center_in = input("SampleCenter");
  ShaderInput *dx_in = input("SampleX");
  ShaderInput *dy_in = input("SampleY");
  ShaderInput *normal_in = input("Normal");
  ShaderInput *strength_in = input("Strength");
  ShaderInput *distance_in = input("Distance");
  ShaderOutput *normal_out = output("Normal");

  /* pack all parameters in the node */
  compiler.add_node(NODE_SET_BUMP,
                    compiler.encode_uchar4(compiler.stack_assign_if_linked(normal_in),
                                           compiler.stack_assign(distance_in),
                                           invert,
                                           use_object_space),
                    compiler.encode_uchar4(compiler.stack_assign(center_in),
                                           compiler.stack_assign(dx_in),
                                           compiler.stack_assign(dy_in),
                                           compiler.stack_assign(strength_in)),
                    compiler.stack_assign(normal_out));
}

void BumpNode::compile(OSLCompiler &compiler)
{
  compiler.parameter(this, "invert");
  compiler.parameter(this, "use_object_space");
  compiler.add(this, "node_bump");
}

void BumpNode::constant_fold(const ConstantFolder &folder)
{
  ShaderInput *height_in = input("Height");
  ShaderInput *normal_in = input("Normal");

  if (height_in->link == NULL) {
    if (normal_in->link == NULL) {
      GeometryNode *geom = new GeometryNode();
      folder.graph->add(geom);
      folder.bypass(geom->output("Normal"));
    }
    else {
      folder.bypass(normal_in->link);
    }
  }

  /* TODO(sergey): Ignore bump with zero strength. */
}

/* Curve node */

CurvesNode::CurvesNode(const NodeType *node_type) : ShaderNode(node_type)
{
}

void CurvesNode::constant_fold(const ConstantFolder &folder, ShaderInput *value_in)
{
  ShaderInput *fac_in = input("Fac");

  /* evaluate fully constant node */
  if (folder.all_inputs_constant()) {
    if (curves.size() == 0) {
      return;
    }

    float3 pos = (value - make_float3(min_x, min_x, min_x)) / (max_x - min_x);
    float3 result;

    result[0] = rgb_ramp_lookup(curves.data(), pos[0], true, true, curves.size()).x;
    result[1] = rgb_ramp_lookup(curves.data(), pos[1], true, true, curves.size()).y;
    result[2] = rgb_ramp_lookup(curves.data(), pos[2], true, true, curves.size()).z;

    folder.make_constant(interp(value, result, fac));
  }
  /* remove no-op node */
  else if (!fac_in->link && fac == 0.0f) {
    /* link is not null because otherwise all inputs are constant */
    folder.bypass(value_in->link);
  }
}

void CurvesNode::compile(SVMCompiler &compiler,
                         int type,
                         ShaderInput *value_in,
                         ShaderOutput *value_out)
{
  if (curves.size() == 0)
    return;

  ShaderInput *fac_in = input("Fac");

  compiler.add_node(type,
                    compiler.encode_uchar4(compiler.stack_assign(fac_in),
                                           compiler.stack_assign(value_in),
                                           compiler.stack_assign(value_out)),
                    __float_as_int(min_x),
                    __float_as_int(max_x));

  compiler.add_node(curves.size());
  for (int i = 0; i < curves.size(); i++)
    compiler.add_node(float3_to_float4(curves[i]));
}

void CurvesNode::compile(OSLCompiler &compiler, const char *name)
{
  if (curves.size() == 0)
    return;

  compiler.parameter_color_array("ramp", curves);
  compiler.parameter(this, "min_x");
  compiler.parameter(this, "max_x");
  compiler.add(this, name);
}

void CurvesNode::compile(SVMCompiler & /*compiler*/)
{
  assert(0);
}

void CurvesNode::compile(OSLCompiler & /*compiler*/)
{
  assert(0);
}

/* RGBCurvesNode */

NODE_DEFINE(RGBCurvesNode)
{
  NodeType *type = NodeType::add("rgb_curves", create, NodeType::SHADER);

  SOCKET_COLOR_ARRAY(curves, "Curves", array<float3>());
  SOCKET_FLOAT(min_x, "Min X", 0.0f);
  SOCKET_FLOAT(max_x, "Max X", 1.0f);

  SOCKET_IN_FLOAT(fac, "Fac", 0.0f);
  SOCKET_IN_COLOR(value, "Color", make_float3(0.0f, 0.0f, 0.0f));

  SOCKET_OUT_COLOR(value, "Color");

  return type;
}

RGBCurvesNode::RGBCurvesNode() : CurvesNode(node_type)
{
}

void RGBCurvesNode::constant_fold(const ConstantFolder &folder)
{
  CurvesNode::constant_fold(folder, input("Color"));
}

void RGBCurvesNode::compile(SVMCompiler &compiler)
{
  CurvesNode::compile(compiler, NODE_RGB_CURVES, input("Color"), output("Color"));
}

void RGBCurvesNode::compile(OSLCompiler &compiler)
{
  CurvesNode::compile(compiler, "node_rgb_curves");
}

/* VectorCurvesNode */

NODE_DEFINE(VectorCurvesNode)
{
  NodeType *type = NodeType::add("vector_curves", create, NodeType::SHADER);

  SOCKET_VECTOR_ARRAY(curves, "Curves", array<float3>());
  SOCKET_FLOAT(min_x, "Min X", 0.0f);
  SOCKET_FLOAT(max_x, "Max X", 1.0f);

  SOCKET_IN_FLOAT(fac, "Fac", 0.0f);
  SOCKET_IN_VECTOR(value, "Vector", make_float3(0.0f, 0.0f, 0.0f));

  SOCKET_OUT_VECTOR(value, "Vector");

  return type;
}

VectorCurvesNode::VectorCurvesNode() : CurvesNode(node_type)
{
}

void VectorCurvesNode::constant_fold(const ConstantFolder &folder)
{
  CurvesNode::constant_fold(folder, input("Vector"));
}

void VectorCurvesNode::compile(SVMCompiler &compiler)
{
  CurvesNode::compile(compiler, NODE_VECTOR_CURVES, input("Vector"), output("Vector"));
}

void VectorCurvesNode::compile(OSLCompiler &compiler)
{
  CurvesNode::compile(compiler, "node_vector_curves");
}

/* RGBRampNode */

NODE_DEFINE(RGBRampNode)
{
  NodeType *type = NodeType::add("rgb_ramp", create, NodeType::SHADER);

  SOCKET_COLOR_ARRAY(ramp, "Ramp", array<float3>());
  SOCKET_FLOAT_ARRAY(ramp_alpha, "Ramp Alpha", array<float>());
  SOCKET_BOOLEAN(interpolate, "Interpolate", true);

  SOCKET_IN_FLOAT(fac, "Fac", 0.0f);

  SOCKET_OUT_COLOR(color, "Color");
  SOCKET_OUT_FLOAT(alpha, "Alpha");

  return type;
}

RGBRampNode::RGBRampNode() : ShaderNode(node_type)
{
}

void RGBRampNode::constant_fold(const ConstantFolder &folder)
{
  if (ramp.size() == 0 || ramp.size() != ramp_alpha.size())
    return;

  if (folder.all_inputs_constant()) {
    float f = clamp(fac, 0.0f, 1.0f) * (ramp.size() - 1);

    /* clamp int as well in case of NaN */
    int i = clamp((int)f, 0, ramp.size() - 1);
    float t = f - (float)i;

    bool use_lerp = interpolate && t > 0.0f;

    if (folder.output == output("Color")) {
      float3 color = rgb_ramp_lookup(ramp.data(), fac, use_lerp, false, ramp.size());
      folder.make_constant(color);
    }
    else if (folder.output == output("Alpha")) {
      float alpha = float_ramp_lookup(ramp_alpha.data(), fac, use_lerp, false, ramp_alpha.size());
      folder.make_constant(alpha);
    }
  }
}

void RGBRampNode::compile(SVMCompiler &compiler)
{
  if (ramp.size() == 0 || ramp.size() != ramp_alpha.size())
    return;

  ShaderInput *fac_in = input("Fac");
  ShaderOutput *color_out = output("Color");
  ShaderOutput *alpha_out = output("Alpha");

  compiler.add_node(NODE_RGB_RAMP,
                    compiler.encode_uchar4(compiler.stack_assign(fac_in),
                                           compiler.stack_assign_if_linked(color_out),
                                           compiler.stack_assign_if_linked(alpha_out)),
                    interpolate);

  compiler.add_node(ramp.size());
  for (int i = 0; i < ramp.size(); i++)
    compiler.add_node(make_float4(ramp[i].x, ramp[i].y, ramp[i].z, ramp_alpha[i]));
}

void RGBRampNode::compile(OSLCompiler &compiler)
{
  if (ramp.size() == 0 || ramp.size() != ramp_alpha.size())
    return;

  compiler.parameter_color_array("ramp_color", ramp);
  compiler.parameter_array("ramp_alpha", ramp_alpha.data(), ramp_alpha.size());
  compiler.parameter(this, "interpolate");

  compiler.add(this, "node_rgb_ramp");
}

/* Set Normal Node */

NODE_DEFINE(SetNormalNode)
{
  NodeType *type = NodeType::add("set_normal", create, NodeType::SHADER);

  SOCKET_IN_VECTOR(direction, "Direction", make_float3(0.0f, 0.0f, 0.0f));
  SOCKET_OUT_NORMAL(normal, "Normal");

  return type;
}

SetNormalNode::SetNormalNode() : ShaderNode(node_type)
{
}

void SetNormalNode::compile(SVMCompiler &compiler)
{
  ShaderInput *direction_in = input("Direction");
  ShaderOutput *normal_out = output("Normal");

  compiler.add_node(NODE_CLOSURE_SET_NORMAL,
                    compiler.stack_assign(direction_in),
                    compiler.stack_assign(normal_out));
}

void SetNormalNode::compile(OSLCompiler &compiler)
{
  compiler.add(this, "node_set_normal");
}

/* OSLNode */

OSLNode::OSLNode() : ShaderNode(new NodeType(NodeType::SHADER))
{
  special_type = SHADER_SPECIAL_TYPE_SCRIPT;
}

OSLNode::~OSLNode()
{
  delete type;
}

ShaderNode *OSLNode::clone() const
{
  return OSLNode::create(this->inputs.size(), this);
}

OSLNode *OSLNode::create(size_t num_inputs, const OSLNode *from)
{
  /* allocate space for the node itself and parameters, aligned to 16 bytes
   * assuming that's the most parameter types need */
  size_t node_size = align_up(sizeof(OSLNode), 16);
  size_t inputs_size = align_up(SocketType::max_size(), 16) * num_inputs;

  char *node_memory = (char *)operator new(node_size + inputs_size);
  memset(node_memory, 0, node_size + inputs_size);

  if (!from) {
    return new (node_memory) OSLNode();
  }
  else {
    /* copy input default values and node type for cloning */
    memcpy(node_memory + node_size, (char *)from + node_size, inputs_size);

    OSLNode *node = new (node_memory) OSLNode(*from);
    node->type = new NodeType(*(from->type));
    return node;
  }
}

char *OSLNode::input_default_value()
{
  /* pointer to default value storage, which is the same as our actual value */
  size_t num_inputs = type->inputs.size();
  size_t inputs_size = align_up(SocketType::max_size(), 16) * num_inputs;
  return (char *)this + align_up(sizeof(OSLNode), 16) + inputs_size;
}

void OSLNode::add_input(ustring name, SocketType::Type socket_type)
{
  char *memory = input_default_value();
  size_t offset = memory - (char *)this;
  const_cast<NodeType *>(type)->register_input(
      name, name, socket_type, offset, memory, NULL, NULL, SocketType::LINKABLE);
}

void OSLNode::add_output(ustring name, SocketType::Type socket_type)
{
  const_cast<NodeType *>(type)->register_output(name, name, socket_type);
}

void OSLNode::compile(SVMCompiler &)
{
  /* doesn't work for SVM, obviously ... */
}

void OSLNode::compile(OSLCompiler &compiler)
{
  if (!filepath.empty())
    compiler.add(this, filepath.c_str(), true);
  else
    compiler.add(this, bytecode_hash.c_str(), false);
}

/* Normal Map */

NODE_DEFINE(NormalMapNode)
{
  NodeType *type = NodeType::add("normal_map", create, NodeType::SHADER);

  static NodeEnum space_enum;
  space_enum.insert("tangent", NODE_NORMAL_MAP_TANGENT);
  space_enum.insert("object", NODE_NORMAL_MAP_OBJECT);
  space_enum.insert("world", NODE_NORMAL_MAP_WORLD);
  space_enum.insert("blender_object", NODE_NORMAL_MAP_BLENDER_OBJECT);
  space_enum.insert("blender_world", NODE_NORMAL_MAP_BLENDER_WORLD);
  SOCKET_ENUM(space, "Space", space_enum, NODE_NORMAL_MAP_TANGENT);

  SOCKET_STRING(attribute, "Attribute", ustring());

  SOCKET_IN_NORMAL(normal_osl,
                   "NormalIn",
                   make_float3(0.0f, 0.0f, 0.0f),
                   SocketType::LINK_NORMAL | SocketType::OSL_INTERNAL);
  SOCKET_IN_FLOAT(strength, "Strength", 1.0f);
  SOCKET_IN_COLOR(color, "Color", make_float3(0.5f, 0.5f, 1.0f));

  SOCKET_OUT_NORMAL(normal, "Normal");

  return type;
}

NormalMapNode::NormalMapNode() : ShaderNode(node_type)
{
}

void NormalMapNode::attributes(Shader *shader, AttributeRequestSet *attributes)
{
  if (shader->has_surface && space == NODE_NORMAL_MAP_TANGENT) {
    if (attribute.empty()) {
      attributes->add(ATTR_STD_UV_TANGENT);
      attributes->add(ATTR_STD_UV_TANGENT_SIGN);
    }
    else {
      attributes->add(ustring((string(attribute.c_str()) + ".tangent").c_str()));
      attributes->add(ustring((string(attribute.c_str()) + ".tangent_sign").c_str()));
    }

    attributes->add(ATTR_STD_VERTEX_NORMAL);
  }

  ShaderNode::attributes(shader, attributes);
}

void NormalMapNode::compile(SVMCompiler &compiler)
{
  ShaderInput *color_in = input("Color");
  ShaderInput *strength_in = input("Strength");
  ShaderOutput *normal_out = output("Normal");
  int attr = 0, attr_sign = 0;

  if (space == NODE_NORMAL_MAP_TANGENT) {
    if (attribute.empty()) {
      attr = compiler.attribute(ATTR_STD_UV_TANGENT);
      attr_sign = compiler.attribute(ATTR_STD_UV_TANGENT_SIGN);
    }
    else {
      attr = compiler.attribute(ustring((string(attribute.c_str()) + ".tangent").c_str()));
      attr_sign = compiler.attribute(
          ustring((string(attribute.c_str()) + ".tangent_sign").c_str()));
    }
  }

  compiler.add_node(NODE_NORMAL_MAP,
                    compiler.encode_uchar4(compiler.stack_assign(color_in),
                                           compiler.stack_assign(strength_in),
                                           compiler.stack_assign(normal_out),
                                           space),
                    attr,
                    attr_sign);
}

void NormalMapNode::compile(OSLCompiler &compiler)
{
  if (space == NODE_NORMAL_MAP_TANGENT) {
    if (attribute.empty()) {
      compiler.parameter("attr_name", ustring("geom:tangent"));
      compiler.parameter("attr_sign_name", ustring("geom:tangent_sign"));
    }
    else {
      compiler.parameter("attr_name", ustring((string(attribute.c_str()) + ".tangent").c_str()));
      compiler.parameter("attr_sign_name",
                         ustring((string(attribute.c_str()) + ".tangent_sign").c_str()));
    }
  }

  compiler.parameter(this, "space");
  compiler.add(this, "node_normal_map");
}

/* Tangent */

NODE_DEFINE(TangentNode)
{
  NodeType *type = NodeType::add("tangent", create, NodeType::SHADER);

  static NodeEnum direction_type_enum;
  direction_type_enum.insert("radial", NODE_TANGENT_RADIAL);
  direction_type_enum.insert("uv_map", NODE_TANGENT_UVMAP);
  SOCKET_ENUM(direction_type, "Direction Type", direction_type_enum, NODE_TANGENT_RADIAL);

  static NodeEnum axis_enum;
  axis_enum.insert("x", NODE_TANGENT_AXIS_X);
  axis_enum.insert("y", NODE_TANGENT_AXIS_Y);
  axis_enum.insert("z", NODE_TANGENT_AXIS_Z);
  SOCKET_ENUM(axis, "Axis", axis_enum, NODE_TANGENT_AXIS_X);

  SOCKET_STRING(attribute, "Attribute", ustring());

  SOCKET_IN_NORMAL(normal_osl,
                   "NormalIn",
                   make_float3(0.0f, 0.0f, 0.0f),
                   SocketType::LINK_NORMAL | SocketType::OSL_INTERNAL);
  SOCKET_OUT_NORMAL(tangent, "Tangent");

  return type;
}

TangentNode::TangentNode() : ShaderNode(node_type)
{
}

void TangentNode::attributes(Shader *shader, AttributeRequestSet *attributes)
{
  if (shader->has_surface) {
    if (direction_type == NODE_TANGENT_UVMAP) {
      if (attribute.empty())
        attributes->add(ATTR_STD_UV_TANGENT);
      else
        attributes->add(ustring((string(attribute.c_str()) + ".tangent").c_str()));
    }
    else
      attributes->add(ATTR_STD_GENERATED);
  }

  ShaderNode::attributes(shader, attributes);
}

void TangentNode::compile(SVMCompiler &compiler)
{
  ShaderOutput *tangent_out = output("Tangent");
  int attr;

  if (direction_type == NODE_TANGENT_UVMAP) {
    if (attribute.empty())
      attr = compiler.attribute(ATTR_STD_UV_TANGENT);
    else
      attr = compiler.attribute(ustring((string(attribute.c_str()) + ".tangent").c_str()));
  }
  else
    attr = compiler.attribute(ATTR_STD_GENERATED);

  compiler.add_node(
      NODE_TANGENT,
      compiler.encode_uchar4(compiler.stack_assign(tangent_out), direction_type, axis),
      attr);
}

void TangentNode::compile(OSLCompiler &compiler)
{
  if (direction_type == NODE_TANGENT_UVMAP) {
    if (attribute.empty())
      compiler.parameter("attr_name", ustring("geom:tangent"));
    else
      compiler.parameter("attr_name", ustring((string(attribute.c_str()) + ".tangent").c_str()));
  }

  compiler.parameter(this, "direction_type");
  compiler.parameter(this, "axis");
  compiler.add(this, "node_tangent");
}

/* Bevel */

NODE_DEFINE(BevelNode)
{
  NodeType *type = NodeType::add("bevel", create, NodeType::SHADER);

  SOCKET_INT(samples, "Samples", 4);

  SOCKET_IN_FLOAT(radius, "Radius", 0.05f);
  SOCKET_IN_NORMAL(normal, "Normal", make_float3(0.0f, 0.0f, 0.0f), SocketType::LINK_NORMAL);

  SOCKET_OUT_NORMAL(bevel, "Normal");

  return type;
}

BevelNode::BevelNode() : ShaderNode(node_type)
{
}

void BevelNode::compile(SVMCompiler &compiler)
{
  ShaderInput *radius_in = input("Radius");
  ShaderInput *normal_in = input("Normal");
  ShaderOutput *normal_out = output("Normal");

  compiler.add_node(NODE_BEVEL,
                    compiler.encode_uchar4(samples,
                                           compiler.stack_assign(radius_in),
                                           compiler.stack_assign_if_linked(normal_in),
                                           compiler.stack_assign(normal_out)));
}

void BevelNode::compile(OSLCompiler &compiler)
{
  compiler.parameter(this, "samples");
  compiler.add(this, "node_bevel");
}

/* Displacement */

NODE_DEFINE(DisplacementNode)
{
  NodeType *type = NodeType::add("displacement", create, NodeType::SHADER);

  static NodeEnum space_enum;
  space_enum.insert("object", NODE_NORMAL_MAP_OBJECT);
  space_enum.insert("world", NODE_NORMAL_MAP_WORLD);

  SOCKET_ENUM(space, "Space", space_enum, NODE_NORMAL_MAP_OBJECT);

  SOCKET_IN_FLOAT(height, "Height", 0.0f);
  SOCKET_IN_FLOAT(midlevel, "Midlevel", 0.5f);
  SOCKET_IN_FLOAT(scale, "Scale", 1.0f);
  SOCKET_IN_NORMAL(normal, "Normal", make_float3(0.0f, 0.0f, 0.0f), SocketType::LINK_NORMAL);

  SOCKET_OUT_VECTOR(displacement, "Displacement");

  return type;
}

DisplacementNode::DisplacementNode() : ShaderNode(node_type)
{
}

void DisplacementNode::constant_fold(const ConstantFolder &folder)
{
  if (folder.all_inputs_constant()) {
    if ((height - midlevel == 0.0f) || (scale == 0.0f)) {
      folder.make_zero();
    }
  }
}

void DisplacementNode::compile(SVMCompiler &compiler)
{
  ShaderInput *height_in = input("Height");
  ShaderInput *midlevel_in = input("Midlevel");
  ShaderInput *scale_in = input("Scale");
  ShaderInput *normal_in = input("Normal");
  ShaderOutput *displacement_out = output("Displacement");

  compiler.add_node(NODE_DISPLACEMENT,
                    compiler.encode_uchar4(compiler.stack_assign(height_in),
                                           compiler.stack_assign(midlevel_in),
                                           compiler.stack_assign(scale_in),
                                           compiler.stack_assign_if_linked(normal_in)),
                    compiler.stack_assign(displacement_out),
                    space);
}

void DisplacementNode::compile(OSLCompiler &compiler)
{
  compiler.parameter(this, "space");
  compiler.add(this, "node_displacement");
}

/* Vector Displacement */

NODE_DEFINE(VectorDisplacementNode)
{
  NodeType *type = NodeType::add("vector_displacement", create, NodeType::SHADER);

  static NodeEnum space_enum;
  space_enum.insert("tangent", NODE_NORMAL_MAP_TANGENT);
  space_enum.insert("object", NODE_NORMAL_MAP_OBJECT);
  space_enum.insert("world", NODE_NORMAL_MAP_WORLD);

  SOCKET_ENUM(space, "Space", space_enum, NODE_NORMAL_MAP_TANGENT);
  SOCKET_STRING(attribute, "Attribute", ustring());

  SOCKET_IN_COLOR(vector, "Vector", make_float3(0.0f, 0.0f, 0.0f));
  SOCKET_IN_FLOAT(midlevel, "Midlevel", 0.0f);
  SOCKET_IN_FLOAT(scale, "Scale", 1.0f);

  SOCKET_OUT_VECTOR(displacement, "Displacement");

  return type;
}

VectorDisplacementNode::VectorDisplacementNode() : ShaderNode(node_type)
{
}

void VectorDisplacementNode::constant_fold(const ConstantFolder &folder)
{
  if (folder.all_inputs_constant()) {
    if ((vector == make_float3(0.0f, 0.0f, 0.0f) && midlevel == 0.0f) || (scale == 0.0f)) {
      folder.make_zero();
    }
  }
}

void VectorDisplacementNode::attributes(Shader *shader, AttributeRequestSet *attributes)
{
  if (shader->has_surface && space == NODE_NORMAL_MAP_TANGENT) {
    if (attribute.empty()) {
      attributes->add(ATTR_STD_UV_TANGENT);
      attributes->add(ATTR_STD_UV_TANGENT_SIGN);
    }
    else {
      attributes->add(ustring((string(attribute.c_str()) + ".tangent").c_str()));
      attributes->add(ustring((string(attribute.c_str()) + ".tangent_sign").c_str()));
    }

    attributes->add(ATTR_STD_VERTEX_NORMAL);
  }

  ShaderNode::attributes(shader, attributes);
}

void VectorDisplacementNode::compile(SVMCompiler &compiler)
{
  ShaderInput *vector_in = input("Vector");
  ShaderInput *midlevel_in = input("Midlevel");
  ShaderInput *scale_in = input("Scale");
  ShaderOutput *displacement_out = output("Displacement");
  int attr = 0, attr_sign = 0;

  if (space == NODE_NORMAL_MAP_TANGENT) {
    if (attribute.empty()) {
      attr = compiler.attribute(ATTR_STD_UV_TANGENT);
      attr_sign = compiler.attribute(ATTR_STD_UV_TANGENT_SIGN);
    }
    else {
      attr = compiler.attribute(ustring((string(attribute.c_str()) + ".tangent").c_str()));
      attr_sign = compiler.attribute(
          ustring((string(attribute.c_str()) + ".tangent_sign").c_str()));
    }
  }

  compiler.add_node(NODE_VECTOR_DISPLACEMENT,
                    compiler.encode_uchar4(compiler.stack_assign(vector_in),
                                           compiler.stack_assign(midlevel_in),
                                           compiler.stack_assign(scale_in),
                                           compiler.stack_assign(displacement_out)),
                    attr,
                    attr_sign);

  compiler.add_node(space);
}

void VectorDisplacementNode::compile(OSLCompiler &compiler)
{
  if (space == NODE_NORMAL_MAP_TANGENT) {
    if (attribute.empty()) {
      compiler.parameter("attr_name", ustring("geom:tangent"));
      compiler.parameter("attr_sign_name", ustring("geom:tangent_sign"));
    }
    else {
      compiler.parameter("attr_name", ustring((string(attribute.c_str()) + ".tangent").c_str()));
      compiler.parameter("attr_sign_name",
                         ustring((string(attribute.c_str()) + ".tangent_sign").c_str()));
    }
  }

  compiler.parameter(this, "space");
  compiler.add(this, "node_vector_displacement");
}

CCL_NAMESPACE_END<|MERGE_RESOLUTION|>--- conflicted
+++ resolved
@@ -237,13 +237,9 @@
 
   SOCKET_FLOAT(projection_blend, "Projection Blend", 0.0f);
 
-<<<<<<< HEAD
-	SOCKET_IN_POINT(vector, "Vector", make_float3(0.0f, 0.0f, 0.0f), SocketType::LINK_TEXTURE_UV);
-	SOCKET_IN_POINT(vector_dx, "Vector_dx", make_float3(0.0f, 0.0f, 0.0f));
-	SOCKET_IN_POINT(vector_dy, "Vector_dy", make_float3(0.0f, 0.0f, 0.0f));
-=======
   SOCKET_IN_POINT(vector, "Vector", make_float3(0.0f, 0.0f, 0.0f), SocketType::LINK_TEXTURE_UV);
->>>>>>> 3076d95b
+  SOCKET_IN_POINT(vector_dx, "Vector_dx", make_float3(0.0f, 0.0f, 0.0f));
+  SOCKET_IN_POINT(vector_dy, "Vector_dy", make_float3(0.0f, 0.0f, 0.0f));
 
   SOCKET_OUT_COLOR(color, "Color");
   SOCKET_OUT_FLOAT(alpha, "Alpha");
@@ -291,137 +287,6 @@
   }
 #endif
 
-<<<<<<< HEAD
-	ShaderNode::attributes(shader, attributes);
-}
-
-void ImageTextureNode::compile(SVMCompiler& compiler)
-{
-	ShaderInput *vector_in = input("Vector");
-	ShaderOutput *color_out = output("Color");
-	ShaderOutput *alpha_out = output("Alpha");
-	ShaderInput *vector_dx = input("Vector_dx");
-	ShaderInput *vector_dy = input("Vector_dy");
-
-	image_manager = compiler.image_manager;
-	if(is_float == -1) {
-		ImageMetaData metadata;
-		slot = image_manager->add_image(filename.string(),
-		                                builtin_data,
-		                                animated,
-		                                0,
-		                                interpolation,
-		                                extension,
-		                                use_alpha,
-		                                metadata,
-		                                color_space == NODE_COLOR_SPACE_COLOR);
-		is_float = metadata.is_float;
-		is_linear = metadata.is_linear;
-	}
-
-	if(slot != -1) {
-		int srgb = (is_linear || color_space != NODE_COLOR_SPACE_COLOR)? 0: 1;
-		int vector_offset = tex_mapping.compile_begin(compiler, vector_in);
-
-		if(projection != NODE_IMAGE_PROJ_BOX) {
-			compiler.add_node(NODE_TEX_IMAGE,
-				slot,
-				compiler.encode_uchar4(
-					vector_offset,
-					compiler.stack_assign_if_linked(color_out),
-					compiler.stack_assign_if_linked(alpha_out),
-					srgb),
-				compiler.encode_uchar4(
-					projection,
-					compiler.stack_assign(vector_dx),
-					compiler.stack_assign(vector_dy),
-					0));
-		}
-		else {
-			/* Blend is a float between 0 and 1. Convert to 16 bit unsigned int to make room for vector_dx and vector_dy. */
-			uint blend = clamp((uint)(projection_blend * 65535.0f), 0, 0xffff);
-			compiler.add_node(NODE_TEX_IMAGE_BOX,
-				slot,
-				compiler.encode_uchar4(
-					vector_offset,
-					compiler.stack_assign_if_linked(color_out),
-					compiler.stack_assign_if_linked(alpha_out),
-					srgb),
-				compiler.encode_uchar4(
-					blend >> 8,
-					blend & 0xff,
-					compiler.stack_assign(vector_dx),
-					compiler.stack_assign(vector_dy)));
-		}
-
-		tex_mapping.compile_end(compiler, vector_in, vector_offset);
-	}
-	else {
-		/* image not found */
-		if(!color_out->links.empty()) {
-			compiler.add_node(NODE_VALUE_V, compiler.stack_assign(color_out));
-			compiler.add_node(NODE_VALUE_V, make_float3(TEX_IMAGE_MISSING_R,
-			                                            TEX_IMAGE_MISSING_G,
-			                                            TEX_IMAGE_MISSING_B));
-		}
-		if(!alpha_out->links.empty())
-			compiler.add_node(NODE_VALUE_F, __float_as_int(TEX_IMAGE_MISSING_A), compiler.stack_assign(alpha_out));
-	}
-}
-
-void ImageTextureNode::compile(OSLCompiler& compiler)
-{
-	ShaderOutput *alpha_out = output("Alpha");
-
-	tex_mapping.compile(compiler);
-
-	image_manager = compiler.image_manager;
-	if(is_float == -1) {
-		ImageMetaData metadata;
-		if(builtin_data == NULL) {
-			image_manager->get_image_metadata(filename.string(), NULL, metadata);
-		}
-		else {
-			slot = image_manager->add_image(filename.string(),
-			                                builtin_data,
-			                                animated,
-			                                0,
-			                                interpolation,
-			                                extension,
-			                                use_alpha,
-			                                metadata,
-                                            color_space == NODE_COLOR_SPACE_COLOR);
-		}
-		is_float = metadata.is_float;
-		is_linear = metadata.is_linear;
-	}
-
-	if(slot == -1) {
-		filename = image_manager->get_mip_map_path(filename.string());
-		compiler.parameter(this, "filename");
-	}
-	else {
-		/* TODO(sergey): It's not so simple to pass custom attribute
-		 * to the texture() function in order to make builtin images
-		 * support more clear. So we use special file name which is
-		 * "@i<slot_number>" and check whether file name matches this
-		 * mask in the OSLRenderServices::texture().
-		 */
-		compiler.parameter("filename", string_printf("@i%d", slot).c_str());
-	}
-	if(is_linear || color_space != NODE_COLOR_SPACE_COLOR)
-		compiler.parameter("color_space", "linear");
-	else
-		compiler.parameter("color_space", "sRGB");
-	compiler.parameter(this, "projection");
-	compiler.parameter(this, "projection_blend");
-	compiler.parameter("is_float", is_float);
-	compiler.parameter("use_alpha", !alpha_out->links.empty());
-	compiler.parameter(this, "interpolation");
-	compiler.parameter(this, "extension");
-
-	compiler.add(this, "node_image_texture");
-=======
   ShaderNode::attributes(shader, attributes);
 }
 
@@ -430,6 +295,8 @@
   ShaderInput *vector_in = input("Vector");
   ShaderOutput *color_out = output("Color");
   ShaderOutput *alpha_out = output("Alpha");
+  ShaderInput *vector_dx = input("Vector_dx");
+  ShaderInput *vector_dy = input("Vector_dy");
 
   image_manager = compiler.image_manager;
   if (is_float == -1) {
@@ -441,7 +308,8 @@
                                     interpolation,
                                     extension,
                                     use_alpha,
-                                    metadata);
+                                    metadata,
+                                    color_space == NODE_COLOR_SPACE_COLOR);
     is_float = metadata.is_float;
     is_linear = metadata.is_linear;
   }
@@ -451,22 +319,29 @@
     int vector_offset = tex_mapping.compile_begin(compiler, vector_in);
 
     if (projection != NODE_IMAGE_PROJ_BOX) {
-      compiler.add_node(NODE_TEX_IMAGE,
-                        slot,
-                        compiler.encode_uchar4(vector_offset,
-                                               compiler.stack_assign_if_linked(color_out),
-                                               compiler.stack_assign_if_linked(alpha_out),
-                                               srgb),
-                        projection);
+      compiler.add_node(
+          NODE_TEX_IMAGE,
+          slot,
+          compiler.encode_uchar4(vector_offset,
+                                 compiler.stack_assign_if_linked(color_out),
+                                 compiler.stack_assign_if_linked(alpha_out),
+                                 srgb),
+          compiler.encode_uchar4(
+              projection, compiler.stack_assign(vector_dx), compiler.stack_assign(vector_dy), 0));
     }
     else {
+      /* Blend is a float between 0 and 1. Convert to 16 bit unsigned int to make room for vector_dx and vector_dy. */
+      uint blend = clamp((uint)(projection_blend * 65535.0f), 0, 0xffff);
       compiler.add_node(NODE_TEX_IMAGE_BOX,
                         slot,
                         compiler.encode_uchar4(vector_offset,
                                                compiler.stack_assign_if_linked(color_out),
                                                compiler.stack_assign_if_linked(alpha_out),
                                                srgb),
-                        __float_as_int(projection_blend));
+                        compiler.encode_uchar4(blend >> 8,
+                                               blend & 0xff,
+                                               compiler.stack_assign(vector_dx),
+                                               compiler.stack_assign(vector_dy)));
     }
 
     tex_mapping.compile_end(compiler, vector_in, vector_offset);
@@ -505,13 +380,15 @@
                                       interpolation,
                                       extension,
                                       use_alpha,
-                                      metadata);
+                                      metadata,
+                                      color_space == NODE_COLOR_SPACE_COLOR);
     }
     is_float = metadata.is_float;
     is_linear = metadata.is_linear;
   }
 
   if (slot == -1) {
+    filename = image_manager->get_mip_map_path(filename.string());
     compiler.parameter(this, "filename");
   }
   else {
@@ -535,7 +412,6 @@
   compiler.parameter(this, "extension");
 
   compiler.add(this, "node_image_texture");
->>>>>>> 3076d95b
 }
 
 /* Environment Texture */
@@ -567,13 +443,9 @@
   projection_enum.insert("mirror_ball", NODE_ENVIRONMENT_MIRROR_BALL);
   SOCKET_ENUM(projection, "Projection", projection_enum, NODE_ENVIRONMENT_EQUIRECTANGULAR);
 
-<<<<<<< HEAD
-	SOCKET_IN_POINT(vector, "Vector", make_float3(0.0f, 0.0f, 0.0f), SocketType::LINK_POSITION)
-	SOCKET_IN_POINT(vector_dx, "Vector_dx", make_float3(0.0f, 0.0f, 0.0f));
-	SOCKET_IN_POINT(vector_dy, "Vector_dy", make_float3(0.0f, 0.0f, 0.0f));
-=======
-  SOCKET_IN_POINT(vector, "Vector", make_float3(0.0f, 0.0f, 0.0f), SocketType::LINK_POSITION);
->>>>>>> 3076d95b
+  SOCKET_IN_POINT(vector, "Vector", make_float3(0.0f, 0.0f, 0.0f), SocketType::LINK_POSITION)
+  SOCKET_IN_POINT(vector_dx, "Vector_dx", make_float3(0.0f, 0.0f, 0.0f));
+  SOCKET_IN_POINT(vector_dy, "Vector_dy", make_float3(0.0f, 0.0f, 0.0f));
 
   SOCKET_OUT_COLOR(color, "Color");
   SOCKET_OUT_FLOAT(alpha, "Alpha");
@@ -619,113 +491,6 @@
   }
 #endif
 
-<<<<<<< HEAD
-	ShaderNode::attributes(shader, attributes);
-}
-
-void EnvironmentTextureNode::compile(SVMCompiler& compiler)
-{
-	ShaderInput *vector_in = input("Vector");
-	ShaderOutput *color_out = output("Color");
-	ShaderOutput *alpha_out = output("Alpha");
-	ShaderInput *vector_dx = input("Vector_dx");
-	ShaderInput *vector_dy = input("Vector_dy");
-
-	image_manager = compiler.image_manager;
-	if(slot == -1) {
-		ImageMetaData metadata;
-		slot = image_manager->add_image(filename.string(),
-		                                builtin_data,
-		                                animated,
-		                                0,
-		                                interpolation,
-		                                EXTENSION_REPEAT,
-		                                use_alpha,
-		                                metadata,
-		                                color_space == NODE_COLOR_SPACE_COLOR);
-		is_float = metadata.is_float;
-		is_linear = metadata.is_linear;
-	}
-
-	if(slot != -1) {
-		int srgb = (is_linear || color_space != NODE_COLOR_SPACE_COLOR)? 0: 1;
-		int vector_offset = tex_mapping.compile_begin(compiler, vector_in);
-
-		compiler.add_node(NODE_TEX_ENVIRONMENT,
-			slot,
-			compiler.encode_uchar4(
-				vector_offset,
-				compiler.stack_assign_if_linked(color_out),
-				compiler.stack_assign_if_linked(alpha_out),
-				srgb),
-			compiler.encode_uchar4(
-				projection,
-				compiler.stack_assign(vector_dx),
-				compiler.stack_assign(vector_dy),
-				0));
-
-		tex_mapping.compile_end(compiler, vector_in, vector_offset);
-	}
-	else {
-		/* image not found */
-		if(!color_out->links.empty()) {
-			compiler.add_node(NODE_VALUE_V, compiler.stack_assign(color_out));
-			compiler.add_node(NODE_VALUE_V, make_float3(TEX_IMAGE_MISSING_R,
-			                                            TEX_IMAGE_MISSING_G,
-			                                            TEX_IMAGE_MISSING_B));
-		}
-		if(!alpha_out->links.empty())
-			compiler.add_node(NODE_VALUE_F, __float_as_int(TEX_IMAGE_MISSING_A), compiler.stack_assign(alpha_out));
-	}
-}
-
-void EnvironmentTextureNode::compile(OSLCompiler& compiler)
-{
-	ShaderOutput *alpha_out = output("Alpha");
-
-	tex_mapping.compile(compiler);
-
-	/* See comments in ImageTextureNode::compile about support
-	 * of builtin images.
-	 */
-	image_manager = compiler.image_manager;
-	if(is_float == -1) {
-		ImageMetaData metadata;
-		if(builtin_data == NULL) {
-			image_manager->get_image_metadata(filename.string(), NULL, metadata);
-		}
-		else {
-			slot = image_manager->add_image(filename.string(),
-			                                builtin_data,
-			                                animated,
-			                                0,
-			                                interpolation,
-			                                EXTENSION_REPEAT,
-			                                use_alpha,
-			                                metadata,
-                                            color_space == NODE_COLOR_SPACE_COLOR);
-		}
-		is_float = metadata.is_float;
-		is_linear = metadata.is_linear;
-	}
-
-	if(slot == -1) {
-		compiler.parameter(this, "filename");
-	}
-	else {
-		compiler.parameter("filename", string_printf("@i%d", slot).c_str());
-	}
-	compiler.parameter(this, "projection");
-	if(is_linear || color_space != NODE_COLOR_SPACE_COLOR)
-		compiler.parameter("color_space", "linear");
-	else
-		compiler.parameter("color_space", "sRGB");
-
-	compiler.parameter(this, "interpolation");
-	compiler.parameter("is_float", is_float);
-	compiler.parameter("use_alpha", !alpha_out->links.empty());
-	compiler.add(this, "node_environment_texture");
-=======
   ShaderNode::attributes(shader, attributes);
 }
 
@@ -734,6 +499,8 @@
   ShaderInput *vector_in = input("Vector");
   ShaderOutput *color_out = output("Color");
   ShaderOutput *alpha_out = output("Alpha");
+  ShaderInput *vector_dx = input("Vector_dx");
+  ShaderInput *vector_dy = input("Vector_dy");
 
   image_manager = compiler.image_manager;
   if (slot == -1) {
@@ -745,7 +512,8 @@
                                     interpolation,
                                     EXTENSION_REPEAT,
                                     use_alpha,
-                                    metadata);
+                                    metadata,
+                                    color_space == NODE_COLOR_SPACE_COLOR);
     is_float = metadata.is_float;
     is_linear = metadata.is_linear;
   }
@@ -754,13 +522,15 @@
     int srgb = (is_linear || color_space != NODE_COLOR_SPACE_COLOR) ? 0 : 1;
     int vector_offset = tex_mapping.compile_begin(compiler, vector_in);
 
-    compiler.add_node(NODE_TEX_ENVIRONMENT,
-                      slot,
-                      compiler.encode_uchar4(vector_offset,
-                                             compiler.stack_assign_if_linked(color_out),
-                                             compiler.stack_assign_if_linked(alpha_out),
-                                             srgb),
-                      projection);
+    compiler.add_node(
+        NODE_TEX_ENVIRONMENT,
+        slot,
+        compiler.encode_uchar4(vector_offset,
+                               compiler.stack_assign_if_linked(color_out),
+                               compiler.stack_assign_if_linked(alpha_out),
+                               srgb),
+        compiler.encode_uchar4(
+            projection, compiler.stack_assign(vector_dx), compiler.stack_assign(vector_dy), 0));
 
     tex_mapping.compile_end(compiler, vector_in, vector_offset);
   }
@@ -801,7 +571,8 @@
                                       interpolation,
                                       EXTENSION_REPEAT,
                                       use_alpha,
-                                      metadata);
+                                      metadata,
+                                      color_space == NODE_COLOR_SPACE_COLOR);
     }
     is_float = metadata.is_float;
     is_linear = metadata.is_linear;
@@ -823,7 +594,6 @@
   compiler.parameter("is_float", is_float);
   compiler.parameter("use_alpha", !alpha_out->links.empty());
   compiler.add(this, "node_environment_texture");
->>>>>>> 3076d95b
 }
 
 /* Sky Texture */
@@ -1757,91 +1527,17 @@
 
 void PointDensityTextureNode::add_image()
 {
-<<<<<<< HEAD
-	if(slot == -1) {
-		ImageMetaData metadata;
-		slot = image_manager->add_image(filename.string(), builtin_data,
-		                                false, 0,
-		                                interpolation,
-		                                EXTENSION_CLIP,
-		                                true,
-		                                metadata,
-		                                false);
-	}
-}
-
-void PointDensityTextureNode::compile(SVMCompiler& compiler)
-{
-	ShaderInput *vector_in = input("Vector");
-	ShaderOutput *density_out = output("Density");
-	ShaderOutput *color_out = output("Color");
-
-	const bool use_density = !density_out->links.empty();
-	const bool use_color = !color_out->links.empty();
-
-	image_manager = compiler.image_manager;
-
-	if(use_density || use_color) {
-		add_image();
-
-		if(slot != -1) {
-			compiler.stack_assign(vector_in);
-			compiler.add_node(NODE_TEX_VOXEL,
-			                  slot,
-			                  compiler.encode_uchar4(compiler.stack_assign(vector_in),
-			                                         compiler.stack_assign_if_linked(density_out),
-			                                         compiler.stack_assign_if_linked(color_out),
-			                                         space));
-			if(space == NODE_TEX_VOXEL_SPACE_WORLD) {
-				compiler.add_node(tfm.x);
-				compiler.add_node(tfm.y);
-				compiler.add_node(tfm.z);
-			}
-		}
-		else {
-			if(use_density) {
-				compiler.add_node(NODE_VALUE_F,
-				                  __float_as_int(0.0f),
-				                  compiler.stack_assign(density_out));
-			}
-			if(use_color) {
-				compiler.add_node(NODE_VALUE_V, compiler.stack_assign(color_out));
-				compiler.add_node(NODE_VALUE_V, make_float3(TEX_IMAGE_MISSING_R,
-				                                            TEX_IMAGE_MISSING_G,
-				                                            TEX_IMAGE_MISSING_B));
-			}
-		}
-	}
-}
-
-void PointDensityTextureNode::compile(OSLCompiler& compiler)
-{
-	ShaderOutput *density_out = output("Density");
-	ShaderOutput *color_out = output("Color");
-
-	const bool use_density = !density_out->links.empty();
-	const bool use_color = !color_out->links.empty();
-
-	image_manager = compiler.image_manager;
-
-	if(use_density || use_color) {
-		add_image();
-
-		if(slot != -1) {
-			compiler.parameter("filename", string_printf("@i%d", slot).c_str());
-		}
-		if(space == NODE_TEX_VOXEL_SPACE_WORLD) {
-			compiler.parameter("mapping", tfm);
-			compiler.parameter("use_mapping", 1);
-		}
-		compiler.parameter(this, "interpolation");
-		compiler.add(this, "node_voxel_texture");
-	}
-=======
   if (slot == -1) {
     ImageMetaData metadata;
-    slot = image_manager->add_image(
-        filename.string(), builtin_data, false, 0, interpolation, EXTENSION_CLIP, true, metadata);
+    slot = image_manager->add_image(filename.string(),
+                                    builtin_data,
+                                    false,
+                                    0,
+                                    interpolation,
+                                    EXTENSION_CLIP,
+                                    true,
+                                    metadata,
+                                    false);
   }
 }
 
@@ -1910,7 +1606,6 @@
     compiler.parameter(this, "interpolation");
     compiler.add(this, "node_voxel_texture");
   }
->>>>>>> 3076d95b
 }
 
 /* Normal */
