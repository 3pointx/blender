/*
 * Copyright 2011-2020 Blender Foundation
 *
 * Licensed under the Apache License, Version 2.0 (the "License");
 * you may not use this file except in compliance with the License.
 * You may obtain a copy of the License at
 *
 * http://www.apache.org/licenses/LICENSE-2.0
 *
 * Unless required by applicable law or agreed to in writing, software
 * distributed under the License is distributed on an "AS IS" BASIS,
 * WITHOUT WARRANTIES OR CONDITIONS OF ANY KIND, either express or implied.
 * See the License for the specific language governing permissions and
 * limitations under the License.
 */

#ifndef __GEOMETRY_H__
#define __GEOMETRY_H__

#include "graph/node.h"

#include "bvh/bvh_params.h"

#include "render/attribute.h"

#include "util/util_boundbox.h"
#include "util/util_set.h"
#include "util/util_transform.h"
#include "util/util_types.h"
#include "util/util_vector.h"

CCL_NAMESPACE_BEGIN

class BVH;
class Device;
class DeviceScene;
class Mesh;
class Progress;
class RenderStats;
class Scene;
class SceneParams;
class Shader;
class Volume;

/* Geometry
 *
 * Base class for geometric types like Mesh and Hair. */

class Geometry : public Node {
 public:
  NODE_ABSTRACT_DECLARE

  enum Type {
    MESH,
    HAIR,
    VOLUME,
  };

  Type geometry_type;

  /* Attributes */
  AttributeSet attributes;

  /* Shaders */
  NODE_SOCKET_API_ARRAY(array<Node *>, used_shaders)

  /* Transform */
  BoundBox bounds;
  bool transform_applied;
  bool transform_negative_scaled;
  Transform transform_normal;

  /* Motion Blur */
  NODE_SOCKET_API(uint, motion_steps)
  NODE_SOCKET_API(bool, use_motion_blur)

  /* Maximum number of motion steps supported (due to Embree). */
  static const uint MAX_MOTION_STEPS = 129;

  /* BVH */
  BVH *bvh;
  size_t attr_map_offset;
  size_t prim_offset;
  size_t optix_prim_offset;

  /* Shader Properties */
  bool has_volume;         /* Set in the device_update_flags(). */
  bool has_surface_bssrdf; /* Set in the device_update_flags(). */

  /* Update Flags */
  bool need_update_rebuild;

  /* Constructor/Destructor */
  explicit Geometry(const NodeType *node_type, const Type type);
  virtual ~Geometry();

  /* Geometry */
  virtual void clear();
  virtual void compute_bounds() = 0;
  virtual void apply_transform(const Transform &tfm, const bool apply_to_motion) = 0;

  /* Attribute Requests */
  bool need_attribute(Scene *scene, AttributeStandard std);
  bool need_attribute(Scene *scene, ustring name);

  /* UDIM */
  virtual void get_uv_tiles(ustring map, unordered_set<int> &tiles) = 0;

  /* Convert between normalized -1..1 motion time and index in the
   * VERTEX_MOTION attribute. */
  float motion_time(int step) const;
  int motion_step(float time) const;

  /* BVH */
  void compute_bvh(Device *device,
                   DeviceScene *dscene,
                   SceneParams *params,
                   Progress *progress,
                   int n,
                   int total);

  /* Check whether the geometry should have own BVH built separately. Briefly,
   * own BVH is needed for geometry, if:
   *
   * - It is instanced multiple times, so each instance object should share the
   *   same BVH tree.
   * - Special ray intersection is needed, for example to limit subsurface rays
   *   to only the geometry itself.
   * - The BVH layout requires the top level to only contain instances.
   */
  bool need_build_bvh(BVHLayout layout) const;

  /* Test if the geometry should be treated as instanced. */
  bool is_instanced() const;

  bool has_true_displacement() const;
  bool has_motion_blur() const;
  bool has_voxel_attributes() const;

<<<<<<< HEAD
  inline bool is_mesh() const
=======
  bool is_mesh() const
>>>>>>> 527f8b32
  {
    return geometry_type == MESH;
  }

<<<<<<< HEAD
  inline bool is_hair() const
=======
  bool is_hair() const
>>>>>>> 527f8b32
  {
    return geometry_type == HAIR;
  }

  /* Updates */
  void tag_update(Scene *scene, bool rebuild);
};

/* Geometry Manager */

class GeometryManager {
  using DeviceUpdateFlags = uint32_t;

  enum {
    DEVICE_VERTEX_NEEDS_REALLOC     = (1 << 0),
    DEVICE_TRIANGLES_NEEDS_REALLOC  = (1 << 1),
    DEVICE_CURVES_NEEDS_REALLOC     = (1 << 2),
    DEVICE_CURVE_KEYS_NEEDS_REALLOC = (1 << 3),

    DEVICE_MESH_DATA_NEEDS_REALLOC  = (DEVICE_VERTEX_NEEDS_REALLOC | DEVICE_TRIANGLES_NEEDS_REALLOC),
    DEVICE_CURVE_DATA_NEEDS_REALLOC  = (DEVICE_CURVES_NEEDS_REALLOC | DEVICE_CURVE_KEYS_NEEDS_REALLOC),
  };

  DeviceUpdateFlags device_update_flags;

 public:
  enum {
    MESH_ADDED   = (1 << 0),
    MESH_REMOVED = (1 << 1),
    HAIR_ADDED   = (1 << 2),
    HAIR_REMOVED = (1 << 3),
  };

  /* Update Flags */
  uint32_t update_flags = 0;
  bool need_update;
  bool need_flags_update;

  /* Constructor/Destructor */
  GeometryManager();
  ~GeometryManager();

  /* Device Updates */
  void device_update_preprocess(Device *device, Scene *scene, Progress &progress);
  void device_update(Device *device, DeviceScene *dscene, Scene *scene, Progress &progress);
  void device_free(Device *device, DeviceScene *dscene);

  /* Updates */
  void tag_update(Scene *scene);

  /* Statistics */
  void collect_statistics(const Scene *scene, RenderStats *stats);

 protected:
  bool displace(Device *device, DeviceScene *dscene, Scene *scene, Mesh *mesh, Progress &progress);

  void create_volume_mesh(Volume *volume, Progress &progress);

  /* Attributes */
  void update_osl_attributes(Device *device,
                             Scene *scene,
                             vector<AttributeRequestSet> &geom_attributes);
  void update_svm_attributes(Device *device,
                             DeviceScene *dscene,
                             Scene *scene,
                             vector<AttributeRequestSet> &geom_attributes);

  /* Compute verts/triangles/curves offsets in global arrays. */
  void mesh_calc_offset(Scene *scene);

  void device_update_object(Device *device, DeviceScene *dscene, Scene *scene, Progress &progress);

  void device_update_mesh(Device *device,
                          DeviceScene *dscene,
                          Scene *scene,
                          bool for_displacement,
                          Progress &progress);

  void device_update_attributes(Device *device,
                                DeviceScene *dscene,
                                Scene *scene,
                                Progress &progress);

  void device_update_bvh(Device *device, DeviceScene *dscene, Scene *scene, Progress &progress);

  void device_update_displacement_images(Device *device, Scene *scene, Progress &progress);

  void device_update_volume_images(Device *device, Scene *scene, Progress &progress);

 private:
  static void update_attribute_element_offset(Geometry *geom,
                                              device_vector<float> &attr_float,
                                              size_t &attr_float_offset,
                                              device_vector<float2> &attr_float2,
                                              size_t &attr_float2_offset,
                                              device_vector<float4> &attr_float3,
                                              size_t &attr_float3_offset,
                                              device_vector<uchar4> &attr_uchar4,
                                              size_t &attr_uchar4_offset,
                                              Attribute *mattr,
                                              AttributePrimitive prim,
                                              TypeDesc &type,
                                              AttributeDescriptor &desc);
};

CCL_NAMESPACE_END

#endif /* __GEOMETRY_H__ */<|MERGE_RESOLUTION|>--- conflicted
+++ resolved
@@ -137,20 +137,12 @@
   bool has_motion_blur() const;
   bool has_voxel_attributes() const;
 
-<<<<<<< HEAD
-  inline bool is_mesh() const
-=======
   bool is_mesh() const
->>>>>>> 527f8b32
   {
     return geometry_type == MESH;
   }
 
-<<<<<<< HEAD
-  inline bool is_hair() const
-=======
   bool is_hair() const
->>>>>>> 527f8b32
   {
     return geometry_type == HAIR;
   }
