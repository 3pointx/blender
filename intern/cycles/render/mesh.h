--- conflicted
+++ resolved
@@ -224,28 +224,20 @@
 	void add_vertex_normals();
 
 	void pack_normals(Scene *scene, uint *shader, float4 *vnormal);
-<<<<<<< HEAD
-	void pack_verts(float4 *tri_verts,
-	                float4 *tri_vindex,
+	void pack_verts(const vector<uint>& tri_prim_index,
+	                uint4 *tri_vindex,
 	                uint *tri_patch,
 	                float2 *tri_patch_uv,
-	                size_t vert_offset);
-
-	void pack_curves(Scene *scene, float4 *curve_key_co, float4 *curve_data, size_t curvekey_offset);
-	void pack_patches(uint *patch_data, uint vert_offset, uint face_offset, uint corner_offset);
-	void compute_bvh(SceneParams *params, Progress *progress, int n, int total);
-=======
-	void pack_verts(const vector<uint>& tri_prim_index,
-	                uint4 *tri_vindex,
 	                size_t vert_offset,
 	                size_t tri_offset);
 	void pack_curves(Scene *scene, float4 *curve_key_co, float4 *curve_data, size_t curvekey_offset);
+	void pack_patches(uint *patch_data, uint vert_offset, uint face_offset, uint corner_offset);
+
 	void compute_bvh(DeviceScene *dscene,
 	                 SceneParams *params,
 	                 Progress *progress,
 	                 int n,
 	                 int total);
->>>>>>> 47c47c7e
 
 	bool need_attribute(Scene *scene, AttributeStandard std);
 	bool need_attribute(Scene *scene, ustring name);
