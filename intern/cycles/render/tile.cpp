/*
 * Copyright 2011-2013 Blender Foundation
 *
 * Licensed under the Apache License, Version 2.0 (the "License");
 * you may not use this file except in compliance with the License.
 * You may obtain a copy of the License at
 *
 * http://www.apache.org/licenses/LICENSE-2.0
 *
 * Unless required by applicable law or agreed to in writing, software
 * distributed under the License is distributed on an "AS IS" BASIS,
 * WITHOUT WARRANTIES OR CONDITIONS OF ANY KIND, either express or implied.
 * See the License for the specific language governing permissions and
 * limitations under the License.
 */

#include "tile.h"

#include "util_algorithm.h"
#include "util_types.h"

CCL_NAMESPACE_BEGIN

namespace {

class TileComparator {
public:
	TileComparator(TileOrder order_, int2 center_, Tile *tiles_)
	 :  order(order_),
	    center(center_),
	    tiles(tiles_)
	{}

	bool operator()(int a, int b)
	{
		switch(order) {
			case TILE_CENTER:
			{
				float2 dist_a = make_float2(center.x - (tiles[a].x + tiles[a].w/2),
				                            center.y - (tiles[a].y + tiles[a].h/2));
				float2 dist_b = make_float2(center.x - (tiles[b].x + tiles[b].w/2),
				                            center.y - (tiles[b].y + tiles[b].h/2));
				return dot(dist_a, dist_a) < dot(dist_b, dist_b);
			}
			case TILE_LEFT_TO_RIGHT:
				return (tiles[a].x == tiles[b].x)? (tiles[a].y < tiles[b].y): (tiles[a].x < tiles[b].x);
			case TILE_RIGHT_TO_LEFT:
				return (tiles[a].x == tiles[b].x)? (tiles[a].y < tiles[b].y): (tiles[a].x > tiles[b].x);
			case TILE_TOP_TO_BOTTOM:
				return (tiles[a].y == tiles[b].y)? (tiles[a].x < tiles[b].x): (tiles[a].y > tiles[b].y);
			case TILE_BOTTOM_TO_TOP:
			default:
				return (tiles[a].y == tiles[b].y)? (tiles[a].x < tiles[b].x): (tiles[a].y < tiles[b].y);
		}
	}

protected:
	TileOrder order;
	int2 center;
	Tile *tiles;
};

inline int2 hilbert_index_to_pos(int n, int d)
{
	int2 r, xy = make_int2(0, 0);
	for(int s = 1; s < n; s *= 2) {
		r.x = (d >> 1) & 1;
		r.y = (d ^ r.x) & 1;
		if(!r.y) {
			if(r.x) {
				xy = make_int2(s-1, s-1) - xy;
			}
			swap(xy.x, xy.y);
		}
		xy += r*make_int2(s, s);
		d >>= 2;
	}
	return xy;
}

enum SpiralDirection {
	DIRECTION_UP,
	DIRECTION_LEFT,
	DIRECTION_DOWN,
	DIRECTION_RIGHT,
};

}  /* namespace */

TileManager::TileManager(bool progressive_, int num_samples_, int2 tile_size_, int start_resolution_,
                         bool preserve_tile_device_, bool background_, TileOrder tile_order_, int num_devices_, bool only_denoise_)
{
	progressive = progressive_;
	tile_size = tile_size_;
	tile_order = tile_order_;
	start_resolution = start_resolution_;
	num_samples = num_samples_;
	num_devices = num_devices_;
	preserve_tile_device = preserve_tile_device_;
	background = background_;
	schedule_denoising = false;
	only_denoise = only_denoise_;

	range_start_sample = 0;
	range_num_samples = -1;

	BufferParams buffer_params;
	reset(buffer_params, 0);
}

TileManager::~TileManager()
{
}

<<<<<<< HEAD
void TileManager::free_device()
{
	if(schedule_denoising) {
		for(int i = 0; i < state.tiles.size(); i++) {
			delete state.tiles[i].buffers;
			state.tiles[i].buffers = NULL;
		}
	}
}

void TileManager::reset(BufferParams& params_, int num_samples_)
=======
static int get_divider(int w, int h, int start_resolution)
>>>>>>> 4b69b6d3
{
	int divider = 1;
	if(start_resolution != INT_MAX) {
		while(w*h > start_resolution*start_resolution) {
			w = max(1, w/2);
			h = max(1, h/2);

			divider <<= 1;
		}
	}
	return divider;
}

void TileManager::reset(BufferParams& params_, int num_samples_)
{
	params = params_;

	set_samples(num_samples_);

	state.buffer = BufferParams();
	state.global_buffers = NULL;
	state.sample = range_start_sample - 1;
	state.num_tiles = 0;
	state.num_rendered_tiles = 0;
	state.num_samples = 0;
<<<<<<< HEAD
	state.resolution_divider = divider;
	state.render_tiles.clear();
	state.denoise_tiles.clear();
=======
	state.resolution_divider = get_divider(params.width, params.height, start_resolution);
>>>>>>> 4b69b6d3
	state.tiles.clear();
}

void TileManager::set_samples(int num_samples_)
{
	num_samples = num_samples_;

	/* No real progress indication is possible when using unlimited samples. */
	if(num_samples == INT_MAX) {
		state.total_pixel_samples = 0;
	}
	else {
		uint64_t pixel_samples = 0;
		/* While rendering in the viewport, the initial preview resolution is increased to the native resolution
		 * before the actual rendering begins. Therefore, additional pixel samples will be rendered. */
		int divider = get_divider(params.width, params.height, start_resolution) / 2;
		while(divider > 1) {
			int image_w = max(1, params.width/divider);
			int image_h = max(1, params.height/divider);
			pixel_samples += image_w * image_h;
			divider >>= 1;
		}

		state.total_pixel_samples = pixel_samples + get_num_effective_samples() * params.width*params.height;
	}
}

/* If sliced is false, splits image into tiles and assigns equal amount of tiles to every render device.
 * If sliced is true, slice image into as much pieces as how many devices are rendering this image. */
int TileManager::gen_tiles(bool sliced)
{
	int resolution = state.resolution_divider;
	int image_w = max(1, params.width/resolution);
	int image_h = max(1, params.height/resolution);
	int2 center = make_int2(image_w/2, image_h/2);

	int num_logical_devices = preserve_tile_device? num_devices: 1;
	int num = min(image_h, num_logical_devices);
	int slice_num = sliced? num: 1;

	int tile_w = (tile_size.x >= image_w)? 1: (image_w + tile_size.x - 1)/tile_size.x;
	int tile_h = (tile_size.y >= image_h)? 1: (image_h + tile_size.y - 1)/tile_size.y;

	state.tiles.clear();
	state.tiles.resize(tile_w*tile_h);
	state.render_tiles.clear();
	state.denoise_tiles.clear();
	state.render_tiles.resize(num);
	state.denoise_tiles.resize(num);
	state.tile_stride = tile_w;
	vector<list<int> >::iterator tile_list;
	if(only_denoise)
		tile_list = state.denoise_tiles.begin();
	else
		tile_list = state.render_tiles.begin();

	if(tile_order == TILE_HILBERT_SPIRAL) {
		assert(!sliced);

		/* Size of blocks in tiles, must be a power of 2 */
		const int hilbert_size = (max(tile_size.x, tile_size.y) <= 12)? 8: 4;

		int tiles_per_device = (tile_w * tile_h + num - 1) / num;
		int cur_device = 0, cur_tiles = 0;

		int2 block_size = tile_size * make_int2(hilbert_size, hilbert_size);
		/* Number of blocks to fill the image */
		int blocks_x = (block_size.x >= image_w)? 1: (image_w + block_size.x - 1)/block_size.x;
		int blocks_y = (block_size.y >= image_h)? 1: (image_h + block_size.y - 1)/block_size.y;
		int n = max(blocks_x, blocks_y) | 0x1; /* Side length of the spiral (must be odd) */
		/* Offset of spiral (to keep it centered) */
		int2 offset = make_int2((image_w - n*block_size.x)/2, (image_h - n*block_size.y)/2);
		offset = (offset / tile_size) * tile_size; /* Round to tile border. */

		int2 block = make_int2(0, 0); /* Current block */
		SpiralDirection prev_dir = DIRECTION_UP, dir = DIRECTION_UP;
		for(int i = 0;;) {
			/* Generate the tiles in the current block. */
			for(int hilbert_index = 0; hilbert_index < hilbert_size*hilbert_size; hilbert_index++) {
				int2 tile, hilbert_pos = hilbert_index_to_pos(hilbert_size, hilbert_index);
				/* Rotate block according to spiral direction. */
				if(prev_dir == DIRECTION_UP && dir == DIRECTION_UP) {
					tile = make_int2(hilbert_pos.y, hilbert_pos.x);
				}
				else if(dir == DIRECTION_LEFT || prev_dir == DIRECTION_LEFT) {
					tile = hilbert_pos;
				}
				else if(dir == DIRECTION_DOWN) {
					tile = make_int2(hilbert_size-1-hilbert_pos.y, hilbert_size-1-hilbert_pos.x);
				}
				else {
					tile = make_int2(hilbert_size-1-hilbert_pos.x, hilbert_size-1-hilbert_pos.y);
				}

				int2 pos = block*block_size + tile*tile_size + offset;
				/* Only add tiles which are in the image (tiles outside of the image can be generated since the spiral is always square). */
				if(pos.x >= 0 && pos.y >= 0 && pos.x < image_w && pos.y < image_h) {
					int w = min(tile_size.x, image_w - pos.x);
					int h = min(tile_size.y, image_h - pos.y);
					int2 ipos = pos / tile_size;
					int idx = ipos.y*tile_w + ipos.x;
					state.tiles[idx] = Tile(idx, pos.x, pos.y, w, h, cur_device, only_denoise? Tile::DENOISE : Tile::RENDER, state.global_buffers);
					tile_list->push_front(idx);
					cur_tiles++;

					if(cur_tiles == tiles_per_device) {
						tile_list++;
						cur_tiles = 0;
						cur_device++;
					}
				}
			}

			/* Stop as soon as the spiral has reached the center block. */
			if(block.x == (n-1)/2 && block.y == (n-1)/2)
				break;

			/* Advance to next block. */
			prev_dir = dir;
			switch(dir) {
				case DIRECTION_UP:
					block.y++;
					if(block.y == (n-i-1)) {
						dir = DIRECTION_LEFT;
					}
					break;
				case DIRECTION_LEFT:
					block.x++;
					if(block.x == (n-i-1)) {
						dir = DIRECTION_DOWN;
					}
					break;
				case DIRECTION_DOWN:
					block.y--;
					if(block.y == i) {
						dir = DIRECTION_RIGHT;
					}
					break;
				case DIRECTION_RIGHT:
					block.x--;
					if(block.x == i+1) {
						dir = DIRECTION_UP;
						i++;
					}
					break;
			}
		}
		return tile_w*tile_h;
	}

	for(int slice = 0; slice < slice_num; slice++) {
		int slice_y = (image_h/slice_num)*slice;
		int slice_h = (slice == slice_num-1)? image_h - slice*(image_h/slice_num): image_h/slice_num;

		int tile_slice_h = (tile_size.y >= slice_h)? 1: (slice_h + tile_size.y - 1)/tile_size.y;

		int tiles_per_device = (tile_w * tile_slice_h + num - 1) / num;
		int cur_device = 0, cur_tiles = 0;

		for(int tile_y = 0; tile_y < tile_slice_h; tile_y++) {
			for(int tile_x = 0; tile_x < tile_w; tile_x++) {
				int x = tile_x * tile_size.x;
				int y = tile_y * tile_size.y;
				int w = (tile_x == tile_w-1)? image_w - x: tile_size.x;
				int h = (tile_y == tile_slice_h-1)? slice_h - y: tile_size.y;

				int idx = tile_y*tile_w + tile_x;
				state.tiles[idx] = Tile(idx, x, y + slice_y, w, h, sliced? slice: cur_device, only_denoise? Tile::DENOISE : Tile::RENDER, state.global_buffers);
				tile_list->push_back(idx);

				if(!sliced) {
					cur_tiles++;

					if(cur_tiles == tiles_per_device) {
						/* Tiles are already generated in Bottom-to-Top order, so no sort is necessary in that case. */
						if(tile_order != TILE_BOTTOM_TO_TOP) {
							tile_list->sort(TileComparator(tile_order, center, &state.tiles[0]));
						}
						tile_list++;
						cur_tiles = 0;
						cur_device++;
					}
				}
			}
		}
		if(sliced) {
			tile_list++;
		}
	}

	return tile_w*tile_h;
}

void TileManager::set_tiles()
{
	int resolution = state.resolution_divider;
	int image_w = max(1, params.width/resolution);
	int image_h = max(1, params.height/resolution);

	state.num_tiles = gen_tiles(!background);

	state.buffer.width = image_w;
	state.buffer.height = image_h;

	state.buffer.full_x = params.full_x/resolution;
	state.buffer.full_y = params.full_y/resolution;
	state.buffer.full_width = max(1, params.full_width/resolution);
	state.buffer.full_height = max(1, params.full_height/resolution);
}

/* Returns whether the tile should be written (and freed if no denoising is used) instead of updating. */
bool TileManager::return_tile(int index, bool &delete_tile)
{
	int resolution = state.resolution_divider;
	int image_w = max(1, params.width/resolution);
	int image_h = max(1, params.height/resolution);
	int tile_w = (tile_size.x >= image_w)? 1: (image_w + tile_size.x - 1)/tile_size.x;
	int tile_h = (tile_size.y >= image_h)? 1: (image_h + tile_size.y - 1)/tile_size.y;
	int dx[] = {-1, 0, 1, -1, 1, -1, 0, 1, 0}, dy[] = {-1, -1, -1, 0, 0, 1, 1, 1, 0};

	delete_tile = false;

	switch(state.tiles[index].state) {
		case Tile::RENDER:
		{
			assert(!only_denoise);

			if(!schedule_denoising) {
				state.tiles[index].state = Tile::DONE;
				delete_tile = true;
				return true;
			}
			state.tiles[index].state = Tile::RENDERED;
			/* For each neighbor and the tile itself, check whether all of its neighbors have been rendered. If yes, it can be denoised. */
			for(int n = 0; n < 9; n++) {
				int nx = state.tiles[index].x/tile_size.x + dx[n], ny = state.tiles[index].y/tile_size.y + dy[n];
				if(nx < 0 || ny < 0 || nx >= tile_w || ny >= tile_h)
					continue;
				int nindex = ny*state.tile_stride + nx;
				if(state.tiles[nindex].state != Tile::RENDERED)
					continue;
				bool can_be_denoised = true;
				for(int nn = 0; nn < 8; nn++) {
					int nnx = state.tiles[nindex].x/tile_size.x + dx[nn], nny = state.tiles[nindex].y/tile_size.y + dy[nn];
					if(nnx < 0 || nny < 0 || nnx >= tile_w || nny >= tile_h)
						continue;
					int nnindex = nny*state.tile_stride + nnx;
					if(state.tiles[nnindex].state < Tile::RENDERED) {
						can_be_denoised = false;
						break;
					}
				}
				if(can_be_denoised) {
					state.tiles[nindex].state = Tile::DENOISE;
					state.denoise_tiles[state.tiles[nindex].device].push_back(nindex);
				}
			}
			return false;
		}
		case Tile::DENOISE:
		{
			if(only_denoise) {
				state.tiles[index].state = Tile::DONE;
				delete_tile = false;
				return true;
			}
			state.tiles[index].state = Tile::DENOISED;
			/* For each neighbor and the tile itself, check whether all of its neighbors have been denoised. If yes, it can be freed. */
			for(int n = 0; n < 9; n++) {
				int nx = state.tiles[index].x/tile_size.x + dx[n], ny = state.tiles[index].y/tile_size.y + dy[n];
				if(nx < 0 || ny < 0 || nx >= tile_w || ny >= tile_h)
					continue;
				int nindex = ny*state.tile_stride + nx;
				if(state.tiles[nindex].state != Tile::DENOISED)
					continue;
				bool can_be_freed = true;
				for(int nn = 0; nn < 8; nn++) {
					int nnx = state.tiles[nindex].x/tile_size.x + dx[nn], nny = state.tiles[nindex].y/tile_size.y + dy[nn];
					if(nnx < 0 || nny < 0 || nnx >= tile_w || nny >= tile_h)
						continue;
					int nnindex = nny*state.tile_stride + nnx;
					if(state.tiles[nnindex].state < Tile::DENOISED) {
						can_be_freed = false;
						break;
					}
				}
				if(can_be_freed) {
					state.tiles[nindex].state = Tile::DONE;
					/* It can happen that the tile just finished denoising and already can be freed here.
					 * However, in that case it still has to be written before deleting, so we can't delete it here. */
					if(n == 8) {
						delete_tile = true;
					}
					else {
						delete state.tiles[nindex].buffers;
						state.tiles[nindex].buffers = NULL;
					}
				}
			}
			return true;
		}
		default:
			assert(false);
			return true;
	}
}

bool TileManager::next_tile(Tile* &tile, int device)
{
	int logical_device = preserve_tile_device? device: 0;

	if(logical_device >= state.render_tiles.size())
		return false;

	if(!state.denoise_tiles[logical_device].empty()) {
		int idx = state.denoise_tiles[logical_device].front();
		state.denoise_tiles[logical_device].pop_front();
		tile = &state.tiles[idx];
		if(only_denoise)
			state.num_rendered_tiles++;
		return true;
	}

	if(state.render_tiles[logical_device].empty())
		return false;

	int idx = state.render_tiles[logical_device].front();
	state.render_tiles[logical_device].pop_front();
	tile = &state.tiles[idx];
	state.num_rendered_tiles++;
	return true;
}

bool TileManager::done()
{
	int end_sample = (range_num_samples == -1)
	                     ? num_samples
	                     : range_start_sample + range_num_samples;
	return (state.resolution_divider == 1) &&
	       (state.sample+state.num_samples >= end_sample);
}

bool TileManager::next()
{
	if(done())
		return false;

	if(progressive && state.resolution_divider > 1) {
		state.sample = 0;
		state.resolution_divider /= 2;
		state.num_samples = 1;
		set_tiles();
	}
	else {
		state.sample++;

		if(progressive)
			state.num_samples = 1;
		else if(range_num_samples == -1)
			state.num_samples = num_samples;
		else
			state.num_samples = range_num_samples;

		state.resolution_divider = 1;
		set_tiles();
	}

	return true;
}

int TileManager::get_num_effective_samples()
{
	if(only_denoise) {
		return 1;
	}

	return (range_num_samples == -1) ? num_samples
	                                 : range_num_samples;
}

CCL_NAMESPACE_END
<|MERGE_RESOLUTION|>--- conflicted
+++ resolved
@@ -112,7 +112,6 @@
 {
 }
 
-<<<<<<< HEAD
 void TileManager::free_device()
 {
 	if(schedule_denoising) {
@@ -123,10 +122,7 @@
 	}
 }
 
-void TileManager::reset(BufferParams& params_, int num_samples_)
-=======
 static int get_divider(int w, int h, int start_resolution)
->>>>>>> 4b69b6d3
 {
 	int divider = 1;
 	if(start_resolution != INT_MAX) {
@@ -152,13 +148,9 @@
 	state.num_tiles = 0;
 	state.num_rendered_tiles = 0;
 	state.num_samples = 0;
-<<<<<<< HEAD
-	state.resolution_divider = divider;
+	state.resolution_divider = get_divider(params.width, params.height, start_resolution);
 	state.render_tiles.clear();
 	state.denoise_tiles.clear();
-=======
-	state.resolution_divider = get_divider(params.width, params.height, start_resolution);
->>>>>>> 4b69b6d3
 	state.tiles.clear();
 }
 
@@ -169,6 +161,9 @@
 	/* No real progress indication is possible when using unlimited samples. */
 	if(num_samples == INT_MAX) {
 		state.total_pixel_samples = 0;
+	}
+	else if(only_denoise) {
+		state.total_pixel_samples = params.width*params.height;
 	}
 	else {
 		uint64_t pixel_samples = 0;
@@ -183,6 +178,9 @@
 		}
 
 		state.total_pixel_samples = pixel_samples + get_num_effective_samples() * params.width*params.height;
+		if(schedule_denoising) {
+			state.total_pixel_samples += params.width*params.height;
+		}
 	}
 }
 
