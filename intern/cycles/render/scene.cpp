--- conflicted
+++ resolved
@@ -197,8 +197,10 @@
 
 void Scene::free_memory(bool final)
 {
-<<<<<<< HEAD
   if (!params.persistent_data || final) {
+    delete bvh;
+    bvh = NULL;
+
     foreach (Shader *s, shaders)
       delete s;
     foreach (Geometry *g, geometry)
@@ -219,27 +221,6 @@
     particle_systems.clear();
     procedurals.clear();
   }
-=======
-  delete bvh;
-  bvh = NULL;
-
-  foreach (Shader *s, shaders)
-    delete s;
-  foreach (Geometry *g, geometry)
-    delete g;
-  foreach (Object *o, objects)
-    delete o;
-  foreach (Light *l, lights)
-    delete l;
-  foreach (ParticleSystem *p, particle_systems)
-    delete p;
-
-  shaders.clear();
-  geometry.clear();
-  objects.clear();
-  lights.clear();
-  particle_systems.clear();
->>>>>>> 0c1d4769
 
   if (device) {
     if (!params.persistent_data || final) {
