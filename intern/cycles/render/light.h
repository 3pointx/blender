/*
 * Copyright 2011-2013 Blender Foundation
 *
 * Licensed under the Apache License, Version 2.0 (the "License");
 * you may not use this file except in compliance with the License.
 * You may obtain a copy of the License at
 *
 * http://www.apache.org/licenses/LICENSE-2.0
 *
 * Unless required by applicable law or agreed to in writing, software
 * distributed under the License is distributed on an "AS IS" BASIS,
 * WITHOUT WARRANTIES OR CONDITIONS OF ANY KIND, either express or implied.
 * See the License for the specific language governing permissions and
 * limitations under the License.
 */

#ifndef __LIGHT_H__
#define __LIGHT_H__

#include "kernel/kernel_types.h"

#include "graph/node.h"

#include "util/util_ies.h"
#include "util/util_thread.h"
#include "util/util_types.h"
#include "util/util_vector.h"

CCL_NAMESPACE_BEGIN

class Device;
class DeviceScene;
class Object;
class Primitive;
class Progress;
class Scene;
class Shader;

class Light : public Node {
 public:
  NODE_DECLARE;

  Light();

  LightType type;
  float3 co;

  float3 dir;
  float size;

  float3 axisu;
  float sizeu;
  float3 axisv;
  float sizev;
  bool round;

  Transform tfm;

  int map_resolution;

  float spot_angle;
  float spot_smooth;

  bool cast_shadow;
  bool use_mis;
  bool use_diffuse;
  bool use_glossy;
  bool use_transmission;
  bool use_scatter;

  bool is_portal;
  bool is_enabled;

  Shader *shader;
  int samples;
  int max_bounces;
  uint random_id;

  void tag_update(Scene *scene);

  /* Check whether the light has contribution the the scene. */
  bool has_contribution(Scene *scene);
};

class LightManager {
<<<<<<< HEAD
public:
	bool use_light_visibility;
	bool need_update;

	LightManager();
	~LightManager();

	/* IES texture management */
	int add_ies(ustring ies);
	int add_ies_from_file(ustring filename);
	void remove_ies(int slot);

	void device_update(Device *device,
	                   DeviceScene *dscene,
	                   Scene *scene,
	                   Progress& progress);
	void device_free(Device *device, DeviceScene *dscene);

	void tag_update(Scene *scene);

	/* Check whether there is a background light. */
	bool has_background_light(Scene *scene);

protected:
	/* Optimization: disable light which is either unsupported or
	 * which doesn't contribute to the scene or which is only used for MIS
	 * and scene doesn't need MIS.
	 */
	void disable_ineffective_light(Scene *scene);

	void device_update_points(Device *device,
	                          DeviceScene *dscene,
	                          Scene *scene);
	void device_update_distribution(Device *device,
	                                DeviceScene *dscene,
	                                Scene *scene,
	                                Progress& progress);
	void device_update_background(Device *device,
	                              DeviceScene *dscene,
	                              Scene *scene,
	                              Progress& progress);
	void device_update_ies(DeviceScene *dscene);

	/* Check whether light manager can use the object as a light-emissive. */
	bool object_usable_as_light(Object *object);

	/* compute energy of background lights */
	float background_light_energy(Device *device,
	                              DeviceScene *dscene,
	                              Scene *scene,
	                              Progress &progress,
	                              const vector<Primitive> &prims);

	/* compute energy of distant lights */
	float distant_lights_energy(const Scene *scene,
	                            const vector<Primitive> &prims);

	int2 get_background_map_resolution(const Light *background_light,
	                                     const Scene *scene);

	struct IESSlot {
		IESFile ies;
		uint hash;
		int users;
	};

	vector<IESSlot*> ies_slots;
	thread_mutex ies_mutex;
=======
 public:
  bool use_light_visibility;
  bool need_update;

  LightManager();
  ~LightManager();

  /* IES texture management */
  int add_ies(ustring ies);
  int add_ies_from_file(ustring filename);
  void remove_ies(int slot);

  void device_update(Device *device, DeviceScene *dscene, Scene *scene, Progress &progress);
  void device_free(Device *device, DeviceScene *dscene);

  void tag_update(Scene *scene);

  /* Check whether there is a background light. */
  bool has_background_light(Scene *scene);

 protected:
  /* Optimization: disable light which is either unsupported or
   * which doesn't contribute to the scene or which is only used for MIS
   * and scene doesn't need MIS.
   */
  void disable_ineffective_light(Scene *scene);

  void device_update_points(Device *device, DeviceScene *dscene, Scene *scene);
  void device_update_distribution(Device *device,
                                  DeviceScene *dscene,
                                  Scene *scene,
                                  Progress &progress);
  void device_update_background(Device *device,
                                DeviceScene *dscene,
                                Scene *scene,
                                Progress &progress);
  void device_update_ies(DeviceScene *dscene);

  /* Check whether light manager can use the object as a light-emissive. */
  bool object_usable_as_light(Object *object);

  struct IESSlot {
    IESFile ies;
    uint hash;
    int users;
  };

  vector<IESSlot *> ies_slots;
  thread_mutex ies_mutex;
>>>>>>> e12c08e8
};

CCL_NAMESPACE_END

#endif /* __LIGHT_H__ */<|MERGE_RESOLUTION|>--- conflicted
+++ resolved
@@ -83,76 +83,6 @@
 };
 
 class LightManager {
-<<<<<<< HEAD
-public:
-	bool use_light_visibility;
-	bool need_update;
-
-	LightManager();
-	~LightManager();
-
-	/* IES texture management */
-	int add_ies(ustring ies);
-	int add_ies_from_file(ustring filename);
-	void remove_ies(int slot);
-
-	void device_update(Device *device,
-	                   DeviceScene *dscene,
-	                   Scene *scene,
-	                   Progress& progress);
-	void device_free(Device *device, DeviceScene *dscene);
-
-	void tag_update(Scene *scene);
-
-	/* Check whether there is a background light. */
-	bool has_background_light(Scene *scene);
-
-protected:
-	/* Optimization: disable light which is either unsupported or
-	 * which doesn't contribute to the scene or which is only used for MIS
-	 * and scene doesn't need MIS.
-	 */
-	void disable_ineffective_light(Scene *scene);
-
-	void device_update_points(Device *device,
-	                          DeviceScene *dscene,
-	                          Scene *scene);
-	void device_update_distribution(Device *device,
-	                                DeviceScene *dscene,
-	                                Scene *scene,
-	                                Progress& progress);
-	void device_update_background(Device *device,
-	                              DeviceScene *dscene,
-	                              Scene *scene,
-	                              Progress& progress);
-	void device_update_ies(DeviceScene *dscene);
-
-	/* Check whether light manager can use the object as a light-emissive. */
-	bool object_usable_as_light(Object *object);
-
-	/* compute energy of background lights */
-	float background_light_energy(Device *device,
-	                              DeviceScene *dscene,
-	                              Scene *scene,
-	                              Progress &progress,
-	                              const vector<Primitive> &prims);
-
-	/* compute energy of distant lights */
-	float distant_lights_energy(const Scene *scene,
-	                            const vector<Primitive> &prims);
-
-	int2 get_background_map_resolution(const Light *background_light,
-	                                     const Scene *scene);
-
-	struct IESSlot {
-		IESFile ies;
-		uint hash;
-		int users;
-	};
-
-	vector<IESSlot*> ies_slots;
-	thread_mutex ies_mutex;
-=======
  public:
   bool use_light_visibility;
   bool need_update;
@@ -194,6 +124,18 @@
   /* Check whether light manager can use the object as a light-emissive. */
   bool object_usable_as_light(Object *object);
 
+  /* compute energy of background lights */
+  float background_light_energy(Device *device,
+                                DeviceScene *dscene,
+                                Scene *scene,
+                                Progress &progress,
+                                const vector<Primitive> &prims);
+
+  /* compute energy of distant lights */
+  float distant_lights_energy(const Scene *scene, const vector<Primitive> &prims);
+
+  int2 get_background_map_resolution(const Light *background_light, const Scene *scene);
+
   struct IESSlot {
     IESFile ies;
     uint hash;
@@ -202,7 +144,6 @@
 
   vector<IESSlot *> ies_slots;
   thread_mutex ies_mutex;
->>>>>>> e12c08e8
 };
 
 CCL_NAMESPACE_END
