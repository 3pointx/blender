--- conflicted
+++ resolved
@@ -206,15 +206,9 @@
 		threads.resize(num_threads);
 
 		const int num_groups = system_cpu_group_count();
-<<<<<<< HEAD
-		unsigned short num_process_groups;
-		vector<unsigned short> process_groups;
-		int current_group_threads;
-=======
 		unsigned short num_process_groups = 0;
 		vector<unsigned short> process_groups;
 		int current_group_threads = 0;
->>>>>>> 5e9132b3
 		if(num_groups > 1) {
 			process_groups.resize(num_groups);
 			num_process_groups = system_cpu_process_groups(num_groups, 
