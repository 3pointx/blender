--- conflicted
+++ resolved
@@ -146,20 +146,20 @@
 	)
 endif()
 
-<<<<<<< HEAD
+if(WITH_CYCLES_OPENSUBDIV)
+	add_definitions(-DWITH_OPENSUBDIV)
+	include_directories(
+		SYSTEM
+		${OPENSUBDIV_INCLUDE_DIR}
+	)
+endif()
+
 if(WITH_OPENVDB)
 	add_definitions(-DWITH_OPENVDB)
 	add_definitions(-DDWREAL_IS_DOUBLE=0)
 	add_definitions(-DTBB_USE_EXCEPTIONS=0)
 	include_directories(
 		${OPENVDB_INCLUDE_DIRS}
-=======
-if(WITH_CYCLES_OPENSUBDIV)
-	add_definitions(-DWITH_OPENSUBDIV)
-	include_directories(
-		SYSTEM
-		${OPENSUBDIV_INCLUDE_DIR}
->>>>>>> ce785868
 	)
 endif()
 
