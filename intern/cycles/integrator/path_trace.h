--- conflicted
+++ resolved
@@ -281,7 +281,9 @@
   /* Denoiser which takes care of denoising the big tile. */
   unique_ptr<Denoiser> denoiser_;
 
-<<<<<<< HEAD
+  /* Denoiser device descriptor which holds the denoised big tile for multi-device workloads. */
+  unique_ptr<PathTraceWork> big_tile_denoise_work_;
+
 #ifdef WITH_PATH_GUIDING
   /* Guiding related attributes */
   GuidingParams guiding_params_;
@@ -297,10 +299,6 @@
   /* The number of already performed training iterations for the guiding field.*/
   int guiding_update_count = 0;
 #endif
-=======
-  /* Denoiser device descriptor which holds the denoised big tile for multi-device workloads. */
-  unique_ptr<PathTraceWork> big_tile_denoise_work_;
->>>>>>> 3aeacb9a
 
   /* State which is common for all the steps of the render work.
    * Is brought up to date in the `render()` call and is accessed from all the steps involved into
