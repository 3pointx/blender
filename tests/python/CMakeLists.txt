# ***** BEGIN GPL LICENSE BLOCK *****
#
# This program is free software; you can redistribute it and/or
# modify it under the terms of the GNU General Public License
# as published by the Free Software Foundation; either version 2
# of the License, or (at your option) any later version.
#
# This program is distributed in the hope that it will be useful,
# but WITHOUT ANY WARRANTY; without even the implied warranty of
# MERCHANTABILITY or FITNESS FOR A PARTICULAR PURPOSE.  See the
# GNU General Public License for more details.
#
# You should have received a copy of the GNU General Public License
# along with this program; if not, write to the Free Software Foundation,
# Inc., 51 Franklin Street, Fifth Floor, Boston, MA 02110-1301, USA.
#
# Contributor(s): Jacques Beaurain.
#
# ***** END GPL LICENSE BLOCK *****

# --env-system-scripts allows to run without the install target.

# Use '--write-blend=/tmp/test.blend' to view output

# Some tests are interesting but take too long to run
# and don't give deterministic results
set(USE_EXPERIMENTAL_TESTS FALSE)

set(TEST_SRC_DIR ${CMAKE_SOURCE_DIR}/../lib/tests)
set(TEST_OUT_DIR ${CMAKE_BINARY_DIR}/tests)

# ugh, any better way to do this on testing only?
execute_process(COMMAND ${CMAKE_COMMAND} -E make_directory ${TEST_OUT_DIR})

#~	if(NOT IS_DIRECTORY ${TEST_SRC_DIR})
#~		message(FATAL_ERROR "CMake test directory not found!")
#~	endif()

# all calls to blender use this
if(APPLE)
	if(${CMAKE_GENERATOR} MATCHES "Xcode")
		set(TEST_BLENDER_EXE ${EXECUTABLE_OUTPUT_PATH}/Debug/blender.app/Contents/MacOS/blender)
	else()
		set(TEST_BLENDER_EXE ${EXECUTABLE_OUTPUT_PATH}/blender.app/Contents/MacOS/blender)
	endif()
else()
	set(TEST_BLENDER_EXE ${EXECUTABLE_OUTPUT_PATH}/blender)
endif()

# for testing with valgrind prefix: valgrind --track-origins=yes --error-limit=no
set(TEST_BLENDER_EXE_BARE ${TEST_BLENDER_EXE})
set(TEST_BLENDER_EXE_PARAMS --background -noaudio --factory-startup --env-system-scripts ${CMAKE_SOURCE_DIR}/release/scripts)
set(TEST_BLENDER_EXE ${TEST_BLENDER_EXE} ${TEST_BLENDER_EXE_PARAMS} )


# ------------------------------------------------------------------------------
# GENERAL PYTHON CORRECTNESS TESTS
add_test(script_load_keymap ${TEST_BLENDER_EXE}
	--python ${CMAKE_CURRENT_LIST_DIR}/bl_keymap_completeness.py
)

add_test(script_load_addons ${TEST_BLENDER_EXE}
	--python ${CMAKE_CURRENT_LIST_DIR}/bl_load_addons.py
)

add_test(script_load_modules ${TEST_BLENDER_EXE}
	--python ${CMAKE_CURRENT_LIST_DIR}/bl_load_py_modules.py
)

# test running operators doesn't segfault under various conditions
if(USE_EXPERIMENTAL_TESTS)
	add_test(script_run_operators ${TEST_BLENDER_EXE}
		--python ${CMAKE_CURRENT_LIST_DIR}/bl_run_operators.py
	)
endif()

# ------------------------------------------------------------------------------
# PY API TESTS
add_test(script_pyapi_bpy_path ${TEST_BLENDER_EXE}
	--python ${CMAKE_CURRENT_LIST_DIR}/bl_pyapi_bpy_path.py
)

add_test(script_pyapi_bpy_utils_units ${TEST_BLENDER_EXE}
	--python ${CMAKE_CURRENT_LIST_DIR}/bl_pyapi_bpy_utils_units.py
)

add_test(script_pyapi_mathutils ${TEST_BLENDER_EXE}
	--python ${CMAKE_CURRENT_LIST_DIR}/bl_pyapi_mathutils.py
)

add_test(script_pyapi_idprop ${TEST_BLENDER_EXE}
	--python ${CMAKE_CURRENT_LIST_DIR}/bl_pyapi_idprop.py
)

add_test(script_pyapi_idprop_datablock ${TEST_BLENDER_EXE}
	--python ${CMAKE_CURRENT_LIST_DIR}/bl_pyapi_idprop_datablock.py
)

# ------------------------------------------------------------------------------
# MODELING TESTS
add_test(bevel ${TEST_BLENDER_EXE}
	${TEST_SRC_DIR}/modeling/bevel_regression.blend
	--python-text run_tests
)

add_test(split_faces ${TEST_BLENDER_EXE}
<<<<<<< HEAD
    ${TEST_SRC_DIR}/modeling/split_faces_test.blend
    --python-text run_tests
=======
	${TEST_SRC_DIR}/modeling/split_faces_test.blend
	--python-text run_tests
)

# ------------------------------------------------------------------------------
# MODIFIERS TESTS
add_test(modifier_array ${TEST_BLENDER_EXE}
	${TEST_SRC_DIR}/modifier_stack/array_test.blend
	--python-text run_tests
>>>>>>> 5e9132b3
)

# ------------------------------------------------------------------------------
# IO TESTS

# OBJ Import tests
# disabled until updated & working
if(FALSE)
add_test(import_obj_cube ${TEST_BLENDER_EXE}
	--python ${CMAKE_CURRENT_LIST_DIR}/bl_test.py --
	--run={'FINISHED'}&bpy.ops.import_scene.obj\(filepath='${TEST_SRC_DIR}/io_tests/obj/cube.obj'\)
	--md5=39cce4bacac2d1b18fc470380279bc15 --md5_method=SCENE
	--write-blend=${TEST_OUT_DIR}/import_obj_cube.blend
)

add_test(import_obj_nurbs_cyclic ${TEST_BLENDER_EXE}
	--python ${CMAKE_CURRENT_LIST_DIR}/bl_test.py --
	--run={'FINISHED'}&bpy.ops.import_scene.obj\(filepath='${TEST_SRC_DIR}/io_tests/obj/nurbs_cyclic.obj'\)
	--md5=ad3c307e5883224a0492378cd32691ab --md5_method=SCENE
	--write-blend=${TEST_OUT_DIR}/import_obj_nurbs_cyclic.blend
)

add_test(import_obj_makehuman ${TEST_BLENDER_EXE}
	--python ${CMAKE_CURRENT_LIST_DIR}/bl_test.py --
	--run={'FINISHED'}&bpy.ops.import_scene.obj\(filepath='${TEST_SRC_DIR}/io_tests/obj/makehuman.obj'\)
	--md5=c9f78b185e58358daa4ecaecfa75464e --md5_method=SCENE
	--write-blend=${TEST_OUT_DIR}/import_obj_makehuman.blend
)
endif()

# OBJ Export tests
add_test(export_obj_cube ${TEST_BLENDER_EXE}
	${TEST_SRC_DIR}/io_tests/blend_geometry/all_quads.blend
	--python ${CMAKE_CURRENT_LIST_DIR}/bl_test.py --
	--run={'FINISHED'}&bpy.ops.export_scene.obj\(filepath='${TEST_OUT_DIR}/export_obj_cube.obj',use_selection=False\)
	--md5_source=${TEST_OUT_DIR}/export_obj_cube.obj
	--md5_source=${TEST_OUT_DIR}/export_obj_cube.mtl
	--md5=e80660437ad9bfe082849641c361a233 --md5_method=FILE
)

add_test(export_obj_nurbs ${TEST_BLENDER_EXE}
	${TEST_SRC_DIR}/io_tests/blend_geometry/nurbs.blend
	--python ${CMAKE_CURRENT_LIST_DIR}/bl_test.py --
	--run={'FINISHED'}&bpy.ops.export_scene.obj\(filepath='${TEST_OUT_DIR}/export_obj_nurbs.obj',use_selection=False,use_nurbs=True\)
	--md5_source=${TEST_OUT_DIR}/export_obj_nurbs.obj
	--md5_source=${TEST_OUT_DIR}/export_obj_nurbs.mtl
	--md5=a733ae4fa4a591ea9b0912da3af042de --md5_method=FILE
)

# disabled until updated & working
if(FALSE)
add_test(export_obj_all_objects ${TEST_BLENDER_EXE}
	${TEST_SRC_DIR}/io_tests/blend_scene/all_objects.blend
	--python ${CMAKE_CURRENT_LIST_DIR}/bl_test.py --
	--run={'FINISHED'}&bpy.ops.export_scene.obj\(filepath='${TEST_OUT_DIR}/export_obj_all_objects.obj',use_selection=False,use_nurbs=True\)
	--md5_source=${TEST_OUT_DIR}/export_obj_all_objects.obj
	--md5_source=${TEST_OUT_DIR}/export_obj_all_objects.mtl
	--md5=04b3ed97cede07a19548fc518ce9f8ca --md5_method=FILE
)
endif()



# PLY Import tests
add_test(import_ply_cube ${TEST_BLENDER_EXE}
	--python ${CMAKE_CURRENT_LIST_DIR}/bl_test.py --
	--run={'FINISHED'}&bpy.ops.import_mesh.ply\(filepath='${TEST_SRC_DIR}/io_tests/ply/cube_ascii.ply'\)
	--md5=527134343c27fc0ea73115b85fbfd3ac --md5_method=SCENE
	--write-blend=${TEST_OUT_DIR}/import_ply_cube.blend
)

add_test(import_ply_bunny ${TEST_BLENDER_EXE}
	--python ${CMAKE_CURRENT_LIST_DIR}/bl_test.py --
	--run={'FINISHED'}&bpy.ops.import_mesh.ply\(filepath='${TEST_SRC_DIR}/io_tests/ply/bunny2.ply'\)
	--md5=6ea5b8533400a17accf928b8fd024eaa --md5_method=SCENE
	--write-blend=${TEST_OUT_DIR}/import_ply_bunny.blend
)

add_test(import_ply_small_holes ${TEST_BLENDER_EXE}
	--python ${CMAKE_CURRENT_LIST_DIR}/bl_test.py --
	--run={'FINISHED'}&bpy.ops.import_mesh.ply\(filepath='${TEST_SRC_DIR}/io_tests/ply/many_small_holes.ply'\)
	--md5=c3093e26ecae5b6d59fbbcf2a0d0b39f --md5_method=SCENE
	--write-blend=${TEST_OUT_DIR}/import_ply_small_holes.blend
)

# PLY Export
# disabled until updated & working
if(FALSE)
add_test(export_ply_cube_all_data ${TEST_BLENDER_EXE}
	${TEST_SRC_DIR}/io_tests/blend_geometry/cube_all_data.blend
	--python ${CMAKE_CURRENT_LIST_DIR}/bl_test.py --
	--run={'FINISHED'}&bpy.ops.export_mesh.ply\(filepath='${TEST_OUT_DIR}/export_ply_cube_all_data.ply'\)
	--md5_source=${TEST_OUT_DIR}/export_ply_cube_all_data.ply
	--md5=6adc3748ceae8298496f99d0e7e76c15 --md5_method=FILE
)

add_test(export_ply_suzanne_all_data ${TEST_BLENDER_EXE}
	${TEST_SRC_DIR}/io_tests/blend_geometry/suzanne_all_data.blend
	--python ${CMAKE_CURRENT_LIST_DIR}/bl_test.py --
	--run={'FINISHED'}&bpy.ops.export_mesh.ply\(filepath='${TEST_OUT_DIR}/export_ply_suzanne_all_data.ply'\)
	--md5_source=${TEST_OUT_DIR}/export_ply_suzanne_all_data.ply
	--md5=68ba23f02efd6511bfd093f45f703221 --md5_method=FILE
)
endif()

add_test(export_ply_vertices ${TEST_BLENDER_EXE}  # lame, add a better one
	${TEST_SRC_DIR}/io_tests/blend_geometry/vertices.blend
	--python ${CMAKE_CURRENT_LIST_DIR}/bl_test.py --
	--run={'FINISHED'}&bpy.ops.export_mesh.ply\(filepath='${TEST_OUT_DIR}/export_ply_vertices.ply'\)
	--md5_source=${TEST_OUT_DIR}/export_ply_vertices.ply
	--md5=37faba0aa2014451b27f951afa92f870 --md5_method=FILE
)


# STL Import tests
# disabled until updated & working
if(FALSE)
add_test(import_stl_cube ${TEST_BLENDER_EXE}
	--python ${CMAKE_CURRENT_LIST_DIR}/bl_test.py --
	--run={'FINISHED'}&bpy.ops.import_mesh.stl\(filepath='${TEST_SRC_DIR}/io_tests/stl/cube.stl'\)
	--md5=8ceb5bb7e1cb5f4342fa1669988c66b4 --md5_method=SCENE
	--write-blend=${TEST_OUT_DIR}/import_stl_cube.blend
)

add_test(import_stl_conrod ${TEST_BLENDER_EXE}
	--python ${CMAKE_CURRENT_LIST_DIR}/bl_test.py --
	--run={'FINISHED'}&bpy.ops.import_mesh.stl\(filepath='${TEST_SRC_DIR}/io_tests/stl/conrod.stl'\)
	--md5=690a4b8eb9002dcd8631c5a575ea7348 --md5_method=SCENE
	--write-blend=${TEST_OUT_DIR}/import_stl_conrod.blend
)

add_test(import_stl_knot_max_simplified ${TEST_BLENDER_EXE}
	--python ${CMAKE_CURRENT_LIST_DIR}/bl_test.py --
	--run={'FINISHED'}&bpy.ops.import_mesh.stl\(filepath='${TEST_SRC_DIR}/io_tests/stl/knot_max_simplified.stl'\)
	--md5=baf82803f45a84ec4ddbad9cef57dd3e --md5_method=SCENE
	--write-blend=${TEST_OUT_DIR}/import_stl_knot_max_simplified.blend
)
endif()

# STL Export
# disabled until updated & working
if(FALSE)
add_test(export_stl_cube_all_data ${TEST_BLENDER_EXE}
	${TEST_SRC_DIR}/io_tests/blend_geometry/cube_all_data.blend
	--python ${CMAKE_CURRENT_LIST_DIR}/bl_test.py --
	--run={'FINISHED'}&bpy.ops.export_mesh.stl\(filepath='${TEST_OUT_DIR}/export_stl_cube_all_data.stl'\)
	--md5_source=${TEST_OUT_DIR}/export_stl_cube_all_data.stl
	--md5=64cb97c0cabb015e1c3f76369835075a --md5_method=FILE
)

add_test(export_stl_suzanne_all_data ${TEST_BLENDER_EXE}
	${TEST_SRC_DIR}/io_tests/blend_geometry/suzanne_all_data.blend
	--python ${CMAKE_CURRENT_LIST_DIR}/bl_test.py --
	--run={'FINISHED'}&bpy.ops.export_mesh.stl\(filepath='${TEST_OUT_DIR}/export_stl_suzanne_all_data.stl'\)
	--md5_source=${TEST_OUT_DIR}/export_stl_suzanne_all_data.stl
	--md5=e9b23c97c139ad64961c635105bb9192 --md5_method=FILE
)

add_test(export_stl_vertices ${TEST_BLENDER_EXE}  # lame, add a better one
	${TEST_SRC_DIR}/io_tests/blend_geometry/vertices.blend
	--python ${CMAKE_CURRENT_LIST_DIR}/bl_test.py --
	--run={'FINISHED'}&bpy.ops.export_mesh.stl\(filepath='${TEST_OUT_DIR}/export_stl_vertices.stl'\)
	--md5_source=${TEST_OUT_DIR}/export_stl_vertices.stl
	--md5=3fd3c877e573beeebc782532cc005820 --md5_method=FILE
)
endif()


# X3D Import
# disabled until updated & working
if(FALSE)
add_test(import_x3d_cube ${TEST_BLENDER_EXE}
	--python ${CMAKE_CURRENT_LIST_DIR}/bl_test.py --
	--run={'FINISHED'}&bpy.ops.import_scene.x3d\(filepath='${TEST_SRC_DIR}/io_tests/x3d/color_cube.x3d'\)
	--md5=3fae9be004199c145941cd3f9f80ad7b --md5_method=SCENE
	--write-blend=${TEST_OUT_DIR}/import_x3d_cube.blend
)

add_test(import_x3d_teapot ${TEST_BLENDER_EXE}
	--python ${CMAKE_CURRENT_LIST_DIR}/bl_test.py --
	--run={'FINISHED'}&bpy.ops.import_scene.x3d\(filepath='${TEST_SRC_DIR}/io_tests/x3d/teapot.x3d'\)
	--md5=8ee196c71947dce4199d55698501691e --md5_method=SCENE
	--write-blend=${TEST_OUT_DIR}/import_x3d_teapot.blend
)

add_test(import_x3d_suzanne_material ${TEST_BLENDER_EXE}
	--python ${CMAKE_CURRENT_LIST_DIR}/bl_test.py --
	--run={'FINISHED'}&bpy.ops.import_scene.x3d\(filepath='${TEST_SRC_DIR}/io_tests/x3d/suzanne_material.x3d'\)
	--md5=3edea1353257d8b5a5f071942f417be6 --md5_method=SCENE
	--write-blend=${TEST_OUT_DIR}/import_x3d_suzanne_material.blend
)

# X3D Export
add_test(export_x3d_cube ${TEST_BLENDER_EXE}
	${TEST_SRC_DIR}/io_tests/blend_geometry/all_quads.blend
	--python ${CMAKE_CURRENT_LIST_DIR}/bl_test.py --
	--run={'FINISHED'}&bpy.ops.export_scene.x3d\(filepath='${TEST_OUT_DIR}/export_x3d_cube.x3d',use_selection=False\)
	--md5_source=${TEST_OUT_DIR}/export_x3d_cube.x3d
	--md5=05312d278fe41da33560fdfb9bdb268f --md5_method=FILE
)

add_test(export_x3d_nurbs ${TEST_BLENDER_EXE}
	${TEST_SRC_DIR}/io_tests/blend_geometry/nurbs.blend
	--python ${CMAKE_CURRENT_LIST_DIR}/bl_test.py --
	--run={'FINISHED'}&bpy.ops.export_scene.x3d\(filepath='${TEST_OUT_DIR}/export_x3d_nurbs.x3d',use_selection=False\)
	--md5_source=${TEST_OUT_DIR}/export_x3d_nurbs.x3d
	--md5=4286d4a2aa507ef78b22ddcbdcc88481 --md5_method=FILE
)

add_test(export_x3d_all_objects ${TEST_BLENDER_EXE}
	${TEST_SRC_DIR}/io_tests/blend_scene/all_objects.blend
	--python ${CMAKE_CURRENT_LIST_DIR}/bl_test.py --
	--run={'FINISHED'}&bpy.ops.export_scene.x3d\(filepath='${TEST_OUT_DIR}/export_x3d_all_objects.x3d',use_selection=False\)
	--md5_source=${TEST_OUT_DIR}/export_x3d_all_objects.x3d
	--md5=f5f9fa4c5619a0eeab66685aafd2f7f0 --md5_method=FILE
)
endif()



# 3DS Import
# disabled until updated & working
if(FALSE)
add_test(import_3ds_cube ${TEST_BLENDER_EXE}
	--python ${CMAKE_CURRENT_LIST_DIR}/bl_test.py --
	--run={'FINISHED'}&bpy.ops.import_scene.autodesk_3ds\(filepath='${TEST_SRC_DIR}/io_tests/3ds/cube.3ds'\)
	--md5=cb5a45c35a343c3f5beca2a918472951 --md5_method=SCENE
	--write-blend=${TEST_OUT_DIR}/import_3ds_cube.blend
)

add_test(import_3ds_hierarchy_lara ${TEST_BLENDER_EXE}
	--python ${CMAKE_CURRENT_LIST_DIR}/bl_test.py --
	--run={'FINISHED'}&bpy.ops.import_scene.autodesk_3ds\(filepath='${TEST_SRC_DIR}/io_tests/3ds/hierarchy_lara.3ds'\)
	--md5=766c873d9fdb5f190e43796cfbae63b6 --md5_method=SCENE
	--write-blend=${TEST_OUT_DIR}/import_3ds_hierarchy_lara.blend
)

add_test(import_3ds_hierarchy_greek_trireme ${TEST_BLENDER_EXE}
	--python ${CMAKE_CURRENT_LIST_DIR}/bl_test.py --
	--run={'FINISHED'}&bpy.ops.import_scene.autodesk_3ds\(filepath='${TEST_SRC_DIR}/io_tests/3ds/hierarchy_greek_trireme.3ds'\)
	--md5=b62ee30101e8999cb91ef4f8a8760056 --md5_method=SCENE
	--write-blend=${TEST_OUT_DIR}/import_3ds_hierarchy_greek_trireme.blend
)
endif()

# 3DS Export
# disabled until updated & working
if(FALSE)
add_test(export_3ds_cube ${TEST_BLENDER_EXE}
	${TEST_SRC_DIR}/io_tests/blend_geometry/all_quads.blend
	--python ${CMAKE_CURRENT_LIST_DIR}/bl_test.py --
	--run={'FINISHED'}&bpy.ops.export_scene.autodesk_3ds\(filepath='${TEST_OUT_DIR}/export_3ds_cube.3ds',use_selection=False\)
	--md5_source=${TEST_OUT_DIR}/export_3ds_cube.3ds
	--md5=a31f5071b6c6dc7445b9099cdc7f63b3 --md5_method=FILE
)

add_test(export_3ds_nurbs ${TEST_BLENDER_EXE}
	${TEST_SRC_DIR}/io_tests/blend_geometry/nurbs.blend
	--python ${CMAKE_CURRENT_LIST_DIR}/bl_test.py --
	--run={'FINISHED'}&bpy.ops.export_scene.autodesk_3ds\(filepath='${TEST_OUT_DIR}/export_3ds_nurbs.3ds',use_selection=False\)
	--md5_source=${TEST_OUT_DIR}/export_3ds_nurbs.3ds
	--md5=5bdd21be3c80d814fbc83cb25edb08c2 --md5_method=FILE
)

add_test(export_3ds_all_objects ${TEST_BLENDER_EXE}
	${TEST_SRC_DIR}/io_tests/blend_scene/all_objects.blend
	--python ${CMAKE_CURRENT_LIST_DIR}/bl_test.py --
	--run={'FINISHED'}&bpy.ops.export_scene.autodesk_3ds\(filepath='${TEST_OUT_DIR}/export_3ds_all_objects.3ds',use_selection=False\)
	--md5_source=${TEST_OUT_DIR}/export_3ds_all_objects.3ds
	--md5=68447761ab0ca38e1e22e7c177ed48a8 --md5_method=FILE
)
endif()



# FBX Export
# 'use_metadata=False' for reliable md5's
# disabled until updated & working
if(FALSE)
add_test(export_fbx_cube ${TEST_BLENDER_EXE}
	${TEST_SRC_DIR}/io_tests/blend_geometry/all_quads.blend
	--python ${CMAKE_CURRENT_LIST_DIR}/bl_test.py --
	--run={'FINISHED'}&bpy.ops.export_scene.fbx\(filepath='${TEST_OUT_DIR}/export_fbx_cube.fbx',use_selection=False,use_metadata=False\)
	--md5_source=${TEST_OUT_DIR}/export_fbx_cube.fbx
	--md5=59a35577462f95f9a0b4e6035226ce9b --md5_method=FILE
)

add_test(export_fbx_nurbs ${TEST_BLENDER_EXE}
	${TEST_SRC_DIR}/io_tests/blend_geometry/nurbs.blend
	--python ${CMAKE_CURRENT_LIST_DIR}/bl_test.py --
	--run={'FINISHED'}&bpy.ops.export_scene.fbx\(filepath='${TEST_OUT_DIR}/export_fbx_nurbs.fbx',use_selection=False,use_metadata=False\)
	--md5_source=${TEST_OUT_DIR}/export_fbx_nurbs.fbx
	--md5=d31875f18f613fa0c3b16e978f87f6f8 --md5_method=FILE
)

add_test(export_fbx_all_objects ${TEST_BLENDER_EXE}
	${TEST_SRC_DIR}/io_tests/blend_scene/all_objects.blend
	--python ${CMAKE_CURRENT_LIST_DIR}/bl_test.py --
	--run={'FINISHED'}&bpy.ops.export_scene.fbx\(filepath='${TEST_OUT_DIR}/export_fbx_all_objects.fbx',use_selection=False,use_metadata=False\)
	--md5_source=${TEST_OUT_DIR}/export_fbx_all_objects.fbx
	--md5=b35eb2a9d0e73762ecae2278c25a38ac --md5_method=FILE
)
endif()

if(WITH_CYCLES)
	if(OPENIMAGEIO_IDIFF AND EXISTS "${TEST_SRC_DIR}/cycles/ctests/shader")
		macro(add_cycles_render_test subject)
			if(MSVC)
				add_test(NAME cycles_${subject}_test
					COMMAND
						"$<TARGET_FILE_DIR:blender>/${BLENDER_VERSION_MAJOR}.${BLENDER_VERSION_MINOR}/python/bin/python$<$<CONFIG:Debug>:_d>"
						${CMAKE_CURRENT_LIST_DIR}/cycles_render_tests.py
					-blender "$<TARGET_FILE:blender>"
					-testdir "${TEST_SRC_DIR}/cycles/ctests/${subject}"
					-idiff "${OPENIMAGEIO_IDIFF}"
				)
			else()
				add_test(cycles_${subject}_test
					 ${CMAKE_CURRENT_LIST_DIR}/cycles_render_tests.py
					-blender "${TEST_BLENDER_EXE_BARE}"
					-testdir "${TEST_SRC_DIR}/cycles/ctests/${subject}"
					-idiff "${OPENIMAGEIO_IDIFF}"
				)
			endif()
		endmacro()
		if(WITH_OPENGL_TESTS)
			add_cycles_render_test(opengl)
		endif()
		add_cycles_render_test(image)
		add_cycles_render_test(mblur)
		add_cycles_render_test(reports)
		add_cycles_render_test(render)
		add_cycles_render_test(shader)
<<<<<<< HEAD
=======
	else()
		MESSAGE(STATUS "Disabling Cycles tests because tests folder does not exist")
	endif()
endif()

if(WITH_ALEMBIC)
	find_package_wrapper(Alembic)
	if(NOT ALEMBIC_FOUND)
		message(FATAL_ERROR "Alembic is enabled but cannot be found")
	endif()
	get_filename_component(real_include_dir ${ALEMBIC_INCLUDE_DIR} REALPATH)
	get_filename_component(ALEMBIC_ROOT_DIR ${real_include_dir} DIRECTORY)

	if(MSVC)
		add_test(NAME alembic_tests
			COMMAND
				"$<TARGET_FILE_DIR:blender>/${BLENDER_VERSION_MAJOR}.${BLENDER_VERSION_MINOR}/python/bin/python$<$<CONFIG:Debug>:_d>"
				${CMAKE_CURRENT_LIST_DIR}/alembic_tests.py
			--blender "$<TARGET_FILE:blender>"
			--testdir "${TEST_SRC_DIR}/alembic"
			--alembic-root "${ALEMBIC_ROOT_DIR}"
		)
		add_test(NAME script_alembic_import
			COMMAND
			"$<TARGET_FILE:blender>" ${TEST_BLENDER_EXE_PARAMS}
		--python ${CMAKE_CURRENT_LIST_DIR}/bl_alembic_import_test.py
		--
		--testdir "${TEST_SRC_DIR}/alembic"
		--with-legacy-depsgraph=${WITH_LEGACY_DEPSGRAPH}
		)

>>>>>>> 5e9132b3
	else()
		add_test(alembic_tests
			${CMAKE_CURRENT_LIST_DIR}/alembic_tests.py
			--blender "${TEST_BLENDER_EXE_BARE}"
			--testdir "${TEST_SRC_DIR}/alembic"
			--alembic-root "${ALEMBIC_ROOT_DIR}"
		)
		add_test(script_alembic_import ${TEST_BLENDER_EXE}
		--python ${CMAKE_CURRENT_LIST_DIR}/bl_alembic_import_test.py
		--
		--testdir "${TEST_SRC_DIR}/alembic"
		--with-legacy-depsgraph=${WITH_LEGACY_DEPSGRAPH}
		)

	endif()
endif()<|MERGE_RESOLUTION|>--- conflicted
+++ resolved
@@ -104,10 +104,6 @@
 )
 
 add_test(split_faces ${TEST_BLENDER_EXE}
-<<<<<<< HEAD
-    ${TEST_SRC_DIR}/modeling/split_faces_test.blend
-    --python-text run_tests
-=======
 	${TEST_SRC_DIR}/modeling/split_faces_test.blend
 	--python-text run_tests
 )
@@ -117,7 +113,6 @@
 add_test(modifier_array ${TEST_BLENDER_EXE}
 	${TEST_SRC_DIR}/modifier_stack/array_test.blend
 	--python-text run_tests
->>>>>>> 5e9132b3
 )
 
 # ------------------------------------------------------------------------------
@@ -451,8 +446,6 @@
 		add_cycles_render_test(reports)
 		add_cycles_render_test(render)
 		add_cycles_render_test(shader)
-<<<<<<< HEAD
-=======
 	else()
 		MESSAGE(STATUS "Disabling Cycles tests because tests folder does not exist")
 	endif()
@@ -484,7 +477,6 @@
 		--with-legacy-depsgraph=${WITH_LEGACY_DEPSGRAPH}
 		)
 
->>>>>>> 5e9132b3
 	else()
 		add_test(alembic_tests
 			${CMAKE_CURRENT_LIST_DIR}/alembic_tests.py
