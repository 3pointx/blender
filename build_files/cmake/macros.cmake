--- conflicted
+++ resolved
@@ -1218,11 +1218,6 @@
 
 macro(without_system_libs_end)
   unset(CMAKE_IGNORE_PATH)
-<<<<<<< HEAD
-  if(APPLE)
-    # FIRST is the default.
-    set(CMAKE_FIND_FRAMEWORK FIRST)
-  endif()
 endmacro()
 
 # Utility to gather and install precompiled shared libraries.
@@ -1308,6 +1303,4 @@
       DESTINATION "./blender.shared"
       CONFIGURATIONS Debug
   )
-=======
->>>>>>> b47a234f
 endmacro()