# SPDX-License-Identifier: GPL-2.0-or-later
# Copyright 2016 Blender Foundation. All rights reserved.

# Libraries configuration for Windows.

add_definitions(-DWIN32)

if(NOT MSVC)
  message(FATAL_ERROR "Compiler is unsupported")
endif()

if(CMAKE_C_COMPILER_ID MATCHES "Clang")
  set(MSVC_CLANG ON)
  set(VC_TOOLS_DIR $ENV{VCToolsRedistDir} CACHE STRING "Location of the msvc redistributables")
  set(MSVC_REDIST_DIR ${VC_TOOLS_DIR})
  if(DEFINED MSVC_REDIST_DIR)
    file(TO_CMAKE_PATH ${MSVC_REDIST_DIR} MSVC_REDIST_DIR)
  else()
    message("Unable to detect the Visual Studio redist directory, copying of the runtime dlls will not work, try running from the visual studio developer prompt.")
  endif()
  # 1) CMake has issues detecting openmp support in clang-cl so we have to provide
  #    the right switches here.
  # 2) While the /openmp switch *should* work, it currently doesn't as for clang 9.0.0
  if(WITH_OPENMP)
    set(OPENMP_CUSTOM ON)
    set(OPENMP_FOUND ON)
    set(OpenMP_C_FLAGS "/clang:-fopenmp")
    set(OpenMP_CXX_FLAGS "/clang:-fopenmp")
    GET_FILENAME_COMPONENT(LLVMROOT "[HKEY_LOCAL_MACHINE\\SOFTWARE\\WOW6432Node\\LLVM\\LLVM;]" ABSOLUTE CACHE)
    set(CLANG_OPENMP_DLL "${LLVMROOT}/bin/libomp.dll")
    set(CLANG_OPENMP_LIB "${LLVMROOT}/lib/libomp.lib")
    if(NOT EXISTS "${CLANG_OPENMP_DLL}")
      message(FATAL_ERROR "Clang OpenMP library (${CLANG_OPENMP_DLL}) not found.")
    endif()
    set(OpenMP_LINKER_FLAGS "\"${CLANG_OPENMP_LIB}\"")
  endif()
  if(WITH_WINDOWS_STRIPPED_PDB)
    message(WARNING "stripped pdb not supported with clang, disabling..")
    set(WITH_WINDOWS_STRIPPED_PDB OFF)
  endif()
else()
  if(WITH_BLENDER AND CMAKE_CXX_COMPILER_VERSION VERSION_LESS 19.28.29921) # MSVC 2019 16.9.16
    message(FATAL_ERROR "Compiler is unsupported, MSVC 2019 16.9.16 or newer is required for building blender.")
  endif()
endif()

if(WITH_BLENDER AND NOT WITH_PYTHON_MODULE)
  set_property(DIRECTORY PROPERTY VS_STARTUP_PROJECT blender)
endif()

macro(warn_hardcoded_paths package_name
  )
  if(WITH_WINDOWS_FIND_MODULES)
    message(WARNING "Using HARDCODED ${package_name} locations")
  endif()
endmacro()

macro(windows_find_package package_name
  )
  if(WITH_WINDOWS_FIND_MODULES)
    find_package(${package_name})
  endif()
endmacro()

macro(find_package_wrapper)
  if(WITH_WINDOWS_FIND_MODULES)
    find_package(${ARGV})
  endif()
endmacro()

add_definitions(-DWIN32)

# Needed, otherwise system encoding causes utf-8 encoding to fail in some cases (C4819)
add_compile_options("$<$<C_COMPILER_ID:MSVC>:/utf-8>")
add_compile_options("$<$<CXX_COMPILER_ID:MSVC>:/utf-8>")

# Minimum MSVC Version
if(CMAKE_CXX_COMPILER_ID MATCHES MSVC)
  if(MSVC_VERSION EQUAL 1800)
    set(_min_ver "18.0.31101")
    if(CMAKE_CXX_COMPILER_VERSION VERSION_LESS ${_min_ver})
      message(FATAL_ERROR
        "Visual Studio 2013 (Update 4, ${_min_ver}) required, "
        "found (${CMAKE_CXX_COMPILER_VERSION})")
    endif()
  endif()
  if(MSVC_VERSION EQUAL 1900)
    set(_min_ver "19.0.24210")
    if(CMAKE_CXX_COMPILER_VERSION VERSION_LESS ${_min_ver})
      message(FATAL_ERROR
        "Visual Studio 2015 (Update 3, ${_min_ver}) required, "
        "found (${CMAKE_CXX_COMPILER_VERSION})")
    endif()
  endif()
endif()
unset(_min_ver)

# needed for some MSVC installations
# 4099 : PDB 'filename' was not found with 'object/library'
string(APPEND CMAKE_EXE_LINKER_FLAGS " /SAFESEH:NO /ignore:4099")
string(APPEND CMAKE_SHARED_LINKER_FLAGS " /SAFESEH:NO /ignore:4099")
string(APPEND CMAKE_MODULE_LINKER_FLAGS " /SAFESEH:NO /ignore:4099")

list(APPEND PLATFORM_LINKLIBS
  ws2_32 vfw32 winmm kernel32 user32 gdi32 comdlg32 Comctl32 version
  advapi32 shfolder shell32 ole32 oleaut32 uuid psapi Dbghelp Shlwapi
  pathcch Shcore
)

if(WITH_INPUT_IME)
  list(APPEND PLATFORM_LINKLIBS imm32)
endif()

add_definitions(
  -D_CRT_NONSTDC_NO_DEPRECATE
  -D_CRT_SECURE_NO_DEPRECATE
  -D_SCL_SECURE_NO_DEPRECATE
  -D_CONSOLE
  -D_LIB
)

# MSVC11 needs _ALLOW_KEYWORD_MACROS to build
add_definitions(-D_ALLOW_KEYWORD_MACROS)

# RTTI is on by default even without this switch
# however having it in the CXX Flags makes it difficult
# to remove for individual files that want to disable it
# using the /GR- flag without generating a build warning
# that both /GR and /GR- are specified.
remove_cc_flag("/GR")

# Make the Windows 8.1 API available for use.
add_definitions(-D_WIN32_WINNT=0x603)
include(build_files/cmake/platform/platform_win32_bundle_crt.cmake)
remove_cc_flag("/MDd" "/MD" "/Zi")

if(MSVC_CLANG) # Clangs version of cl doesn't support all flags
  string(APPEND CMAKE_CXX_FLAGS " ${CXX_WARN_FLAGS} /nologo /J /Gd /EHsc -Wno-unused-command-line-argument -Wno-microsoft-enum-forward-reference ")
  set(CMAKE_C_FLAGS     "${CMAKE_C_FLAGS} /nologo /J /Gd -Wno-unused-command-line-argument -Wno-microsoft-enum-forward-reference")
else()
  string(APPEND CMAKE_CXX_FLAGS " /nologo /J /Gd /MP /EHsc /bigobj /Zc:inline")
  set(CMAKE_C_FLAGS     "${CMAKE_C_FLAGS} /nologo /J /Gd /MP /bigobj /Zc:inline")
endif()

# X64 ASAN is available and usable on MSVC 16.9 preview 4 and up)
if(WITH_COMPILER_ASAN AND MSVC AND NOT MSVC_CLANG)
  if(CMAKE_CXX_COMPILER_VERSION VERSION_GREATER_EQUAL 19.28.29828)
    #set a flag so we don't have to do this comparison all the time
    SET(MSVC_ASAN ON)
    set(CMAKE_CXX_FLAGS "${CMAKE_CXX_FLAGS} /fsanitize=address")
    set(CMAKE_C_FLAGS     "${CMAKE_C_FLAGS} /fsanitize=address")
    string(APPEND CMAKE_EXE_LINKER_FLAGS_DEBUG " /INCREMENTAL:NO")
    string(APPEND CMAKE_SHARED_LINKER_FLAGS_DEBUG " /INCREMENTAL:NO")
  else()
    message("-- ASAN not supported on MSVC ${CMAKE_CXX_COMPILER_VERSION}")
  endif()
endif()


# C++ standards conformace (/permissive-) is available on msvc 15.5 (1912) and up
if(MSVC_VERSION GREATER 1911 AND NOT MSVC_CLANG)
  string(APPEND CMAKE_CXX_FLAGS " /permissive-")
  # Two-phase name lookup does not place nicely with OpenMP yet, so disable for now
  string(APPEND CMAKE_CXX_FLAGS " /Zc:twoPhase-")
endif()

if(WITH_WINDOWS_SCCACHE AND CMAKE_VS_MSBUILD_COMMAND)
    message(WARNING "Disabling sccache, sccache is not supported with msbuild")
    set(WITH_WINDOWS_SCCACHE OFF)
endif()

# Debug Symbol format
# sccache # MSVC_ASAN # format # why
# ON      # ON        # Z7     # sccache will only play nice with Z7
# ON      # OFF       # Z7     # sccache will only play nice with Z7
# OFF     # ON        # Zi     # Asan will not play nice with Edit and Continue
# OFF     # OFF       # ZI     # Neither asan nor sscache is enabled Edit and Continue is available

# Release Symbol format
# sccache # MSVC_ASAN # format # why
# ON      # ON        # Z7     # sccache will only play nice with Z7
# ON      # OFF       # Z7     # sccache will only play nice with Z7
# OFF     # ON        # Zi     # Asan will not play nice with Edit and Continue
# OFF     # OFF       # Zi     # Edit and Continue disables some optimizations


if(WITH_WINDOWS_SCCACHE)
    set(CMAKE_C_COMPILER_LAUNCHER sccache)
    set(CMAKE_CXX_COMPILER_LAUNCHER sccache)
    set(SYMBOL_FORMAT /Z7)
    set(SYMBOL_FORMAT_RELEASE /Z7)
else()
    unset(CMAKE_C_COMPILER_LAUNCHER)
    unset(CMAKE_CXX_COMPILER_LAUNCHER)
    if(MSVC_ASAN)
      set(SYMBOL_FORMAT /Z7)
      set(SYMBOL_FORMAT_RELEASE /Z7)
    else()
      set(SYMBOL_FORMAT /ZI)
      set(SYMBOL_FORMAT_RELEASE /Zi)
    endif()
endif()

if(WITH_WINDOWS_PDB)
  set(PDB_INFO_OVERRIDE_FLAGS "${SYMBOL_FORMAT_RELEASE}")
  set(PDB_INFO_OVERRIDE_LINKER_FLAGS "/DEBUG /OPT:REF /OPT:ICF /INCREMENTAL:NO")
endif()

string(APPEND CMAKE_CXX_FLAGS_DEBUG " /MDd ${SYMBOL_FORMAT}")
string(APPEND CMAKE_C_FLAGS_DEBUG " /MDd ${SYMBOL_FORMAT}")
string(APPEND CMAKE_CXX_FLAGS_RELEASE " /MD ${PDB_INFO_OVERRIDE_FLAGS}")
string(APPEND CMAKE_C_FLAGS_RELEASE " /MD ${PDB_INFO_OVERRIDE_FLAGS}")
string(APPEND CMAKE_CXX_FLAGS_MINSIZEREL " /MD ${PDB_INFO_OVERRIDE_FLAGS}")
string(APPEND CMAKE_C_FLAGS_MINSIZEREL " /MD ${PDB_INFO_OVERRIDE_FLAGS}")
string(APPEND CMAKE_CXX_FLAGS_RELWITHDEBINFO " /MD ${SYMBOL_FORMAT_RELEASE}")
string(APPEND CMAKE_C_FLAGS_RELWITHDEBINFO " /MD ${SYMBOL_FORMAT_RELEASE}")
unset(SYMBOL_FORMAT)
unset(SYMBOL_FORMAT_RELEASE)

# JMC is available on msvc 15.8 (1915) and up
if(MSVC_VERSION GREATER 1914 AND NOT MSVC_CLANG)
  string(APPEND CMAKE_CXX_FLAGS_DEBUG " /JMC")
endif()

string(APPEND PLATFORM_LINKFLAGS " /SUBSYSTEM:CONSOLE /STACK:2097152")
set(PLATFORM_LINKFLAGS_RELEASE "/NODEFAULTLIB:libcmt.lib /NODEFAULTLIB:libcmtd.lib /NODEFAULTLIB:msvcrtd.lib")
string(APPEND PLATFORM_LINKFLAGS_DEBUG " /IGNORE:4099 /NODEFAULTLIB:libcmt.lib /NODEFAULTLIB:msvcrt.lib /NODEFAULTLIB:libcmtd.lib")

# Ignore meaningless for us linker warnings.
string(APPEND PLATFORM_LINKFLAGS " /ignore:4049 /ignore:4217 /ignore:4221")
set(PLATFORM_LINKFLAGS_RELEASE "${PLATFORM_LINKFLAGS} ${PDB_INFO_OVERRIDE_LINKER_FLAGS}")
string(APPEND CMAKE_STATIC_LINKER_FLAGS " /ignore:4221")

if(CMAKE_CL_64)
  string(PREPEND PLATFORM_LINKFLAGS "/MACHINE:X64 ")
else()
  string(PREPEND PLATFORM_LINKFLAGS "/MACHINE:IX86 /LARGEADDRESSAWARE ")
endif()

if(NOT DEFINED LIBDIR)
  # Setup 64bit and 64bit windows systems
  if(CMAKE_CL_64)
    message(STATUS "64 bit compiler detected.")
    set(LIBDIR_BASE "win64")
  else()
    message(FATAL_ERROR "32 bit compiler detected, blender no longer provides pre-build libraries for 32 bit windows, please set the LIBDIR cmake variable to your own library folder")
  endif()
  if(CMAKE_CXX_COMPILER_VERSION VERSION_GREATER_EQUAL 19.30.30423)
    message(STATUS "Visual Studio 2022 detected.")
    set(LIBDIR ${CMAKE_SOURCE_DIR}/../lib/${LIBDIR_BASE}_vc15)
  elseif(MSVC_VERSION GREATER 1919)
    message(STATUS "Visual Studio 2019 detected.")
    set(LIBDIR ${CMAKE_SOURCE_DIR}/../lib/${LIBDIR_BASE}_vc15)
  elseif(MSVC_VERSION GREATER 1909)
    message(STATUS "Visual Studio 2017 detected.")
    set(LIBDIR ${CMAKE_SOURCE_DIR}/../lib/${LIBDIR_BASE}_vc15)
  endif()
else()
  message(STATUS "Using pre-compiled LIBDIR: ${LIBDIR}")
endif()
if(NOT EXISTS "${LIBDIR}/")
  message(FATAL_ERROR "\n\nWindows requires pre-compiled libs at: '${LIBDIR}'. Please run `make update` in the blender source folder to obtain them.")
endif()

if(CMAKE_GENERATOR MATCHES "^Visual Studio.+" AND # Only supported in the VS IDE
   MSVC_VERSION GREATER_EQUAL 1924            AND # Supported for 16.4+
   WITH_CLANG_TIDY                                # And Clang Tidy needs to be on
  )
  set(CMAKE_VS_GLOBALS
    "RunCodeAnalysis=false"
    "EnableMicrosoftCodeAnalysis=false"
    "EnableClangTidyCodeAnalysis=true"
  )
  set(VS_CLANG_TIDY ON)
endif()

# Mark libdir as system headers with a lower warn level, to resolve some warnings
# that we have very little control over
if(MSVC_VERSION GREATER_EQUAL 1914 AND # Available with 15.7+
   NOT MSVC_CLANG                  AND # But not for clang
   NOT WITH_WINDOWS_SCCACHE        AND # And not when sccache is enabled
   NOT VS_CLANG_TIDY)                  # Clang-tidy does not like these options
  add_compile_options(/experimental:external /external:templates- /external:I "${LIBDIR}" /external:W0)
endif()

# Add each of our libraries to our cmake_prefix_path so find_package() could work
file(GLOB children RELATIVE ${LIBDIR} ${LIBDIR}/*)
foreach(child ${children})
  if(IS_DIRECTORY ${LIBDIR}/${child})
    list(APPEND CMAKE_PREFIX_PATH  ${LIBDIR}/${child})
  endif()
endforeach()

if(WITH_PUGIXML)
  set(PUGIXML_LIBRARIES optimized ${LIBDIR}/pugixml/lib/pugixml.lib debug ${LIBDIR}/pugixml/lib/pugixml_d.lib)
  set(PUGIXML_INCLUDE_DIR ${LIBDIR}/pugixml/include)
endif()

set(ZLIB_INCLUDE_DIRS ${LIBDIR}/zlib/include)
set(ZLIB_LIBRARIES ${LIBDIR}/zlib/lib/libz_st.lib)
set(ZLIB_INCLUDE_DIR ${LIBDIR}/zlib/include)
set(ZLIB_LIBRARY ${LIBDIR}/zlib/lib/libz_st.lib)
set(ZLIB_DIR ${LIBDIR}/zlib)

windows_find_package(ZLIB) # we want to find before finding things that depend on it like png
windows_find_package(PNG)
if(NOT PNG_FOUND)
  warn_hardcoded_paths(libpng)
  set(PNG_PNG_INCLUDE_DIR ${LIBDIR}/png/include)
  set(PNG_LIBRARIES ${LIBDIR}/png/lib/libpng.lib ${ZLIB_LIBRARY})
  set(PNG "${LIBDIR}/png")
  set(PNG_INCLUDE_DIRS "${PNG}/include")
  set(PNG_LIBPATH ${PNG}/lib) # not cmake defined
endif()

set(JPEG_NAMES ${JPEG_NAMES} libjpeg)
windows_find_package(JPEG REQUIRED)
if(NOT JPEG_FOUND)
  warn_hardcoded_paths(libjpeg)
  set(JPEG_INCLUDE_DIR ${LIBDIR}/jpeg/include)
  set(JPEG_LIBRARIES ${LIBDIR}/jpeg/lib/libjpeg.lib)
endif()

set(PTHREADS_INCLUDE_DIRS ${LIBDIR}/pthreads/include)
set(PTHREADS_LIBRARIES ${LIBDIR}/pthreads/lib/pthreadVC3.lib)

set(FREETYPE ${LIBDIR}/freetype)
set(FREETYPE_INCLUDE_DIRS
  ${LIBDIR}/freetype/include
  ${LIBDIR}/freetype/include/freetype2
)
set(FREETYPE_LIBRARIES
  ${LIBDIR}/freetype/lib/freetype2ST.lib
  ${LIBDIR}/brotli/lib/brotlidec-static.lib
  ${LIBDIR}/brotli/lib/brotlicommon-static.lib
)
windows_find_package(Freetype REQUIRED)

if(WITH_FFTW3)
  set(FFTW3 ${LIBDIR}/fftw3)
  set(FFTW3_LIBRARIES ${FFTW3}/lib/libfftw.lib)
  set(FFTW3_INCLUDE_DIRS ${FFTW3}/include)
  set(FFTW3_LIBPATH ${FFTW3}/lib)
endif()

windows_find_package(WebP)
if(NOT WEBP_FOUND)
  set(WEBP_INCLUDE_DIRS ${LIBDIR}/webp/include)
  set(WEBP_ROOT_DIR ${LIBDIR}/webp)
  set(WEBP_LIBRARIES ${LIBDIR}/webp/lib/webp.lib ${LIBDIR}/webp/lib/webpdecoder.lib ${LIBDIR}/webp/lib/webpdemux.lib ${LIBDIR}/webp/lib/webpmux.lib)
  set(WEBP_FOUND ON)
endif()

if(WITH_OPENCOLLADA)
  set(OPENCOLLADA ${LIBDIR}/opencollada)

  set(OPENCOLLADA_INCLUDE_DIRS
    ${OPENCOLLADA}/include/opencollada/COLLADAStreamWriter
    ${OPENCOLLADA}/include/opencollada/COLLADABaseUtils
    ${OPENCOLLADA}/include/opencollada/COLLADAFramework
    ${OPENCOLLADA}/include/opencollada/COLLADASaxFrameworkLoader
    ${OPENCOLLADA}/include/opencollada/GeneratedSaxParser
  )

  set(OPENCOLLADA_LIBRARIES
    optimized ${OPENCOLLADA}/lib/opencollada/OpenCOLLADASaxFrameworkLoader.lib
    optimized ${OPENCOLLADA}/lib/opencollada/OpenCOLLADAFramework.lib
    optimized ${OPENCOLLADA}/lib/opencollada/OpenCOLLADABaseUtils.lib
    optimized ${OPENCOLLADA}/lib/opencollada/OpenCOLLADAStreamWriter.lib
    optimized ${OPENCOLLADA}/lib/opencollada/MathMLSolver.lib
    optimized ${OPENCOLLADA}/lib/opencollada/GeneratedSaxParser.lib
    optimized ${OPENCOLLADA}/lib/opencollada/xml.lib
    optimized ${OPENCOLLADA}/lib/opencollada/buffer.lib
    optimized ${OPENCOLLADA}/lib/opencollada/ftoa.lib

    debug ${OPENCOLLADA}/lib/opencollada/OpenCOLLADASaxFrameworkLoader_d.lib
    debug ${OPENCOLLADA}/lib/opencollada/OpenCOLLADAFramework_d.lib
    debug ${OPENCOLLADA}/lib/opencollada/OpenCOLLADABaseUtils_d.lib
    debug ${OPENCOLLADA}/lib/opencollada/OpenCOLLADAStreamWriter_d.lib
    debug ${OPENCOLLADA}/lib/opencollada/MathMLSolver_d.lib
    debug ${OPENCOLLADA}/lib/opencollada/GeneratedSaxParser_d.lib
    debug ${OPENCOLLADA}/lib/opencollada/xml_d.lib
    debug ${OPENCOLLADA}/lib/opencollada/buffer_d.lib
    debug ${OPENCOLLADA}/lib/opencollada/ftoa_d.lib
  )

  list(APPEND OPENCOLLADA_LIBRARIES ${OPENCOLLADA}/lib/opencollada/UTF.lib)

  set(PCRE_LIBRARIES
    optimized ${OPENCOLLADA}/lib/opencollada/pcre.lib

    debug ${OPENCOLLADA}/lib/opencollada/pcre_d.lib
  )
endif()

if(WITH_CODEC_FFMPEG)
  set(FFMPEG_INCLUDE_DIRS
    ${LIBDIR}/ffmpeg/include
    ${LIBDIR}/ffmpeg/include/msvc
  )
  windows_find_package(FFmpeg)
  if(NOT FFMPEG_FOUND)
    warn_hardcoded_paths(FFmpeg)
    set(FFMPEG_LIBRARIES
      ${LIBDIR}/ffmpeg/lib/avcodec.lib
      ${LIBDIR}/ffmpeg/lib/avformat.lib
      ${LIBDIR}/ffmpeg/lib/avdevice.lib
      ${LIBDIR}/ffmpeg/lib/avutil.lib
      ${LIBDIR}/ffmpeg/lib/swscale.lib
      )
  endif()
endif()

if(WITH_IMAGE_OPENEXR)
<<<<<<< HEAD
  # Imath and OpenEXR have a single combined build option and include and library variables
  # used by the rest of the build system.
  set(IMATH_ROOT_DIR ${LIBDIR}/imath)
  set(IMATH_VERSION "3.14")
  windows_find_package(IMATH REQUIRED)
  if(NOT IMATH_FOUND)
    set(IMATH ${LIBDIR}/imath)
    set(IMATH_INCLUDE_DIR ${IMATH}/include)
    set(IMATH_INCLUDE_DIRS ${IMATH_INCLUDE_DIR} ${IMATH}/include/Imath)
    set(IMATH_LIBPATH ${IMATH}/lib)
    set(IMATH_LIBRARIES
      optimized ${IMATH_LIBPATH}/Imath_s.lib
      debug ${IMATH_LIBPATH}/Imath_s_d.lib
    )
  endif()
  set(OPENEXR_ROOT_DIR ${LIBDIR}/openexr)
  set(OPENEXR_VERSION "3.14")
  windows_find_package(OPENEXR REQUIRED)
=======
  windows_find_package(OpenEXR REQUIRED)
>>>>>>> cee6af00
  if(NOT OPENEXR_FOUND)
    set(OPENEXR_ROOT_DIR ${LIBDIR}/openexr)
    set(OPENEXR_VERSION "2.1")
    warn_hardcoded_paths(OpenEXR)
    set(OPENEXR ${LIBDIR}/openexr)
    set(OPENEXR_INCLUDE_DIR ${OPENEXR}/include)
    set(OPENEXR_INCLUDE_DIRS ${OPENEXR_INCLUDE_DIR} ${IMATH_INCLUDE_DIRS} ${OPENEXR}/include/OpenEXR)
    set(OPENEXR_LIBPATH ${OPENEXR}/lib)
    # Check if the 3.x library name exists
    # if not assume this is a 2.x library folder
    if(EXISTS "${OPENEXR_LIBPATH}/OpenEXR_s.lib")
      set(OPENEXR_LIBRARIES
        optimized ${OPENEXR_LIBPATH}/Iex_s.lib
        optimized ${OPENEXR_LIBPATH}/IlmThread_s.lib
        optimized ${OPENEXR_LIBPATH}/OpenEXR_s.lib
        optimized ${OPENEXR_LIBPATH}/OpenEXRCore_s.lib
        optimized ${OPENEXR_LIBPATH}/OpenEXRUtil_s.lib
        debug ${OPENEXR_LIBPATH}/Iex_s_d.lib
        debug ${OPENEXR_LIBPATH}/IlmThread_s_d.lib
        debug ${OPENEXR_LIBPATH}/OpenEXR_s_d.lib
        debug ${OPENEXR_LIBPATH}/OpenEXRCore_s_d.lib
        debug ${OPENEXR_LIBPATH}/OpenEXRUtil_s_d.lib
        ${IMATH_LIBRARIES}
      )
    else()
      set(OPENEXR_LIBRARIES
        optimized ${OPENEXR_LIBPATH}/Iex_s.lib
        optimized ${OPENEXR_LIBPATH}/Half_s.lib
        optimized ${OPENEXR_LIBPATH}/IlmImf_s.lib
        optimized ${OPENEXR_LIBPATH}/Imath_s.lib
        optimized ${OPENEXR_LIBPATH}/IlmThread_s.lib
        debug ${OPENEXR_LIBPATH}/Iex_s_d.lib
        debug ${OPENEXR_LIBPATH}/Half_s_d.lib
        debug ${OPENEXR_LIBPATH}/IlmImf_s_d.lib
        debug ${OPENEXR_LIBPATH}/Imath_s_d.lib
        debug ${OPENEXR_LIBPATH}/IlmThread_s_d.lib
      )
    endif()
  endif()
endif()

if(WITH_IMAGE_TIFF)
  # Try to find tiff first then complain and set static and maybe wrong paths
  windows_find_package(TIFF)
  if(NOT TIFF_FOUND)
    warn_hardcoded_paths(libtiff)
    set(TIFF_LIBRARY ${LIBDIR}/tiff/lib/libtiff.lib)
    set(TIFF_INCLUDE_DIR ${LIBDIR}/tiff/include)
  endif()
endif()

if(WITH_JACK)
  set(JACK_INCLUDE_DIRS
    ${LIBDIR}/jack/include/jack
    ${LIBDIR}/jack/include
  )
  set(JACK_LIBRARIES optimized ${LIBDIR}/jack/lib/libjack.lib debug ${LIBDIR}/jack/lib/libjack_d.lib)
endif()

if(WITH_PYTHON)
  set(PYTHON_VERSION 3.10) # CACHE STRING)

  string(REPLACE "." "" _PYTHON_VERSION_NO_DOTS ${PYTHON_VERSION})
  set(PYTHON_LIBRARY ${LIBDIR}/python/${_PYTHON_VERSION_NO_DOTS}/libs/python${_PYTHON_VERSION_NO_DOTS}.lib)
  set(PYTHON_LIBRARY_DEBUG ${LIBDIR}/python/${_PYTHON_VERSION_NO_DOTS}/libs/python${_PYTHON_VERSION_NO_DOTS}_d.lib)

  set(PYTHON_INCLUDE_DIR ${LIBDIR}/python/${_PYTHON_VERSION_NO_DOTS}/include)
  set(PYTHON_NUMPY_INCLUDE_DIRS ${LIBDIR}/python/${_PYTHON_VERSION_NO_DOTS}/lib/site-packages/numpy/core/include)
  set(NUMPY_FOUND ON)
  unset(_PYTHON_VERSION_NO_DOTS)
  # uncached vars
  set(PYTHON_INCLUDE_DIRS "${PYTHON_INCLUDE_DIR}")
  set(PYTHON_LIBRARIES debug "${PYTHON_LIBRARY_DEBUG}" optimized "${PYTHON_LIBRARY}" )
endif()

if(WITH_BOOST)
  if(WITH_CYCLES AND WITH_CYCLES_OSL)
    set(boost_extra_libs wave)
  endif()
  if(WITH_INTERNATIONAL)
    list(APPEND boost_extra_libs locale)
  endif()
  set(Boost_USE_STATIC_RUNTIME ON) # prefix lib
  set(Boost_USE_MULTITHREADED ON) # suffix -mt
  set(Boost_USE_STATIC_LIBS ON) # suffix -s
  if(WITH_WINDOWS_FIND_MODULES)
    find_package(Boost COMPONENTS date_time filesystem thread regex system ${boost_extra_libs})
  endif()
  if(NOT Boost_FOUND)
    warn_hardcoded_paths(BOOST)
    set(BOOST ${LIBDIR}/boost)
    set(BOOST_INCLUDE_DIR ${BOOST}/include)
    set(BOOST_LIBPATH ${BOOST}/lib)
    set(BOOST_VERSION_HEADER ${BOOST_INCLUDE_DIR}/boost/version.hpp)
    if(EXISTS ${BOOST_VERSION_HEADER})
      file(STRINGS "${BOOST_VERSION_HEADER}" BOOST_LIB_VERSION REGEX "#define BOOST_LIB_VERSION ")
      if(BOOST_LIB_VERSION MATCHES "#define BOOST_LIB_VERSION \"([0-9_]+)\"")
        set(BOOST_VERSION "${CMAKE_MATCH_1}")
      endif()
    endif()
    if(NOT BOOST_VERSION)
      message(FATAL_ERROR "Unable to determine Boost version")
    endif()
    set(BOOST_POSTFIX "vc142-mt-x64-${BOOST_VERSION}.lib")
    set(BOOST_DEBUG_POSTFIX "vc142-mt-gd-x64-${BOOST_VERSION}.lib")
    if(NOT EXISTS ${BOOST_LIBPATH}/libboost_date_time-${BOOST_POSTFIX})
      # If the new library names do not exist fall back to the old ones
      # to ease the transition period between the libs.
      set(BOOST_POSTFIX "vc141-mt-x64-${BOOST_VERSION}.lib")
      set(BOOST_DEBUG_POSTFIX "vc141-mt-gd-x64-${BOOST_VERSION}.lib")
    endif()
    set(BOOST_LIBRARIES
      optimized ${BOOST_LIBPATH}/libboost_date_time-${BOOST_POSTFIX}
      optimized ${BOOST_LIBPATH}/libboost_filesystem-${BOOST_POSTFIX}
      optimized ${BOOST_LIBPATH}/libboost_regex-${BOOST_POSTFIX}
      optimized ${BOOST_LIBPATH}/libboost_system-${BOOST_POSTFIX}
      optimized ${BOOST_LIBPATH}/libboost_thread-${BOOST_POSTFIX}
      optimized ${BOOST_LIBPATH}/libboost_chrono-${BOOST_POSTFIX}
      debug ${BOOST_LIBPATH}/libboost_date_time-${BOOST_DEBUG_POSTFIX}
      debug ${BOOST_LIBPATH}/libboost_filesystem-${BOOST_DEBUG_POSTFIX}
      debug ${BOOST_LIBPATH}/libboost_regex-${BOOST_DEBUG_POSTFIX}
      debug ${BOOST_LIBPATH}/libboost_system-${BOOST_DEBUG_POSTFIX}
      debug ${BOOST_LIBPATH}/libboost_thread-${BOOST_DEBUG_POSTFIX}
      debug ${BOOST_LIBPATH}/libboost_chrono-${BOOST_DEBUG_POSTFIX}
    )
    if(WITH_CYCLES AND WITH_CYCLES_OSL)
      set(BOOST_LIBRARIES ${BOOST_LIBRARIES}
        optimized ${BOOST_LIBPATH}/libboost_wave-${BOOST_POSTFIX}
        debug ${BOOST_LIBPATH}/libboost_wave-${BOOST_DEBUG_POSTFIX})
    endif()
    if(WITH_INTERNATIONAL)
      set(BOOST_LIBRARIES ${BOOST_LIBRARIES}
        optimized ${BOOST_LIBPATH}/libboost_locale-${BOOST_POSTFIX}
        debug ${BOOST_LIBPATH}/libboost_locale-${BOOST_DEBUG_POSTFIX})
    endif()
  else() # we found boost using find_package
    set(BOOST_INCLUDE_DIR ${Boost_INCLUDE_DIRS})
    set(BOOST_LIBRARIES ${Boost_LIBRARIES})
    set(BOOST_LIBPATH ${Boost_LIBRARY_DIRS})
  endif()
  set(BOOST_DEFINITIONS "-DBOOST_ALL_NO_LIB")
endif()

if(WITH_OPENIMAGEIO)
  windows_find_package(OpenImageIO)
  set(OPENIMAGEIO ${LIBDIR}/OpenImageIO)
  set(OPENIMAGEIO_LIBPATH ${OPENIMAGEIO}/lib)
  set(OPENIMAGEIO_INCLUDE_DIRS ${OPENIMAGEIO}/include)
  set(OIIO_OPTIMIZED optimized ${OPENIMAGEIO_LIBPATH}/OpenImageIO.lib optimized ${OPENIMAGEIO_LIBPATH}/OpenImageIO_Util.lib)
  set(OIIO_DEBUG debug ${OPENIMAGEIO_LIBPATH}/OpenImageIO_d.lib debug ${OPENIMAGEIO_LIBPATH}/OpenImageIO_Util_d.lib)
  set(OPENIMAGEIO_LIBRARIES ${OIIO_OPTIMIZED} ${OIIO_DEBUG})

  set(OPENIMAGEIO_DEFINITIONS "-DUSE_TBB=0")
  set(OPENIMAGEIO_IDIFF "${OPENIMAGEIO}/bin/idiff.exe")
  add_definitions(-DOIIO_STATIC_DEFINE)
  add_definitions(-DOIIO_NO_SSE=1)
endif()

if(WITH_LLVM)
  set(LLVM_ROOT_DIR ${LIBDIR}/llvm CACHE PATH "Path to the LLVM installation")
  set(LLVM_INCLUDE_DIRS ${LLVM_ROOT_DIR}/$<$<CONFIG:Debug>:Debug>/include CACHE PATH  "Path to the LLVM include directory")
  file(GLOB LLVM_LIBRARY_OPTIMIZED ${LLVM_ROOT_DIR}/lib/*.lib)

  if(EXISTS ${LLVM_ROOT_DIR}/debug/lib)
    foreach(LLVM_OPTIMIZED_LIB ${LLVM_LIBRARY_OPTIMIZED})
      get_filename_component(LIBNAME ${LLVM_OPTIMIZED_LIB} ABSOLUTE)
      list(APPEND LLVM_LIBS optimized ${LIBNAME})
    endforeach(LLVM_OPTIMIZED_LIB)

    file(GLOB LLVM_LIBRARY_DEBUG ${LLVM_ROOT_DIR}/debug/lib/*.lib)

    foreach(LLVM_DEBUG_LIB ${LLVM_LIBRARY_DEBUG})
      get_filename_component(LIBNAME ${LLVM_DEBUG_LIB} ABSOLUTE)
      list(APPEND LLVM_LIBS debug ${LIBNAME})
    endforeach(LLVM_DEBUG_LIB)

    set(LLVM_LIBRARY ${LLVM_LIBS})
  else()
    message(WARNING "LLVM debug libs not present on this system. Using release libs for debug builds.")
    set(LLVM_LIBRARY ${LLVM_LIBRARY_OPTIMIZED})
  endif()

endif()

if(WITH_OPENCOLORIO)
  set(OPENCOLORIO ${LIBDIR}/OpenColorIO)
  set(OPENCOLORIO_INCLUDE_DIRS ${OPENCOLORIO}/include)
  set(OPENCOLORIO_LIBPATH ${OPENCOLORIO}/lib)
  set(OPENCOLORIO_LIBRARIES
    optimized ${OPENCOLORIO_LIBPATH}/OpenColorIO.lib
    optimized ${OPENCOLORIO_LIBPATH}/libyaml-cpp.lib
    optimized ${OPENCOLORIO_LIBPATH}/libexpatMD.lib
    optimized ${OPENCOLORIO_LIBPATH}/pystring.lib
    debug ${OPENCOLORIO_LIBPATH}/OpencolorIO_d.lib
    debug ${OPENCOLORIO_LIBPATH}/libyaml-cpp_d.lib
    debug ${OPENCOLORIO_LIBPATH}/libexpatdMD.lib
    debug ${OPENCOLORIO_LIBPATH}/pystring_d.lib
  )
  set(OPENCOLORIO_DEFINITIONS "-DOpenColorIO_SKIP_IMPORTS")
endif()

if(WITH_OPENVDB)
  set(OPENVDB ${LIBDIR}/openVDB)
  set(OPENVDB_LIBPATH ${OPENVDB}/lib)
  set(OPENVDB_INCLUDE_DIRS ${OPENVDB}/include)
  set(OPENVDB_LIBRARIES optimized ${OPENVDB_LIBPATH}/openvdb.lib debug ${OPENVDB_LIBPATH}/openvdb_d.lib )
  set(OPENVDB_DEFINITIONS -DNOMINMAX -D_USE_MATH_DEFINES)
endif()

if(WITH_NANOVDB)
  set(NANOVDB ${LIBDIR}/openvdb)
  set(NANOVDB_INCLUDE_DIR ${NANOVDB}/include)
  if(NOT EXISTS "${NANOVDB_INCLUDE_DIR}/nanovdb")
    # When not found, could be an older lib folder with where nanovdb
    # had its own lib folder, to ease the transition period, fall back
    # to that copy if the copy in openvdb is not found.
    set(NANOVDB ${LIBDIR}/nanoVDB)
    set(NANOVDB_INCLUDE_DIR ${NANOVDB}/include)
  endif()
endif()


if(WITH_OPENIMAGEDENOISE)
  set(OPENIMAGEDENOISE ${LIBDIR}/OpenImageDenoise)
  set(OPENIMAGEDENOISE_LIBPATH ${LIBDIR}/OpenImageDenoise/lib)
  set(OPENIMAGEDENOISE_INCLUDE_DIRS ${OPENIMAGEDENOISE}/include)
  set(OPENIMAGEDENOISE_LIBRARIES
    optimized ${OPENIMAGEDENOISE_LIBPATH}/OpenImageDenoise.lib
    optimized ${OPENIMAGEDENOISE_LIBPATH}/common.lib
    optimized ${OPENIMAGEDENOISE_LIBPATH}/dnnl.lib
    debug ${OPENIMAGEDENOISE_LIBPATH}/OpenImageDenoise_d.lib
    debug ${OPENIMAGEDENOISE_LIBPATH}/common_d.lib
    debug ${OPENIMAGEDENOISE_LIBPATH}/dnnl_d.lib)
  set(OPENIMAGEDENOISE_DEFINITIONS)
endif()

if(WITH_ALEMBIC)
  set(ALEMBIC ${LIBDIR}/alembic)
  set(ALEMBIC_INCLUDE_DIR ${ALEMBIC}/include)
  set(ALEMBIC_INCLUDE_DIRS ${ALEMBIC_INCLUDE_DIR})
  set(ALEMBIC_LIBPATH ${ALEMBIC}/lib)
  set(ALEMBIC_LIBRARIES optimized ${ALEMBIC}/lib/Alembic.lib debug ${ALEMBIC}/lib/Alembic_d.lib)
  set(ALEMBIC_FOUND 1)
endif()

if(WITH_IMAGE_OPENJPEG)
  set(OPENJPEG ${LIBDIR}/openjpeg)
  set(OPENJPEG_INCLUDE_DIRS ${OPENJPEG}/include/openjpeg-2.4)
  if(NOT EXISTS "${OPENJPEG_INCLUDE_DIRS}")
    # when not found, could be an older lib folder with openjpeg 2.3
    # to ease the transition period, fall back if 2.4 is not found.
    set(OPENJPEG_INCLUDE_DIRS ${OPENJPEG}/include/openjpeg-2.3)
  endif()
  set(OPENJPEG_LIBRARIES ${OPENJPEG}/lib/openjp2.lib)
endif()

if(WITH_OPENSUBDIV)
  windows_find_package(OpenSubdiv)
  if (NOT OpenSubdiv_FOUND)
    set(OPENSUBDIV_INCLUDE_DIRS ${LIBDIR}/opensubdiv/include)
    set(OPENSUBDIV_LIBPATH ${LIBDIR}/opensubdiv/lib)
    set(OPENSUBDIV_LIBRARIES
      optimized ${OPENSUBDIV_LIBPATH}/osdCPU.lib
      optimized ${OPENSUBDIV_LIBPATH}/osdGPU.lib
      debug ${OPENSUBDIV_LIBPATH}/osdCPU_d.lib
      debug ${OPENSUBDIV_LIBPATH}/osdGPU_d.lib
    )
    set(OPENSUBDIV_HAS_OPENMP TRUE)
    set(OPENSUBDIV_HAS_TBB FALSE)
    set(OPENSUBDIV_HAS_OPENCL TRUE)
    set(OPENSUBDIV_HAS_CUDA FALSE)
    set(OPENSUBDIV_HAS_GLSL_TRANSFORM_FEEDBACK TRUE)
    set(OPENSUBDIV_HAS_GLSL_COMPUTE TRUE)
  endif()
endif()

if(WITH_SDL)
  set(SDL ${LIBDIR}/sdl)
  set(SDL_INCLUDE_DIR ${SDL}/include)
  set(SDL_LIBPATH ${SDL}/lib)
  set(SDL_LIBRARY ${SDL_LIBPATH}/SDL2.lib)
endif()

# Audio IO
if(WITH_SYSTEM_AUDASPACE)
  set(AUDASPACE_INCLUDE_DIRS ${LIBDIR}/audaspace/include/audaspace)
  set(AUDASPACE_LIBRARIES ${LIBDIR}/audaspace/lib/audaspace.lib)
  set(AUDASPACE_C_INCLUDE_DIRS ${LIBDIR}/audaspace/include/audaspace)
  set(AUDASPACE_C_LIBRARIES ${LIBDIR}/audaspace/lib/audaspace-c.lib)
  set(AUDASPACE_PY_INCLUDE_DIRS ${LIBDIR}/audaspace/include/audaspace)
  set(AUDASPACE_PY_LIBRARIES ${LIBDIR}/audaspace/lib/audaspace-py.lib)
endif()

if(WITH_TBB)
  windows_find_package(TBB)
  if (NOT TBB_FOUND)
    set(TBB_LIBRARIES optimized ${LIBDIR}/tbb/lib/tbb.lib debug ${LIBDIR}/tbb/lib/tbb_debug.lib)
    set(TBB_INCLUDE_DIR ${LIBDIR}/tbb/include)
    set(TBB_INCLUDE_DIRS ${TBB_INCLUDE_DIR})
    if(WITH_TBB_MALLOC_PROXY)
      set(TBB_MALLOC_LIBRARIES optimized ${LIBDIR}/tbb/lib/tbbmalloc.lib debug ${LIBDIR}/tbb/lib/tbbmalloc_debug.lib)
      add_definitions(-DWITH_TBB_MALLOC)
    endif()
  endif()
endif()

# used in many places so include globally, like OpenGL
blender_include_dirs_sys("${PTHREADS_INCLUDE_DIRS}")

set(WINTAB_INC ${LIBDIR}/wintab/include)

if(WITH_OPENAL)
  set(OPENAL ${LIBDIR}/openal)
  set(OPENALDIR ${LIBDIR}/openal)
  set(OPENAL_INCLUDE_DIR ${OPENAL}/include/AL)
  set(OPENAL_LIBPATH ${OPENAL}/lib)
  if(MSVC)
    set(OPENAL_LIBRARY ${OPENAL_LIBPATH}/openal32.lib)
  else()
    set(OPENAL_LIBRARY ${OPENAL_LIBPATH}/wrap_oal.lib)
  endif()

endif()

if(WITH_CODEC_SNDFILE)
  set(LIBSNDFILE ${LIBDIR}/sndfile)
  set(LIBSNDFILE_INCLUDE_DIRS ${LIBSNDFILE}/include)
  set(LIBSNDFILE_LIBPATH ${LIBSNDFILE}/lib) # TODO, deprecate
  set(LIBSNDFILE_LIBRARIES ${LIBSNDFILE_LIBPATH}/libsndfile-1.lib)
endif()

if(WITH_CYCLES AND WITH_CYCLES_OSL)
  set(CYCLES_OSL ${LIBDIR}/osl CACHE PATH "Path to OpenShadingLanguage installation")
  set(OSL_SHADER_DIR ${CYCLES_OSL}/shaders)
  # Shaders have moved around a bit between OSL versions, check multiple locations
  if(NOT EXISTS "${OSL_SHADER_DIR}")
    set(OSL_SHADER_DIR ${CYCLES_OSL}/share/OSL/shaders)
  endif()
  find_library(OSL_LIB_EXEC NAMES oslexec PATHS ${CYCLES_OSL}/lib)
  find_library(OSL_LIB_COMP NAMES oslcomp PATHS ${CYCLES_OSL}/lib)
  find_library(OSL_LIB_QUERY NAMES oslquery PATHS ${CYCLES_OSL}/lib)
  find_library(OSL_LIB_EXEC_DEBUG NAMES oslexec_d PATHS ${CYCLES_OSL}/lib)
  find_library(OSL_LIB_COMP_DEBUG NAMES oslcomp_d PATHS ${CYCLES_OSL}/lib)
  find_library(OSL_LIB_QUERY_DEBUG NAMES oslquery_d PATHS ${CYCLES_OSL}/lib)
  list(APPEND OSL_LIBRARIES
    optimized ${OSL_LIB_COMP}
    optimized ${OSL_LIB_EXEC}
    optimized ${OSL_LIB_QUERY}
    debug ${OSL_LIB_EXEC_DEBUG}
    debug ${OSL_LIB_COMP_DEBUG}
    debug ${OSL_LIB_QUERY_DEBUG}
    ${PUGIXML_LIBRARIES}
  )
  find_path(OSL_INCLUDE_DIR OSL/oslclosure.h PATHS ${CYCLES_OSL}/include)
  find_program(OSL_COMPILER NAMES oslc PATHS ${CYCLES_OSL}/bin)

  if(OSL_INCLUDE_DIR AND OSL_LIBRARIES AND OSL_COMPILER)
    set(OSL_FOUND TRUE)
  else()
    message(STATUS "OSL not found")
    set(WITH_CYCLES_OSL OFF)
  endif()
endif()

if(WITH_CYCLES AND WITH_CYCLES_EMBREE)
  windows_find_package(Embree)
  if(NOT EMBREE_FOUND)
    set(EMBREE_INCLUDE_DIRS ${LIBDIR}/embree/include)
    set(EMBREE_LIBRARIES
      optimized ${LIBDIR}/embree/lib/embree3.lib
      optimized ${LIBDIR}/embree/lib/embree_avx2.lib
      optimized ${LIBDIR}/embree/lib/embree_avx.lib
      optimized ${LIBDIR}/embree/lib/embree_sse42.lib
      optimized ${LIBDIR}/embree/lib/lexers.lib
      optimized ${LIBDIR}/embree/lib/math.lib
      optimized ${LIBDIR}/embree/lib/simd.lib
      optimized ${LIBDIR}/embree/lib/sys.lib
      optimized ${LIBDIR}/embree/lib/tasking.lib

      debug ${LIBDIR}/embree/lib/embree3_d.lib
      debug ${LIBDIR}/embree/lib/embree_avx2_d.lib
      debug ${LIBDIR}/embree/lib/embree_avx_d.lib
      debug ${LIBDIR}/embree/lib/embree_sse42_d.lib
      debug ${LIBDIR}/embree/lib/lexers_d.lib
      debug ${LIBDIR}/embree/lib/math_d.lib
      debug ${LIBDIR}/embree/lib/simd_d.lib
      debug ${LIBDIR}/embree/lib/sys_d.lib
      debug ${LIBDIR}/embree/lib/tasking_d.lib)
  endif()
endif()

if(WITH_USD)
  windows_find_package(USD)
  if(NOT USD_FOUND)
    set(USD_FOUND ON)
    set(USD_INCLUDE_DIRS ${LIBDIR}/usd/include)
    set(USD_RELEASE_LIB ${LIBDIR}/usd/lib/usd_usd_m.lib)
    set(USD_DEBUG_LIB ${LIBDIR}/usd/lib/usd_usd_m_d.lib)
    set(USD_LIBRARY_DIR ${LIBDIR}/usd/lib)
    # Older USD had different filenames, if the new ones are
    # not found see if the older ones exist, to ease the
    # transition period while landing libs.
    if(NOT EXISTS "${USD_RELEASE_LIB}")
      set(USD_RELEASE_LIB ${LIBDIR}/usd/lib/libusd_m.lib)
      set(USD_DEBUG_LIB ${LIBDIR}/usd/lib/libusd_m_d.lib)
    endif()
    set(USD_LIBRARIES
      debug ${USD_DEBUG_LIB}
      optimized ${USD_RELEASE_LIB}
    )
  endif()
endif()

if(WINDOWS_PYTHON_DEBUG)
  # Include the system scripts in the blender_python_system_scripts project.
  FILE(GLOB_RECURSE inFiles "${CMAKE_SOURCE_DIR}/release/scripts/*.*" )
  ADD_CUSTOM_TARGET(blender_python_system_scripts SOURCES ${inFiles})
  foreach(_source IN ITEMS ${inFiles})
    get_filename_component(_source_path "${_source}" PATH)
    string(REPLACE "${CMAKE_SOURCE_DIR}/release/scripts/" "" _source_path "${_source_path}")
    string(REPLACE "/" "\\" _group_path "${_source_path}")
    source_group("${_group_path}" FILES "${_source}")
  endforeach()

  # If the user scripts env var is set, include scripts from there otherwise
  # include user scripts in the profile folder.
  if(DEFINED ENV{BLENDER_USER_SCRIPTS})
    message(STATUS "Including user scripts from environment BLENDER_USER_SCRIPTS=$ENV{BLENDER_USER_SCRIPTS}")
    set(USER_SCRIPTS_ROOT "$ENV{BLENDER_USER_SCRIPTS}")
  else()
    message(STATUS "Including user scripts from the profile folder")
    # Include the user scripts from the profile folder in the blender_python_user_scripts project.
    set(USER_SCRIPTS_ROOT "$ENV{appdata}/blender foundation/blender/${BLENDER_VERSION}/scripts")
  endif()

  file(TO_CMAKE_PATH ${USER_SCRIPTS_ROOT} USER_SCRIPTS_ROOT)
  FILE(GLOB_RECURSE inFiles "${USER_SCRIPTS_ROOT}/*.*" )
  ADD_CUSTOM_TARGET(blender_python_user_scripts SOURCES ${inFiles})
  foreach(_source IN ITEMS ${inFiles})
    get_filename_component(_source_path "${_source}" PATH)
    string(REPLACE "${USER_SCRIPTS_ROOT}" "" _source_path "${_source_path}")
    string(REPLACE "/" "\\" _group_path "${_source_path}")
    source_group("${_group_path}" FILES "${_source}")
  endforeach()
  set_target_properties(blender_python_system_scripts PROPERTIES FOLDER "scripts")
  set_target_properties(blender_python_user_scripts PROPERTIES FOLDER "scripts")
  # Set the default debugging options for the project, only write this file once so the user
  # is free to override them at their own perril.
  set(USER_PROPS_FILE "${CMAKE_CURRENT_BINARY_DIR}/source/creator/blender.Cpp.user.props")
  if(NOT EXISTS ${USER_PROPS_FILE})
    # Layout below is messy, because otherwise the generated file will look messy.
    file(WRITE ${USER_PROPS_FILE} "<?xml version=\"1.0\" encoding=\"utf-8\"?>
<Project DefaultTargets=\"Build\" xmlns=\"http://schemas.microsoft.com/developer/msbuild/2003\">
  <PropertyGroup>
    <LocalDebuggerCommandArguments>-con --env-system-scripts \"${CMAKE_SOURCE_DIR}/release/scripts\" </LocalDebuggerCommandArguments>
  </PropertyGroup>
</Project>")
  endif()
endif()

if(WITH_XR_OPENXR)
  if(EXISTS ${LIBDIR}/xr_openxr_sdk)
    set(XR_OPENXR_SDK ${LIBDIR}/xr_openxr_sdk)
    set(XR_OPENXR_SDK_LIBPATH ${LIBDIR}/xr_openxr_sdk/lib)
    set(XR_OPENXR_SDK_INCLUDE_DIR ${XR_OPENXR_SDK}/include)
    # This is the old name of this library, it is checked to
    # support the transition between the old and new lib versions
    # this can be removed after the next lib update.
    if(EXISTS ${XR_OPENXR_SDK_LIBPATH}/openxr_loader_d.lib)
      set(XR_OPENXR_SDK_LIBRARIES optimized ${XR_OPENXR_SDK_LIBPATH}/openxr_loader.lib debug ${XR_OPENXR_SDK_LIBPATH}/openxr_loader_d.lib)
    else()
      set(XR_OPENXR_SDK_LIBRARIES optimized ${XR_OPENXR_SDK_LIBPATH}/openxr_loader.lib debug ${XR_OPENXR_SDK_LIBPATH}/openxr_loaderd.lib)
    endif()
  else()
    message(WARNING "OpenXR-SDK was not found, disabling WITH_XR_OPENXR")
    set(WITH_XR_OPENXR OFF)
  endif()
endif()

if(WITH_GMP)
  set(GMP_INCLUDE_DIRS ${LIBDIR}/gmp/include)
  set(GMP_LIBRARIES ${LIBDIR}/gmp/lib/libgmp-10.lib optimized ${LIBDIR}/gmp/lib/libgmpxx.lib debug ${LIBDIR}/gmp/lib/libgmpxx_d.lib)
  set(GMP_ROOT_DIR ${LIBDIR}/gmp)
  set(GMP_FOUND ON)
endif()

if(WITH_POTRACE)
  set(POTRACE_INCLUDE_DIRS ${LIBDIR}/potrace/include)
  set(POTRACE_LIBRARIES ${LIBDIR}/potrace/lib/potrace.lib)
  set(POTRACE_FOUND ON)
endif()

if(WITH_HARU)
  if(EXISTS ${LIBDIR}/haru)
    set(HARU_FOUND ON)
    set(HARU_ROOT_DIR ${LIBDIR}/haru)
    set(HARU_INCLUDE_DIRS ${HARU_ROOT_DIR}/include)
    set(HARU_LIBRARIES ${HARU_ROOT_DIR}/lib/libhpdfs.lib)
  else()
    message(WARNING "Haru was not found, disabling WITH_HARU")
    set(WITH_HARU OFF)
  endif()
endif()

set(ZSTD_INCLUDE_DIRS ${LIBDIR}/zstd/include)
set(ZSTD_LIBRARIES ${LIBDIR}/zstd/lib/zstd_static.lib)<|MERGE_RESOLUTION|>--- conflicted
+++ resolved
@@ -412,7 +412,6 @@
 endif()
 
 if(WITH_IMAGE_OPENEXR)
-<<<<<<< HEAD
   # Imath and OpenEXR have a single combined build option and include and library variables
   # used by the rest of the build system.
   set(IMATH_ROOT_DIR ${LIBDIR}/imath)
@@ -431,12 +430,7 @@
   set(OPENEXR_ROOT_DIR ${LIBDIR}/openexr)
   set(OPENEXR_VERSION "3.14")
   windows_find_package(OPENEXR REQUIRED)
-=======
-  windows_find_package(OpenEXR REQUIRED)
->>>>>>> cee6af00
   if(NOT OPENEXR_FOUND)
-    set(OPENEXR_ROOT_DIR ${LIBDIR}/openexr)
-    set(OPENEXR_VERSION "2.1")
     warn_hardcoded_paths(OpenEXR)
     set(OPENEXR ${LIBDIR}/openexr)
     set(OPENEXR_INCLUDE_DIR ${OPENEXR}/include)
