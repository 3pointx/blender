--- conflicted
+++ resolved
@@ -347,11 +347,7 @@
 if(NOT WEBP_FOUND)
   set(WEBP_INCLUDE_DIRS ${LIBDIR}/webp/include)
   set(WEBP_ROOT_DIR ${LIBDIR}/webp)
-<<<<<<< HEAD
-  set(WEBP_LIBRARIES ${LIBDIR}/webp/lib/webp.lib ${LIBDIR}/webp/lib/webpdecoder.lib ${LIBDIR}/webp/lib/webpdemux.lib ${LIBDIR}/webp/lib/webpmux.lib)
-=======
   set(WEBP_LIBRARIES ${LIBDIR}/webp/lib/webp.lib ${LIBDIR}/webp/lib/webpdemux.lib ${LIBDIR}/webp/lib/webpmux.lib)
->>>>>>> 4fd0a69d
   set(WEBP_FOUND ON)
 endif()
 
@@ -416,7 +412,6 @@
 endif()
 
 if(WITH_IMAGE_OPENEXR)
-<<<<<<< HEAD
   # Imath and OpenEXR have a single combined build option and include and library variables
   # used by the rest of the build system.
   set(IMATH_ROOT_DIR ${LIBDIR}/imath)
@@ -435,9 +430,6 @@
   set(OPENEXR_ROOT_DIR ${LIBDIR}/openexr)
   set(OPENEXR_VERSION "3.14")
   windows_find_package(OPENEXR REQUIRED)
-=======
-  windows_find_package(OpenEXR REQUIRED)
->>>>>>> 4fd0a69d
   if(NOT OPENEXR_FOUND)
     set(OPENEXR_ROOT_DIR ${LIBDIR}/openexr)
     set(OPENEXR_VERSION "2.1")
