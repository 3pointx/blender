--- conflicted
+++ resolved
@@ -79,18 +79,6 @@
   endif()
 endmacro()
 
-<<<<<<< HEAD
-=======
-# Utility to install precompiled shared libraries.
-macro(add_bundled_libraries library)
-  if(EXISTS ${LIBDIR})
-    file(GLOB _all_library_versions ${LIBDIR}/${library}/lib/*\.so*)
-    list(APPEND PLATFORM_BUNDLED_LIBRARIES ${_all_library_versions})
-    unset(_all_library_versions)
-  endif()
-endmacro()
-
->>>>>>> b47a234f
 # ----------------------------------------------------------------------------
 # Precompiled Libraries
 #
@@ -755,41 +743,41 @@
   endif()
 
   if(WITH_GHOST_WAYLAND)
-    if(WITH_GHOST_WAYLAND_DBUS)
-      pkg_check_modules(dbus REQUIRED dbus-1)
-    endif()
-
-    if(WITH_GHOST_WAYLAND_LIBDECOR)
-      pkg_check_modules(libdecor REQUIRED libdecor-0>=0.1)
-    endif()
-
+  if(WITH_GHOST_WAYLAND_DBUS)
+    pkg_check_modules(dbus REQUIRED dbus-1)
+  endif()
+
+  if(WITH_GHOST_WAYLAND_LIBDECOR)
+    pkg_check_modules(libdecor REQUIRED libdecor-0>=0.1)
+  endif()
+
+  list(APPEND PLATFORM_LINKLIBS
+    ${xkbcommon_LINK_LIBRARIES}
+  )
+
+  if(NOT WITH_GHOST_WAYLAND_DYNLOAD)
     list(APPEND PLATFORM_LINKLIBS
-      ${xkbcommon_LINK_LIBRARIES}
+      ${wayland-client_LINK_LIBRARIES}
+      ${wayland-egl_LINK_LIBRARIES}
+      ${wayland-cursor_LINK_LIBRARIES}
     )
-
+  endif()
+
+  if(WITH_GHOST_WAYLAND_DBUS)
+    list(APPEND PLATFORM_LINKLIBS
+      ${dbus_LINK_LIBRARIES}
+    )
+    add_definitions(-DWITH_GHOST_WAYLAND_DBUS)
+  endif()
+
+  if(WITH_GHOST_WAYLAND_LIBDECOR)
     if(NOT WITH_GHOST_WAYLAND_DYNLOAD)
       list(APPEND PLATFORM_LINKLIBS
-        ${wayland-client_LINK_LIBRARIES}
-        ${wayland-egl_LINK_LIBRARIES}
-        ${wayland-cursor_LINK_LIBRARIES}
+        ${libdecor_LIBRARIES}
       )
     endif()
-
-    if(WITH_GHOST_WAYLAND_DBUS)
-      list(APPEND PLATFORM_LINKLIBS
-        ${dbus_LINK_LIBRARIES}
-      )
-      add_definitions(-DWITH_GHOST_WAYLAND_DBUS)
-    endif()
-
-    if(WITH_GHOST_WAYLAND_LIBDECOR)
-      if(NOT WITH_GHOST_WAYLAND_DYNLOAD)
-        list(APPEND PLATFORM_LINKLIBS
-          ${libdecor_LIBRARIES}
-        )
-      endif()
-      add_definitions(-DWITH_GHOST_WAYLAND_LIBDECOR)
-    endif()
+    add_definitions(-DWITH_GHOST_WAYLAND_LIBDECOR)
+  endif()
 
     if(EXISTS "${LIBDIR}/wayland/bin/wayland-scanner")
       set(WAYLAND_SCANNER "${LIBDIR}/wayland/bin/wayland-scanner")
