# ***** BEGIN GPL LICENSE BLOCK *****
#
# This program is free software; you can redistribute it and/or
# modify it under the terms of the GNU General Public License
# as published by the Free Software Foundation; either version 2
# of the License, or (at your option) any later version.
#
# This program is distributed in the hope that it will be useful,
# but WITHOUT ANY WARRANTY; without even the implied warranty of
# MERCHANTABILITY or FITNESS FOR A PARTICULAR PURPOSE.  See the
# GNU General Public License for more details.
#
# You should have received a copy of the GNU General Public License
# along with this program; if not, write to the Free Software Foundation,
# Inc., 51 Franklin Street, Fifth Floor, Boston, MA 02110-1301, USA.
#
# ***** END GPL LICENSE BLOCK *****

set(YAMLCPP_EXTRA_ARGS
  -DBUILD_GMOCK=OFF
  -DYAML_CPP_BUILD_TESTS=OFF
  -DYAML_CPP_BUILD_TOOLS=OFF
  -DYAML_CPP_BUILD_CONTRIB=OFF
<<<<<<< HEAD
  -DMSVC_SHARED_RT=OFF
=======
  -DYAML_MSVC_SHARED_RT=ON
>>>>>>> 0e280b96
)

ExternalProject_Add(external_yamlcpp
  URL ${YAMLCPP_URI}
  DOWNLOAD_DIR ${DOWNLOAD_DIR}
  URL_HASH MD5=${YAMLCPP_HASH}
  PREFIX ${BUILD_DIR}/yamlcpp
  CMAKE_ARGS -DCMAKE_INSTALL_PREFIX=${LIBDIR}/yamlcpp ${DEFAULT_CMAKE_FLAGS} ${YAMLCPP_EXTRA_ARGS}
  INSTALL_DIR ${LIBDIR}/yamlcpp
)<|MERGE_RESOLUTION|>--- conflicted
+++ resolved
@@ -21,11 +21,7 @@
   -DYAML_CPP_BUILD_TESTS=OFF
   -DYAML_CPP_BUILD_TOOLS=OFF
   -DYAML_CPP_BUILD_CONTRIB=OFF
-<<<<<<< HEAD
-  -DMSVC_SHARED_RT=OFF
-=======
   -DYAML_MSVC_SHARED_RT=ON
->>>>>>> 0e280b96
 )
 
 ExternalProject_Add(external_yamlcpp
