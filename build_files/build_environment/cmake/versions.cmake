# SPDX-License-Identifier: GPL-2.0-or-later

# CPE's are used to identify dependencies, for more information on what they
# are please see https://nvd.nist.gov/products/cpe
#
# We use them in combination with cve-bin-tool to scan for known security issues.
#
# Not all of our dependencies are currently in the nvd database so not all
# dependencies have one assigned.

set(ZLIB_VERSION 1.2.13)
set(ZLIB_URI https://zlib.net/zlib-${ZLIB_VERSION}.tar.gz)
set(ZLIB_HASH 9b8aa094c4e5765dabf4da391f00d15c)
set(ZLIB_HASH_TYPE MD5)
set(ZLIB_FILE zlib-${ZLIB_VERSION}.tar.gz)
set(ZLIB_CPE "cpe:2.3:a:zlib:zlib:${ZLIB_VERSION}:*:*:*:*:*:*:*")

set(OPENAL_VERSION 1.21.1)
set(OPENAL_URI http://openal-soft.org/openal-releases/openal-soft-${OPENAL_VERSION}.tar.bz2)
set(OPENAL_HASH a936806ebd8de417b0ffd8cf3f48f456)
set(OPENAL_HASH_TYPE MD5)
set(OPENAL_FILE openal-soft-${OPENAL_VERSION}.tar.bz2)

set(PNG_VERSION 1.6.37)
set(PNG_URI http://prdownloads.sourceforge.net/libpng/libpng-${PNG_VERSION}.tar.xz)
set(PNG_HASH 505e70834d35383537b6491e7ae8641f1a4bed1876dbfe361201fc80868d88ca)
set(PNG_HASH_TYPE SHA256)
set(PNG_FILE libpng-${PNG_VERSION}.tar.xz)
set(PNG_CPE "cpe:2.3:a:libpng:libpng:${PNG_VERSION}:*:*:*:*:*:*:*")

set(JPEG_VERSION 2.1.3)
set(JPEG_URI https://github.com/libjpeg-turbo/libjpeg-turbo/archive/${JPEG_VERSION}.tar.gz)
set(JPEG_HASH 627b980fad0573e08e4c3b80b290fc91)
set(JPEG_HASH_TYPE MD5)
set(JPEG_FILE libjpeg-turbo-${JPEG_VERSION}.tar.gz)
set(JPEG_CPE "cpe:2.3:a:d.r.commander:libjpeg-turbo:${JPEG_VERSION}:*:*:*:*:*:*:*")

set(BOOST_VERSION 1.80.0)
set(BOOST_VERSION_SHORT 1.80)
set(BOOST_VERSION_NODOTS 1_80_0)
set(BOOST_VERSION_NODOTS_SHORT 1_80)
set(BOOST_URI https://boostorg.jfrog.io/artifactory/main/release/${BOOST_VERSION}/source/boost_${BOOST_VERSION_NODOTS}.tar.gz)
set(BOOST_HASH 077f074743ea7b0cb49c6ed43953ae95)
set(BOOST_HASH_TYPE MD5)
set(BOOST_FILE boost_${BOOST_VERSION_NODOTS}.tar.gz)
set(BOOST_CPE "cpe:2.3:a:boost:boost:${BOOST_VERSION}:*:*:*:*:*:*:*")

set(BLOSC_VERSION 1.21.1)
set(BLOSC_URI https://github.com/Blosc/c-blosc/archive/v${BLOSC_VERSION}.tar.gz)
set(BLOSC_HASH 134b55813b1dca57019d2a2dc1f7a923)
set(BLOSC_HASH_TYPE MD5)
set(BLOSC_FILE blosc-${BLOSC_VERSION}.tar.gz)
set(BLOSC_CPE "cpe:2.3:a:c-blosc2_project:c-blosc2:${BLOSC_VERSION}:*:*:*:*:*:*:*")

set(PTHREADS_VERSION 3.0.0)
set(PTHREADS_URI http://prdownloads.sourceforge.net/pthreads4w/pthreads4w-code-v${PTHREADS_VERSION}.zip)
set(PTHREADS_HASH f3bf81bb395840b3446197bcf4ecd653)
set(PTHREADS_HASH_TYPE MD5)
set(PTHREADS_FILE pthreads4w-code-${PTHREADS_VERSION}.zip)

set(OPENEXR_VERSION 3.1.5)
set(OPENEXR_URI https://github.com/AcademySoftwareFoundation/openexr/archive/v${OPENEXR_VERSION}.tar.gz)
set(OPENEXR_HASH a92f38eedd43e56c0af56d4852506886)
set(OPENEXR_HASH_TYPE MD5)
set(OPENEXR_FILE openexr-${OPENEXR_VERSION}.tar.gz)
set(OPENEXR_CPE "cpe:2.3:a:openexr:openexr:${OPENEXR_VERSION}:*:*:*:*:*:*:*")

set(IMATH_VERSION 3.1.5)
set(IMATH_URI https://github.com/AcademySoftwareFoundation/Imath/archive/v${OPENEXR_VERSION}.tar.gz)
set(IMATH_HASH dd375574276c54872b7b3d54053baff0)
set(IMATH_HASH_TYPE MD5)
set(IMATH_FILE imath-${IMATH_VERSION}.tar.gz)


if(WIN32)
  # Openexr started appending _d on its own so now
  # we need to tell the build the postfix is _s while
  # telling all other deps the postfix is _s_d
  if(BUILD_MODE STREQUAL Release)
    set(OPENEXR_VERSION_POSTFIX )
    set(OPENEXR_VERSION_BUILD_POSTFIX )
  else()
    set(OPENEXR_VERSION_POSTFIX _d)
    set(OPENEXR_VERSION_BUILD_POSTFIX )
  endif()
else()
  set(OPENEXR_VERSION_BUILD_POSTFIX)
  set(OPENEXR_VERSION_POSTFIX)
endif()

set(FREETYPE_VERSION 2.12.1)
set(FREETYPE_URI http://prdownloads.sourceforge.net/freetype/freetype-${FREETYPE_VERSION}.tar.gz)
set(FREETYPE_HASH 8bc5c9c9df7ac12c504f8918552a7cf2)
set(FREETYPE_HASH_TYPE MD5)
set(FREETYPE_FILE freetype-${FREETYPE_VERSION}.tar.gz)
SET(FREETYPE_CPE "cpe:2.3:a:freetype:freetype:${FREETYPE_VERSION}:*:*:*:*:*:*:*")

set(EPOXY_VERSION 1.5.10)
set(EPOXY_URI https://github.com/anholt/libepoxy/archive/refs/tags/${EPOXY_VERSION}.tar.gz)
set(EPOXY_HASH f0730aad115c952e77591fcc805b1dc1)
set(EPOXY_HASH_TYPE MD5)
set(EPOXY_FILE libepoxy-${EPOXY_VERSION}.tar.gz)

set(FREEGLUT_VERSION 3.0.0)
set(FREEGLUT_URI http://prdownloads.sourceforge.net/freeglut/freeglut/${FREEGLUT_VERSION}/freeglut-${FREEGLUT_VERSION}.tar.gz)
set(FREEGLUT_HASH 90c3ca4dd9d51cf32276bc5344ec9754)
set(FREEGLUT_HASH_TYPE MD5)
set(FREEGLUT_FILE freeglut-${FREEGLUT_VERSION}.tar.gz)

set(ALEMBIC_VERSION 1.8.3)
set(ALEMBIC_URI https://github.com/alembic/alembic/archive/${ALEMBIC_VERSION}.tar.gz)
set(ALEMBIC_HASH 2cd8d6e5a3ac4a014e24a4b04f4fadf9)
set(ALEMBIC_HASH_TYPE MD5)
set(ALEMBIC_FILE alembic-${ALEMBIC_VERSION}.tar.gz)
SET(FREETYPE_CPE "cpe:2.3:a:freetype:freetype:${FREETYPE_VERSION}:*:*:*:*:*:*:*")

set(OPENSUBDIV_VERSION v3_5_0)
set(OPENSUBDIV_URI https://github.com/PixarAnimationStudios/OpenSubdiv/archive/${OPENSUBDIV_VERSION}.tar.gz)
set(OPENSUBDIV_HASH 230f5cd2911d6240e58a3773b9c6e5e4)
set(OPENSUBDIV_HASH_TYPE MD5)
set(OPENSUBDIV_FILE opensubdiv-${OPENSUBDIV_VERSION}.tar.gz)

set(SDL_VERSION 2.0.20)
set(SDL_URI https://www.libsdl.org/release/SDL2-${SDL_VERSION}.tar.gz)
set(SDL_HASH a53acc02e1cca98c4123229069b67c9e)
set(SDL_HASH_TYPE MD5)
set(SDL_FILE SDL2-${SDL_VERSION}.tar.gz)
set(SDL_CPE "cpe:2.3:a:libsdl:sdl:${SDL_VERSION}:*:*:*:*:*:*:*")

set(OPENCOLLADA_VERSION v1.6.68)
set(OPENCOLLADA_URI https://github.com/KhronosGroup/OpenCOLLADA/archive/${OPENCOLLADA_VERSION}.tar.gz)
set(OPENCOLLADA_HASH ee7dae874019fea7be11613d07567493)
set(OPENCOLLADA_HASH_TYPE MD5)
set(OPENCOLLADA_FILE opencollada-${OPENCOLLADA_VERSION}.tar.gz)

set(OPENCOLORIO_VERSION 2.2.0)
set(OPENCOLORIO_URI https://github.com/AcademySoftwareFoundation/OpenColorIO/archive/v${OPENCOLORIO_VERSION}.tar.gz)
set(OPENCOLORIO_HASH d58a5980adba2d89a363100a09daa5f3)
set(OPENCOLORIO_HASH_TYPE MD5)
set(OPENCOLORIO_FILE OpenColorIO-${OPENCOLORIO_VERSION}.tar.gz)

set(MINIZIPNG_VERSION 3.0.7)
set(MINIZIPNG_URI https://github.com/zlib-ng/minizip-ng/archive/${MINIZIPNG_VERSION}.tar.gz)
set(MINIZIPNG_HASH 09dcc8a9def348e1be9659e384c2cd55)
set(MINIZIPNG_HASH_TYPE MD5)
set(MINIZIPNG_FILE minizip-ng-${MINIZIPNG_VERSION}.tar.gz)

set(LLVM_VERSION 12.0.0)
set(LLVM_URI https://github.com/llvm/llvm-project/releases/download/llvmorg-${LLVM_VERSION}/llvm-project-${LLVM_VERSION}.src.tar.xz)
set(LLVM_HASH 5a4fab4d7fc84aefffb118ac2c8a4fc0)
set(LLVM_HASH_TYPE MD5)
set(LLVM_FILE llvm-project-${LLVM_VERSION}.src.tar.xz)
set(LLVM_CPE "cpe:2.3:a:llvm:compiler:${LLVM_VERSION}:*:*:*:*:*:*:*")

if(APPLE)
  # Cloth physics test is crashing due to this bug:
  # https://bugs.llvm.org/show_bug.cgi?id=50579
  set(OPENMP_VERSION 9.0.1)
  set(OPENMP_HASH 6eade16057edbdecb3c4eef9daa2bfcf)
else()
  set(OPENMP_VERSION ${LLVM_VERSION})
  set(OPENMP_HASH ac48ce3e4582ccb82f81ab59eb3fc9dc)
endif()
set(OPENMP_URI https://github.com/llvm/llvm-project/releases/download/llvmorg-${OPENMP_VERSION}/openmp-${OPENMP_VERSION}.src.tar.xz)
set(OPENMP_HASH_TYPE MD5)
set(OPENMP_FILE openmp-${OPENMP_VERSION}.src.tar.xz)

set(OPENIMAGEIO_VERSION v2.3.20.0)
set(OPENIMAGEIO_URI https://github.com/OpenImageIO/oiio/archive/refs/tags/${OPENIMAGEIO_VERSION}.tar.gz)
set(OPENIMAGEIO_HASH defb1fe7c8e64bac60eb3cacaf5c3736)
set(OPENIMAGEIO_HASH_TYPE MD5)
set(OPENIMAGEIO_FILE OpenImageIO-${OPENIMAGEIO_VERSION}.tar.gz)

# 8.0.0 is currently oiio's preferred version although never versions may be available.
# the preferred version can be found in oiio's externalpackages.cmake
set(FMT_VERSION 8.0.0)
set(FMT_URI https://github.com/fmtlib/fmt/archive/refs/tags/${FMT_VERSION}.tar.gz)
set(FMT_HASH 7bce0e9e022e586b178b150002e7c2339994e3c2bbe44027e9abb0d60f9cce83)
set(FMT_HASH_TYPE SHA256)
set(FMT_FILE fmt-${FMT_VERSION}.tar.gz)
set(FMT_CPE "cpe:2.3:a:fmt:fmt:${FMT_VERSION}:*:*:*:*:*:*:*")

# 0.6.2 is currently oiio's preferred version although never versions may be available.
# the preferred version can be found in oiio's externalpackages.cmake
set(ROBINMAP_VERSION v0.6.2)
set(ROBINMAP_URI https://github.com/Tessil/robin-map/archive/refs/tags/${ROBINMAP_VERSION}.tar.gz)
set(ROBINMAP_HASH c08ec4b1bf1c85eb0d6432244a6a89862229da1cb834f3f90fba8dc35d8c8ef1)
set(ROBINMAP_HASH_TYPE SHA256)
set(ROBINMAP_FILE robinmap-${ROBINMAP_VERSION}.tar.gz)

set(TIFF_VERSION 4.4.0)
set(TIFF_URI http://download.osgeo.org/libtiff/tiff-${TIFF_VERSION}.tar.gz)
set(TIFF_HASH 376f17f189e9d02280dfe709b2b2bbea)
set(TIFF_HASH_TYPE MD5)
set(TIFF_FILE tiff-${TIFF_VERSION}.tar.gz)
set(TIFF_CPE "cpe:2.3:a:libtiff:libtiff:${TIFF_VERSION}:*:*:*:*:*:*:*")

set(OSL_VERSION 1.12.6.2)
set(OSL_URI https://github.com/AcademySoftwareFoundation/OpenShadingLanguage/archive/refs/tags/v${OSL_VERSION}.tar.gz)
set(OSL_HASH 6fef11548adfdd3e5b25c49d2dae96ee)
set(OSL_HASH_TYPE MD5)
set(OSL_FILE OpenShadingLanguage-${OSL_VERSION}.tar.gz)

set(PYTHON_VERSION 3.10.8)
set(PYTHON_SHORT_VERSION 3.10)
set(PYTHON_SHORT_VERSION_NO_DOTS 310)
set(PYTHON_URI https://www.python.org/ftp/python/${PYTHON_VERSION}/Python-${PYTHON_VERSION}.tar.xz)
set(PYTHON_HASH e92356b012ed4d0e09675131d39b1bde)
set(PYTHON_HASH_TYPE MD5)
set(PYTHON_FILE Python-${PYTHON_VERSION}.tar.xz)
set(PYTHON_CPE "cpe:2.3:a:python:python:${PYTHON_VERSION}:-:*:*:*:*:*:*")

set(TBB_YEAR 2020)
set(TBB_VERSION ${TBB_YEAR}_U3)
set(TBB_URI https://github.com/oneapi-src/oneTBB/archive/${TBB_VERSION}.tar.gz)
set(TBB_HASH 55ec8df6eae5ed6364a47f0e671e460c)
set(TBB_HASH_TYPE MD5)
set(TBB_FILE oneTBB-${TBB_VERSION}.tar.gz)
set(TBB_CPE "cpe:2.3:a:intel:threading_building_blocks:${TBB_YEAR}:*:*:*:*:*:*:*")

set(OPENVDB_VERSION 10.0.0)
set(OPENVDB_URI https://github.com/AcademySoftwareFoundation/openvdb/archive/v${OPENVDB_VERSION}.tar.gz)
set(OPENVDB_HASH 64301c737e16b26c8f3085a31e6397e9)
set(OPENVDB_HASH_TYPE MD5)
set(OPENVDB_FILE openvdb-${OPENVDB_VERSION}.tar.gz)

set(IDNA_VERSION 3.3)
set(CHARSET_NORMALIZER_VERSION 2.0.10)
set(URLLIB3_VERSION 1.26.8)
set(URLLIB3_CPE "cpe:2.3:a:urllib3:urllib3:${URLLIB3_VERSION}:*:*:*:*:*:*:*")
set(CERTIFI_VERSION 2021.10.8)
set(REQUESTS_VERSION 2.27.1)
<<<<<<< HEAD
set(CYTHON_VERSION 0.29.30)
# The version of the zstd library used to build the Python package should match ZSTD_VERSION defined below.
# At this time of writing, 0.17.0 was already released, but built against zstd 1.5.1, while we use 1.5.0.
=======
set(CYTHON_VERSION 0.29.26)
# The version of the zstd library used to build the Python package should match ZSTD_VERSION
# defined below. At this time of writing, 0.17.0 was already released,
# but built against zstd 1.5.1, while we use 1.5.0.
>>>>>>> 41c692ee
set(ZSTANDARD_VERSION 0.16.0)
set(AUTOPEP8_VERSION 1.6.0)
set(PYCODESTYLE_VERSION 2.8.0)
set(TOML_VERSION 0.10.2)
set(MESON_VERSION 0.63.0)

set(NUMPY_VERSION 1.23.2)
set(NUMPY_SHORT_VERSION 1.23)
set(NUMPY_URI https://github.com/numpy/numpy/releases/download/v${NUMPY_VERSION}/numpy-${NUMPY_VERSION}.tar.gz)
set(NUMPY_HASH 9bf2a361509797de14ceee607387fe0f)
set(NUMPY_HASH_TYPE MD5)
set(NUMPY_FILE numpy-${NUMPY_VERSION}.tar.gz)
set(NUMPY_CPE "cpe:2.3:a:numpy:numpy:${NUMPY_VERSION}:*:*:*:*:*:*:*")

set(LAME_VERSION 3.100)
set(LAME_URI http://downloads.sourceforge.net/project/lame/lame/3.100/lame-${LAME_VERSION}.tar.gz)
set(LAME_HASH 83e260acbe4389b54fe08e0bdbf7cddb)
set(LAME_HASH_TYPE MD5)
set(LAME_FILE lame-${LAME_VERSION}.tar.gz)
set(LAME_CPE "cpe:2.3:a:lame_project:lame:${LAME_VERSION}:*:*:*:*:*:*:*")

set(OGG_VERSION 1.3.5)
set(OGG_URI http://downloads.xiph.org/releases/ogg/libogg-${OGG_VERSION}.tar.gz)
set(OGG_HASH 0eb4b4b9420a0f51db142ba3f9c64b333f826532dc0f48c6410ae51f4799b664)
set(OGG_HASH_TYPE SHA256)
set(OGG_FILE libogg-${OGG_VERSION}.tar.gz)

set(VORBIS_VERSION 1.3.7)
set(VORBIS_URI http://downloads.xiph.org/releases/vorbis/libvorbis-${VORBIS_VERSION}.tar.gz)
set(VORBIS_HASH 0e982409a9c3fc82ee06e08205b1355e5c6aa4c36bca58146ef399621b0ce5ab)
set(VORBIS_HASH_TYPE SHA256)
set(VORBIS_FILE libvorbis-${VORBIS_VERSION}.tar.gz)
set(VORBIS_CPE "cpe:2.3:a:xiph.org:libvorbis:${VORBIS_VERSION}:*:*:*:*:*:*:*")

set(THEORA_VERSION 1.1.1)
set(THEORA_URI http://downloads.xiph.org/releases/theora/libtheora-${THEORA_VERSION}.tar.bz2)
set(THEORA_HASH b6ae1ee2fa3d42ac489287d3ec34c5885730b1296f0801ae577a35193d3affbc)
set(THEORA_HASH_TYPE SHA256)
set(THEORA_FILE libtheora-${THEORA_VERSION}.tar.bz2)

set(FLAC_VERSION 1.3.4)
set(FLAC_URI http://downloads.xiph.org/releases/flac/flac-${FLAC_VERSION}.tar.xz)
set(FLAC_HASH 8ff0607e75a322dd7cd6ec48f4f225471404ae2730d0ea945127b1355155e737 )
set(FLAC_HASH_TYPE SHA256)
set(FLAC_FILE flac-${FLAC_VERSION}.tar.xz)
set(FLAC_CPE "cpe:2.3:a:flac_project:flac:${FLAC_VERSION}:*:*:*:*:*:*:*")

set(VPX_VERSION 1.11.0)
set(VPX_URI https://github.com/webmproject/libvpx/archive/v${VPX_VERSION}/libvpx-v${VPX_VERSION}.tar.gz)
set(VPX_HASH 965e51c91ad9851e2337aebcc0f517440c637c506f3a03948062e3d5ea129a83)
set(VPX_HASH_TYPE SHA256)
set(VPX_FILE libvpx-v${VPX_VERSION}.tar.gz)
set(VPX_CPE "cpe:2.3:a:webmproject:libvpx:${VPX_VERSION}:*:*:*:*:*:*:*")

set(OPUS_VERSION 1.3.1)
set(OPUS_URI https://archive.mozilla.org/pub/opus/opus-${OPUS_VERSION}.tar.gz)
set(OPUS_HASH 65b58e1e25b2a114157014736a3d9dfeaad8d41be1c8179866f144a2fb44ff9d)
set(OPUS_HASH_TYPE SHA256)
set(OPUS_FILE opus-${OPUS_VERSION}.tar.gz)

set(X264_VERSION 35fe20d1ba49918ec739a5b068c208ca82f977f7)
set(X264_URI https://code.videolan.org/videolan/x264/-/archive/${X264_VERSION}/x264-${X264_VERSION}.tar.gz)
set(X264_HASH bb4f7da03936b5a030ed5827133b58eb3f701d7e5dce32cca4ba6df93797d42e)
set(X264_HASH_TYPE SHA256)
set(X264_FILE x264-${X264_VERSION}.tar.gz)

set(XVIDCORE_VERSION 1.3.7)
set(XVIDCORE_URI https://downloads.xvid.com/downloads/xvidcore-${XVIDCORE_VERSION}.tar.gz)
set(XVIDCORE_HASH abbdcbd39555691dd1c9b4d08f0a031376a3b211652c0d8b3b8aa9be1303ce2d)
set(XVIDCORE_HASH_TYPE SHA256)
set(XVIDCORE_FILE xvidcore-${XVIDCORE_VERSION}.tar.gz)

set(OPENJPEG_VERSION 2.5.0)
set(OPENJPEG_SHORT_VERSION 2.5)
set(OPENJPEG_URI https://github.com/uclouvain/openjpeg/archive/v${OPENJPEG_VERSION}.tar.gz)
set(OPENJPEG_HASH 0333806d6adecc6f7a91243b2b839ff4d2053823634d4f6ed7a59bc87409122a)
set(OPENJPEG_HASH_TYPE SHA256)
set(OPENJPEG_FILE openjpeg-v${OPENJPEG_VERSION}.tar.gz)
set(OPENJPEG_CPE "cpe:2.3:a:uclouvain:openjpeg:${OPENJPEG_VERSION}:*:*:*:*:*:*:*")

set(FFMPEG_VERSION 5.1.2)
set(FFMPEG_URI http://ffmpeg.org/releases/ffmpeg-${FFMPEG_VERSION}.tar.bz2)
set(FFMPEG_HASH 39a0bcc8d98549f16c570624678246a6ac736c066cebdb409f9502e915b22f2b)
set(FFMPEG_HASH_TYPE SHA256)
set(FFMPEG_FILE ffmpeg-${FFMPEG_VERSION}.tar.bz2)
set(FFMPEG_CPE "cpe:2.3:a:ffmpeg:ffmpeg:${FFMPEG_VERSION}:*:*:*:*:*:*:*")

set(FFTW_VERSION 3.3.10)
set(FFTW_URI http://www.fftw.org/fftw-${FFTW_VERSION}.tar.gz)
set(FFTW_HASH 8ccbf6a5ea78a16dbc3e1306e234cc5c)
set(FFTW_HASH_TYPE MD5)
set(FFTW_FILE fftw-${FFTW_VERSION}.tar.gz)

set(ICONV_VERSION 1.16)
set(ICONV_URI http://ftp.gnu.org/pub/gnu/libiconv/libiconv-${ICONV_VERSION}.tar.gz)
set(ICONV_HASH 7d2a800b952942bb2880efb00cfd524c)
set(ICONV_HASH_TYPE MD5)
set(ICONV_FILE libiconv-${ICONV_VERSION}.tar.gz)

set(SNDFILE_VERSION 1.1.0)
set(SNDFILE_URI https://github.com/libsndfile/libsndfile/releases/download/1.1.0/libsndfile-${SNDFILE_VERSION}.tar.xz)
set(SNDFILE_HASH e63dead2b4f0aaf323687619d007ee6a)
set(SNDFILE_HASH_TYPE MD5)
set(SNDFILE_FILE libsndfile-${SNDFILE_VERSION}.tar.gz)
set(SNDFILE_CPE "cpe:2.3:a:libsndfile_project:libsndfile:${SNDFILE_VERSION}:*:*:*:*:*:*:*")

set(WEBP_VERSION 1.2.2)
set(WEBP_URI https://storage.googleapis.com/downloads.webmproject.org/releases/webp/libwebp-${WEBP_VERSION}.tar.gz)
set(WEBP_HASH b5e2e414a8adee4c25fe56b18dd9c549)
set(WEBP_HASH_TYPE MD5)
set(WEBP_FILE libwebp-${WEBP_VERSION}.tar.gz)
set(WEBP_CPE "cpe:2.3:a:webmproject:libwebp:${WEBP_VERSION}:*:*:*:*:*:*:*")

set(SPNAV_VERSION 0.2.3)
set(SPNAV_URI http://downloads.sourceforge.net/project/spacenav/spacenav%20library%20%28SDK%29/libspnav%20${SPNAV_VERSION}/libspnav-${SPNAV_VERSION}.tar.gz)
set(SPNAV_HASH 44d840540d53326d4a119c0f1aa7bf0a)
set(SPNAV_HASH_TYPE MD5)
set(SPNAV_FILE libspnav-${SPNAV_VERSION}.tar.gz)

set(JEMALLOC_VERSION 5.2.1)
set(JEMALLOC_URI https://github.com/jemalloc/jemalloc/releases/download/${JEMALLOC_VERSION}/jemalloc-${JEMALLOC_VERSION}.tar.bz2)
set(JEMALLOC_HASH 3d41fbf006e6ebffd489bdb304d009ae)
set(JEMALLOC_HASH_TYPE MD5)
set(JEMALLOC_FILE jemalloc-${JEMALLOC_VERSION}.tar.bz2)

set(XML2_VERSION 2.10.3)
set(XML2_URI https://download.gnome.org/sources/libxml2/2.10/libxml2-${XML2_VERSION}.tar.xz)
set(XML2_HASH f9edac7fac232b3657a003fd9a5bbe42)
set(XML2_HASH_TYPE MD5)
set(XML2_FILE libxml2-${XML2_VERSION}.tar.xz)
set(XML2_CPE "cpe:2.3:a:xmlsoft:libxml2:${XML2_VERSION}:*:*:*:*:*:*:*")

set(YAMLCPP_VERSION 0.7.0)
set(YAMLCPP_URI https://codeload.github.com/jbeder/yaml-cpp/tar.gz/yaml-cpp-${YAMLCPP_VERSION})
set(YAMLCPP_HASH 74d646a3cc1b5d519829441db96744f0)
set(YAMLCPP_HASH_TYPE MD5)
set(YAMLCPP_FILE yaml-cpp-${YAMLCPP_VERSION}.tar.gz)
set(YAMLCPP "cpe:2.3:a:yaml-cpp_project:yaml-cpp:${YAMLCPP_VERSION}:*:*:*:*:*:*:*")

set(PYSTRING_VERSION v1.1.3)
set(PYSTRING_URI https://codeload.github.com/imageworks/pystring/tar.gz/refs/tags/${PYSTRING_VERSION})
set(PYSTRING_HASH f2c68786b359f5e4e62bed53bc4fb86d)
set(PYSTRING_HASH_TYPE MD5)
set(PYSTRING_FILE pystring-${PYSTRING_VERSION}.tar.gz)

set(EXPAT_VERSION 2_5_0)
set(EXPAT_VERSION_DOTS 2.5.0)
set(EXPAT_URI https://github.com/libexpat/libexpat/archive/R_${EXPAT_VERSION}.tar.gz)
set(EXPAT_HASH d375fa3571c0abb945873f5061a8f2e2)
set(EXPAT_HASH_TYPE MD5)
set(EXPAT_FILE libexpat-${EXPAT_VERSION}.tar.gz)
set(EXPAT_CPE "cpe:2.3:a:libexpat_project:libexpat:${EXPAT_VERSION_DOTS}:*:*:*:*:*:*:*")

set(PUGIXML_VERSION 1.10)
set(PUGIXML_URI https://github.com/zeux/pugixml/archive/v${PUGIXML_VERSION}.tar.gz)
set(PUGIXML_HASH 0c208b0664c7fb822bf1b49ad035e8fd)
set(PUGIXML_HASH_TYPE MD5)
set(PUGIXML_FILE pugixml-${PUGIXML_VERSION}.tar.gz)
set(PUGIXML_CPE "cpe:2.3:a:pugixml_project:pugixml:${PUGIXML_VERSION}:*:*:*:*:*:*:*")

set(FLEXBISON_VERSION 2.5.24)
set(FLEXBISON_URI http://prdownloads.sourceforge.net/winflexbison/win_flex_bison-${FLEXBISON_VERSION}.zip)
set(FLEXBISON_HASH 6b549d43e34ece0e8ed05af92daa31c4)
set(FLEXBISON_HASH_TYPE MD5)
set(FLEXBISON_FILE win_flex_bison-${FLEXBISON_VERSION}.zip)

set(FLEX_VERSION 2.6.4)
set(FLEX_URI https://github.com/westes/flex/releases/download/v${FLEX_VERSION}/flex-${FLEX_VERSION}.tar.gz)
set(FLEX_HASH 2882e3179748cc9f9c23ec593d6adc8d)
set(FLEX_HASH_TYPE MD5)
set(FLEX_FILE flex-${FLEX_VERSION}.tar.gz)

# Libraries to keep Python modules static on Linux.

# NOTE: bzip.org domain does no longer belong to BZip 2 project, so we download
# sources from Debian packaging.
#
# NOTE 2: This will *HAVE* to match the version python ships on windows which
# is hardcoded in pythons PCbuild/get_externals.bat. For compliance reasons there
# can be no exceptions to this.
set(BZIP2_VERSION 1.0.8)
set(BZIP2_URI http://http.debian.net/debian/pool/main/b/bzip2/bzip2_${BZIP2_VERSION}.orig.tar.gz)
set(BZIP2_HASH ab5a03176ee106d3f0fa90e381da478ddae405918153cca248e682cd0c4a2269)
set(BZIP2_HASH_TYPE SHA256)
set(BZIP2_FILE bzip2_${BZIP2_VERSION}.orig.tar.gz)
set(BZIP2_CPE "cpe:2.3:a:bzip:bzip2:${BZIP2_VERSION}:*:*:*:*:*:*:*")

# NOTE: This will *HAVE* to match the version python ships on windows which
# is hardcoded in pythons PCbuild/get_externals.bat. For compliance reasons there
# can be no exceptions to this.
set(FFI_VERSION 3.3)
set(FFI_URI https://sourceware.org/pub/libffi/libffi-${FFI_VERSION}.tar.gz)
set(FFI_HASH 72fba7922703ddfa7a028d513ac15a85c8d54c8d67f55fa5a4802885dc652056)
set(FFI_HASH_TYPE SHA256)
set(FFI_FILE libffi-${FFI_VERSION}.tar.gz)
set(FFI_CPE "cpe:2.3:a:libffi_project:libffi:${FFI_VERSION}:*:*:*:*:*:*:*")

set(LZMA_VERSION 5.2.5)
set(LZMA_URI https://tukaani.org/xz/xz-${LZMA_VERSION}.tar.bz2)
set(LZMA_HASH 5117f930900b341493827d63aa910ff5e011e0b994197c3b71c08a20228a42df)
set(LZMA_HASH_TYPE SHA256)
set(LZMA_FILE xz-${LZMA_VERSION}.tar.bz2)

# NOTE: This will *HAVE* to match the version python ships on windows which
# is hardcoded in pythons PCbuild/get_externals.bat. For compliance reasons there
# can be no exceptions to this.
set(SSL_VERSION 1.1.1q)
set(SSL_URI https://www.openssl.org/source/openssl-${SSL_VERSION}.tar.gz)
set(SSL_HASH d7939ce614029cdff0b6c20f0e2e5703158a489a72b2507b8bd51bf8c8fd10ca)
set(SSL_HASH_TYPE SHA256)
set(SSL_FILE openssl-${SSL_VERSION}.tar.gz)
set(SSL_CPE "cpe:2.3:a:openssl:openssl:${SSL_VERSION}:*:*:*:*:*:*:*")

# Note: This will *HAVE* to match the version python ships on windows which
# is hardcoded in pythons PCbuild/get_externals.bat for compliance reasons there
# can be no exceptions to this.
set(SQLITE_VERSION 3.37.2)
set(SQLLITE_LONG_VERSION 3370200)
set(SQLITE_URI https://www.sqlite.org/2022/sqlite-autoconf-${SQLLITE_LONG_VERSION}.tar.gz)
set(SQLITE_HASH e56faacadfb4154f8fbd0f2a3f827d13706b70a1)
set(SQLITE_HASH_TYPE SHA1)
set(SQLITE_FILE sqlite-autoconf-${SQLLITE_LONG_VERSION}.tar.gz)
set(SQLITE_CPE "cpe:2.3:a:sqlite:sqlite:${SQLITE_VERSION}:*:*:*:*:*:*:*")

set(EMBREE_VERSION 3.13.4)
set(EMBREE_URI https://github.com/embree/embree/archive/v${EMBREE_VERSION}.zip)
set(EMBREE_HASH 52d0be294d6c88ba7a6c9e046796e7be)
set(EMBREE_HASH_TYPE MD5)
set(EMBREE_FILE embree-v${EMBREE_VERSION}.zip)

set(USD_VERSION 22.11)
set(USD_URI https://github.com/PixarAnimationStudios/USD/archive/v${USD_VERSION}.tar.gz)
set(USD_HASH 8c89459e48a2ef0e7ae9e7e490377507)
set(USD_HASH_TYPE MD5)
set(USD_FILE usd-v${USD_VERSION}.tar.gz)

set(OIDN_VERSION 1.4.3)
set(OIDN_URI https://github.com/OpenImageDenoise/oidn/releases/download/v${OIDN_VERSION}/oidn-${OIDN_VERSION}.src.tar.gz)
set(OIDN_HASH 027093eaf5e8b4e45835b991137b38e6)
set(OIDN_HASH_TYPE MD5)
set(OIDN_FILE oidn-${OIDN_VERSION}.src.tar.gz)

set(LIBGLU_VERSION 9.0.1)
set(LIBGLU_URI ftp://ftp.freedesktop.org/pub/mesa/glu/glu-${LIBGLU_VERSION}.tar.xz)
set(LIBGLU_HASH 151aef599b8259efe9acd599c96ea2a3)
set(LIBGLU_HASH_TYPE MD5)
set(LIBGLU_FILE glu-${LIBGLU_VERSION}.tar.xz)

set(MESA_VERSION 21.1.5)
set(MESA_URI ftp://ftp.freedesktop.org/pub/mesa/mesa-${MESA_VERSION}.tar.xz)
set(MESA_HASH 022c7293074aeeced2278c872db4fa693147c70f8595b076cf3f1ef81520766d)
set(MESA_HASH_TYPE SHA256)
set(MESA_FILE mesa-${MESA_VERSION}.tar.xz)
set(MESA_CPE "cpe:2.3:a:mesa3d:mesa:${MESA_VERSION}:*:*:*:*:*:*:*")

set(NASM_VERSION 2.15.02)
set(NASM_URI https://github.com/netwide-assembler/nasm/archive/nasm-${NASM_VERSION}.tar.gz)
set(NASM_HASH aded8b796c996a486a56e0515c83e414116decc3b184d88043480b32eb0a8589)
set(NASM_HASH_TYPE SHA256)
set(NASM_FILE nasm-${NASM_VERSION}.tar.gz)
set(NASM_PCE "cpe:2.3:a:nasm:nasm:${NASM_VERSION}:*:*:*:*:*:*:*")

set(XR_OPENXR_SDK_VERSION 1.0.22)
set(XR_OPENXR_SDK_URI https://github.com/KhronosGroup/OpenXR-SDK/archive/release-${XR_OPENXR_SDK_VERSION}.tar.gz)
set(XR_OPENXR_SDK_HASH a2623ebab3d0b340bc16311b14f02075)
set(XR_OPENXR_SDK_HASH_TYPE MD5)
set(XR_OPENXR_SDK_FILE OpenXR-SDK-${XR_OPENXR_SDK_VERSION}.tar.gz)

set(WL_PROTOCOLS_VERSION 1.21)
set(WL_PROTOCOLS_FILE wayland-protocols-${WL_PROTOCOLS_VERSION}.tar.gz)
set(WL_PROTOCOLS_URI https://gitlab.freedesktop.org/wayland/wayland-protocols/-/archive/${WL_PROTOCOLS_VERSION}/${WL_PROTOCOLS_FILE})
set(WL_PROTOCOLS_HASH af5ca07e13517cdbab33504492cef54a)
set(WL_PROTOCOLS_HASH_TYPE MD5)

set(WAYLAND_VERSION 1.21.0)
set(WAYLAND_FILE wayland-${WAYLAND_VERSION}.tar.xz)
set(WAYLAND_URI https://gitlab.freedesktop.org/wayland/wayland/-/releases/1.21.0/downloads/wayland-${WAYLAND_VERSION}.tar.xz)
set(WAYLAND_HASH f2653a2293bcd882d756c6a83d278903)
set(WAYLAND_HASH_TYPE MD5)

set(WAYLAND_LIBDECOR_VERSION 0.1.0)
set(WAYLAND_LIBDECOR_FILE libdecor-${WAYLAND_LIBDECOR_VERSION}.tar.xz)
set(WAYLAND_LIBDECOR_URI https://gitlab.gnome.org/jadahl/libdecor/uploads/81adf91d27620e20bcc5f6b9b312d768/libdecor-${WAYLAND_LIBDECOR_VERSION}.tar.xz )
set(WAYLAND_LIBDECOR_HASH 47b59eba76faa3787f0878bf8700e912)
set(WAYLAND_LIBDECOR_HASH_TYPE MD5)

set(ISPC_VERSION v1.17.0)
set(ISPC_URI https://github.com/ispc/ispc/archive/${ISPC_VERSION}.tar.gz)
set(ISPC_HASH 4f476a3109332a77fe839a9014c60ca9)
set(ISPC_HASH_TYPE MD5)
set(ISPC_FILE ispc-${ISPC_VERSION}.tar.gz)

set(GMP_VERSION 6.2.1)
set(GMP_URI https://gmplib.org/download/gmp/gmp-${GMP_VERSION}.tar.xz)
set(GMP_HASH 0b82665c4a92fd2ade7440c13fcaa42b)
set(GMP_HASH_TYPE MD5)
set(GMP_FILE gmp-${GMP_VERSION}.tar.xz)
set(GMP_CPE "cpe:2.3:a:gmplib:gmp:${GMP_VERSION}:*:*:*:*:*:*:*")

set(POTRACE_VERSION 1.16)
set(POTRACE_URI http://potrace.sourceforge.net/download/${POTRACE_VERSION}/potrace-${POTRACE_VERSION}.tar.gz)
set(POTRACE_HASH 5f0bd87ddd9a620b0c4e65652ef93d69)
set(POTRACE_HASH_TYPE MD5)
set(POTRACE_FILE potrace-${POTRACE_VERSION}.tar.gz)
set(POTRACE_CPE "cpe:2.3:a:icoasoft:potrace:${POTRACE_VERSION}:*:*:*:*:*:*:*")

set(HARU_VERSION 2_3_0)
set(HARU_URI https://github.com/libharu/libharu/archive/RELEASE_${HARU_VERSION}.tar.gz)
set(HARU_HASH 4f916aa49c3069b3a10850013c507460)
set(HARU_HASH_TYPE MD5)
set(HARU_FILE libharu-${HARU_VERSION}.tar.gz)

set(ZSTD_VERSION 1.5.0)
set(ZSTD_URI https://github.com/facebook/zstd/releases/download/v${ZSTD_VERSION}/zstd-${ZSTD_VERSION}.tar.gz)
set(ZSTD_HASH 5194fbfa781fcf45b98c5e849651aa7b3b0a008c6b72d4a0db760f3002291e94)
set(ZSTD_HASH_TYPE SHA256)
set(ZSTD_FILE zstd-${ZSTD_VERSION}.tar.gz)
set(ZSTD_CPE "cpe:2.3:a:facebook:zstandard:${ZSTD_VERSION}:*:*:*:*:*:*:*")

set(SSE2NEON_VERSION fe5ff00bb8d19b327714a3c290f3e2ce81ba3525)
set(SSE2NEON_URI https://github.com/DLTcollab/sse2neon/archive/${SSE2NEON_VERSION}.tar.gz)
set(SSE2NEON_HASH 0780253525d299c31775ef95853698d03db9c7739942af8570000f4a25a5d605)
set(SSE2NEON_HASH_TYPE SHA256)
set(SSE2NEON_FILE sse2neon-${SSE2NEON_VERSION}.tar.gz)

set(BROTLI_VERSION 1.0.9)
set(BROTLI_URI https://github.com/google/brotli/archive/refs/tags/v${BROTLI_VERSION}.tar.gz)
set(BROTLI_HASH f9e8d81d0405ba66d181529af42a3354f838c939095ff99930da6aa9cdf6fe46)
set(BROTLI_HASH_TYPE SHA256)
set(BROTLI_FILE brotli-v${BROTLI_VERSION}.tar.gz)
set(BROTLI_CPE "cpe:2.3:a:google:brotli:${BROTLI_VERSION}:*:*:*:*:*:*:*")

set(OPENPGL_VERSION v0.4.1-beta)
set(OPENPGL_SHORT_VERSION 0.4.1)
set(OPENPGL_URI https://github.com/OpenPathGuidingLibrary/openpgl/archive/refs/tags/${OPENPGL_VERSION}.tar.gz)
set(OPENPGL_HASH db63f5dac5cfa8c110ede241f0c413f00db0c4748697381c4fa23e0f9e82a754)
set(OPENPGL_HASH_TYPE SHA256)
set(OPENPGL_FILE openpgl-${OPENPGL_VERSION}.tar.gz)

set(LEVEL_ZERO_VERSION v1.8.5)
set(LEVEL_ZERO_URI https://github.com/oneapi-src/level-zero/archive/refs/tags/${LEVEL_ZERO_VERSION}.tar.gz)
set(LEVEL_ZERO_HASH b6e9663bbcc53c148d32376998298bec6f7c434ef2218c61fa708963e3a09394)
set(LEVEL_ZERO_HASH_TYPE SHA256)
set(LEVEL_ZERO_FILE level-zero-${LEVEL_ZERO_VERSION}.tar.gz)

set(DPCPP_VERSION 20221019)
set(DPCPP_URI https://github.com/intel/llvm/archive/refs/tags/sycl-nightly/${DPCPP_VERSION}.tar.gz)
set(DPCPP_HASH 2f533946e91ce3829431758ea17b0b834b960c1a796e9e4563c86e03eb9603a2)
set(DPCPP_HASH_TYPE SHA256)
set(DPCPP_FILE DPCPP-${DPCPP_VERSION}.tar.gz)

########################
### DPCPP DEPS BEGIN ###
########################
# The following deps are build time requirements for dpcpp, when possible
# the source in the dpcpp source tree for the version chosen is documented
# by each dep, these will only have to be downloaded and unpacked, dpcpp
# will take care of building them, unpack is being done in dpcpp_deps.cmake

# Source llvm/lib/SYCLLowerIR/CMakeLists.txt
set(VCINTRINSICS_VERSION abce9184b7a3a7fe1b02289b9285610d9dc45465)
set(VCINTRINSICS_URI https://github.com/intel/vc-intrinsics/archive/${VCINTRINSICS_VERSION}.tar.gz)
set(VCINTRINSICS_HASH 3e9fd471246b87633b26f7e15e17ab7733d357458c53d5c5881c03929d6c551f)
set(VCINTRINSICS_HASH_TYPE SHA256)
set(VCINTRINSICS_FILE vc-intrinsics-${VCINTRINSICS_VERSION}.tar.gz)

# Source opencl/CMakeLists.txt
set(OPENCLHEADERS_VERSION dcd5bede6859d26833cd85f0d6bbcee7382dc9b3)
set(OPENCLHEADERS_URI https://github.com/KhronosGroup/OpenCL-Headers/archive/${OPENCLHEADERS_VERSION}.tar.gz)
set(OPENCLHEADERS_HASH ca8090359654e94f2c41e946b7e9d826253d795ae809ce7c83a7d3c859624693)
set(OPENCLHEADERS_HASH_TYPE SHA256)
set(OPENCLHEADERS_FILE opencl_headers-${OPENCLHEADERS_VERSION}.tar.gz)

# Source opencl/CMakeLists.txt
set(ICDLOADER_VERSION 792682ad3d877ab38573b997808bab3b43902b70)
set(ICDLOADER_URI https://github.com/KhronosGroup/OpenCL-ICD-Loader/archive/${ICDLOADER_VERSION}.tar.gz)
set(ICDLOADER_HASH b33a0320d94bf300efa1da97931ded506d27813bd1148da6858fe79d412d1ea2)
set(ICDLOADER_HASH_TYPE SHA256)
set(ICDLOADER_FILE icdloader-${ICDLOADER_VERSION}.tar.gz)

# Source sycl/cmake/modules/AddBoostMp11Headers.cmake
# Using external MP11 here, getting AddBoostMp11Headers.cmake to recognize
# our copy in boost directly was more trouble than it was worth.
set(MP11_VERSION 7bc4e1ae9b36ec8ee635c3629b59ec525bbe82b9)
set(MP11_URI https://github.com/boostorg/mp11/archive/${MP11_VERSION}.tar.gz)
set(MP11_HASH 071ee2bd3952ec89882edb3af25dd1816f6b61723f66e42eea32f4d02ceef426)
set(MP11_HASH_TYPE SHA256)
set(MP11_FILE mp11-${MP11_VERSION}.tar.gz)

# Source llvm-spirv/CMakeLists.txt (repo)
# Source llvm-spirv/spirv-headers-tag.conf (hash)
set(SPIRV_HEADERS_VERSION 5a121866927a16ab9d49bed4788b532c7fcea766)
set(SPIRV_HEADERS_URI https://github.com/KhronosGroup/SPIRV-Headers/archive/${SPIRV_HEADERS_VERSION}.tar.gz)
set(SPIRV_HEADERS_HASH ec8ecb471a62672697846c436501638ab25447ae9d4a6761e0bfe8a9a839502a)
set(SPIRV_HEADERS_HASH_TYPE SHA256)
set(SPIRV_HEADERS_FILE SPIR-V-Headers-${SPIRV_HEADERS_VERSION}.tar.gz)

######################
### DPCPP DEPS END ###
######################

##########################################
### Intel Graphics Compiler DEPS BEGIN ###
##########################################
# The following deps are build time requirements for the intel graphics
# compiler, the versions used are taken from the following location
# https://github.com/intel/intel-graphics-compiler/releases

set(IGC_VERSION 1.0.12149.1)
set(IGC_URI https://github.com/intel/intel-graphics-compiler/archive/refs/tags/igc-${IGC_VERSION}.tar.gz)
set(IGC_HASH 44f67f24e3bc5130f9f062533abf8154782a9d0a992bc19b498639a8521ae836)
set(IGC_HASH_TYPE SHA256)
set(IGC_FILE igc-${IGC_VERSION}.tar.gz)

set(IGC_LLVM_VERSION llvmorg-11.1.0)
set(IGC_LLVM_URI https://github.com/llvm/llvm-project/archive/refs/tags/${IGC_LLVM_VERSION}.tar.gz)
set(IGC_LLVM_HASH 53a0719f3f4b0388013cfffd7b10c7d5682eece1929a9553c722348d1f866e79)
set(IGC_LLVM_HASH_TYPE SHA256)
set(IGC_LLVM_FILE ${IGC_LLVM_VERSION}.tar.gz)

# WARNING WARNING WARNING
#
# IGC_OPENCL_CLANG contains patches for some of its dependencies.
#
# Whenever IGC_OPENCL_CLANG_VERSION changes, one *MUST* inspect
# IGC_OPENCL_CLANG's patches folder and update igc.cmake to account for
# any added or removed patches.
#
# WARNING WARNING WARNING

set(IGC_OPENCL_CLANG_VERSION 363a5262d8c7cff3fb28f3bdb5d85c8d7e91c1bb)
set(IGC_OPENCL_CLANG_URI https://github.com/intel/opencl-clang/archive/${IGC_OPENCL_CLANG_VERSION}.tar.gz)
set(IGC_OPENCL_CLANG_HASH aa8cf72bb239722ce8ce44f79413c6887ecc8ca18477dd520aa5c4809756da9a)
set(IGC_OPENCL_CLANG_HASH_TYPE SHA256)
set(IGC_OPENCL_CLANG_FILE opencl-clang-${IGC_OPENCL_CLANG_VERSION}.tar.gz)

set(IGC_VCINTRINSICS_VERSION v0.5.0)
set(IGC_VCINTRINSICS_URI https://github.com/intel/vc-intrinsics/archive/refs/tags/${IGC_VCINTRINSICS_VERSION}.tar.gz)
set(IGC_VCINTRINSICS_HASH 70bb47c5e32173cf61514941e83ae7c7eb4485e6d2fca60cfa1f50d4f42c41f2)
set(IGC_VCINTRINSICS_HASH_TYPE SHA256)
set(IGC_VCINTRINSICS_FILE vc-intrinsics-${IGC_VCINTRINSICS_VERSION}.tar.gz)

set(IGC_SPIRV_HEADERS_VERSION sdk-1.3.204.1)
set(IGC_SPIRV_HEADERS_URI https://github.com/KhronosGroup/SPIRV-Headers/archive/refs/tags/${IGC_SPIRV_HEADERS_VERSION}.tar.gz)
set(IGC_SPIRV_HEADERS_HASH 262864053968c217d45b24b89044a7736a32361894743dd6cfe788df258c746c)
set(IGC_SPIRV_HEADERS_HASH_TYPE SHA256)
set(IGC_SPIRV_HEADERS_FILE SPIR-V-Headers-${IGC_SPIRV_HEADERS_VERSION}.tar.gz)

set(IGC_SPIRV_TOOLS_VERSION sdk-1.3.204.1)
set(IGC_SPIRV_TOOLS_URI https://github.com/KhronosGroup/SPIRV-Tools/archive/refs/tags/${IGC_SPIRV_TOOLS_VERSION}.tar.gz)
set(IGC_SPIRV_TOOLS_HASH 6e19900e948944243024aedd0a201baf3854b377b9cc7a386553bc103b087335)
set(IGC_SPIRV_TOOLS_HASH_TYPE SHA256)
set(IGC_SPIRV_TOOLS_FILE SPIR-V-Tools-${IGC_SPIRV_TOOLS_VERSION}.tar.gz)

set(IGC_SPIRV_TRANSLATOR_VERSION a31ffaeef77e23d500b3ea3d35e0c42ff5648ad9)
set(IGC_SPIRV_TRANSLATOR_URI https://github.com/KhronosGroup/SPIRV-LLVM-Translator/archive/${IGC_SPIRV_TRANSLATOR_VERSION}.tar.gz)
set(IGC_SPIRV_TRANSLATOR_HASH 9e26c96a45341b8f8af521bacea20e752623346340addd02af95d669f6e89252)
set(IGC_SPIRV_TRANSLATOR_HASH_TYPE SHA256)
set(IGC_SPIRV_TRANSLATOR_FILE SPIR-V-Translator-${IGC_SPIRV_TRANSLATOR_VERSION}.tar.gz)

########################################
### Intel Graphics Compiler DEPS END ###
########################################

set(GMMLIB_VERSION intel-gmmlib-22.1.8)
set(GMMLIB_URI https://github.com/intel/gmmlib/archive/refs/tags/${GMMLIB_VERSION}.tar.gz)
set(GMMLIB_HASH bf23e9a3742b4fb98c7666c9e9b29f3219e4b2fb4d831aaf4eed71f5e2d17368)
set(GMMLIB_HASH_TYPE SHA256)
set(GMMLIB_FILE ${GMMLIB_VERSION}.tar.gz)

set(OCLOC_VERSION 22.38.24278)
set(OCLOC_URI https://github.com/intel/compute-runtime/archive/refs/tags/${OCLOC_VERSION}.tar.gz)
set(OCLOC_HASH db0c542fccd651e6404b15a74d46027f1ce0eda8dc9e25a40cbb6c0faef257ee)
set(OCLOC_HASH_TYPE SHA256)
set(OCLOC_FILE ocloc-${OCLOC_VERSION}.tar.gz)

set(AOM_VERSION 3.4.0)
set(AOM_URI https://storage.googleapis.com/aom-releases/libaom-${AOM_VERSION}.tar.gz)
set(AOM_HASH bd754b58c3fa69f3ffd29da77de591bd9c26970e3b18537951336d6c0252e354)
set(AOM_HASH_TYPE SHA256)
set(AOM_FILE libaom-${AOM_VERSION}.tar.gz)

set(FRIBIDI_VERSION v1.0.12)
set(FRIBIDI_URI https://github.com/fribidi/fribidi/archive/refs/tags/${FRIBIDI_VERSION}.tar.gz)
set(FRIBIDI_HASH 2e9e859876571f03567ac91e5ed3b5308791f31cda083408c2b60fa1fe00a39d)
set(FRIBIDI_HASH_TYPE SHA256)
set(FRIBIDI_FILE fribidi-${FRIBIDI_VERSION}.tar.gz)

set(HARFBUZZ_VERSION 5.1.0)
set(HARFBUZZ_URI https://github.com/harfbuzz/harfbuzz/archive/refs/tags/${HARFBUZZ_VERSION}.tar.gz)
set(HARFBUZZ_HASH 5352ff2eec538ea9a63a485cf01ad8332a3f63aa79921c5a2e301cef185caea1)
set(HARFBUZZ_HASH_TYPE SHA256)
set(HARFBUZZ_FILE harfbuzz-${HARFBUZZ_VERSION}.tar.gz)

set(SHADERC_VERSION v2022.3)
set(SHADERC_URI https://github.com/google/shaderc/archive/${SHADERC_VERSION}.tar.gz)
set(SHADERC_HASH 5cb762af57637caf997d5f46baa4e8a4)
set(SHADERC_HASH_TYPE MD5)
set(SHADERC_FILE shaderc-${SHADERC_VERSION}.tar.gz)

# The versions of shaderc's dependencies can be found in the root of shaderc's
# source in a file called DEPS.

set(SHADERC_SPIRV_TOOLS_VERSION eb0a36633d2acf4de82588504f951ad0f2cecacb)
set(SHADERC_SPIRV_TOOLS_URI https://github.com/KhronosGroup/SPIRV-Tools/archive/${SHADERC_SPIRV_TOOLS_VERSION}.tar.gz)
set(SHADERC_SPIRV_TOOLS_HASH a4bdb8161f0e959c75d0d82d367c24f2)
set(SHADERC_SPIRV_TOOLS_HASH_TYPE MD5)
set(SHADERC_SPIRV_TOOLS_FILE SPIRV-Tools-${SHADERC_SPIRV_TOOLS_VERSION}.tar.gz)

set(SHADERC_SPIRV_HEADERS_VERSION 85a1ed200d50660786c1a88d9166e871123cce39)
set(SHADERC_SPIRV_HEADERS_URI https://github.com/KhronosGroup/SPIRV-Headers/archive/${SHADERC_SPIRV_HEADERS_VERSION}.tar.gz)
set(SHADERC_SPIRV_HEADERS_HASH 10d5e8160f39344a641523810b075568)
set(SHADERC_SPIRV_HEADERS_HASH_TYPE MD5)
set(SHADERC_SPIRV_HEADERS_FILE SPIRV-Headers-${SHADERC_SPIRV_HEADERS_VERSION}.tar.gz)

set(SHADERC_GLSLANG_VERSION 89db4e1caa273a057ea46deba709c6e50001b314)
set(SHADERC_GLSLANG_URI https://github.com/KhronosGroup/glslang/archive/${SHADERC_GLSLANG_VERSION}.tar.gz)
set(SHADERC_GLSLANG_HASH 3b3c79ad8e9132ffcb8b63cc29c532e2)
set(SHADERC_GLSLANG_HASH_TYPE MD5)
set(SHADERC_GLSLANG_FILE glslang-${SHADERC_GLSLANG_VERSION}.tar.gz)

set(VULKAN_VERSION v1.2.198)

set(VULKAN_HEADERS_URI https://github.com/KhronosGroup/Vulkan-Headers/archive/refs/tags/${VULKAN_VERSION}.tar.gz)
set(VULKAN_HEADERS_HASH 64fe73e887c963ad546bfc7f9505fa1d)
set(VULKAN_HEADERS_HASH_TYPE MD5)
set(VULKAN_HEADERS_FILE Vulkan-Headers-${VULKAN_VERSION}.tar.gz)

set(VULKAN_LOADER_URI https://github.com/KhronosGroup/Vulkan-Loader/archive/refs/tags/${VULKAN_VERSION}.tar.gz)
set(VULKAN_LOADER_HASH 015170a74f648fd2b41e209b6bf1ebc4)
set(VULKAN_LOADER_HASH_TYPE MD5)
set(VULKAN_LOADER_FILE Vulkan-Loader-${VULKAN_VERSION}.tar.gz)
<|MERGE_RESOLUTION|>--- conflicted
+++ resolved
@@ -230,16 +230,10 @@
 set(URLLIB3_CPE "cpe:2.3:a:urllib3:urllib3:${URLLIB3_VERSION}:*:*:*:*:*:*:*")
 set(CERTIFI_VERSION 2021.10.8)
 set(REQUESTS_VERSION 2.27.1)
-<<<<<<< HEAD
 set(CYTHON_VERSION 0.29.30)
-# The version of the zstd library used to build the Python package should match ZSTD_VERSION defined below.
-# At this time of writing, 0.17.0 was already released, but built against zstd 1.5.1, while we use 1.5.0.
-=======
-set(CYTHON_VERSION 0.29.26)
 # The version of the zstd library used to build the Python package should match ZSTD_VERSION
 # defined below. At this time of writing, 0.17.0 was already released,
 # but built against zstd 1.5.1, while we use 1.5.0.
->>>>>>> 41c692ee
 set(ZSTANDARD_VERSION 0.16.0)
 set(AUTOPEP8_VERSION 1.6.0)
 set(PYCODESTYLE_VERSION 2.8.0)
